--- conflicted
+++ resolved
@@ -131,7 +131,7 @@
     configuration: Debug
     testArguments: --testCoreClr --helixQueueName Ubuntu.1804.Amd64.Open
 
-<<<<<<< HEAD
+- ${{ if ne(variables['Build.Reason'], 'PullRequest') }}:
 - template: eng/pipelines/test-unix-job-single-machine.yml
   parameters:
     testRunName: 'Test Linux Debug Single Machine'
@@ -141,18 +141,6 @@
     configuration: Debug
     testArguments: --testCoreClr
     queueName: Build.Ubuntu.1804.Amd64.Open
-=======
-- ${{ if ne(variables['Build.Reason'], 'PullRequest') }}:
-  - template: eng/pipelines/test-unix-job-single-machine.yml
-    parameters:
-      testRunName: 'Test Linux Debug Single Machine'
-      jobName: Test_Linux_Debug_Single_Machine
-      buildJobName: Build_Unix_Debug
-      testArtifactName: Transport_Artifacts_Unix_Debug
-      configuration: Debug
-      testArguments: --testCoreClr
-      queueName: 'Build.Ubuntu.1804.amd64.Open'
->>>>>>> 6b457cc8
 
 - template: eng/pipelines/test-unix-job.yml
   parameters:
@@ -169,13 +157,8 @@
 
 - job: Correctness_Determinism
   pool:
-<<<<<<< HEAD
-    name: NetCore1ESPool-Svc-Public
+    name: NetCore1ESPool-Public
     demands: ImageOverride -equals Build.Windows.Amd64.VS2022.Open
-=======
-    name: NetCore1ESPool-Public
-    demands: ImageOverride -equals Build.Windows.Amd64.VS2022.Pre.Open
->>>>>>> 6b457cc8
   timeoutInMinutes: 90
   steps:
     - template: eng/pipelines/checkout-windows-task.yml
@@ -190,13 +173,8 @@
 
 - job: Correctness_Build
   pool:
-<<<<<<< HEAD
-    name: NetCore1ESPool-Svc-Public
+    name: NetCore1ESPool-Public
     demands: ImageOverride -equals Build.Windows.Amd64.VS2022.Open
-=======
-    name: NetCore1ESPool-Public
-    demands: ImageOverride -equals Build.Windows.Amd64.VS2022.Pre.Open
->>>>>>> 6b457cc8
   timeoutInMinutes: 90
   steps:
     - template: eng/pipelines/checkout-windows-task.yml
@@ -227,13 +205,8 @@
 
 - job: Correctness_Rebuild
   pool:
-<<<<<<< HEAD
-    name: NetCore1ESPool-Svc-Public
+    name: NetCore1ESPool-Public
     demands: ImageOverride -equals Build.Windows.Amd64.VS2022.Open
-=======
-    name: NetCore1ESPool-Public
-    demands: ImageOverride -equals Build.Windows.Amd64.VS2022.Pre.Open
->>>>>>> 6b457cc8
   timeoutInMinutes: 90
   steps:
     - template: eng/pipelines/checkout-windows-task.yml
