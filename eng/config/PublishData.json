--- conflicted
+++ resolved
@@ -170,8 +170,6 @@
       "vsBranch": "main",
       "vsMajorVersion": 16
     },
-<<<<<<< HEAD
-=======
     "release/dev17.0-vs-deps": {
       "nugetKind": ["Shipping", "NonShipping"],
       "version": "4.0.*",
@@ -180,7 +178,6 @@
       "vsBranch": "feature/d17initial",
       "vsMajorVersion": 17
     },
->>>>>>> 4a6764a8
     "main": {
       "nugetKind": ["Shipping", "NonShipping"],
       "version": "3.10.*",
