--- conflicted
+++ resolved
@@ -7,13 +7,8 @@
   <PropertyGroup>
     <MajorVersion>4</MajorVersion>
     <MinorVersion>5</MinorVersion>
-<<<<<<< HEAD
     <PatchVersion>2</PatchVersion>
     <PreReleaseVersionLabel>3</PreReleaseVersionLabel>
-=======
-    <PatchVersion>0</PatchVersion>
-    <PreReleaseVersionLabel>6</PreReleaseVersionLabel>
->>>>>>> 292f89e5
     <VersionPrefix>$(MajorVersion).$(MinorVersion).$(PatchVersion)</VersionPrefix>
     <!--
       By default the assembly version in official builds is "$(MajorVersion).$(MinorVersion).0.0".
