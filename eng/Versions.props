<?xml version="1.0" encoding="utf-8"?>
<!-- Licensed to the .NET Foundation under one or more agreements. The .NET Foundation licenses this file to you under the MIT license. See the LICENSE file in the project root for more information. -->
<Project>
  <!--
    Roslyn version
  -->
  <PropertyGroup>
    <MajorVersion>3</MajorVersion>
    <MinorVersion>8</MinorVersion>
    <PatchVersion>0</PatchVersion>
<<<<<<< HEAD
    <PreReleaseVersionLabel>1</PreReleaseVersionLabel>
=======
    <PreReleaseVersionLabel>4</PreReleaseVersionLabel>
>>>>>>> 1bddab6d
    <VersionPrefix>$(MajorVersion).$(MinorVersion).$(PatchVersion)</VersionPrefix>
    <!--
      By default the assembly version in official builds is "$(MajorVersion).$(MinorVersion).0.0".
      Keep the setting conditional. The toolset sets the assembly version to 42.42.42.42 if not set explicitly.
    -->
    <AssemblyVersion Condition="'$(OfficialBuild)' == 'true' or '$(DotNetUseShippingVersions)' == 'true'">$(MajorVersion).$(MinorVersion).0.0</AssemblyVersion>
    <!--
      Arcade overrides our VersionPrefix when MajorVersion and MinorVersion are specified. Clear them so that
      we can keep the PatchVersion until we are using an SDK that includes https://github.com/dotnet/arcade/pull/3601
    -->
    <MajorVersion>
    </MajorVersion>
    <MinorVersion>
    </MinorVersion>
    <MicrosoftNetCompilersToolsetVersion>3.7.0-2.20267.1</MicrosoftNetCompilersToolsetVersion>
  </PropertyGroup>
  <PropertyGroup>
    <!-- Versions used by several individual references below -->
    <RoslynDiagnosticsNugetPackageVersion>3.3.0-beta1.20262.5</RoslynDiagnosticsNugetPackageVersion>
    <MicrosoftCodeAnalysisNetAnalyzersVersion>3.3.0-beta1.20305.4</MicrosoftCodeAnalysisNetAnalyzersVersion>
    <CodeStyleLayerCodeAnalysisVersion>3.6.0-2.final</CodeStyleLayerCodeAnalysisVersion>
    <MicrosoftCodeAnalysisTestingVersion>1.0.1-beta1.20210.2</MicrosoftCodeAnalysisTestingVersion>
    <CodeStyleAnalyzerVersion>3.7.0-3.20271.4</CodeStyleAnalyzerVersion>
    <VisualStudioEditorPackagesVersion>16.4.248</VisualStudioEditorPackagesVersion>
    <ILToolsPackageVersion>5.0.0-alpha1.19409.1</ILToolsPackageVersion>
    <MicrosoftVisualStudioLanguageServerProtocolPackagesVersion>16.7.29</MicrosoftVisualStudioLanguageServerProtocolPackagesVersion>
  </PropertyGroup>
  <!--
    Dependency versions
  -->
  <PropertyGroup>
    <BasicUndoVersion>0.9.3</BasicUndoVersion>
    <BenchmarkDotNetVersion>0.12.1</BenchmarkDotNetVersion>
    <DiffPlexVersion>1.4.4</DiffPlexVersion>
    <DropAppVersion>18.165.29912-buildid11693003</DropAppVersion>
    <EnvDTEVersion>8.0.2</EnvDTEVersion>
    <EnvDTE80Version>8.0.0</EnvDTE80Version>
    <FakeSignVersion>0.9.2</FakeSignVersion>
    <HumanizerCoreVersion>2.2.0</HumanizerCoreVersion>
    <ICSharpCodeDecompilerVersion>5.0.2.5153</ICSharpCodeDecompilerVersion>
    <MicrosoftBuildVersion>15.3.409</MicrosoftBuildVersion>
    <MicrosoftBuildFrameworkVersion>15.3.409</MicrosoftBuildFrameworkVersion>
    <MicrosoftBuildLocatorVersion>1.2.6</MicrosoftBuildLocatorVersion>
    <MicrosoftBuildRuntimeVersion>15.3.409</MicrosoftBuildRuntimeVersion>
    <MicrosoftBuildTasksCoreVersion>15.3.409</MicrosoftBuildTasksCoreVersion>
    <!--
      Since the Microsoft.CodeAnalysis.Analyzers package is a public dependency of our NuGet
      packages we will keep it untied to the RoslynDiagnosticsNugetPackageVersion we use for
      other analyzers to ensure it stays on a release version.
    -->
    <MicrosoftCodeAnalysisAnalyzersVersion>3.0.0</MicrosoftCodeAnalysisAnalyzersVersion>
    <MicrosoftCodeAnalysisBuildTasksVersion>2.0.0-rc2-61102-09</MicrosoftCodeAnalysisBuildTasksVersion>
    <MicrosoftCodeAnalysisCSharpCodeFixTestingXUnitVersion>$(MicrosoftCodeAnalysisTestingVersion)</MicrosoftCodeAnalysisCSharpCodeFixTestingXUnitVersion>
    <MicrosoftCodeAnalysisCSharpCodeRefactoringTestingXUnitVersion>$(MicrosoftCodeAnalysisTestingVersion)</MicrosoftCodeAnalysisCSharpCodeRefactoringTestingXUnitVersion>
    <MicrosoftCodeAnalysisCSharpCodeStyleVersion>$(CodeStyleAnalyzerVersion)</MicrosoftCodeAnalysisCSharpCodeStyleVersion>
    <MicrosoftCodeAnalysisElfieVersion>0.10.6</MicrosoftCodeAnalysisElfieVersion>
    <MicrosoftCodeAnalysisTestResourcesProprietaryVersion>2.0.19</MicrosoftCodeAnalysisTestResourcesProprietaryVersion>
    <MicrosoftCodeAnalysisVisualBasicCodeFixTestingXUnitVersion>$(MicrosoftCodeAnalysisTestingVersion)</MicrosoftCodeAnalysisVisualBasicCodeFixTestingXUnitVersion>
    <MicrosoftCodeAnalysisVisualBasicCodeRefactoringTestingXUnitVersion>$(MicrosoftCodeAnalysisTestingVersion)</MicrosoftCodeAnalysisVisualBasicCodeRefactoringTestingXUnitVersion>
    <MicrosoftCodeAnalysisVisualBasicCodeStyleVersion>$(CodeStyleAnalyzerVersion)</MicrosoftCodeAnalysisVisualBasicCodeStyleVersion>
    <MicrosoftCodeAnalysisAnalyzerUtilitiesVersion>3.3.0</MicrosoftCodeAnalysisAnalyzerUtilitiesVersion>
    <MicrosoftCodeAnalysisPerformanceSensitiveAnalyzersVersion>$(RoslynDiagnosticsNugetPackageVersion)</MicrosoftCodeAnalysisPerformanceSensitiveAnalyzersVersion>
    <SystemCompositionVersion>1.0.31</SystemCompositionVersion>
    <MicrosoftCSharpVersion>4.3.0</MicrosoftCSharpVersion>
    <MicrosoftDevDivOptimizationDataPowerShellVersion>1.0.339</MicrosoftDevDivOptimizationDataPowerShellVersion>
    <MicrosoftDiagnosticsRuntimeVersion>0.8.31-beta</MicrosoftDiagnosticsRuntimeVersion>
    <MicrosoftDiagnosticsTracingTraceEventVersion>1.0.35</MicrosoftDiagnosticsTracingTraceEventVersion>
    <MicrosoftDiaSymReaderVersion>1.3.0</MicrosoftDiaSymReaderVersion>
    <MicrosoftDiaSymReaderConverterVersion>1.1.0-beta2-20115-01</MicrosoftDiaSymReaderConverterVersion>
    <MicrosoftDiaSymReaderConverterXmlVersion>1.1.0-beta2-20115-01</MicrosoftDiaSymReaderConverterXmlVersion>
    <MicrosoftDiaSymReaderNativeVersion>1.7.0</MicrosoftDiaSymReaderNativeVersion>
    <MicrosoftDiaSymReaderPortablePdbVersion>1.5.0</MicrosoftDiaSymReaderPortablePdbVersion>
    <MicrosoftDotNetVersionToolsVersion>3.0.0-preview1-03617-02</MicrosoftDotNetVersionToolsVersion>
    <MicrosoftExtensionsDependencyInjectionVersion>2.1.1</MicrosoftExtensionsDependencyInjectionVersion>
    <MicrosoftExtensionsLoggingVersion>2.1.1</MicrosoftExtensionsLoggingVersion>
    <MicrosoftIdentityModelClientsActiveDirectoryVersion>3.13.8</MicrosoftIdentityModelClientsActiveDirectoryVersion>
    <MicrosoftInternalPerformanceCodeMarkersDesignTimeVersion>15.8.27812-alpha</MicrosoftInternalPerformanceCodeMarkersDesignTimeVersion>
    <MicrosoftInternalVisualStudioShellInterop140DesignTimeVersion>14.3.25407-alpha</MicrosoftInternalVisualStudioShellInterop140DesignTimeVersion>
    <MicrosoftMetadataVisualizerVersion>1.0.0-beta3.20174.1</MicrosoftMetadataVisualizerVersion>
    <MicrosoftMSXMLVersion>8.0.0.0-alpha</MicrosoftMSXMLVersion>
    <MicrosoftNETCorePlatformsVersion>2.1.2</MicrosoftNETCorePlatformsVersion>
    <MicrosoftNETTestSdkVersion>16.0.1</MicrosoftNETTestSdkVersion>
    <MicrosoftNETCoreTestHostVersion>1.1.0</MicrosoftNETCoreTestHostVersion>
    <MicrosoftNetFX20Version>1.0.3</MicrosoftNetFX20Version>
    <MicrosoftNetFrameworkReferenceAssembliesVersion>1.0.0-alpha-004</MicrosoftNetFrameworkReferenceAssembliesVersion>
    <MicrosoftNetSdkVersion>2.0.0-alpha-20170405-2</MicrosoftNetSdkVersion>
    <MicrosoftNuGetBuildTasksVersion>0.1.0</MicrosoftNuGetBuildTasksVersion>
    <MicrosoftPortableTargetsVersion>0.1.2-dev</MicrosoftPortableTargetsVersion>
    <MicrosoftServiceHubClientVersion>2.4.227</MicrosoftServiceHubClientVersion>
    <MicrosoftServiceHubFrameworkVersion>2.4.227</MicrosoftServiceHubFrameworkVersion>
    <MicrosoftVisualBasicVersion>10.1.0</MicrosoftVisualBasicVersion>
    <MicrosoftVisualStudioCallHierarchyPackageDefinitionsVersion>15.8.27812-alpha</MicrosoftVisualStudioCallHierarchyPackageDefinitionsVersion>
    <MicrosoftVisualStudioCodeAnalysisSdkUIVersion>15.8.27812-alpha</MicrosoftVisualStudioCodeAnalysisSdkUIVersion>
    <MicrosoftVisualStudioCodingConventionsVersion>1.1.20180503.2</MicrosoftVisualStudioCodingConventionsVersion>
    <MicrosoftVisualStudioComponentModelHostVersion>16.0.198-g52de9c2988</MicrosoftVisualStudioComponentModelHostVersion>
    <MicrosoftVisualStudioCompositionVersion>15.6.36</MicrosoftVisualStudioCompositionVersion>
    <MicrosoftVisualStudioCoreUtilityVersion>$(VisualStudioEditorPackagesVersion)</MicrosoftVisualStudioCoreUtilityVersion>
    <MicrosoftVisualStudioDebuggerUIInterfacesVersion>16.4.0-beta.20106.1</MicrosoftVisualStudioDebuggerUIInterfacesVersion>
    <MicrosoftVisualStudioDebuggerEngineimplementationVersion>16.5.1122001-preview</MicrosoftVisualStudioDebuggerEngineimplementationVersion>
    <MicrosoftVisualStudioDebuggerMetadataimplementationVersion>16.5.1122001-preview</MicrosoftVisualStudioDebuggerMetadataimplementationVersion>
    <MicrosoftVisualStudioDesignerInterfacesVersion>1.1.4322</MicrosoftVisualStudioDesignerInterfacesVersion>
    <MicrosoftVisualStudioDiagnosticsPerformanceProviderVersion>16.0.28226-alpha</MicrosoftVisualStudioDiagnosticsPerformanceProviderVersion>
    <MicrosoftVisualStudioSDKEmbedInteropTypesVersion>15.0.27</MicrosoftVisualStudioSDKEmbedInteropTypesVersion>
    <MicrosoftVisualStudioEditorVersion>$(VisualStudioEditorPackagesVersion)</MicrosoftVisualStudioEditorVersion>
    <MicrosoftVisualStudioGraphModelVersion>16.0.28226-alpha</MicrosoftVisualStudioGraphModelVersion>
    <MicrosoftVisualStudioImageCatalogVersion>16.6.29925.50-pre</MicrosoftVisualStudioImageCatalogVersion>
    <MicrosoftVisualStudioImagingVersion>16.6.29925.50-pre</MicrosoftVisualStudioImagingVersion>
    <MicrosoftVisualStudioInteractiveWindowVersion>2.8.0</MicrosoftVisualStudioInteractiveWindowVersion>
    <MicrosoftVisualStudioLanguageVersion>$(VisualStudioEditorPackagesVersion)</MicrosoftVisualStudioLanguageVersion>
    <MicrosoftVisualStudioLanguageCallHierarchyVersion>15.8.27812-alpha</MicrosoftVisualStudioLanguageCallHierarchyVersion>
    <MicrosoftVisualStudioLanguageIntellisenseVersion>$(VisualStudioEditorPackagesVersion)</MicrosoftVisualStudioLanguageIntellisenseVersion>
    <MicrosoftVisualStudioLanguageNavigateToInterfacesVersion>16.0.467</MicrosoftVisualStudioLanguageNavigateToInterfacesVersion>
    <MicrosoftVisualStudioLanguageServerProtocolVersion>$(MicrosoftVisualStudioLanguageServerProtocolPackagesVersion)</MicrosoftVisualStudioLanguageServerProtocolVersion>
    <MicrosoftVisualStudioLanguageServerProtocolExtensionsVersion>$(MicrosoftVisualStudioLanguageServerProtocolPackagesVersion)</MicrosoftVisualStudioLanguageServerProtocolExtensionsVersion>
    <MicrosoftVisualStudioLanguageServerClientVersion>16.6.47</MicrosoftVisualStudioLanguageServerClientVersion>
    <MicrosoftVisualStudioLanguageStandardClassificationVersion>$(VisualStudioEditorPackagesVersion)</MicrosoftVisualStudioLanguageStandardClassificationVersion>
    <MicrosoftVisualStudioLiveShareLanguageServicesGuestVersion>2.0.1</MicrosoftVisualStudioLiveShareLanguageServicesGuestVersion>
    <MicrosoftVisualStudioLiveShareWebEditorsVersion>2.2.0-preview1-t001</MicrosoftVisualStudioLiveShareWebEditorsVersion>
    <MicrosoftVisualStudioOLEInteropVersion>7.10.6071</MicrosoftVisualStudioOLEInteropVersion>
    <MicrosoftVisualStudioPlatformVSEditorVersion>$(VisualStudioEditorPackagesVersion)</MicrosoftVisualStudioPlatformVSEditorVersion>
    <MicrosoftVisualStudioProgressionCodeSchemaVersion>15.8.27812-alpha</MicrosoftVisualStudioProgressionCodeSchemaVersion>
    <MicrosoftVisualStudioProgressionCommonVersion>15.8.27812-alpha</MicrosoftVisualStudioProgressionCommonVersion>
    <MicrosoftVisualStudioProgressionInterfacesVersion>15.8.27812-alpha</MicrosoftVisualStudioProgressionInterfacesVersion>
    <MicrosoftVisualStudioProjectSystemVersion>16.2.133-pre</MicrosoftVisualStudioProjectSystemVersion>
    <MicrosoftVisualStudioProjectSystemManagedVersion>2.3.6152103</MicrosoftVisualStudioProjectSystemManagedVersion>
    <MicrosoftVisualStudioRemoteControlVersion>16.3.4</MicrosoftVisualStudioRemoteControlVersion>
    <MicrosoftVisualStudioSDKAnalyzersVersion>16.3.14</MicrosoftVisualStudioSDKAnalyzersVersion>
    <MicrosoftVisualStudioSetupConfigurationInteropVersion>1.16.30</MicrosoftVisualStudioSetupConfigurationInteropVersion>
    <MicrosoftVisualStudioShell150Version>16.6.29925.50-pre</MicrosoftVisualStudioShell150Version>
    <MicrosoftVisualStudioShellFrameworkVersion>16.6.29925.50-pre</MicrosoftVisualStudioShellFrameworkVersion>
    <MicrosoftVisualStudioShellDesignVersion>15.7.27703</MicrosoftVisualStudioShellDesignVersion>
    <MicrosoftVisualStudioShellImmutable100Version>15.0.25415</MicrosoftVisualStudioShellImmutable100Version>
    <MicrosoftVisualStudioShellImmutable110Version>15.0.25415</MicrosoftVisualStudioShellImmutable110Version>
    <MicrosoftVisualStudioShellInteropVersion>7.10.6072</MicrosoftVisualStudioShellInteropVersion>
    <MicrosoftVisualStudioShellInterop100Version>10.0.30320</MicrosoftVisualStudioShellInterop100Version>
    <MicrosoftVisualStudioShellInterop110Version>11.0.61031</MicrosoftVisualStudioShellInterop110Version>
    <MicrosoftVisualStudioShellInterop121DesignTimeVersion>12.1.30328</MicrosoftVisualStudioShellInterop121DesignTimeVersion>
    <MicrosoftVisualStudioShellInterop157DesignTimeVersion>15.7.1</MicrosoftVisualStudioShellInterop157DesignTimeVersion>
    <MicrosoftVisualStudioShellInterop80Version>8.0.50728</MicrosoftVisualStudioShellInterop80Version>
    <MicrosoftVisualStudioShellInterop90Version>9.0.30730</MicrosoftVisualStudioShellInterop90Version>
    <MicrosoftVisualStudioTelemetryVersion>16.3.36</MicrosoftVisualStudioTelemetryVersion>
    <MicrosoftVisualStudioTemplateWizardInterfaceVersion>8.0.0.0-alpha</MicrosoftVisualStudioTemplateWizardInterfaceVersion>
    <MicrosoftVisualStudioTextDataVersion>$(VisualStudioEditorPackagesVersion)</MicrosoftVisualStudioTextDataVersion>
    <MicrosoftVisualStudioTextInternalVersion>$(VisualStudioEditorPackagesVersion)</MicrosoftVisualStudioTextInternalVersion>
    <MicrosoftVisualStudioTextLogicVersion>$(VisualStudioEditorPackagesVersion)</MicrosoftVisualStudioTextLogicVersion>
    <MicrosoftVisualStudioTextUIVersion>$(VisualStudioEditorPackagesVersion)</MicrosoftVisualStudioTextUIVersion>
    <MicrosoftVisualStudioTextUIWpfVersion>$(VisualStudioEditorPackagesVersion)</MicrosoftVisualStudioTextUIWpfVersion>
    <MicrosoftVisualStudioTextManagerInteropVersion>7.10.6071</MicrosoftVisualStudioTextManagerInteropVersion>
    <MicrosoftVisualStudioTextManagerInterop100Version>10.0.30320</MicrosoftVisualStudioTextManagerInterop100Version>
    <MicrosoftVisualStudioTextManagerInterop120Version>12.0.30110</MicrosoftVisualStudioTextManagerInterop120Version>
    <MicrosoftVisualStudioTextManagerInterop121DesignTimeVersion>12.1.30328</MicrosoftVisualStudioTextManagerInterop121DesignTimeVersion>
    <MicrosoftVisualStudioTextManagerInterop160DesignTimeVersion>16.0.0</MicrosoftVisualStudioTextManagerInterop160DesignTimeVersion>
    <MicrosoftVisualStudioThreadingAnalyzersVersion>16.6.13</MicrosoftVisualStudioThreadingAnalyzersVersion>
    <MicrosoftVisualStudioThreadingVersion>16.6.13</MicrosoftVisualStudioThreadingVersion>
    <MicrosoftVisualStudioUtilitiesVersion>16.6.29925.50</MicrosoftVisualStudioUtilitiesVersion>
    <MicrosoftVisualStudioValidationVersion>15.5.31</MicrosoftVisualStudioValidationVersion>
    <MicrosoftVisualStudioVsInteractiveWindowVersion>2.8.0</MicrosoftVisualStudioVsInteractiveWindowVersion>
    <MicrosoftVisualStudioWorkspaceVSIntegrationVersion>16.3.43</MicrosoftVisualStudioWorkspaceVSIntegrationVersion>
    <MicrosoftWin32PrimitivesVersion>4.3.0</MicrosoftWin32PrimitivesVersion>
    <MicrosoftWin32RegistryVersion>4.7.0</MicrosoftWin32RegistryVersion>
    <MSBuildStructuredLoggerVersion>2.0.61</MSBuildStructuredLoggerVersion>
    <MDbgVersion>0.1.0</MDbgVersion>
    <MonoOptionsVersion>4.4.0</MonoOptionsVersion>
    <MoqVersion>4.10.1</MoqVersion>
    <NerdbankFullDuplexStreamVersion>1.0.1</NerdbankFullDuplexStreamVersion>
    <NuGetPackagingVersion>4.9.2</NuGetPackagingVersion>
    <NuGetVisualStudioVersion>4.0.0-rc-2048</NuGetVisualStudioVersion>
    <NuGetSolutionRestoreManagerInteropVersion>4.8.0</NuGetSolutionRestoreManagerInteropVersion>
    <MicrosoftDiaSymReaderPdb2PdbVersion>1.1.0-beta1-62506-02</MicrosoftDiaSymReaderPdb2PdbVersion>
    <RestSharpVersion>105.2.3</RestSharpVersion>
    <RichCodeNavEnvVarDumpVersion>0.1.1407-alpha</RichCodeNavEnvVarDumpVersion>
    <RoslynBuildUtilVersion>0.9.8-beta</RoslynBuildUtilVersion>
    <RoslynDependenciesOptimizationDataVersion>3.0.0-beta2-19053-01</RoslynDependenciesOptimizationDataVersion>
    <RoslynDiagnosticsAnalyzersVersion>$(RoslynDiagnosticsNugetPackageVersion)</RoslynDiagnosticsAnalyzersVersion>
    <RoslynToolsVSIXExpInstallerVersion>1.0.0-beta2-63222-01</RoslynToolsVSIXExpInstallerVersion>
    <RoslynToolsOptProfVersion>1.0.0-beta3.19057.1</RoslynToolsOptProfVersion>
    <RoslynOptProfRunSettingsGeneratorVersion>1.0.0-beta3.19057.1</RoslynOptProfRunSettingsGeneratorVersion>
    <RoslynMicrosoftVisualStudioExtensionManagerVersion>0.0.4</RoslynMicrosoftVisualStudioExtensionManagerVersion>
    <SourceBrowserVersion>1.0.21</SourceBrowserVersion>
    <SystemBuffersVersion>4.5.1</SystemBuffersVersion>
    <SystemCodeDomVersion>4.7.0</SystemCodeDomVersion>
    <SystemCommandLineExperimentalVersion>0.3.0-alpha.19577.1</SystemCommandLineExperimentalVersion>
    <SystemComponentModelCompositionVersion>4.5.0</SystemComponentModelCompositionVersion>
    <SystemDrawingCommonVersion>4.5.0</SystemDrawingCommonVersion>
    <SystemIOFileSystemVersion>4.3.0</SystemIOFileSystemVersion>
    <SystemIOFileSystemPrimitivesVersion>4.3.0</SystemIOFileSystemPrimitivesVersion>
    <SystemIOPipesAccessControlVersion>4.5.1</SystemIOPipesAccessControlVersion>
    <SystemMemoryVersion>4.5.4</SystemMemoryVersion>
    <SystemRuntimeCompilerServicesUnsafeVersion>4.7.0</SystemRuntimeCompilerServicesUnsafeVersion>
    <SystemRuntimeLoaderVersion>4.3.0</SystemRuntimeLoaderVersion>
    <SystemTextEncodingCodePagesVersion>4.5.1</SystemTextEncodingCodePagesVersion>
    <SystemTextEncodingExtensionsVersion>4.3.0</SystemTextEncodingExtensionsVersion>
    <SystemThreadingTasksDataflowVersion>4.9.0</SystemThreadingTasksDataflowVersion>
    <!-- We need System.ValueTuple assembly version at least 4.0.3.0 on net47 to make F5 work against Dev15 - see https://github.com/dotnet/roslyn/issues/29705 -->
    <SystemValueTupleVersion>4.5.0</SystemValueTupleVersion>
    <SystemThreadingTasksExtensionsVersion>4.5.3</SystemThreadingTasksExtensionsVersion>
    <SQLitePCLRawbundle_greenVersion>1.1.2</SQLitePCLRawbundle_greenVersion>
    <UIAComWrapperVersion>1.1.0.14</UIAComWrapperVersion>
    <MicrosoftVSSDKBuildToolsVersion>16.7.2</MicrosoftVSSDKBuildToolsVersion>
    <MicrosoftVSSDKVSDConfigToolVersion>16.0.2032702</MicrosoftVSSDKVSDConfigToolVersion>
    <VSLangProjVersion>7.0.3301</VSLangProjVersion>
    <VSLangProj140Version>14.0.25030</VSLangProj140Version>
    <VSLangProj2Version>7.0.5001</VSLangProj2Version>
    <VSLangProj80Version>8.0.50728</VSLangProj80Version>
    <VsWebsiteInteropVersion>8.0.50727</VsWebsiteInteropVersion>
    <vswhereVersion>2.4.1</vswhereVersion>
    <xunitVersion>2.4.1-pre.build.4059</xunitVersion>
    <xunitanalyzersVersion>0.10.0</xunitanalyzersVersion>
    <xunitassertVersion>$(xunitVersion)</xunitassertVersion>
    <XunitCombinatorialVersion>1.3.2</XunitCombinatorialVersion>
    <xunitextensibilitycoreVersion>$(xunitVersion)</xunitextensibilitycoreVersion>
    <xunitrunnerconsoleVersion>2.4.1-pre.build.4059</xunitrunnerconsoleVersion>
    <xunitrunnerwpfVersion>1.0.51</xunitrunnerwpfVersion>
    <xunitrunnervisualstudioVersion>$(xunitVersion)</xunitrunnervisualstudioVersion>
    <xunitextensibilityexecutionVersion>$(xunitVersion)</xunitextensibilityexecutionVersion>
    <!--
      The CodeStyle layer depends on a prior stable release of the CodeAnalysis assemblies so the NuGet packages
      produced by the build can be installed in projects building with those older releases.
    -->
    <MicrosoftCodeAnalysisCommonFixedVersion>$(CodeStyleLayerCodeAnalysisVersion)</MicrosoftCodeAnalysisCommonFixedVersion>
    <MicrosoftCodeAnalysisWorkspacesCommonFixedVersion>$(CodeStyleLayerCodeAnalysisVersion)</MicrosoftCodeAnalysisWorkspacesCommonFixedVersion>
    <MicrosoftCodeAnalysisCSharpFixedVersion>$(CodeStyleLayerCodeAnalysisVersion)</MicrosoftCodeAnalysisCSharpFixedVersion>
    <MicrosoftCodeAnalysisCSharpWorkspacesFixedVersion>$(CodeStyleLayerCodeAnalysisVersion)</MicrosoftCodeAnalysisCSharpWorkspacesFixedVersion>
    <MicrosoftCodeAnalysisVisualBasicFixedVersion>$(CodeStyleLayerCodeAnalysisVersion)</MicrosoftCodeAnalysisVisualBasicFixedVersion>
    <MicrosoftCodeAnalysisVisualBasicWorkspacesFixedVersion>$(CodeStyleLayerCodeAnalysisVersion)</MicrosoftCodeAnalysisVisualBasicWorkspacesFixedVersion>
    <runtimeWinX64MicrosoftNETCoreILAsmPackageVersion>$(ILToolsPackageVersion)</runtimeWinX64MicrosoftNETCoreILAsmPackageVersion>
    <runtimeLinuxX64MicrosoftNETCoreILAsmPackageVersion>$(ILToolsPackageVersion)</runtimeLinuxX64MicrosoftNETCoreILAsmPackageVersion>
    <runtimeOSXX64MicrosoftNETCoreILAsmPackageVersion>$(ILToolsPackageVersion)</runtimeOSXX64MicrosoftNETCoreILAsmPackageVersion>
    <!--
      NOTE: The following dependencies have been identified as particularly problematic to update.
      If you bump their versions, you must push your changes to a dev branch in dotnet/roslyn and
      create a test insertion in Visual Studio to validate.
    -->
    <NewtonsoftJsonVersion>12.0.2</NewtonsoftJsonVersion>
    <StreamJsonRpcVersion>2.4.34</StreamJsonRpcVersion>
    <SystemCollectionsImmutableVersion>1.5.0</SystemCollectionsImmutableVersion>
    <SystemReflectionMetadataVersion>1.6.0</SystemReflectionMetadataVersion>
    <MicrosoftVisualStudioStaticReviewsEmbeddableVersion>0.1.102-alpha</MicrosoftVisualStudioStaticReviewsEmbeddableVersion>
    <MicrosoftBclAsyncInterfacesVersion>1.1.0</MicrosoftBclAsyncInterfacesVersion>
  </PropertyGroup>
  <PropertyGroup>
    <UsingToolPdbConverter>true</UsingToolPdbConverter>
    <UsingToolSymbolUploader>true</UsingToolSymbolUploader>
    <UsingToolNuGetRepack>true</UsingToolNuGetRepack>
    <UsingToolVSSDK>true</UsingToolVSSDK>
    <UsingToolNetFrameworkReferenceAssemblies>true</UsingToolNetFrameworkReferenceAssemblies>
    <UsingToolIbcOptimization>true</UsingToolIbcOptimization>
    <UsingToolVisualStudioIbcTraining>true</UsingToolVisualStudioIbcTraining>
    <UsingToolXliff>true</UsingToolXliff>
    <UsingToolXUnit>true</UsingToolXUnit>
    <DiscoverEditorConfigFiles>true</DiscoverEditorConfigFiles>
    <!--
      When using a bootstrap builder we don't want to use the Microsoft.Net.Compilers.Toolset package but
      rather explicitly override it.
    -->
    <UsingToolMicrosoftNetCompilers Condition="'$(BootstrapBuildPath)' == ''">true</UsingToolMicrosoftNetCompilers>
  </PropertyGroup>
</Project><|MERGE_RESOLUTION|>--- conflicted
+++ resolved
@@ -8,11 +8,7 @@
     <MajorVersion>3</MajorVersion>
     <MinorVersion>8</MinorVersion>
     <PatchVersion>0</PatchVersion>
-<<<<<<< HEAD
     <PreReleaseVersionLabel>1</PreReleaseVersionLabel>
-=======
-    <PreReleaseVersionLabel>4</PreReleaseVersionLabel>
->>>>>>> 1bddab6d
     <VersionPrefix>$(MajorVersion).$(MinorVersion).$(PatchVersion)</VersionPrefix>
     <!--
       By default the assembly version in official builds is "$(MajorVersion).$(MinorVersion).0.0".
