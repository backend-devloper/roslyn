--- conflicted
+++ resolved
@@ -1,5 +1,4 @@
 parameters:
-<<<<<<< HEAD
   # Which publishing infra should be used. THIS SHOULD MATCH THE VERSION ON THE BUILD MANIFEST.
   # Publishing V1 is no longer supported
   # Publishing V2 is no longer supported
@@ -40,7 +39,7 @@
     displayName: Enable NuGet validation
     type: boolean
     default: true
-    
+
   - name: publishInstallersAndChecksums
     displayName: Publish installers and checksums
     type: boolean
@@ -54,18 +53,6 @@
       params: ''
       artifactNames: ''
       downloadArtifacts: true
-=======
-  enableSourceLinkValidation: false
-  enableSigningValidation: true
-  enableSymbolValidation: false
-  enableNugetValidation: true
-  publishInstallersAndChecksums: false
-  SDLValidationParameters:
-    enable: false
-    continueOnError: false
-    params: ''
-    artifactNames: ''
->>>>>>> 6bb7982d
 
   # These parameters let the user customize the call to sdk-task.ps1 for publishing
   # symbols & general artifacts as well as for signing validation
@@ -137,8 +124,8 @@
           displayName: Validate
           inputs:
             filePath: $(Build.SourcesDirectory)/eng/common/post-build/nuget-validation.ps1
-            arguments: -PackagesPath $(Build.ArtifactStagingDirectory)/PackageArtifacts/ 
-              -ToolDestinationPath $(Agent.BuildDirectory)/Extract/ 
+            arguments: -PackagesPath $(Build.ArtifactStagingDirectory)/PackageArtifacts/
+              -ToolDestinationPath $(Agent.BuildDirectory)/Extract/
 
     - job:
       displayName: Signing Validation
@@ -233,9 +220,9 @@
           displayName: Validate
           inputs:
             filePath: $(Build.SourcesDirectory)/eng/common/post-build/sourcelink-validation.ps1
-            arguments: -InputPath $(Build.ArtifactStagingDirectory)/BlobArtifacts/ 
-              -ExtractPath $(Agent.BuildDirectory)/Extract/ 
-              -GHRepoName $(Build.Repository.Name) 
+            arguments: -InputPath $(Build.ArtifactStagingDirectory)/BlobArtifacts/
+              -ExtractPath $(Agent.BuildDirectory)/Extract/
+              -GHRepoName $(Build.Repository.Name)
               -GHCommit $(Build.SourceVersion)
               -SourcelinkCliVersion $(SourceLinkCLIVersion)
           continueOnError: true
@@ -246,7 +233,6 @@
         additionalParameters: ${{ parameters.SDLValidationParameters.params }}
         continueOnError: ${{ parameters.SDLValidationParameters.continueOnError }}
         artifactNames: ${{ parameters.SDLValidationParameters.artifactNames }}
-<<<<<<< HEAD
         downloadArtifacts: ${{ parameters.SDLValidationParameters.downloadArtifacts }}
 
 - stage: publish_using_darc
@@ -280,336 +266,10 @@
         displayName: Publish Using Darc
         inputs:
           filePath: $(Build.SourcesDirectory)/eng/common/post-build/publish-using-darc.ps1
-          arguments: -BuildId $(BARBuildId) 
+          arguments: -BuildId $(BARBuildId)
             -PublishingInfraVersion ${{ parameters.publishingInfraVersion }}
             -AzdoToken '$(publishing-dnceng-devdiv-code-r-build-re)'
             -MaestroToken '$(MaestroApiAccessToken)'
             -WaitPublishingFinish true
             -ArtifactsPublishingAdditionalParameters '${{ parameters.artifactsPublishingAdditionalParameters }}'
-            -SymbolPublishingAdditionalParameters '${{ parameters.symbolPublishingAdditionalParameters }}'
-=======
-
-- template: \eng\common\templates\post-build\channels\generic-public-channel.yml
-  parameters:
-    artifactsPublishingAdditionalParameters: ${{ parameters.artifactsPublishingAdditionalParameters }}
-    publishInstallersAndChecksums: ${{ parameters.publishInstallersAndChecksums }}
-    symbolPublishingAdditionalParameters: ${{ parameters.symbolPublishingAdditionalParameters }}
-    stageName: 'NetCore_Dev31_Publish'
-    channelName: '.NET Core 3.1 Dev'
-    channelId: 128
-    transportFeed: 'https://pkgs.dev.azure.com/dnceng/public/_packaging/dotnet3.1-transport/nuget/v3/index.json'
-    shippingFeed: 'https://pkgs.dev.azure.com/dnceng/public/_packaging/dotnet3.1/nuget/v3/index.json'
-    symbolsFeed: 'https://pkgs.dev.azure.com/dnceng/public/_packaging/dotnet3.1-symbols/nuget/v3/index.json'
-
-- template: \eng\common\templates\post-build\channels\generic-public-channel.yml
-  parameters:
-    artifactsPublishingAdditionalParameters: ${{ parameters.artifactsPublishingAdditionalParameters }}
-    publishInstallersAndChecksums: ${{ parameters.publishInstallersAndChecksums }}
-    symbolPublishingAdditionalParameters: ${{ parameters.symbolPublishingAdditionalParameters }}
-    stageName: 'Net_Eng_Latest_Publish'
-    channelName: '.NET Eng - Latest'
-    channelId: 2
-    transportFeed: 'https://pkgs.dev.azure.com/dnceng/public/_packaging/dotnet-eng/nuget/v3/index.json'
-    shippingFeed: 'https://pkgs.dev.azure.com/dnceng/public/_packaging/dotnet-eng/nuget/v3/index.json'
-    symbolsFeed: 'https://pkgs.dev.azure.com/dnceng/public/_packaging/dotnet-eng-symbols/nuget/v3/index.json'
-
-- template: \eng\common\templates\post-build\channels\generic-public-channel.yml
-  parameters:
-    artifactsPublishingAdditionalParameters: ${{ parameters.artifactsPublishingAdditionalParameters }}
-    publishInstallersAndChecksums: ${{ parameters.publishInstallersAndChecksums }}
-    symbolPublishingAdditionalParameters: ${{ parameters.symbolPublishingAdditionalParameters }}
-    stageName: 'Net_Eng_Validation_Publish'
-    channelName: '.NET Eng - Validation'
-    channelId: 9
-    transportFeed: 'https://pkgs.dev.azure.com/dnceng/public/_packaging/dotnet-eng/nuget/v3/index.json'
-    shippingFeed: 'https://pkgs.dev.azure.com/dnceng/public/_packaging/dotnet-eng/nuget/v3/index.json'
-    symbolsFeed: 'https://pkgs.dev.azure.com/dnceng/public/_packaging/dotnet-eng-symbols/nuget/v3/index.json'
-
-- template: \eng\common\templates\post-build\channels\generic-public-channel.yml
-  parameters:
-    artifactsPublishingAdditionalParameters: ${{ parameters.artifactsPublishingAdditionalParameters }}
-    publishInstallersAndChecksums: ${{ parameters.publishInstallersAndChecksums }}
-    symbolPublishingAdditionalParameters: ${{ parameters.symbolPublishingAdditionalParameters }}
-    stageName: 'NetCore_3_Tools_Validation_Publish'
-    channelName: '.NET 3 Tools - Validation'
-    channelId: 390
-    transportFeed: 'https://pkgs.dev.azure.com/dnceng/public/_packaging/dotnet-eng/nuget/v3/index.json'
-    shippingFeed: 'https://pkgs.dev.azure.com/dnceng/public/_packaging/dotnet-eng/nuget/v3/index.json'
-    symbolsFeed: 'https://pkgs.dev.azure.com/dnceng/public/_packaging/dotnet-eng-symbols/nuget/v3/index.json'
-
-- template: \eng\common\templates\post-build\channels\generic-public-channel.yml
-  parameters:
-    artifactsPublishingAdditionalParameters: ${{ parameters.artifactsPublishingAdditionalParameters }}
-    publishInstallersAndChecksums: ${{ parameters.publishInstallersAndChecksums }}
-    symbolPublishingAdditionalParameters: ${{ parameters.symbolPublishingAdditionalParameters }}
-    stageName: 'NetCore_3_Tools_Publish'
-    channelName: '.NET 3 Tools'
-    channelId: 344
-    transportFeed: 'https://pkgs.dev.azure.com/dnceng/public/_packaging/dotnet-eng/nuget/v3/index.json'
-    shippingFeed: 'https://pkgs.dev.azure.com/dnceng/public/_packaging/dotnet-eng/nuget/v3/index.json'
-    symbolsFeed: 'https://pkgs.dev.azure.com/dnceng/public/_packaging/dotnet-eng-symbols/nuget/v3/index.json'
-
-- template: \eng\common\templates\post-build\channels\generic-public-channel.yml
-  parameters:
-    artifactsPublishingAdditionalParameters: ${{ parameters.artifactsPublishingAdditionalParameters }}
-    publishInstallersAndChecksums: ${{ parameters.publishInstallersAndChecksums }}
-    symbolPublishingAdditionalParameters: ${{ parameters.symbolPublishingAdditionalParameters }}
-    stageName: 'NetCore_Release31_Publish'
-    channelName: '.NET Core 3.1 Release'
-    channelId: 129
-    transportFeed: 'https://pkgs.dev.azure.com/dnceng/public/_packaging/dotnet3.1-transport/nuget/v3/index.json'
-    shippingFeed: 'https://pkgs.dev.azure.com/dnceng/public/_packaging/dotnet3.1/nuget/v3/index.json'
-    symbolsFeed: 'https://pkgs.dev.azure.com/dnceng/public/_packaging/dotnet3.1-symbols/nuget/v3/index.json'
-
-- template: \eng\common\templates\post-build\channels\generic-public-channel.yml
-  parameters:
-    artifactsPublishingAdditionalParameters: ${{ parameters.artifactsPublishingAdditionalParameters }}
-    publishInstallersAndChecksums: ${{ parameters.publishInstallersAndChecksums }}
-    symbolPublishingAdditionalParameters: ${{ parameters.symbolPublishingAdditionalParameters }}
-    stageName: 'NetCore_Blazor31_Features_Publish'
-    channelName: '.NET Core 3.1 Blazor Features'
-    channelId: 531
-    transportFeed: 'https://pkgs.dev.azure.com/dnceng/public/_packaging/dotnet3.1-blazor/nuget/v3/index.json'
-    shippingFeed: 'https://pkgs.dev.azure.com/dnceng/public/_packaging/dotnet3.1-blazor/nuget/v3/index.json'
-    symbolsFeed: 'https://pkgs.dev.azure.com/dnceng/public/_packaging/dotnet3.1-blazor-symbols/nuget/v3/index.json'
-
-- template: \eng\common\templates\post-build\channels\generic-internal-channel.yml
-  parameters:
-    artifactsPublishingAdditionalParameters: ${{ parameters.artifactsPublishingAdditionalParameters }}
-    publishInstallersAndChecksums: ${{ parameters.publishInstallersAndChecksums }}
-    symbolPublishingAdditionalParameters: ${{ parameters.symbolPublishingAdditionalParameters }}
-    stageName: 'NetCore_31_Internal_Servicing_Publishing'
-    channelName: '.NET Core 3.1 Internal Servicing'
-    channelId: 550
-    transportFeed: 'https://pkgs.dev.azure.com/dnceng/_packaging/dotnet3.1-internal-transport/nuget/v3/index.json'
-    shippingFeed: 'https://pkgs.dev.azure.com/dnceng/_packaging/dotnet3.1-internal/nuget/v3/index.json'
-    symbolsFeed: 'https://pkgs.dev.azure.com/dnceng/_packaging/dotnet3.1-internal-symbols/nuget/v3/index.json'
-
-- template: \eng\common\templates\post-build\channels\generic-public-channel.yml
-  parameters:
-    artifactsPublishingAdditionalParameters: ${{ parameters.artifactsPublishingAdditionalParameters }}
-    publishInstallersAndChecksums: ${{ parameters.publishInstallersAndChecksums }}
-    symbolPublishingAdditionalParameters: ${{ parameters.symbolPublishingAdditionalParameters }}
-    stageName: 'General_Testing_Publish'
-    channelName: 'General Testing'
-    channelId: 529
-    transportFeed: 'https://pkgs.dev.azure.com/dnceng/public/_packaging/general-testing/nuget/v3/index.json'
-    shippingFeed: 'https://pkgs.dev.azure.com/dnceng/public/_packaging/general-testing/nuget/v3/index.json'
-    symbolsFeed: 'https://pkgs.dev.azure.com/dnceng/public/_packaging/general-testing-symbols/nuget/v3/index.json'
-
-- template: \eng\common\templates\post-build\channels\generic-public-channel.yml
-  parameters:
-    artifactsPublishingAdditionalParameters: ${{ parameters.artifactsPublishingAdditionalParameters }}
-    publishInstallersAndChecksums: ${{ parameters.publishInstallersAndChecksums }}
-    symbolPublishingAdditionalParameters: ${{ parameters.symbolPublishingAdditionalParameters }}
-    stageName: 'NETCore_Tooling_Dev_Publishing'
-    channelName: '.NET Core Tooling Dev'
-    channelId: 548
-    transportFeed: 'https://pkgs.dev.azure.com/dnceng/public/_packaging/dotnet-tools/nuget/v3/index.json'
-    shippingFeed: 'https://pkgs.dev.azure.com/dnceng/public/_packaging/dotnet-tools/nuget/v3/index.json'
-    symbolsFeed: 'https://pkgs.dev.azure.com/dnceng/public/_packaging/dotnet-tools-symbols/nuget/v3/index.json'
-
-- template: \eng\common\templates\post-build\channels\generic-public-channel.yml
-  parameters:
-    artifactsPublishingAdditionalParameters: ${{ parameters.artifactsPublishingAdditionalParameters }}
-    publishInstallersAndChecksums: ${{ parameters.publishInstallersAndChecksums }}
-    symbolPublishingAdditionalParameters: ${{ parameters.symbolPublishingAdditionalParameters }}
-    stageName: 'NETCore_Tooling_Release_Publishing'
-    channelName: '.NET Core Tooling Release'
-    channelId: 549
-    transportFeed: 'https://pkgs.dev.azure.com/dnceng/public/_packaging/dotnet-tools/nuget/v3/index.json'
-    shippingFeed: 'https://pkgs.dev.azure.com/dnceng/public/_packaging/dotnet-tools/nuget/v3/index.json'
-    symbolsFeed: 'https://pkgs.dev.azure.com/dnceng/public/_packaging/dotnet-tools-symbols/nuget/v3/index.json'
-
-- template: \eng\common\templates\post-build\channels\generic-public-channel.yml
-  parameters:
-    artifactsPublishingAdditionalParameters: ${{ parameters.artifactsPublishingAdditionalParameters }}
-    publishInstallersAndChecksums: ${{ parameters.publishInstallersAndChecksums }}
-    symbolPublishingAdditionalParameters: ${{ parameters.symbolPublishingAdditionalParameters }}
-    stageName: 'NETCore_SDK_311xx_Publishing'
-    channelName: '.NET Core SDK 3.1.1xx'
-    channelId: 560
-    transportFeed: 'https://pkgs.dev.azure.com/dnceng/public/_packaging/dotnet3.1-transport/nuget/v3/index.json'
-    shippingFeed: 'https://pkgs.dev.azure.com/dnceng/public/_packaging/dotnet3.1/nuget/v3/index.json'
-    symbolsFeed: 'https://pkgs.dev.azure.com/dnceng/public/_packaging/dotnet3.1-symbols/nuget/v3/index.json'
-
-- template: \eng\common\templates\post-build\channels\generic-internal-channel.yml
-  parameters:
-    artifactsPublishingAdditionalParameters: ${{ parameters.artifactsPublishingAdditionalParameters }}
-    publishInstallersAndChecksums: ${{ parameters.publishInstallersAndChecksums }}
-    symbolPublishingAdditionalParameters: ${{ parameters.symbolPublishingAdditionalParameters }}
-    stageName: 'NETCore_SDK_311xx_Internal_Publishing'
-    channelName: '.NET Core SDK 3.1.1xx Internal'
-    channelId: 559
-    transportFeed: 'https://pkgs.dev.azure.com/dnceng/_packaging/dotnet3.1-internal-transport/nuget/v3/index.json'
-    shippingFeed: 'https://pkgs.dev.azure.com/dnceng/_packaging/dotnet3.1-internal/nuget/v3/index.json'
-    symbolsFeed: 'https://pkgs.dev.azure.com/dnceng/_packaging/dotnet3.1-internal-symbols/nuget/v3/index.json'
-
-- template: \eng\common\templates\post-build\channels\generic-public-channel.yml
-  parameters:
-    artifactsPublishingAdditionalParameters: ${{ parameters.artifactsPublishingAdditionalParameters }}
-    publishInstallersAndChecksums: ${{ parameters.publishInstallersAndChecksums }}
-    symbolPublishingAdditionalParameters: ${{ parameters.symbolPublishingAdditionalParameters }}
-    stageName: 'NETCore_SDK_312xx_Publishing'
-    channelName: '.NET Core SDK 3.1.2xx'
-    channelId: 558
-    transportFeed: 'https://pkgs.dev.azure.com/dnceng/public/_packaging/dotnet3.1-transport/nuget/v3/index.json'
-    shippingFeed: 'https://pkgs.dev.azure.com/dnceng/public/_packaging/dotnet3.1/nuget/v3/index.json'
-    symbolsFeed: 'https://pkgs.dev.azure.com/dnceng/public/_packaging/dotnet3.1-symbols/nuget/v3/index.json'
-
-- template: \eng\common\templates\post-build\channels\generic-internal-channel.yml
-  parameters:
-    artifactsPublishingAdditionalParameters: ${{ parameters.artifactsPublishingAdditionalParameters }}
-    publishInstallersAndChecksums: ${{ parameters.publishInstallersAndChecksums }}
-    symbolPublishingAdditionalParameters: ${{ parameters.symbolPublishingAdditionalParameters }}
-    stageName: 'NETCore_SDK_312xx_Internal_Publishing'
-    channelName: '.NET Core SDK 3.1.2xx Internal'
-    channelId: 557
-    transportFeed: 'https://pkgs.dev.azure.com/dnceng/_packaging/dotnet3.1-internal-transport/nuget/v3/index.json'
-    shippingFeed: 'https://pkgs.dev.azure.com/dnceng/_packaging/dotnet3.1-internal/nuget/v3/index.json'
-    symbolsFeed: 'https://pkgs.dev.azure.com/dnceng/_packaging/dotnet3.1-internal-symbols/nuget/v3/index.json'
-
-- template: \eng\common\templates\post-build\channels\generic-public-channel.yml
-  parameters:
-    artifactsPublishingAdditionalParameters: ${{ parameters.artifactsPublishingAdditionalParameters }}
-    publishInstallersAndChecksums: ${{ parameters.publishInstallersAndChecksums }}
-    symbolPublishingAdditionalParameters: ${{ parameters.symbolPublishingAdditionalParameters }}
-    stageName: 'NETCore_SDK_313xx_Publishing'
-    channelName: '.NET Core SDK 3.1.3xx'
-    channelId: 759
-    transportFeed: 'https://pkgs.dev.azure.com/dnceng/public/_packaging/dotnet3.1-transport/nuget/v3/index.json'
-    shippingFeed: 'https://pkgs.dev.azure.com/dnceng/public/_packaging/dotnet3.1/nuget/v3/index.json'
-    symbolsFeed: 'https://pkgs.dev.azure.com/dnceng/public/_packaging/dotnet3.1-symbols/nuget/v3/index.json'
-
-- template: \eng\common\templates\post-build\channels\generic-internal-channel.yml
-  parameters:
-    artifactsPublishingAdditionalParameters: ${{ parameters.artifactsPublishingAdditionalParameters }}
-    publishInstallersAndChecksums: ${{ parameters.publishInstallersAndChecksums }}
-    symbolPublishingAdditionalParameters: ${{ parameters.symbolPublishingAdditionalParameters }}
-    stageName: 'NETCore_SDK_313xx_Internal_Publishing'
-    channelName: '.NET Core SDK 3.1.3xx Internal'
-    channelId: 760
-    transportFeed: 'https://pkgs.dev.azure.com/dnceng/_packaging/dotnet3.1-internal-transport/nuget/v3/index.json'
-    shippingFeed: 'https://pkgs.dev.azure.com/dnceng/_packaging/dotnet3.1-internal/nuget/v3/index.json'
-    symbolsFeed: 'https://pkgs.dev.azure.com/dnceng/_packaging/dotnet3.1-internal-symbols/nuget/v3/index.json'
-    
-- template: \eng\common\templates\post-build\channels\generic-public-channel.yml
-  parameters:
-    artifactsPublishingAdditionalParameters: ${{ parameters.artifactsPublishingAdditionalParameters }}
-    publishInstallersAndChecksums: ${{ parameters.publishInstallersAndChecksums }}
-    symbolPublishingAdditionalParameters: ${{ parameters.symbolPublishingAdditionalParameters }}
-    stageName: 'NETCore_SDK_314xx_Publishing'
-    channelName: '.NET Core SDK 3.1.4xx'
-    channelId: 921
-    transportFeed: 'https://pkgs.dev.azure.com/dnceng/public/_packaging/dotnet3.1-transport/nuget/v3/index.json'
-    shippingFeed: 'https://pkgs.dev.azure.com/dnceng/public/_packaging/dotnet3.1/nuget/v3/index.json'
-    symbolsFeed: 'https://pkgs.dev.azure.com/dnceng/public/_packaging/dotnet3.1-symbols/nuget/v3/index.json'
-
-- template: \eng\common\templates\post-build\channels\generic-internal-channel.yml
-  parameters:
-    artifactsPublishingAdditionalParameters: ${{ parameters.artifactsPublishingAdditionalParameters }}
-    publishInstallersAndChecksums: ${{ parameters.publishInstallersAndChecksums }}
-    symbolPublishingAdditionalParameters: ${{ parameters.symbolPublishingAdditionalParameters }}
-    stageName: 'NETCore_SDK_314xx_Internal_Publishing'
-    channelName: '.NET Core SDK 3.1.4xx Internal'
-    channelId: 922
-    transportFeed: 'https://pkgs.dev.azure.com/dnceng/_packaging/dotnet3.1-internal-transport/nuget/v3/index.json'
-    shippingFeed: 'https://pkgs.dev.azure.com/dnceng/_packaging/dotnet3.1-internal/nuget/v3/index.json'
-    symbolsFeed: 'https://pkgs.dev.azure.com/dnceng/_packaging/dotnet3.1-internal-symbols/nuget/v3/index.json'
-
-- template: \eng\common\templates\post-build\channels\generic-public-channel.yml
-  parameters:
-    artifactsPublishingAdditionalParameters: ${{ parameters.artifactsPublishingAdditionalParameters }}
-    publishInstallersAndChecksums: ${{ parameters.publishInstallersAndChecksums }}
-    symbolPublishingAdditionalParameters: ${{ parameters.symbolPublishingAdditionalParameters }}
-    stageName: 'VS16_6_Publishing'
-    channelName: 'VS 16.6'
-    channelId: 1010
-    transportFeed: 'https://pkgs.dev.azure.com/dnceng/public/_packaging/dotnet-tools-transport/nuget/v3/index.json'
-    shippingFeed: 'https://pkgs.dev.azure.com/dnceng/public/_packaging/dotnet-tools/nuget/v3/index.json'
-    symbolsFeed: 'https://pkgs.dev.azure.com/dnceng/public/_packaging/dotnet-tools-symbols/nuget/v3/index.json'
-
-- template: \eng\common\templates\post-build\channels\generic-public-channel.yml
-  parameters:
-    artifactsPublishingAdditionalParameters: ${{ parameters.artifactsPublishingAdditionalParameters }}
-    publishInstallersAndChecksums: ${{ parameters.publishInstallersAndChecksums }}
-    symbolPublishingAdditionalParameters: ${{ parameters.symbolPublishingAdditionalParameters }}
-    stageName: 'VS16_7_Publishing'
-    channelName: 'VS 16.7'
-    channelId: 1011
-    transportFeed: 'https://pkgs.dev.azure.com/dnceng/public/_packaging/dotnet-tools-transport/nuget/v3/index.json'
-    shippingFeed: 'https://pkgs.dev.azure.com/dnceng/public/_packaging/dotnet-tools/nuget/v3/index.json'
-    symbolsFeed: 'https://pkgs.dev.azure.com/dnceng/public/_packaging/dotnet-tools-symbols/nuget/v3/index.json'
-
-- template: \eng\common\templates\post-build\channels\generic-public-channel.yml
-  parameters:
-    artifactsPublishingAdditionalParameters: ${{ parameters.artifactsPublishingAdditionalParameters }}
-    publishInstallersAndChecksums: ${{ parameters.publishInstallersAndChecksums }}
-    symbolPublishingAdditionalParameters: ${{ parameters.symbolPublishingAdditionalParameters }}
-    stageName: 'VS16_8_Publishing'
-    channelName: 'VS 16.8'
-    channelId: 1154
-    transportFeed: 'https://pkgs.dev.azure.com/dnceng/public/_packaging/dotnet-tools-transport/nuget/v3/index.json'
-    shippingFeed: 'https://pkgs.dev.azure.com/dnceng/public/_packaging/dotnet-tools/nuget/v3/index.json'
-    symbolsFeed: 'https://pkgs.dev.azure.com/dnceng/public/_packaging/dotnet-tools-symbols/nuget/v3/index.json'
-
-- template: \eng\common\templates\post-build\channels\generic-public-channel.yml
-  parameters:
-    artifactsPublishingAdditionalParameters: ${{ parameters.artifactsPublishingAdditionalParameters }}
-    publishInstallersAndChecksums: ${{ parameters.publishInstallersAndChecksums }}
-    symbolPublishingAdditionalParameters: ${{ parameters.symbolPublishingAdditionalParameters }}
-    stageName: 'VS16_9_Publishing'
-    channelName: 'VS 16.9'
-    channelId: 1473
-    transportFeed: 'https://pkgs.dev.azure.com/dnceng/public/_packaging/dotnet-tools-transport/nuget/v3/index.json'
-    shippingFeed: 'https://pkgs.dev.azure.com/dnceng/public/_packaging/dotnet-tools/nuget/v3/index.json'
-    symbolsFeed: 'https://pkgs.dev.azure.com/dnceng/public/_packaging/dotnet-tools-symbols/nuget/v3/index.json'
-
-- template: \eng\common\templates\post-build\channels\generic-public-channel.yml
-  parameters:
-    artifactsPublishingAdditionalParameters: ${{ parameters.artifactsPublishingAdditionalParameters }}
-    publishInstallersAndChecksums: ${{ parameters.publishInstallersAndChecksums }}
-    symbolPublishingAdditionalParameters: ${{ parameters.symbolPublishingAdditionalParameters }}
-    stageName: 'VS16_10_Publishing'
-    channelName: 'VS 16.10'
-    channelId: 1692
-    transportFeed: 'https://pkgs.dev.azure.com/dnceng/public/_packaging/dotnet-tools-transport/nuget/v3/index.json'
-    shippingFeed: 'https://pkgs.dev.azure.com/dnceng/public/_packaging/dotnet-tools/nuget/v3/index.json'
-    symbolsFeed: 'https://pkgs.dev.azure.com/dnceng/public/_packaging/dotnet-tools-symbols/nuget/v3/index.json'
-
-- template: \eng\common\templates\post-build\channels\generic-public-channel.yml
-  parameters:
-    artifactsPublishingAdditionalParameters: ${{ parameters.artifactsPublishingAdditionalParameters }}
-    publishInstallersAndChecksums: ${{ parameters.publishInstallersAndChecksums }}
-    symbolPublishingAdditionalParameters: ${{ parameters.symbolPublishingAdditionalParameters }}
-    stageName: 'VS16_11_Publishing'
-    channelName: 'VS 16.11'
-    channelId: 1926
-    transportFeed: 'https://pkgs.dev.azure.com/dnceng/public/_packaging/dotnet-tools-transport/nuget/v3/index.json'
-    shippingFeed: 'https://pkgs.dev.azure.com/dnceng/public/_packaging/dotnet-tools/nuget/v3/index.json'
-    symbolsFeed: 'https://pkgs.dev.azure.com/dnceng/public/_packaging/dotnet-tools-symbols/nuget/v3/index.json'
-
-- template: \eng\common\templates\post-build\channels\generic-public-channel.yml
-  parameters:
-    artifactsPublishingAdditionalParameters: ${{ parameters.artifactsPublishingAdditionalParameters }}
-    publishInstallersAndChecksums: ${{ parameters.publishInstallersAndChecksums }}
-    symbolPublishingAdditionalParameters: ${{ parameters.symbolPublishingAdditionalParameters }}
-    stageName: 'VS17_0_Publishing'
-    channelName: 'VS 17.0'
-    channelId: 1853
-    transportFeed: 'https://pkgs.dev.azure.com/dnceng/public/_packaging/dotnet-tools-transport/nuget/v3/index.json'
-    shippingFeed: 'https://pkgs.dev.azure.com/dnceng/public/_packaging/dotnet-tools/nuget/v3/index.json'
-    symbolsFeed: 'https://pkgs.dev.azure.com/dnceng/public/_packaging/dotnet-tools-symbols/nuget/v3/index.json'
-
-- template: \eng\common\templates\post-build\channels\generic-public-channel.yml
-  parameters:
-    artifactsPublishingAdditionalParameters: ${{ parameters.artifactsPublishingAdditionalParameters }}
-    publishInstallersAndChecksums: ${{ parameters.publishInstallersAndChecksums }}
-    symbolPublishingAdditionalParameters: ${{ parameters.symbolPublishingAdditionalParameters }}
-    stageName: 'VS_Master_Publishing'
-    channelName: 'VS Master'
-    channelId: 1012
-    transportFeed: 'https://pkgs.dev.azure.com/dnceng/public/_packaging/dotnet-tools-transport/nuget/v3/index.json'
-    shippingFeed: 'https://pkgs.dev.azure.com/dnceng/public/_packaging/dotnet-tools/nuget/v3/index.json'
-    symbolsFeed: 'https://pkgs.dev.azure.com/dnceng/public/_packaging/dotnet-tools-symbols/nuget/v3/index.json'
->>>>>>> 6bb7982d
+            -SymbolPublishingAdditionalParameters '${{ parameters.symbolPublishingAdditionalParameters }}'