parameters:
  enableSourceLinkValidation: false
  enableSigningValidation: true
  enableSymbolValidation: false
  enableNugetValidation: true
  publishInstallersAndChecksums: false
  SDLValidationParameters:
    enable: false
    continueOnError: false
    params: ''
    artifactNames: ''

  # These parameters let the user customize the call to sdk-task.ps1 for publishing
  # symbols & general artifacts as well as for signing validation
  symbolPublishingAdditionalParameters: ''
  artifactsPublishingAdditionalParameters: ''
  signingValidationAdditionalParameters: ''

  # Which stages should finish execution before post-build stages start
  validateDependsOn:
  - build
  publishDependsOn: 
  - Validate

stages:
- stage: Validate
  dependsOn: ${{ parameters.validateDependsOn }}
  displayName: Validate
  variables:
    - template: common-variables.yml
  jobs:
<<<<<<< HEAD
  - ${{ if eq(parameters.enableNugetValidation, 'true') }}:
    - job:
      displayName: NuGet Validation
      pool:
        vmImage: 'windows-2019'
      steps:
        - task: DownloadBuildArtifacts@0
          displayName: Download Package Artifacts
          inputs:
            buildType: current
            artifactName: PackageArtifacts

        - task: PowerShell@2
          displayName: Validate
          inputs:
            filePath: $(Build.SourcesDirectory)/eng/common/post-build/nuget-validation.ps1
            arguments: -PackagesPath $(Build.ArtifactStagingDirectory)/PackageArtifacts/
              -ToolDestinationPath $(Agent.BuildDirectory)/Extract/

  - ${{ if eq(parameters.enableSigningValidation, 'true') }}:
    - job:
      displayName: Signing Validation
      variables:
        - template: common-variables.yml
      pool:
        vmImage: 'windows-2019'
      steps:
        - task: DownloadBuildArtifacts@0
          displayName: Download Package Artifacts
          inputs:
            buildType: current
            artifactName: PackageArtifacts

        # This is necessary whenever we want to publish/restore to an AzDO private feed
        # Since sdk-task.ps1 tries to restore packages we need to do this authentication here
        # otherwise it'll complain about accessing a private feed.
        - task: NuGetAuthenticate@0
          displayName: 'Authenticate to AzDO Feeds'

        - task: PowerShell@2
          displayName: Enable cross-org publishing
          inputs:
            filePath: eng\common\enable-cross-org-publishing.ps1
            arguments: -token $(dn-bot-dnceng-artifact-feeds-rw)

        - task: PowerShell@2
          displayName: Validate
          inputs:
            filePath: eng\common\sdk-task.ps1
            arguments: -task SigningValidation -restore -msbuildEngine dotnet
              /p:PackageBasePath='$(Build.ArtifactStagingDirectory)/PackageArtifacts'
              /p:SignCheckExclusionsFile='$(Build.SourcesDirectory)/eng/SignCheckExclusionsFile.txt'
              ${{ parameters.signingValidationAdditionalParameters }}

        - template: ../steps/publish-logs.yml
          parameters:
            StageLabel: 'Validation'
            JobLabel: 'Signing'

  - ${{ if eq(parameters.enableSourceLinkValidation, 'true') }}:
    - job:
      displayName: SourceLink Validation
      variables:
        - template: common-variables.yml
      pool:
        vmImage: 'windows-2019'
      steps:
        - task: DownloadBuildArtifacts@0
          displayName: Download Blob Artifacts
          inputs:
            buildType: current
            artifactName: BlobArtifacts

        - task: PowerShell@2
          displayName: Validate
          inputs:
            filePath: $(Build.SourcesDirectory)/eng/common/post-build/sourcelink-validation.ps1
            arguments: -InputPath $(Build.ArtifactStagingDirectory)/BlobArtifacts/
              -ExtractPath $(Agent.BuildDirectory)/Extract/
              -GHRepoName $(Build.Repository.Name)
              -GHCommit $(Build.SourceVersion)
              -SourcelinkCliVersion $(SourceLinkCLIVersion)
          continueOnError: true

  - ${{ if eq(parameters.SDLValidationParameters.enable, 'true') }}:
    - template: /eng/common/templates/job/execute-sdl.yml
      parameters:
        additionalParameters: ${{ parameters.SDLValidationParameters.params }}
        continueOnError: ${{ parameters.SDLValidationParameters.continueOnError }}
        artifactNames: ${{ parameters.SDLValidationParameters.artifactNames }}
=======
  - template: setup-maestro-vars.yml

  - job:
    displayName: NuGet Validation
    dependsOn: setupMaestroVars
    condition: eq( ${{ parameters.enableNugetValidation }}, 'true')
    pool:
      vmImage: 'windows-2019'
    variables:
      - name: AzDOProjectName
        value: $[ dependencies.setupMaestroVars.outputs['setReleaseVars.AzDOProjectName'] ]
      - name: AzDOPipelineId
        value: $[ dependencies.setupMaestroVars.outputs['setReleaseVars.AzDOPipelineId'] ]
      - name: AzDOBuildId
        value: $[ dependencies.setupMaestroVars.outputs['setReleaseVars.AzDOBuildId'] ]
    steps:
      - task: DownloadBuildArtifacts@0
        displayName: Download Package Artifacts
        inputs:
          buildType: specific
          buildVersionToDownload: specific
          project: $(AzDOProjectName)
          pipeline: $(AzDOPipelineId)
          buildId: $(AzDOBuildId)
          artifactName: PackageArtifacts

      - task: PowerShell@2
        displayName: Validate
        inputs:
          filePath: $(Build.SourcesDirectory)/eng/common/post-build/nuget-validation.ps1
          arguments: -PackagesPath $(Build.ArtifactStagingDirectory)/PackageArtifacts/ 
            -ToolDestinationPath $(Agent.BuildDirectory)/Extract/ 

  - job:
    displayName: Signing Validation
    dependsOn: setupMaestroVars
    condition: eq( ${{ parameters.enableSigningValidation }}, 'true')
    variables:
      - template: common-variables.yml
      - name: AzDOProjectName
        value: $[ dependencies.setupMaestroVars.outputs['setReleaseVars.AzDOProjectName'] ]
      - name: AzDOPipelineId
        value: $[ dependencies.setupMaestroVars.outputs['setReleaseVars.AzDOPipelineId'] ]
      - name: AzDOBuildId
        value: $[ dependencies.setupMaestroVars.outputs['setReleaseVars.AzDOBuildId'] ]
    pool:
      vmImage: 'windows-2019'
    steps:
      - task: DownloadBuildArtifacts@0
        displayName: Download Package Artifacts
        inputs:
          buildType: specific
          buildVersionToDownload: specific
          project: $(AzDOProjectName)
          pipeline: $(AzDOPipelineId)
          buildId: $(AzDOBuildId)
          artifactName: PackageArtifacts

      # This is necessary whenever we want to publish/restore to an AzDO private feed
      # Since sdk-task.ps1 tries to restore packages we need to do this authentication here
      # otherwise it'll complain about accessing a private feed.
      - task: NuGetAuthenticate@0
        displayName: 'Authenticate to AzDO Feeds'

      - task: PowerShell@2
        displayName: Enable cross-org publishing
        inputs:
          filePath: eng\common\enable-cross-org-publishing.ps1
          arguments: -token $(dn-bot-dnceng-artifact-feeds-rw)

      - task: PowerShell@2
        displayName: Validate
        inputs:
          filePath: eng\common\sdk-task.ps1
          arguments: -task SigningValidation -restore -msbuildEngine dotnet
            /p:PackageBasePath='$(Build.ArtifactStagingDirectory)/PackageArtifacts'
            /p:SignCheckExclusionsFile='$(Build.SourcesDirectory)/eng/SignCheckExclusionsFile.txt'
            ${{ parameters.signingValidationAdditionalParameters }}

      - template: ../steps/publish-logs.yml
        parameters:
          StageLabel: 'Validation'
          JobLabel: 'Signing'

  - job:
    displayName: SourceLink Validation
    dependsOn: setupMaestroVars
    condition: eq( ${{ parameters.enableSourceLinkValidation }}, 'true')
    variables:
      - template: common-variables.yml
      - name: AzDOProjectName
        value: $[ dependencies.setupMaestroVars.outputs['setReleaseVars.AzDOProjectName'] ]
      - name: AzDOPipelineId
        value: $[ dependencies.setupMaestroVars.outputs['setReleaseVars.AzDOPipelineId'] ]
      - name: AzDOBuildId
        value: $[ dependencies.setupMaestroVars.outputs['setReleaseVars.AzDOBuildId'] ]
    pool:
      vmImage: 'windows-2019'
    steps:
      - task: DownloadBuildArtifacts@0
        displayName: Download Blob Artifacts
        inputs:
          buildType: specific
          buildVersionToDownload: specific
          project: $(AzDOProjectName)
          pipeline: $(AzDOPipelineId)
          buildId: $(AzDOBuildId)
          artifactName: BlobArtifacts

      - task: PowerShell@2
        displayName: Validate
        inputs:
          filePath: $(Build.SourcesDirectory)/eng/common/post-build/sourcelink-validation.ps1
          arguments: -InputPath $(Build.ArtifactStagingDirectory)/BlobArtifacts/ 
            -ExtractPath $(Agent.BuildDirectory)/Extract/ 
            -GHRepoName $(Build.Repository.Name) 
            -GHCommit $(Build.SourceVersion)
            -SourcelinkCliVersion $(SourceLinkCLIVersion)
        continueOnError: true

  - template: /eng/common/templates/job/execute-sdl.yml
    parameters:
      enable: ${{ parameters.SDLValidationParameters.enable }}
      dependsOn: setupMaestroVars
      additionalParameters: ${{ parameters.SDLValidationParameters.params }}
      continueOnError: ${{ parameters.SDLValidationParameters.continueOnError }}
      artifactNames: ${{ parameters.SDLValidationParameters.artifactNames }}
>>>>>>> 1def0866

- template: \eng\common\templates\post-build\channels\generic-public-channel.yml
  parameters:
    artifactsPublishingAdditionalParameters: ${{ parameters.artifactsPublishingAdditionalParameters }}
    dependsOn: ${{ parameters.publishDependsOn }}
    publishInstallersAndChecksums: ${{ parameters.publishInstallersAndChecksums }}
    symbolPublishingAdditionalParameters: ${{ parameters.symbolPublishingAdditionalParameters }}
    stageName: 'NetCore_Dev5_Publish'
    channelName: '.NET Core 5 Dev'
    channelId: 131
    transportFeed: 'https://pkgs.dev.azure.com/dnceng/public/_packaging/dotnet5-transport/nuget/v3/index.json'
    shippingFeed: 'https://pkgs.dev.azure.com/dnceng/public/_packaging/dotnet5/nuget/v3/index.json'
    symbolsFeed: 'https://pkgs.dev.azure.com/dnceng/public/_packaging/dotnet5-symbols/nuget/v3/index.json'

- template: \eng\common\templates\post-build\channels\generic-public-channel.yml
  parameters:
    artifactsPublishingAdditionalParameters: ${{ parameters.artifactsPublishingAdditionalParameters }}
    dependsOn: ${{ parameters.publishDependsOn }}
    publishInstallersAndChecksums: ${{ parameters.publishInstallersAndChecksums }}
    symbolPublishingAdditionalParameters: ${{ parameters.symbolPublishingAdditionalParameters }}
    stageName: 'Net_Eng_Latest_Publish'
    channelName: '.NET Eng - Latest'
    channelId: 2
    transportFeed: 'https://pkgs.dev.azure.com/dnceng/public/_packaging/dotnet-eng/nuget/v3/index.json'
    shippingFeed: 'https://pkgs.dev.azure.com/dnceng/public/_packaging/dotnet-eng/nuget/v3/index.json'
    symbolsFeed: 'https://pkgs.dev.azure.com/dnceng/public/_packaging/dotnet-eng-symbols/nuget/v3/index.json'

- template: \eng\common\templates\post-build\channels\generic-public-channel.yml
  parameters:
    artifactsPublishingAdditionalParameters: ${{ parameters.artifactsPublishingAdditionalParameters }}
    dependsOn: ${{ parameters.publishDependsOn }}
    publishInstallersAndChecksums: ${{ parameters.publishInstallersAndChecksums }}
    symbolPublishingAdditionalParameters: ${{ parameters.symbolPublishingAdditionalParameters }}
    stageName: 'Net_Eng_Validation_Publish'
    channelName: '.NET Eng - Validation'
    channelId: 9
    transportFeed: 'https://pkgs.dev.azure.com/dnceng/public/_packaging/dotnet-eng/nuget/v3/index.json'
    shippingFeed: 'https://pkgs.dev.azure.com/dnceng/public/_packaging/dotnet-eng/nuget/v3/index.json'
    symbolsFeed: 'https://pkgs.dev.azure.com/dnceng/public/_packaging/dotnet-eng-symbols/nuget/v3/index.json'

- template: \eng\common\templates\post-build\channels\generic-public-channel.yml
  parameters:
    artifactsPublishingAdditionalParameters: ${{ parameters.artifactsPublishingAdditionalParameters }}
    dependsOn: ${{ parameters.publishDependsOn }}
    publishInstallersAndChecksums: ${{ parameters.publishInstallersAndChecksums }}
    symbolPublishingAdditionalParameters: ${{ parameters.symbolPublishingAdditionalParameters }}
    stageName: 'General_Testing_Publish'
    channelName: 'General Testing'
    channelId: 529
    transportFeed: 'https://pkgs.dev.azure.com/dnceng/public/_packaging/general-testing/nuget/v3/index.json'
    shippingFeed: 'https://pkgs.dev.azure.com/dnceng/public/_packaging/general-testing/nuget/v3/index.json'
    symbolsFeed: 'https://pkgs.dev.azure.com/dnceng/public/_packaging/general-testing-symbols/nuget/v3/index.json'

- template: \eng\common\templates\post-build\channels\generic-public-channel.yml
  parameters:
    artifactsPublishingAdditionalParameters: ${{ parameters.artifactsPublishingAdditionalParameters }}
    dependsOn: ${{ parameters.publishDependsOn }}
    publishInstallersAndChecksums: ${{ parameters.publishInstallersAndChecksums }}
    symbolPublishingAdditionalParameters: ${{ parameters.symbolPublishingAdditionalParameters }}
    stageName: 'NETCore_Tooling_Dev_Publishing'
    channelName: '.NET Core Tooling Dev'
    channelId: 548
    transportFeed: 'https://pkgs.dev.azure.com/dnceng/public/_packaging/dotnet-tools/nuget/v3/index.json'
    shippingFeed: 'https://pkgs.dev.azure.com/dnceng/public/_packaging/dotnet-tools/nuget/v3/index.json'
    symbolsFeed: 'https://pkgs.dev.azure.com/dnceng/public/_packaging/dotnet-tools-symbols/nuget/v3/index.json'

- template: \eng\common\templates\post-build\channels\generic-public-channel.yml
  parameters:
    artifactsPublishingAdditionalParameters: ${{ parameters.artifactsPublishingAdditionalParameters }}
    dependsOn: ${{ parameters.publishDependsOn }}
    publishInstallersAndChecksums: ${{ parameters.publishInstallersAndChecksums }}
    symbolPublishingAdditionalParameters: ${{ parameters.symbolPublishingAdditionalParameters }}
    stageName: 'NETCore_Tooling_Release_Publishing'
    channelName: '.NET Core Tooling Release'
    channelId: 549
    transportFeed: 'https://pkgs.dev.azure.com/dnceng/public/_packaging/dotnet-tools/nuget/v3/index.json'
    shippingFeed: 'https://pkgs.dev.azure.com/dnceng/public/_packaging/dotnet-tools/nuget/v3/index.json'
    symbolsFeed: 'https://pkgs.dev.azure.com/dnceng/public/_packaging/dotnet-tools-symbols/nuget/v3/index.json'

- template: \eng\common\templates\post-build\channels\generic-internal-channel.yml
  parameters:
    artifactsPublishingAdditionalParameters: ${{ parameters.artifactsPublishingAdditionalParameters }}
    dependsOn: ${{ parameters.publishDependsOn }}
    publishInstallersAndChecksums: ${{ parameters.publishInstallersAndChecksums }}
    symbolPublishingAdditionalParameters: ${{ parameters.symbolPublishingAdditionalParameters }}
    stageName: 'NET_Internal_Tooling_Publishing'
    channelName: '.NET Internal Tooling'
    channelId: 551
    transportFeed: 'https://pkgs.dev.azure.com/dnceng/internal/_packaging/dotnet-tools-internal/nuget/v3/index.json'
    shippingFeed: 'https://pkgs.dev.azure.com/dnceng/internal/_packaging/dotnet-tools-internal/nuget/v3/index.json'
    symbolsFeed: 'https://pkgs.dev.azure.com/dnceng/internal/_packaging/dotnet-tools-internal-symbols/nuget/v3/index.json'

- template: \eng\common\templates\post-build\channels\generic-public-channel.yml
  parameters:
    artifactsPublishingAdditionalParameters: ${{ parameters.artifactsPublishingAdditionalParameters }}
    dependsOn: ${{ parameters.publishDependsOn }}
    publishInstallersAndChecksums: ${{ parameters.publishInstallersAndChecksums }}
    symbolPublishingAdditionalParameters: ${{ parameters.symbolPublishingAdditionalParameters }}
    stageName: 'NETCore_Experimental_Publishing'
    channelName: '.NET Core Experimental'
    channelId: 562
    transportFeed: 'https://pkgs.dev.azure.com/dnceng/public/_packaging/dotnet-experimental/nuget/v3/index.json'
    shippingFeed: 'https://pkgs.dev.azure.com/dnceng/public/_packaging/dotnet-experimental/nuget/v3/index.json'
    symbolsFeed: 'https://pkgs.dev.azure.com/dnceng/public/_packaging/dotnet-experimental-symbols/nuget/v3/index.json'

- template: \eng\common\templates\post-build\channels\generic-public-channel.yml
  parameters:
    artifactsPublishingAdditionalParameters: ${{ parameters.artifactsPublishingAdditionalParameters }}
    dependsOn: ${{ parameters.publishDependsOn }}
    publishInstallersAndChecksums: ${{ parameters.publishInstallersAndChecksums }}
    symbolPublishingAdditionalParameters: ${{ parameters.symbolPublishingAdditionalParameters }}
    stageName: 'Net_Eng_Services_Int_Publish'
    channelName: '.NET Eng Services - Int'
    channelId: 678
    transportFeed: 'https://pkgs.dev.azure.com/dnceng/public/_packaging/dotnet-eng/nuget/v3/index.json'
    shippingFeed: 'https://pkgs.dev.azure.com/dnceng/public/_packaging/dotnet-eng/nuget/v3/index.json'
    symbolsFeed: 'https://pkgs.dev.azure.com/dnceng/public/_packaging/dotnet-eng-symbols/nuget/v3/index.json'

- template: \eng\common\templates\post-build\channels\generic-public-channel.yml
  parameters:
    artifactsPublishingAdditionalParameters: ${{ parameters.artifactsPublishingAdditionalParameters }}
    dependsOn: ${{ parameters.publishDependsOn }}
    publishInstallersAndChecksums: ${{ parameters.publishInstallersAndChecksums }}
    symbolPublishingAdditionalParameters: ${{ parameters.symbolPublishingAdditionalParameters }}
    stageName: 'Net_Eng_Services_Prod_Publish'
    channelName: '.NET Eng Services - Prod'
    channelId: 679
    transportFeed: 'https://pkgs.dev.azure.com/dnceng/public/_packaging/dotnet-eng/nuget/v3/index.json'
    shippingFeed: 'https://pkgs.dev.azure.com/dnceng/public/_packaging/dotnet-eng/nuget/v3/index.json'
    symbolsFeed: 'https://pkgs.dev.azure.com/dnceng/public/_packaging/dotnet-eng-symbols/nuget/v3/index.json'<|MERGE_RESOLUTION|>--- conflicted
+++ resolved
@@ -29,98 +29,6 @@
   variables:
     - template: common-variables.yml
   jobs:
-<<<<<<< HEAD
-  - ${{ if eq(parameters.enableNugetValidation, 'true') }}:
-    - job:
-      displayName: NuGet Validation
-      pool:
-        vmImage: 'windows-2019'
-      steps:
-        - task: DownloadBuildArtifacts@0
-          displayName: Download Package Artifacts
-          inputs:
-            buildType: current
-            artifactName: PackageArtifacts
-
-        - task: PowerShell@2
-          displayName: Validate
-          inputs:
-            filePath: $(Build.SourcesDirectory)/eng/common/post-build/nuget-validation.ps1
-            arguments: -PackagesPath $(Build.ArtifactStagingDirectory)/PackageArtifacts/
-              -ToolDestinationPath $(Agent.BuildDirectory)/Extract/
-
-  - ${{ if eq(parameters.enableSigningValidation, 'true') }}:
-    - job:
-      displayName: Signing Validation
-      variables:
-        - template: common-variables.yml
-      pool:
-        vmImage: 'windows-2019'
-      steps:
-        - task: DownloadBuildArtifacts@0
-          displayName: Download Package Artifacts
-          inputs:
-            buildType: current
-            artifactName: PackageArtifacts
-
-        # This is necessary whenever we want to publish/restore to an AzDO private feed
-        # Since sdk-task.ps1 tries to restore packages we need to do this authentication here
-        # otherwise it'll complain about accessing a private feed.
-        - task: NuGetAuthenticate@0
-          displayName: 'Authenticate to AzDO Feeds'
-
-        - task: PowerShell@2
-          displayName: Enable cross-org publishing
-          inputs:
-            filePath: eng\common\enable-cross-org-publishing.ps1
-            arguments: -token $(dn-bot-dnceng-artifact-feeds-rw)
-
-        - task: PowerShell@2
-          displayName: Validate
-          inputs:
-            filePath: eng\common\sdk-task.ps1
-            arguments: -task SigningValidation -restore -msbuildEngine dotnet
-              /p:PackageBasePath='$(Build.ArtifactStagingDirectory)/PackageArtifacts'
-              /p:SignCheckExclusionsFile='$(Build.SourcesDirectory)/eng/SignCheckExclusionsFile.txt'
-              ${{ parameters.signingValidationAdditionalParameters }}
-
-        - template: ../steps/publish-logs.yml
-          parameters:
-            StageLabel: 'Validation'
-            JobLabel: 'Signing'
-
-  - ${{ if eq(parameters.enableSourceLinkValidation, 'true') }}:
-    - job:
-      displayName: SourceLink Validation
-      variables:
-        - template: common-variables.yml
-      pool:
-        vmImage: 'windows-2019'
-      steps:
-        - task: DownloadBuildArtifacts@0
-          displayName: Download Blob Artifacts
-          inputs:
-            buildType: current
-            artifactName: BlobArtifacts
-
-        - task: PowerShell@2
-          displayName: Validate
-          inputs:
-            filePath: $(Build.SourcesDirectory)/eng/common/post-build/sourcelink-validation.ps1
-            arguments: -InputPath $(Build.ArtifactStagingDirectory)/BlobArtifacts/
-              -ExtractPath $(Agent.BuildDirectory)/Extract/
-              -GHRepoName $(Build.Repository.Name)
-              -GHCommit $(Build.SourceVersion)
-              -SourcelinkCliVersion $(SourceLinkCLIVersion)
-          continueOnError: true
-
-  - ${{ if eq(parameters.SDLValidationParameters.enable, 'true') }}:
-    - template: /eng/common/templates/job/execute-sdl.yml
-      parameters:
-        additionalParameters: ${{ parameters.SDLValidationParameters.params }}
-        continueOnError: ${{ parameters.SDLValidationParameters.continueOnError }}
-        artifactNames: ${{ parameters.SDLValidationParameters.artifactNames }}
-=======
   - template: setup-maestro-vars.yml
 
   - job:
@@ -248,7 +156,6 @@
       additionalParameters: ${{ parameters.SDLValidationParameters.params }}
       continueOnError: ${{ parameters.SDLValidationParameters.continueOnError }}
       artifactNames: ${{ parameters.SDLValidationParameters.artifactNames }}
->>>>>>> 1def0866
 
 - template: \eng\common\templates\post-build\channels\generic-public-channel.yml
   parameters:
