--- conflicted
+++ resolved
@@ -64,11 +64,7 @@
         ${{ if eq(parameters.RepoType, 'gitHub') }}:
           repoType: ${{ parameters.RepoType }}
           gitHubPatVariable: "${{ parameters.GithubPat }}"
-<<<<<<< HEAD
       condition: ${{ parameters.condition }}
-=======
-      condition: always()
->>>>>>> 5a137a91
 
     - task: PublishBuildArtifacts@1
       displayName: Publish Localization Files
