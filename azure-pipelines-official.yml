--- conflicted
+++ resolved
@@ -133,11 +133,7 @@
     # Authenticate with service connections to be able to publish packages to external nuget feeds.
     - task: NuGetAuthenticate@0
       inputs:
-<<<<<<< HEAD
-        nuGetServiceConnections: azure-public/vs-impl, azure-public/vssdk, devdiv/engineering, dotnet-core-internal-tooling
-=======
         nuGetServiceConnections: azure-public/vs-impl, azure-public/vssdk, devdiv/engineering, devdiv/dotnet-core-internal-tooling
->>>>>>> 5c7bf953
 
     # Needed because the build fails the NuGet Tools restore without it
     - task: UseDotNet@2
