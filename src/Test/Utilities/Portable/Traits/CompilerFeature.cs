--- conflicted
+++ resolved
@@ -28,11 +28,8 @@
         PrivateProtected,
         PEVerifyCompat,
         RefConditionalOperator,
-<<<<<<< HEAD
-        DefaultInterfaceImplementation,
-=======
         TupleEquality,
         StackAllocInitializer,
->>>>>>> 0299e79e
+        DefaultInterfaceImplementation,
     }
 }