--- conflicted
+++ resolved
@@ -14,11 +14,7 @@
 
         Task<CachedTestResult?> TryGetCachedTestResult(string checksum);
 
-<<<<<<< HEAD
-        Task AddCachedTestResult(string assemblyName, ContentFile conentFile, CachedTestResult testResult);
-=======
         Task AddCachedTestResult(AssemblyInfo assemblyInfo, ContentFile conentFile, CachedTestResult testResult);
->>>>>>> 86fbba1f
     }
 
     internal struct CachedTestResult
