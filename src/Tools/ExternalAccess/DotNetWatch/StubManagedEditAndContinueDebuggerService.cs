﻿// Licensed to the .NET Foundation under one or more agreements.
// The .NET Foundation licenses this file to you under the MIT license.
// See the LICENSE file in the project root for more information.

using System;
using System.Collections.Immutable;
using System.Threading;
using System.Threading.Tasks;
using Microsoft.VisualStudio.Debugger.Contracts.EditAndContinue;

namespace Microsoft.CodeAnalysis.ExternalAccess.DotNetWatch
{
    internal class StubManagedEditAndContinueDebuggerService : IManagedEditAndContinueDebuggerService
    {
        public static readonly StubManagedEditAndContinueDebuggerService Instance = new();

        private StubManagedEditAndContinueDebuggerService() { }

        public Task<ImmutableArray<ManagedActiveStatementDebugInfo>> GetActiveStatementsAsync(CancellationToken cancellationToken)
            => Task.FromResult(ImmutableArray<ManagedActiveStatementDebugInfo>.Empty);

        public Task<ManagedEditAndContinueAvailability> GetAvailabilityAsync(Guid moduleVersionId, CancellationToken cancellationToken)
        {
            return Task.FromResult(new ManagedEditAndContinueAvailability(ManagedEditAndContinueAvailabilityStatus.Available));
        }

        public Task<ImmutableArray<string>> GetCapabilitiesAsync(CancellationToken cancellationToken)
        {
<<<<<<< HEAD
            return Task.FromResult(ImmutableArray.Create("Baseline", "AddInstanceFieldToExistingType", "AddStaticFieldToExistingType", "AddMethodToExistingType", "NewTypeDefinition"));
=======
            return Task.FromResult(ImmutableArray.Create("Baseline", "AddDefinitionToExistingType", "NewTypeDefinition"));
>>>>>>> c124d88f
        }

        public Task PrepareModuleForUpdateAsync(Guid moduleVersionId, CancellationToken cancellationToken)
        {
            return Task.CompletedTask;
        }
    }
}<|MERGE_RESOLUTION|>--- conflicted
+++ resolved
@@ -26,11 +26,7 @@
 
         public Task<ImmutableArray<string>> GetCapabilitiesAsync(CancellationToken cancellationToken)
         {
-<<<<<<< HEAD
-            return Task.FromResult(ImmutableArray.Create("Baseline", "AddInstanceFieldToExistingType", "AddStaticFieldToExistingType", "AddMethodToExistingType", "NewTypeDefinition"));
-=======
             return Task.FromResult(ImmutableArray.Create("Baseline", "AddDefinitionToExistingType", "NewTypeDefinition"));
->>>>>>> c124d88f
         }
 
         public Task PrepareModuleForUpdateAsync(Guid moduleVersionId, CancellationToken cancellationToken)
