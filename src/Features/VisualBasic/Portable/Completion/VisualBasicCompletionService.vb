﻿' Copyright (c) Microsoft.  All Rights Reserved.  Licensed under the Apache License, Version 2.0.  See License.txt in the project root for license information.

Imports System.Collections.Immutable
Imports System.Composition
Imports System.Threading
Imports Microsoft.CodeAnalysis.Completion
Imports Microsoft.CodeAnalysis.Host.Mef
Imports Microsoft.CodeAnalysis.Options
Imports Microsoft.CodeAnalysis.Text
Imports Microsoft.CodeAnalysis.VisualBasic.Completion.Providers
Imports Microsoft.CodeAnalysis.VisualBasic.Completion.SuggestionMode
Imports Microsoft.CodeAnalysis.Host
Imports Microsoft.CodeAnalysis.Tags
Imports Microsoft.CodeAnalysis.Completion.Providers
Imports Microsoft.CodeAnalysis.VisualBasic.Features.EmbeddedLanguages

Namespace Microsoft.CodeAnalysis.VisualBasic.Completion
    <ExportLanguageServiceFactory(GetType(CompletionService), LanguageNames.VisualBasic), [Shared]>
    Friend Class VisualBasicCompletionServiceFactory
        Implements ILanguageServiceFactory

        Public Function CreateLanguageService(languageServices As HostLanguageServices) As ILanguageService Implements ILanguageServiceFactory.CreateLanguageService
            Return New VisualBasicCompletionService(languageServices.WorkspaceServices.Workspace)
        End Function
    End Class

    Partial Friend Class VisualBasicCompletionService
        Inherits CommonCompletionService

        Private ReadOnly _completionProviders As ImmutableArray(Of CompletionProvider) = ImmutableArray.Create(Of CompletionProvider)(
            New KeywordCompletionProvider(),
            New SymbolCompletionProvider(),
            New ObjectInitializerCompletionProvider(),
            New ObjectCreationCompletionProvider(),
            New EnumCompletionProvider(),
            New NamedParameterCompletionProvider(),
            New VisualBasicSuggestionModeCompletionProvider(),
            New ImplementsClauseCompletionProvider(),
            New HandlesClauseCompletionProvider(),
            New PartialTypeCompletionProvider(),
            New CrefCompletionProvider(),
            New CompletionListTagCompletionProvider(),
            New OverrideCompletionProvider(),
            New XmlDocCommentCompletionProvider(),
            New InternalsVisibleToCompletionProvider(),
<<<<<<< HEAD
            New VisualBasicEmbeddedLanguageCompletionProvider())
=======
            New EmbeddedLanguageCompletionProvider(VisualBasicEmbeddedLanguageFeaturesProvider.Instance))
>>>>>>> 1a6f7e36

        Private ReadOnly _workspace As Workspace

        Public Sub New(workspace As Workspace,
                       Optional exclusiveProviders As ImmutableArray(Of CompletionProvider)? = Nothing)
            MyBase.New(workspace, exclusiveProviders)
            _workspace = workspace
        End Sub

        Public Overrides ReadOnly Property Language As String
            Get
                Return LanguageNames.VisualBasic
            End Get
        End Property

        Private _latestRules As CompletionRules = CompletionRules.Create(
            dismissIfEmpty:=True,
            dismissIfLastCharacterDeleted:=True,
            defaultCommitCharacters:=CompletionRules.Default.DefaultCommitCharacters,
            defaultEnterKeyRule:=EnterKeyRule.Always)

        Public Overrides Function GetRules() As CompletionRules
            Dim options = _workspace.Options

            ' Although EnterKeyBehavior is a per-language setting, the meaning of an unset setting (Default) differs between C# And VB
            ' In VB the default means Always to maintain previous behavior
            Dim enterRule = options.GetOption(CompletionOptions.EnterKeyBehavior, LanguageNames.VisualBasic)
            Dim snippetsRule = options.GetOption(CompletionOptions.SnippetsBehavior, LanguageNames.VisualBasic)

            If enterRule = EnterKeyRule.Default Then
                enterRule = EnterKeyRule.Always
            End If

            If snippetsRule = SnippetsRule.Default Then
                snippetsRule = SnippetsRule.IncludeAfterTypingIdentifierQuestionTab
            End If

            Dim newRules = _latestRules.WithDefaultEnterKeyRule(enterRule).
                                        WithSnippetsRule(snippetsRule)

            Interlocked.Exchange(_latestRules, newRules)

            Return newRules
        End Function


        Protected Overrides Function GetBuiltInProviders() As ImmutableArray(Of CompletionProvider)
            Return _completionProviders
        End Function

        Protected Overrides Function GetBetterItem(item As CompletionItem, existingItem As CompletionItem) As CompletionItem
            ' If one Is a keyword, And the other Is some other item that inserts the same text as the keyword,
            ' keep the keyword (VB only), unless the other item is preselected
            If IsKeywordItem(existingItem) AndAlso existingItem.Rules.MatchPriority >= item.Rules.MatchPriority Then
                Return existingItem
            End If

            Return MyBase.GetBetterItem(item, existingItem)
        End Function

        Protected Overrides Function ItemsMatch(item As CompletionItem, existingItem As CompletionItem) As Boolean
            If Not MyBase.ItemsMatch(item, existingItem) Then
                Return False
            End If

            ' DevDiv 957450 Normally, we want to show items with the same display text And
            ' different glyphs. That way, the we won't hide user - defined symbols that happen
            ' to match a keyword (Like Select). However, we want to avoid showing the keyword
            ' for an intrinsic right next to the item for the corresponding symbol. 
            ' Therefore, if a keyword claims to represent an "intrinsic" item, we'll ignore
            ' the glyph when matching.

            Dim keywordCompletionItem = If(IsKeywordItem(existingItem), existingItem, If(IsKeywordItem(item), item, Nothing))
            If keywordCompletionItem IsNot Nothing AndAlso keywordCompletionItem.Tags.Contains(WellKnownTags.Intrinsic) Then
                Dim otherItem = If(keywordCompletionItem Is item, existingItem, item)
                Dim changeText = GetChangeText(otherItem)
                If changeText = keywordCompletionItem.DisplayText Then
                    Return True
                Else
                    Return False
                End If
            End If

            Return item.Tags = existingItem.Tags OrElse Enumerable.SequenceEqual(item.Tags, existingItem.Tags)
        End Function

        Private Function GetChangeText(item As CompletionItem) As String
            Dim provider = TryCast(GetProvider(item), CommonCompletionProvider)
            If provider IsNot Nothing Then
                ' TODO: Document Is Not available in this code path.. what about providers that need to reconstruct information before producing text?
                Dim result = provider.GetTextChangeAsync(Nothing, item, Nothing, CancellationToken.None).Result
                If result IsNot Nothing Then
                    Return result.Value.NewText
                End If
            End If

            Return item.DisplayText
        End Function

        Public Overrides Function GetDefaultCompletionListSpan(text As SourceText, caretPosition As Integer) As TextSpan
            Return CompletionUtilities.GetCompletionItemSpan(text, caretPosition)
        End Function

        Friend Overrides Function SupportsTriggerOnDeletion(options As OptionSet) As Boolean
            ' If the option is null (i.e. default) or 'true', then we want to trigger completion.
            ' Only if the option is false do we not want to trigger.
            Dim opt = options.GetOption(CompletionOptions.TriggerOnDeletion, Me.Language)
            Return If(opt = False, False, True)
        End Function
    End Class
End Namespace<|MERGE_RESOLUTION|>--- conflicted
+++ resolved
@@ -43,11 +43,7 @@
             New OverrideCompletionProvider(),
             New XmlDocCommentCompletionProvider(),
             New InternalsVisibleToCompletionProvider(),
-<<<<<<< HEAD
-            New VisualBasicEmbeddedLanguageCompletionProvider())
-=======
             New EmbeddedLanguageCompletionProvider(VisualBasicEmbeddedLanguageFeaturesProvider.Instance))
->>>>>>> 1a6f7e36
 
         Private ReadOnly _workspace As Workspace
 
