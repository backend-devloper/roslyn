﻿' Licensed to the .NET Foundation under one or more agreements.
' The .NET Foundation licenses this file to you under the MIT license.
' See the LICENSE file in the project root for more information.

Imports System.Collections.Immutable
Imports System.Runtime.InteropServices
Imports Microsoft.CodeAnalysis.[Shared].Collections
Imports Microsoft.CodeAnalysis.Structure
Imports Microsoft.CodeAnalysis.Text
Imports Microsoft.CodeAnalysis.VisualBasic.Syntax

Namespace Microsoft.CodeAnalysis.VisualBasic.Structure
    Friend Module VisualBasicOutliningHelpers
        Public Const Ellipsis = "..."
        Public Const SpaceEllipsis = " " & Ellipsis
        Public Const MaxXmlDocCommentBannerLength = 120

        Private Function GetNodeBannerText(node As SyntaxNode) As String
            Return node.ConvertToSingleLine().ToString() & SpaceEllipsis
        End Function

        Private Function GetCommentBannerText(comment As SyntaxTrivia) As String
            Return "' " & comment.ToString().Substring(1).Trim() & SpaceEllipsis
        End Function

        Private Function CreateCommentsRegion(startComment As SyntaxTrivia,
                                              endComment As SyntaxTrivia) As BlockSpan?
            Dim span = TextSpan.FromBounds(startComment.SpanStart, endComment.Span.End)
            Return CreateBlockSpan(
                span, span,
                GetCommentBannerText(startComment),
                autoCollapse:=True,
                type:=BlockTypes.Comment,
                isCollapsible:=True,
                isDefaultCollapsed:=False)
        End Function

        ' For testing purposes
        Friend Function CreateCommentsRegions(triviaList As SyntaxTriviaList) As ImmutableArray(Of BlockSpan)
            Dim spans = TemporaryArray(Of BlockSpan).Empty
            Try
                CollectCommentsRegions(triviaList, spans)
                Return spans.ToImmutableAndClear()
            Finally
                spans.Dispose()
            End Try
        End Function

        Friend Sub CollectCommentsRegions(triviaList As SyntaxTriviaList,
                                          ByRef spans As TemporaryArray(Of BlockSpan))
            If triviaList.Count > 0 Then
                Dim startComment As SyntaxTrivia? = Nothing
                Dim endComment As SyntaxTrivia? = Nothing

                ' Iterate through trivia and collect groups of contiguous single-line comments that are only separated by whitespace
                For Each trivia In triviaList
                    If trivia.Kind = SyntaxKind.CommentTrivia Then
                        startComment = If(startComment, trivia)
                        endComment = trivia
                    ElseIf trivia.Kind <> SyntaxKind.WhitespaceTrivia AndAlso
                        trivia.Kind <> SyntaxKind.EndOfLineTrivia AndAlso
                        trivia.Kind <> SyntaxKind.EndOfFileToken Then

                        If startComment IsNot Nothing Then
                            spans.AddIfNotNull(CreateCommentsRegion(startComment.Value, endComment.Value))
                            startComment = Nothing
                            endComment = Nothing
                        End If
                    End If
                Next

                ' Add any final span
                If startComment IsNot Nothing Then
                    spans.AddIfNotNull(CreateCommentsRegion(startComment.Value, endComment.Value))
                End If
            End If
        End Sub

        Friend Sub CollectCommentsRegions(node As SyntaxNode,
<<<<<<< HEAD
                                          ByRef spans As TemporaryArray(Of BlockSpan),
                                          isMetadataAsSource As Boolean)
=======
                                          spans As ArrayBuilder(Of BlockSpan),
                                          optionProvider As BlockStructureOptionProvider)
>>>>>>> acb5c9ab
            If node Is Nothing Then
                Throw New ArgumentNullException(NameOf(node))
            End If

            Dim span As BlockSpan = Nothing
            If optionProvider.IsMetadataAsSource AndAlso TryGetLeadingCollapsibleSpan(node, span) Then
                spans.Add(span)
            Else
                Dim triviaList = node.GetLeadingTrivia()
                CollectCommentsRegions(triviaList, spans)
            End If
        End Sub

        Private Function TryGetLeadingCollapsibleSpan(node As SyntaxNode, <[Out]> ByRef span As BlockSpan) As Boolean
            Dim startToken = node.GetFirstToken()
            Dim endToken = GetEndToken(node)
            If startToken.IsKind(SyntaxKind.None) OrElse endToken.IsKind(SyntaxKind.None) Then
                ' if valid tokens can't be found then a meaningful span can't be generated
                span = Nothing
                Return False
            End If

            Dim firstComment = startToken.LeadingTrivia.FirstOrNull(Function(t) t.Kind = SyntaxKind.CommentTrivia)

            Dim startPosition = If(firstComment.HasValue,
                                   firstComment.Value.SpanStart,
                                   startToken.SpanStart)

            Dim endPosition = endToken.SpanStart

            ' TODO (tomescht): Mark the regions to be collapsed by default.
            If startPosition <> endPosition Then
                Dim hintTextEndToken = GetHintTextEndToken(node)
                span = New BlockSpan(
                    isCollapsible:=True,
                    type:=BlockTypes.Comment,
                    textSpan:=TextSpan.FromBounds(startPosition, endPosition),
                    hintSpan:=TextSpan.FromBounds(startPosition, hintTextEndToken.Span.End),
                    bannerText:=Ellipsis,
                    autoCollapse:=True)
                Return True
            End If

            span = Nothing
            Return False
        End Function

        Private Function GetEndToken(node As SyntaxNode) As SyntaxToken
            If node.IsKind(SyntaxKind.SubNewStatement) Then
                Dim subNewStatement = DirectCast(node, SubNewStatementSyntax)
                Return If(subNewStatement.Modifiers.FirstOrNull(), subNewStatement.DeclarationKeyword)
            ElseIf node.IsKind(SyntaxKind.DelegateSubStatement, SyntaxKind.DelegateFunctionStatement) Then
                Dim delegateStatement = DirectCast(node, DelegateStatementSyntax)
                Return If(delegateStatement.Modifiers.FirstOrNull(), delegateStatement.DelegateKeyword)
            ElseIf node.IsKind(SyntaxKind.EnumStatement) Then
                Dim enumStatement = DirectCast(node, EnumStatementSyntax)
                Return If(enumStatement.Modifiers.FirstOrNull(), enumStatement.EnumKeyword)
            ElseIf node.IsKind(SyntaxKind.EnumMemberDeclaration) Then
                Dim enumMemberDeclaration = DirectCast(node, EnumMemberDeclarationSyntax)
                Return enumMemberDeclaration.Identifier
            ElseIf node.IsKind(SyntaxKind.EventStatement) Then
                Dim eventStatement = DirectCast(node, EventStatementSyntax)
                Return If(eventStatement.Modifiers.FirstOrNull(),
                    If(eventStatement.CustomKeyword.IsKind(SyntaxKind.None), eventStatement.DeclarationKeyword, eventStatement.CustomKeyword))
            ElseIf node.IsKind(SyntaxKind.FieldDeclaration) Then
                Dim fieldDeclaration = DirectCast(node, FieldDeclarationSyntax)
                Return If(fieldDeclaration.Modifiers.FirstOrNull(), fieldDeclaration.Declarators.First().GetFirstToken())
            ElseIf node.IsKind(SyntaxKind.SubStatement, SyntaxKind.FunctionStatement) Then
                Dim methodStatement = DirectCast(node, MethodStatementSyntax)
                Return If(methodStatement.Modifiers.FirstOrNull(), methodStatement.DeclarationKeyword)
            ElseIf node.IsKind(SyntaxKind.OperatorStatement) Then
                Dim operatorStatement = DirectCast(node, OperatorStatementSyntax)
                Return If(operatorStatement.Modifiers.FirstOrNull(), operatorStatement.DeclarationKeyword)
            ElseIf node.IsKind(SyntaxKind.PropertyStatement) Then
                Dim propertyStatement = DirectCast(node, PropertyStatementSyntax)
                Return If(propertyStatement.Modifiers.FirstOrNull(), propertyStatement.DeclarationKeyword)
            ElseIf node.IsKind(SyntaxKind.ClassStatement, SyntaxKind.StructureStatement, SyntaxKind.InterfaceStatement, SyntaxKind.ModuleStatement) Then
                Dim typeStatement = DirectCast(node, TypeStatementSyntax)
                Return If(typeStatement.Modifiers.FirstOrNull(), typeStatement.DeclarationKeyword)
            Else
                Return Nothing
            End If
        End Function

        Private Function GetHintTextEndToken(node As SyntaxNode) As SyntaxToken
            Return node.GetLastToken()
        End Function

        Friend Function CreateBlockSpan(
                span As TextSpan,
                hintSpan As TextSpan,
                bannerText As String,
                autoCollapse As Boolean,
                type As String,
                isCollapsible As Boolean,
                isDefaultCollapsed As Boolean) As BlockSpan?
            Return New BlockSpan(
                textSpan:=span,
                hintSpan:=hintSpan,
                bannerText:=bannerText,
                autoCollapse:=autoCollapse,
                isDefaultCollapsed:=isDefaultCollapsed,
                type:=type,
                isCollapsible:=isCollapsible)
        End Function

        Friend Function CreateBlockSpanFromBlock(
                blockNode As SyntaxNode,
                bannerText As String,
                autoCollapse As Boolean,
                type As String,
                isCollapsible As Boolean) As BlockSpan?
            Return CreateBlockSpan(
                blockNode.Span, GetHintSpan(blockNode),
                bannerText, autoCollapse,
                type, isCollapsible, isDefaultCollapsed:=False)
        End Function

        Friend Function CreateBlockSpanFromBlock(
                blockNode As SyntaxNode,
                bannerNode As SyntaxNode,
                autoCollapse As Boolean,
                type As String,
                isCollapsible As Boolean) As BlockSpan?
            Return CreateBlockSpan(
                blockNode.Span, GetHintSpan(blockNode),
                GetNodeBannerText(bannerNode),
                autoCollapse, type, isCollapsible, isDefaultCollapsed:=False)
        End Function

        Private Function GetHintSpan(blockNode As SyntaxNode) As TextSpan
            ' Don't include attributes in the hint-span for a block.  We don't want
            ' the attributes to show up when users hover over indent guide lines.
            Dim firstToken = blockNode.GetFirstToken()
            If firstToken.Kind() = SyntaxKind.LessThanToken AndAlso
               firstToken.Parent.IsKind(SyntaxKind.AttributeList) Then

                Dim attributeOwner = firstToken.Parent.Parent
                For Each child In attributeOwner.ChildNodesAndTokens
                    If child.Kind() <> SyntaxKind.AttributeList Then
                        Return TextSpan.FromBounds(child.SpanStart, blockNode.Span.End)
                    End If
                Next
            End If

            Return blockNode.Span
        End Function
    End Module
End Namespace<|MERGE_RESOLUTION|>--- conflicted
+++ resolved
@@ -77,13 +77,8 @@
         End Sub
 
         Friend Sub CollectCommentsRegions(node As SyntaxNode,
-<<<<<<< HEAD
                                           ByRef spans As TemporaryArray(Of BlockSpan),
-                                          isMetadataAsSource As Boolean)
-=======
-                                          spans As ArrayBuilder(Of BlockSpan),
                                           optionProvider As BlockStructureOptionProvider)
->>>>>>> acb5c9ab
             If node Is Nothing Then
                 Throw New ArgumentNullException(NameOf(node))
             End If
