--- conflicted
+++ resolved
@@ -3,12 +3,7 @@
 ' See the LICENSE file in the project root for more information.
 
 Imports System.Threading
-<<<<<<< HEAD
-Imports Microsoft.CodeAnalysis.Options
 Imports Microsoft.CodeAnalysis.[Shared].Collections
-=======
-Imports Microsoft.CodeAnalysis.PooledObjects
->>>>>>> acb5c9ab
 Imports Microsoft.CodeAnalysis.Structure
 Imports Microsoft.CodeAnalysis.VisualBasic.Syntax
 
@@ -16,14 +11,10 @@
     Friend Class StringLiteralExpressionStructureProvider
         Inherits AbstractSyntaxNodeStructureProvider(Of LiteralExpressionSyntax)
 
-<<<<<<< HEAD
-        Protected Overrides Sub CollectBlockSpans(node As LiteralExpressionSyntax, ByRef spans As TemporaryArray(Of BlockSpan), isMetadataAsSource As Boolean, options As OptionSet, cancellationToken As CancellationToken)
-=======
         Protected Overrides Sub CollectBlockSpans(node As LiteralExpressionSyntax,
-                                                  spans As ArrayBuilder(Of BlockSpan),
+                                                  ByRef spans As TemporaryArray(Of BlockSpan),
                                                   optionProvider As BlockStructureOptionProvider,
                                                   cancellationToken As CancellationToken)
->>>>>>> acb5c9ab
             If node.IsKind(SyntaxKind.StringLiteralExpression) AndAlso
                 Not node.ContainsDiagnostics Then
                 spans.Add(New BlockSpan(
