--- conflicted
+++ resolved
@@ -72,11 +72,7 @@
 
         // Match what we found from vs test to what we found in the document to figure out exactly which tests to run.
         var matchedTests = await MatchDiscoveredTestsToTestsInRangeAsync(testCases, potentialTestMethods, testMethodFinder, document, cancellationToken);
-<<<<<<< HEAD
-        progress.Report(partialResult with { Message = string.Format(LanguageServerResources.Found_0_tests_in_1, matchedTests.Length, elapsed.ToString("g")) });
-=======
         progress.Report(partialResult with { Message = string.Format(LanguageServerResources.Found_0_tests_in_1, matchedTests.Length, RunTestsHandler.GetShortTimespan(elapsed)) });
->>>>>>> d28b80d7
 
         return matchedTests;
 
