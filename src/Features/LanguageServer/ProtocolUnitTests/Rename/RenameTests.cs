﻿// Licensed to the .NET Foundation under one or more agreements.
// The .NET Foundation licenses this file to you under the MIT license.
// See the LICENSE file in the project root for more information.

#nullable disable

using System;
using System.Collections.Immutable;
using System.Linq;
using System.Threading;
using System.Threading.Tasks;
using Microsoft.VisualStudio.LanguageServer.Protocol;
using Roslyn.Test.Utilities;
using Xunit;
using LSP = Microsoft.VisualStudio.LanguageServer.Protocol;

namespace Microsoft.CodeAnalysis.LanguageServer.UnitTests.Rename
{
    public class RenameTests : AbstractLanguageServerProtocolTests
    {
        [WpfFact]
        public async Task TestRenameAsync()
        {
            var markup =
@"class A
{
    void {|caret:|}{|renamed:M|}()
    {
    }
    void M2()
    {
        {|renamed:M|}()
    }
}";
<<<<<<< HEAD
            using var testLspServer = CreateTestLspServer(markup, out var locations);
            var renameLocation = locations["caret"].First();
=======
            using var testLspServer = await CreateTestLspServerAsync(markup);
            var renameLocation = testLspServer.GetLocations("caret").First();
>>>>>>> 8d416fab
            var renameValue = "RENAME";
            var expectedEdits = testLspServer.GetLocations("renamed").Select(location => new LSP.TextEdit() { NewText = renameValue, Range = location.Range });

            var results = await RunRenameAsync(testLspServer, CreateRenameParams(renameLocation, renameValue));
            AssertJsonEquals(expectedEdits, ((TextDocumentEdit[])results.DocumentChanges).First().Edits);
        }

        [WpfFact]
        public async Task TestRename_WithLinkedFilesAsync()
        {
            var markup =
@"class A
{
    void {|caret:|}{|renamed:M|}()
    {
    }
    void M2()
    {
        {|renamed:M|}()
    }
}";

            var workspaceXml =
$@"<Workspace>
    <Project Language=""C#"" CommonReferences=""true"" AssemblyName=""CSProj"" PreprocessorSymbols=""Proj1"">
        <Document FilePath = ""C:\C.cs""><![CDATA[{markup}]]></Document>
    </Project>
    <Project Language = ""C#"" CommonReferences=""true"" PreprocessorSymbols=""Proj2"">
        <Document IsLinkFile = ""true"" LinkAssemblyName=""CSProj"" LinkFilePath=""C:\C.cs""/>
    </Project>
</Workspace>";

<<<<<<< HEAD
            using var testLspServer = CreateXmlTestLspServer(workspaceXml, out var locations);
            var renameLocation = locations["caret"].First();
=======
            using var testLspServer = await CreateXmlTestLspServerAsync(workspaceXml);
            var renameLocation = testLspServer.GetLocations("caret").First();
>>>>>>> 8d416fab
            var renameValue = "RENAME";
            var expectedEdits = testLspServer.GetLocations("renamed").Select(location => new LSP.TextEdit() { NewText = renameValue, Range = location.Range });

            var results = await RunRenameAsync(testLspServer, CreateRenameParams(renameLocation, renameValue));
            AssertJsonEquals(expectedEdits, ((TextDocumentEdit[])results.DocumentChanges).First().Edits);
        }

        [WpfFact]
        public async Task TestRename_WithLinkedFilesAndPreprocessorAsync()
        {
            var markup =
@"class A
{
    void {|caret:|}{|renamed:M|}()
    {
    }
    void M2()
    {
        {|renamed:M|}()
    }
    void M3()
    {
#if Proj1
        {|renamed:M|}()
#endif
    }
    void M4()
    {
#if Proj2
        {|renamed:M|}()
#endif
    }
}";

            var workspaceXml =
$@"<Workspace>
    <Project Language=""C#"" CommonReferences=""true"" AssemblyName=""CSProj"" PreprocessorSymbols=""Proj1"">
        <Document FilePath = ""C:\C.cs""><![CDATA[{markup}]]></Document>
    </Project>
    <Project Language = ""C#"" CommonReferences=""true"" PreprocessorSymbols=""Proj2"">
        <Document IsLinkFile = ""true"" LinkAssemblyName=""CSProj"" LinkFilePath=""C:\C.cs""/>
    </Project>
</Workspace>";

<<<<<<< HEAD
            using var testLspServer = CreateXmlTestLspServer(workspaceXml, out var locations);
            var renameLocation = locations["caret"].First();
=======
            using var testLspServer = await CreateXmlTestLspServerAsync(workspaceXml);
            var renameLocation = testLspServer.GetLocations("caret").First();
>>>>>>> 8d416fab
            var renameValue = "RENAME";
            var expectedEdits = testLspServer.GetLocations("renamed").Select(location => new LSP.TextEdit() { NewText = renameValue, Range = location.Range });

            var results = await RunRenameAsync(testLspServer, CreateRenameParams(renameLocation, renameValue));
            AssertJsonEquals(expectedEdits, ((TextDocumentEdit[])results.DocumentChanges).First().Edits);
        }

        [WpfFact]
        public async Task TestRename_WithMappedFileAsync()
        {
            var markup =
@"class A
{
    void M()
    {
    }
    void M2()
    {
        M()
    }
}";
<<<<<<< HEAD
            using var testLspServer = CreateTestLspServer(string.Empty, out _);
=======
            using var testLspServer = await CreateTestLspServerAsync(string.Empty);
>>>>>>> 8d416fab

            AddMappedDocument(testLspServer.TestWorkspace, markup);

            var startPosition = new LSP.Position { Line = 2, Character = 9 };
            var endPosition = new LSP.Position { Line = 2, Character = 10 };
            var renameText = "RENAME";
            var renameParams = CreateRenameParams(new LSP.Location
            {
                Uri = new Uri($"C:\\{TestSpanMapper.GeneratedFileName}"),
                Range = new LSP.Range { Start = startPosition, End = endPosition }
            }, "RENAME");

            var results = await RunRenameAsync(testLspServer, renameParams);

            // There are two rename locations, so we expect two mapped locations.
            var expectedMappedRanges = ImmutableArray.Create(TestSpanMapper.MappedFileLocation.Range, TestSpanMapper.MappedFileLocation.Range);
            var expectedMappedDocument = TestSpanMapper.MappedFileLocation.Uri;

            var documentEdit = results.DocumentChanges.Value.First.Single();
            Assert.Equal(expectedMappedDocument, documentEdit.TextDocument.Uri);
            Assert.Equal(expectedMappedRanges, documentEdit.Edits.Select(edit => edit.Range));
            Assert.True(documentEdit.Edits.All(edit => edit.NewText == renameText));
        }

        private static LSP.RenameParams CreateRenameParams(LSP.Location location, string newName)
            => new LSP.RenameParams()
            {
                NewName = newName,
                Position = location.Range.Start,
                TextDocument = CreateTextDocumentIdentifier(location.Uri)
            };

        private static async Task<WorkspaceEdit> RunRenameAsync(TestLspServer testLspServer, LSP.RenameParams renameParams)
        {
            return await testLspServer.ExecuteRequestAsync<LSP.RenameParams, LSP.WorkspaceEdit>(LSP.Methods.TextDocumentRenameName,
                          renameParams, new LSP.ClientCapabilities(), null, CancellationToken.None);
        }
    }
}<|MERGE_RESOLUTION|>--- conflicted
+++ resolved
@@ -32,13 +32,8 @@
         {|renamed:M|}()
     }
 }";
-<<<<<<< HEAD
-            using var testLspServer = CreateTestLspServer(markup, out var locations);
-            var renameLocation = locations["caret"].First();
-=======
             using var testLspServer = await CreateTestLspServerAsync(markup);
             var renameLocation = testLspServer.GetLocations("caret").First();
->>>>>>> 8d416fab
             var renameValue = "RENAME";
             var expectedEdits = testLspServer.GetLocations("renamed").Select(location => new LSP.TextEdit() { NewText = renameValue, Range = location.Range });
 
@@ -71,13 +66,8 @@
     </Project>
 </Workspace>";
 
-<<<<<<< HEAD
-            using var testLspServer = CreateXmlTestLspServer(workspaceXml, out var locations);
-            var renameLocation = locations["caret"].First();
-=======
             using var testLspServer = await CreateXmlTestLspServerAsync(workspaceXml);
             var renameLocation = testLspServer.GetLocations("caret").First();
->>>>>>> 8d416fab
             var renameValue = "RENAME";
             var expectedEdits = testLspServer.GetLocations("renamed").Select(location => new LSP.TextEdit() { NewText = renameValue, Range = location.Range });
 
@@ -122,13 +112,8 @@
     </Project>
 </Workspace>";
 
-<<<<<<< HEAD
-            using var testLspServer = CreateXmlTestLspServer(workspaceXml, out var locations);
-            var renameLocation = locations["caret"].First();
-=======
             using var testLspServer = await CreateXmlTestLspServerAsync(workspaceXml);
             var renameLocation = testLspServer.GetLocations("caret").First();
->>>>>>> 8d416fab
             var renameValue = "RENAME";
             var expectedEdits = testLspServer.GetLocations("renamed").Select(location => new LSP.TextEdit() { NewText = renameValue, Range = location.Range });
 
@@ -150,11 +135,7 @@
         M()
     }
 }";
-<<<<<<< HEAD
-            using var testLspServer = CreateTestLspServer(string.Empty, out _);
-=======
             using var testLspServer = await CreateTestLspServerAsync(string.Empty);
->>>>>>> 8d416fab
 
             AddMappedDocument(testLspServer.TestWorkspace, markup);
 
