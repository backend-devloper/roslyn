--- conflicted
+++ resolved
@@ -566,7 +566,8 @@
             using var testLspServer = await CreateTestWorkspaceWithDiagnosticsAsync(
                 markups: Array.Empty<string>(),
                 sourceGeneratedMarkups: new[] { markup1, markup2 },
-                BackgroundAnalysisScope.FullSolution);
+                BackgroundAnalysisScope.FullSolution,
+                useVSDiagnostics);
 
             var results = await RunGetWorkspacePullDiagnosticsAsync(testLspServer, useVSDiagnostics);
 
@@ -1292,18 +1293,12 @@
             return testLspServer;
         }
 
-<<<<<<< HEAD
-        private Task<TestLspServer> CreateTestWorkspaceWithDiagnosticsAsync(string[] markups, BackgroundAnalysisScope scope, bool pullDiagnostics = true)
-            => CreateTestWorkspaceWithDiagnosticsAsync(markups, Array.Empty<string>(), scope, pullDiagnostics);
-
-        private async Task<TestLspServer> CreateTestWorkspaceWithDiagnosticsAsync(string[] markups, string[] sourceGeneratedMarkups, BackgroundAnalysisScope scope, bool pullDiagnostics = true)
-        {
-            var testLspServer = await CreateTestLspServerAsync(markups, sourceGeneratedMarkups);
-=======
-        private async Task<TestLspServer> CreateTestWorkspaceWithDiagnosticsAsync(string[] markups, BackgroundAnalysisScope scope, bool useVSDiagnostics, bool pullDiagnostics = true)
-        {
-            var testLspServer = await CreateTestLspServerAsync(markups, useVSDiagnostics ? CapabilitiesWithVSExtensions : new LSP.ClientCapabilities());
->>>>>>> f6757776
+        private Task<TestLspServer> CreateTestWorkspaceWithDiagnosticsAsync(string[] markups, BackgroundAnalysisScope scope, bool useVSDiagnostics, bool pullDiagnostics = true)
+            => CreateTestWorkspaceWithDiagnosticsAsync(markups, Array.Empty<string>(), scope, useVSDiagnostics, pullDiagnostics);
+
+        private async Task<TestLspServer> CreateTestWorkspaceWithDiagnosticsAsync(string[] markups, string[] sourceGeneratedMarkups, BackgroundAnalysisScope scope, bool useVSDiagnostics, bool pullDiagnostics = true)
+        {
+            var testLspServer = await CreateTestLspServerAsync(markups, sourceGeneratedMarkups, useVSDiagnostics ? CapabilitiesWithVSExtensions : new LSP.ClientCapabilities());
             InitializeDiagnostics(scope, testLspServer.TestWorkspace, pullDiagnostics ? DiagnosticMode.Pull : DiagnosticMode.Push);
             return testLspServer;
         }
