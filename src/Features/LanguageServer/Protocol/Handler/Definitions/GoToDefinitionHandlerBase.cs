﻿// Licensed to the .NET Foundation under one or more agreements.
// The .NET Foundation licenses this file to you under the MIT license.
// See the LICENSE file in the project root for more information.

#nullable enable

using System;
using System.Linq;
using System.Threading;
using System.Threading.Tasks;
using Microsoft.CodeAnalysis.Editor;
using Microsoft.CodeAnalysis.FindSymbols;
using Microsoft.CodeAnalysis.MetadataAsSource;
using Microsoft.CodeAnalysis.Navigation;
using Microsoft.CodeAnalysis.PooledObjects;
using LSP = Microsoft.VisualStudio.LanguageServer.Protocol;

namespace Microsoft.CodeAnalysis.LanguageServer.Handler
{
    internal class GoToDefinitionHandlerBase
    {
        private readonly IMetadataAsSourceFileService _metadataAsSourceFileService;

        public GoToDefinitionHandlerBase(IMetadataAsSourceFileService metadataAsSourceFileService)
            => _metadataAsSourceFileService = metadataAsSourceFileService;

        protected async Task<LSP.Location[]> GetDefinitionAsync(Solution solution, LSP.TextDocumentPositionParams request, bool typeOnly, string? clientName, CancellationToken cancellationToken)
        {
            var locations = ArrayBuilder<LSP.Location>.GetInstance();

<<<<<<< HEAD
            var document = solution.GetDocumentFromURI(request.TextDocument.Uri, clientName);
=======
            var document = solution.GetDocument(request.TextDocument, clientName);
>>>>>>> 93d391ad
            if (document == null)
            {
                return locations.ToArrayAndFree();
            }

            var position = await document.GetPositionFromLinePositionAsync(ProtocolConversions.PositionToLinePosition(request.Position), cancellationToken).ConfigureAwait(false);

            var definitionService = document.Project.LanguageServices.GetRequiredService<IGoToDefinitionService>();
            var definitions = await definitionService.FindDefinitionsAsync(document, position, cancellationToken).ConfigureAwait(false);
            if (definitions != null && definitions.Count() > 0)
            {
                foreach (var definition in definitions)
                {
                    if (!ShouldInclude(definition, typeOnly))
                    {
                        continue;
                    }

                    var definitionText = await definition.Document.GetTextAsync(cancellationToken).ConfigureAwait(false);
                    locations.Add(new LSP.Location
                    {
                        Uri = definition.Document.GetURI(),
                        Range = ProtocolConversions.TextSpanToRange(definition.SourceSpan, definitionText),
                    });
                }
            }
            else if (document.SupportsSemanticModel && _metadataAsSourceFileService != null)
            {
                // No definition found - see if we can get metadata as source but that's only applicable for C#\VB.
                var symbol = await SymbolFinder.FindSymbolAtPositionAsync(document, position, cancellationToken).ConfigureAwait(false);
                if (symbol != null && symbol.Locations != null && !symbol.Locations.IsEmpty && symbol.Locations.First().IsInMetadata)
                {
                    if (!typeOnly || symbol is ITypeSymbol)
                    {
                        var declarationFile = await _metadataAsSourceFileService.GetGeneratedFileAsync(document.Project, symbol, false, cancellationToken).ConfigureAwait(false);

                        var linePosSpan = declarationFile.IdentifierLocation.GetLineSpan().Span;
                        locations.Add(new LSP.Location
                        {
                            Uri = new Uri(declarationFile.FilePath),
                            Range = ProtocolConversions.LinePositionToRange(linePosSpan),
                        });
                    }
                }
            }

            return locations.ToArrayAndFree();

            // local functions
            static bool ShouldInclude(INavigableItem item, bool typeOnly)
            {
                if (!typeOnly)
                {
                    return true;
                }

                switch (item.Glyph)
                {
                    case Glyph.ClassPublic:
                    case Glyph.ClassProtected:
                    case Glyph.ClassPrivate:
                    case Glyph.ClassInternal:
                    case Glyph.DelegatePublic:
                    case Glyph.DelegateProtected:
                    case Glyph.DelegatePrivate:
                    case Glyph.DelegateInternal:
                    case Glyph.EnumPublic:
                    case Glyph.EnumProtected:
                    case Glyph.EnumPrivate:
                    case Glyph.EnumInternal:
                    case Glyph.EventPublic:
                    case Glyph.EventProtected:
                    case Glyph.EventPrivate:
                    case Glyph.EventInternal:
                    case Glyph.InterfacePublic:
                    case Glyph.InterfaceProtected:
                    case Glyph.InterfacePrivate:
                    case Glyph.InterfaceInternal:
                    case Glyph.ModulePublic:
                    case Glyph.ModuleProtected:
                    case Glyph.ModulePrivate:
                    case Glyph.ModuleInternal:
                    case Glyph.StructurePublic:
                    case Glyph.StructureProtected:
                    case Glyph.StructurePrivate:
                    case Glyph.StructureInternal:
                        return true;
                    default:
                        return false;
                }
            }
        }
    }
}<|MERGE_RESOLUTION|>--- conflicted
+++ resolved
@@ -28,11 +28,7 @@
         {
             var locations = ArrayBuilder<LSP.Location>.GetInstance();
 
-<<<<<<< HEAD
-            var document = solution.GetDocumentFromURI(request.TextDocument.Uri, clientName);
-=======
             var document = solution.GetDocument(request.TextDocument, clientName);
->>>>>>> 93d391ad
             if (document == null)
             {
                 return locations.ToArrayAndFree();
