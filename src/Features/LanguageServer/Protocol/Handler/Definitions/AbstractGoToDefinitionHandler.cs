--- conflicted
+++ resolved
@@ -16,11 +16,7 @@
 
 namespace Microsoft.CodeAnalysis.LanguageServer.Handler
 {
-<<<<<<< HEAD
-    internal abstract class AbstractGoToDefinitionHandler : AbstractStatelessRequestHandler<LSP.TextDocumentPositionParams, LSP.Location[]>
-=======
     internal abstract class AbstractGoToDefinitionHandler : AbstractStatelessRequestHandler<LSP.TextDocumentPositionParams, LSP.Location[]?>
->>>>>>> 8d416fab
     {
         private readonly IMetadataAsSourceFileService _metadataAsSourceFileService;
 
@@ -29,11 +25,6 @@
 
         public override bool MutatesSolutionState => false;
         public override bool RequiresLSPSolution => true;
-<<<<<<< HEAD
-
-        public override LSP.TextDocumentIdentifier? GetTextDocumentIdentifier(LSP.TextDocumentPositionParams request) => request.TextDocument;
-=======
->>>>>>> 8d416fab
 
         public override LSP.TextDocumentIdentifier? GetTextDocumentIdentifier(LSP.TextDocumentPositionParams request) => request.TextDocument;
 
