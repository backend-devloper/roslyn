﻿// Licensed to the .NET Foundation under one or more agreements.
// The .NET Foundation licenses this file to you under the MIT license.
// See the LICENSE file in the project root for more information.

#nullable enable

using System;
using System.Collections.Generic;
using System.Collections.Immutable;
using System.Composition;
using System.Linq;
using System.Threading;
using System.Threading.Tasks;
using Microsoft.CodeAnalysis.Completion;
using Microsoft.CodeAnalysis.Completion.Providers;
using Microsoft.CodeAnalysis.Editor.Shared.Extensions;
using Microsoft.CodeAnalysis.Host.Mef;
using Microsoft.CodeAnalysis.PooledObjects;
using Microsoft.VisualStudio.Text.Adornments;
using Roslyn.Utilities;
using LSP = Microsoft.VisualStudio.LanguageServer.Protocol;

namespace Microsoft.CodeAnalysis.LanguageServer.Handler
{
    /// <summary>
    /// Handle a completion request.
    /// </summary>
    [Shared]
<<<<<<< HEAD
    [ExportLspMethod(LSP.Methods.TextDocumentCompletionName, mutatesSolutionState: false)]
    internal class CompletionHandler : IRequestHandler<LSP.CompletionParams, LSP.CompletionItem[]>
=======
    [ExportLspMethod(LSP.Methods.TextDocumentCompletionName)]
    internal class CompletionHandler : AbstractRequestHandler<LSP.CompletionParams, LSP.CompletionList?>
>>>>>>> 599746e3
    {
        private readonly ImmutableHashSet<string> _csTriggerCharacters;
        private readonly ImmutableHashSet<string> _vbTriggerCharacters;

        [ImportingConstructor]
        [Obsolete(MefConstruction.ImportingConstructorMessage, error: true)]
<<<<<<< HEAD
        public CompletionHandler()
=======
        public CompletionHandler(
            ILspSolutionProvider solutionProvider,
            [ImportMany] IEnumerable<Lazy<CompletionProvider, CompletionProviderMetadata>> completionProviders)
            : base(solutionProvider)
>>>>>>> 599746e3
        {
            _csTriggerCharacters = completionProviders.Where(lz => lz.Metadata.Language == LanguageNames.CSharp).SelectMany(
                lz => GetTriggerCharacters(lz.Value)).Select(c => c.ToString()).ToImmutableHashSet();
            _vbTriggerCharacters = completionProviders.Where(lz => lz.Metadata.Language == LanguageNames.VisualBasic).SelectMany(
                lz => GetTriggerCharacters(lz.Value)).Select(c => c.ToString()).ToImmutableHashSet();
        }

<<<<<<< HEAD
        public LSP.TextDocumentIdentifier? GetTextDocumentIdentifier(LSP.CompletionParams request) => request.TextDocument;

        public async Task<LSP.CompletionItem[]> HandleRequestAsync(LSP.CompletionParams request, RequestContext context, CancellationToken cancellationToken)
=======
        public override async Task<LSP.CompletionList?> HandleRequestAsync(LSP.CompletionParams request, RequestContext context, CancellationToken cancellationToken)
>>>>>>> 599746e3
        {
            var document = context.Document;
            if (document == null)
            {
                return null;
            }

            // C# and VB share the same LSP language server, and thus share the same default trigger characters.
            // We need to ensure the trigger character is valid in the document's language. For example, the '{'
            // character, while a trigger character in VB, is not a trigger character in C#.
            var triggerCharacter = char.Parse(request.Context.TriggerCharacter);
            if (request.Context.TriggerKind == LSP.CompletionTriggerKind.TriggerCharacter && !char.IsLetterOrDigit(triggerCharacter) &&
                !IsValidTriggerCharacterForDocument(document, request.Context.TriggerCharacter))
            {
                return null;
            }

            var position = await document.GetPositionFromLinePositionAsync(ProtocolConversions.PositionToLinePosition(request.Position), cancellationToken).ConfigureAwait(false);

            // Filter out snippets as they are not supported in the LSP client
            // https://devdiv.visualstudio.com/DevDiv/_workitems/edit/1139740
            // Filter out unimported types for now as there are two issues with providing them:
            // 1.  LSP client does not currently provide a way to provide detail text on the completion item to show the namespace.
            //     https://dev.azure.com/devdiv/DevDiv/_workitems/edit/1076759
            // 2.  We need to figure out how to provide the text edits along with the completion item or provide them in the resolve request.
            //     https://devdiv.visualstudio.com/DevDiv/_workitems/edit/985860/
            // 3.  LSP client should support completion filters / expanders
            var documentOptions = await document.GetOptionsAsync(cancellationToken).ConfigureAwait(false);
            var completionOptions = documentOptions
                .WithChangedOption(CompletionOptions.SnippetsBehavior, SnippetsRule.NeverInclude)
                .WithChangedOption(CompletionOptions.ShowItemsFromUnimportedNamespaces, false)
                .WithChangedOption(CompletionServiceOptions.IsExpandedCompletion, false)
                .WithChangedOption(CompletionServiceOptions.DisallowAddingImports, true);

            var completionService = document.Project.LanguageServices.GetRequiredService<CompletionService>();

            // TO-DO: More LSP.CompletionTriggerKind mappings are required to properly map to Roslyn CompletionTriggerKinds.
            // https://dev.azure.com/devdiv/DevDiv/_workitems/edit/1178726
            var triggerKind = ProtocolConversions.LSPToRoslynCompletionTriggerKind(request.Context.TriggerKind);
            var completionTrigger = new CompletionTrigger(triggerKind, triggerCharacter);

            var list = await completionService.GetCompletionsAsync(document, position, completionTrigger, options: completionOptions, cancellationToken: cancellationToken).ConfigureAwait(false);
            if (list == null)
            {
                return null;
            }

            var lspVSClientCapability = context.ClientCapabilities?.HasVisualStudioLspCapability() == true;

            return new LSP.VSCompletionList
            {
                Items = list.Items.Select(item => CreateLSPCompletionItem(request, item, lspVSClientCapability, completionTrigger)).ToArray(),
                SuggesstionMode = list.SuggestionModeItem != null,
            };

            // Local functions
            bool IsValidTriggerCharacterForDocument(Document document, string triggerCharacter)
            {
                if (document.Project.Language == LanguageNames.CSharp)
                {
                    return _csTriggerCharacters.Contains(triggerCharacter);
                }
                else if (document.Project.Language == LanguageNames.VisualBasic)
                {
                    return _vbTriggerCharacters.Contains(triggerCharacter);
                }

                return true;
            }

            static LSP.CompletionItem CreateLSPCompletionItem(
                LSP.CompletionParams request,
                CompletionItem item,
                bool useVSCompletionItem,
                CompletionTrigger completionTrigger)
            {
                if (useVSCompletionItem)
                {
                    var vsCompletionItem = CreateCompletionItem<LSP.VSCompletionItem>(request, item, completionTrigger);
                    vsCompletionItem.Icon = new ImageElement(item.Tags.GetFirstGlyph().GetImageId());
                    return vsCompletionItem;
                }
                else
                {
                    var roslynCompletionItem = CreateCompletionItem<LSP.CompletionItem>(request, item, completionTrigger);
                    return roslynCompletionItem;
                }
            }

            static TCompletionItem CreateCompletionItem<TCompletionItem>(
                LSP.CompletionParams request,
                CompletionItem item,
                CompletionTrigger completionTrigger) where TCompletionItem : LSP.CompletionItem, new()
            {
                var completeDisplayText = item.DisplayTextPrefix + item.DisplayText + item.DisplayTextSuffix;
                var completionItem = new TCompletionItem
                {
                    Label = completeDisplayText,
                    InsertText = item.Properties.ContainsKey("InsertionText") ? item.Properties["InsertionText"] : completeDisplayText,
                    SortText = item.SortText,
                    FilterText = item.FilterText,
                    Kind = GetCompletionKind(item.Tags),
                    Data = new CompletionResolveData
                    {
                        TextDocument = request.TextDocument,
                        Position = request.Position,
                        DisplayText = item.DisplayText,
                        CompletionTrigger = completionTrigger,
                    },
                    Preselect = item.Rules.SelectionBehavior == CompletionItemSelectionBehavior.HardSelection,
                    CommitCharacters = GetCommitCharacters(item)
                };

                return completionItem;
            }

            static string[]? GetCommitCharacters(CompletionItem item)
            {
                var commitCharacterRules = item.Rules.CommitCharacterRules;

                // If the item doesn't have any special rules, just use the default commit characters.
                if (commitCharacterRules.IsEmpty)
                {
                    return null;
                }

                using var _ = PooledHashSet<char>.GetInstance(out var commitCharacters);
                commitCharacters.AddAll(CompletionRules.Default.DefaultCommitCharacters);
                foreach (var rule in commitCharacterRules)
                {
                    switch (rule.Kind)
                    {
                        case CharacterSetModificationKind.Add:
                            commitCharacters.UnionWith(rule.Characters);
                            continue;
                        case CharacterSetModificationKind.Remove:
                            commitCharacters.ExceptWith(rule.Characters);
                            continue;
                        case CharacterSetModificationKind.Replace:
                            commitCharacters.Clear();
                            commitCharacters.AddRange(rule.Characters);
                            break;
                    }
                }

                return commitCharacters.Select(c => c.ToString()).ToArray();
            }
        }

        internal static ImmutableHashSet<char> GetTriggerCharacters(CompletionProvider provider)
        {
            if (provider is LSPCompletionProvider lspProvider)
            {
                return lspProvider.TriggerCharacters;
            }

            return ImmutableHashSet<char>.Empty;
        }

        private static LSP.CompletionItemKind GetCompletionKind(ImmutableArray<string> tags)
        {
            foreach (var tag in tags)
            {
                if (ProtocolConversions.RoslynTagToCompletionItemKind.TryGetValue(tag, out var completionItemKind))
                {
                    return completionItemKind;
                }
            }

            return LSP.CompletionItemKind.Text;
        }
    }
}<|MERGE_RESOLUTION|>--- conflicted
+++ resolved
@@ -26,27 +26,16 @@
     /// Handle a completion request.
     /// </summary>
     [Shared]
-<<<<<<< HEAD
     [ExportLspMethod(LSP.Methods.TextDocumentCompletionName, mutatesSolutionState: false)]
-    internal class CompletionHandler : IRequestHandler<LSP.CompletionParams, LSP.CompletionItem[]>
-=======
-    [ExportLspMethod(LSP.Methods.TextDocumentCompletionName)]
-    internal class CompletionHandler : AbstractRequestHandler<LSP.CompletionParams, LSP.CompletionList?>
->>>>>>> 599746e3
+    internal class CompletionHandler : IRequestHandler<LSP.CompletionParams, LSP.CompletionList?>
     {
         private readonly ImmutableHashSet<string> _csTriggerCharacters;
         private readonly ImmutableHashSet<string> _vbTriggerCharacters;
 
         [ImportingConstructor]
         [Obsolete(MefConstruction.ImportingConstructorMessage, error: true)]
-<<<<<<< HEAD
-        public CompletionHandler()
-=======
         public CompletionHandler(
-            ILspSolutionProvider solutionProvider,
             [ImportMany] IEnumerable<Lazy<CompletionProvider, CompletionProviderMetadata>> completionProviders)
-            : base(solutionProvider)
->>>>>>> 599746e3
         {
             _csTriggerCharacters = completionProviders.Where(lz => lz.Metadata.Language == LanguageNames.CSharp).SelectMany(
                 lz => GetTriggerCharacters(lz.Value)).Select(c => c.ToString()).ToImmutableHashSet();
@@ -54,13 +43,9 @@
                 lz => GetTriggerCharacters(lz.Value)).Select(c => c.ToString()).ToImmutableHashSet();
         }
 
-<<<<<<< HEAD
         public LSP.TextDocumentIdentifier? GetTextDocumentIdentifier(LSP.CompletionParams request) => request.TextDocument;
 
-        public async Task<LSP.CompletionItem[]> HandleRequestAsync(LSP.CompletionParams request, RequestContext context, CancellationToken cancellationToken)
-=======
-        public override async Task<LSP.CompletionList?> HandleRequestAsync(LSP.CompletionParams request, RequestContext context, CancellationToken cancellationToken)
->>>>>>> 599746e3
+        public async Task<LSP.CompletionList?> HandleRequestAsync(LSP.CompletionParams request, RequestContext context, CancellationToken cancellationToken)
         {
             var document = context.Document;
             if (document == null)
