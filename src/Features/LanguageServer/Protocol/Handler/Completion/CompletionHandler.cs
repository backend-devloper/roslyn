--- conflicted
+++ resolved
@@ -40,19 +40,6 @@
                 return null;
             }
 
-<<<<<<< HEAD
-=======
-            // C# and VB share the same LSP language server, and thus share the same default trigger characters.
-            // We need to ensure the trigger character is valid in the document's language. For example, the '{'
-            // character, while a trigger character in VB, is not a trigger character in C#.
-            var triggerCharacter = char.Parse(request.Context.TriggerCharacter);
-            if (request.Context.TriggerKind == LSP.CompletionTriggerKind.TriggerCharacter && !char.IsLetterOrDigit(triggerCharacter) &&
-                !IsValidTriggerCharacterForDocument(document, request.Context.TriggerCharacter))
-            {
-                return null;
-            }
-
->>>>>>> 78f8f130
             var position = await document.GetPositionFromLinePositionAsync(ProtocolConversions.PositionToLinePosition(request.Position), cancellationToken).ConfigureAwait(false);
 
             // Filter out snippets as they are not supported in the LSP client
@@ -79,15 +66,11 @@
 
             var lspVSClientCapability = context.ClientCapabilities?.HasVisualStudioLspCapability() == true;
 
-<<<<<<< HEAD
-            return list.Items.Select(item => CreateLSPCompletionItem(request, item, lspVSClientCapability)).ToArray();
-=======
             return new LSP.VSCompletionList
             {
-                Items = list.Items.Select(item => CreateLSPCompletionItem(request, item, lspVSClientCapability, completionTrigger)).ToArray(),
+                Items = list.Items.Select(item => CreateLSPCompletionItem(request, item, lspVSClientCapability)).ToArray(),
                 SuggesstionMode = list.SuggestionModeItem != null,
             };
->>>>>>> 78f8f130
 
             // local functions
             static LSP.CompletionItem CreateLSPCompletionItem(LSP.CompletionParams request, CompletionItem item, bool useVSCompletionItem)
