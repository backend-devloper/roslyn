﻿// Licensed to the .NET Foundation under one or more agreements.
// The .NET Foundation licenses this file to you under the MIT license.
// See the LICENSE file in the project root for more information.

#nullable enable

using System;
using System.Collections.Immutable;
using System.Diagnostics;
using System.Threading;
using System.Threading.Tasks;
using Microsoft.VisualStudio.LanguageServer.Protocol;

namespace Microsoft.CodeAnalysis.LanguageServer.Handler
{
    internal partial class RequestExecutionQueue
    {
        private readonly struct QueueItem
        {
            /// <summary>
            /// Callback to call into underlying <see cref="IRequestHandler"/> to perform the actual work of this item.
            /// </summary>
            private readonly Func<RequestContext?, CancellationToken, Task> _callbackAsync;

            /// <summary>
            /// <see cref="CorrelationManager.ActivityId"/> used to properly correlate this work with the loghub
            /// tracing/logging subsystem.
            /// </summary>
            public readonly Guid ActivityId;
            private readonly ILspLogger _logger;

            /// <inheritdoc cref="IRequestHandler.MutatesSolutionState" />
            public readonly bool MutatesSolutionState;

            /// <inheritdoc cref="IRequestHandler.RequiresLSPSolution" />
            public readonly bool RequiresLSPSolution;

            /// <inheritdoc cref="RequestContext.ClientName" />
            public readonly string? ClientName;
            public readonly string MethodName;

            /// <inheritdoc cref="RequestContext.ClientCapabilities" />
            public readonly ClientCapabilities ClientCapabilities;

            /// <summary>
            /// The document identifier that will be used to find the solution and document for this request. This comes from the <see cref="TextDocumentIdentifier"/> returned from the handler itself via a call to <see cref="IRequestHandler{RequestType, ResponseType}.GetTextDocumentIdentifier(RequestType)"/>.
            /// </summary>
            public readonly TextDocumentIdentifier? TextDocument;

            /// <summary>
            /// A cancellation token that will cancel the handing of this request. The request could also be cancelled by the queue shutting down.
            /// </summary>
            public readonly CancellationToken CancellationToken;

            /// <summary>
            /// An action to be called when the queue fails to begin execution of this work item.
            /// </summary>
            public readonly Action<Exception> HandleQueueFailure;

            public readonly RequestMetrics Metrics;

            public QueueItem(
                bool mutatesSolutionState,
                bool requiresLSPSolution,
                ClientCapabilities clientCapabilities,
                string? clientName,
                string methodName,
                TextDocumentIdentifier? textDocument,
                Guid activityId,
                ILspLogger logger,
                RequestTelemetryLogger telemetryLogger,
<<<<<<< HEAD
=======
                Action<Exception> handleQueueFailure,
>>>>>>> 5ce76ca9
                Func<RequestContext?, CancellationToken, Task> callbackAsync,
                CancellationToken cancellationToken)
            {
                Metrics = new RequestMetrics(methodName, telemetryLogger);

                _callbackAsync = callbackAsync;
                _logger = logger;

                ActivityId = activityId;
                MutatesSolutionState = mutatesSolutionState;
                RequiresLSPSolution = requiresLSPSolution;
                ClientCapabilities = clientCapabilities;
                ClientName = clientName;
                MethodName = methodName;
                TextDocument = textDocument;
                HandleQueueFailure = handleQueueFailure;
                CancellationToken = cancellationToken;
            }

            /// <summary>
            /// Processes the queued request. Exceptions that occur will be sent back to the requesting client, then re-thrown
            /// </summary>
            public async Task CallbackAsync(RequestContext? context, CancellationToken cancellationToken)
            {
                // Restore our activity id so that logging/tracking works.
                Trace.CorrelationManager.ActivityId = ActivityId;
                _logger.TraceStart($"{MethodName} - Roslyn");
                try
                {
                    await _callbackAsync(context, cancellationToken).ConfigureAwait(false);
                    this.Metrics.RecordSuccess();
                }
                catch (OperationCanceledException)
                {
                    _logger.TraceInformation($"{MethodName} - Canceled");
                    this.Metrics.RecordCancellation();
                    throw;
                }
                catch (Exception ex)
                {
                    _logger.TraceException(ex);
                    this.Metrics.RecordFailure();
                    throw;
                }
                finally
                {
                    _logger.TraceStop($"{MethodName} - Roslyn");
                }
            }
        }
    }
}<|MERGE_RESOLUTION|>--- conflicted
+++ resolved
@@ -69,10 +69,7 @@
                 Guid activityId,
                 ILspLogger logger,
                 RequestTelemetryLogger telemetryLogger,
-<<<<<<< HEAD
-=======
                 Action<Exception> handleQueueFailure,
->>>>>>> 5ce76ca9
                 Func<RequestContext?, CancellationToken, Task> callbackAsync,
                 CancellationToken cancellationToken)
             {
