﻿// Licensed to the .NET Foundation under one or more agreements.
// The .NET Foundation licenses this file to you under the MIT license.
// See the LICENSE file in the project root for more information.

#nullable enable

using System;
using System.Diagnostics;
using System.Threading;
using System.Threading.Tasks;
using Microsoft.VisualStudio.LanguageServer.Protocol;

namespace Microsoft.CodeAnalysis.LanguageServer.Handler
{
    internal partial class RequestExecutionQueue
    {
        private readonly struct QueueItem
        {
            /// <summary>
            /// Callback to call into underlying <see cref="IRequestHandler"/> to perform the actual work of this item.
            /// </summary>
            private readonly Func<RequestContext, CancellationToken, Task> _callbackAsync;

            /// <summary>
            /// <see cref="CorrelationManager.ActivityId"/> used to properly correlate this work with the loghub
            /// tracing/logging subsystem.
            /// </summary>
            public readonly Guid ActivityId;
            private readonly ILspLogger _logger;

            /// <inheritdoc cref="IRequestHandler.MutatesSolutionState" />
            public readonly bool MutatesSolutionState;

            /// <inheritdoc cref="IRequestHandler.RequiresLSPSolution" />
            public readonly bool RequiresLSPSolution;

            /// <inheritdoc cref="RequestContext.ClientName" />
            public readonly string? ClientName;
            public readonly string MethodName;

            /// <inheritdoc cref="RequestContext.ClientCapabilities" />
            public readonly ClientCapabilities ClientCapabilities;

            /// <summary>
            /// The document identifier that will be used to find the solution and document for this request. This comes from the <see cref="TextDocumentIdentifier"/> returned from the handler itself via a call to <see cref="IRequestHandler{RequestType, ResponseType}.GetTextDocumentIdentifier(RequestType)"/>.
            /// </summary>
            public readonly TextDocumentIdentifier? TextDocument;

            /// <summary>
            /// A cancellation token that will cancel the handing of this request. The request could also be cancelled by the queue shutting down.
            /// </summary>
            public readonly CancellationToken CancellationToken;

            public QueueItem(
                bool mutatesSolutionState,
<<<<<<< HEAD
=======
                bool requiresLSPSolution,
>>>>>>> d0cbf3e6
                ClientCapabilities clientCapabilities,
                string? clientName,
                string methodName,
                TextDocumentIdentifier? textDocument,
                Guid activityId,
                ILspLogger logger,
                Func<RequestContext, CancellationToken, Task> callbackAsync,
                CancellationToken cancellationToken)
            {
                _callbackAsync = callbackAsync;
                _logger = logger;

                ActivityId = activityId;
                MutatesSolutionState = mutatesSolutionState;
                RequiresLSPSolution = requiresLSPSolution;
                ClientCapabilities = clientCapabilities;
                ClientName = clientName;
                MethodName = methodName;
                TextDocument = textDocument;
                CancellationToken = cancellationToken;
            }

            /// <summary>
            /// Processes the queued request. Exceptions that occur will be sent back to the requesting client, then re-thrown
            /// </summary>
            public async Task CallbackAsync(RequestContext context, CancellationToken cancellationToken)
            {
                // Restore our activity id so that logging/tracking works.
                Trace.CorrelationManager.ActivityId = ActivityId;
                _logger.TraceStart($"{MethodName} - Roslyn");
                try
                {
                    await _callbackAsync(context, cancellationToken).ConfigureAwait(false);
                }
                catch (OperationCanceledException)
                {
                    _logger.TraceInformation($"{MethodName} - Canceled");
                    throw;
                }
                catch (Exception ex)
                {
                    _logger.TraceException(ex);
                    throw;
                }
                finally
                {
                    _logger.TraceStop($"{MethodName} - Roslyn");
                }
            }
        }
    }
}<|MERGE_RESOLUTION|>--- conflicted
+++ resolved
@@ -53,10 +53,7 @@
 
             public QueueItem(
                 bool mutatesSolutionState,
-<<<<<<< HEAD
-=======
                 bool requiresLSPSolution,
->>>>>>> d0cbf3e6
                 ClientCapabilities clientCapabilities,
                 string? clientName,
                 string methodName,
