--- conflicted
+++ resolved
@@ -4,11 +4,8 @@
 
 using System;
 using System.Collections.Generic;
-<<<<<<< HEAD
 using System.Linq;
-=======
 using System.Diagnostics;
->>>>>>> 31294d2f
 using System.Threading;
 using System.Threading.Tasks;
 using Microsoft.CodeAnalysis.ErrorReporting;
@@ -80,14 +77,11 @@
         /// </remarks>
         public event EventHandler<RequestShutdownEventArgs>? RequestServerShutdown;
 
-<<<<<<< HEAD
-        public RequestExecutionQueue(ILspWorkspaceRegistrationService workspaceRegistrationService, string serverName, string serverTypeName)
-=======
         public RequestExecutionQueue(
             ILspLogger logger,
             ILspWorkspaceRegistrationService workspaceRegistrationService,
-            string serverName)
->>>>>>> 31294d2f
+            string serverName,
+            string serverTypeName)
         {
             _logger = logger;
             _workspaceRegistrationService = workspaceRegistrationService;
@@ -151,18 +145,15 @@
             // Note: If the queue is not accepting any more items then TryEnqueue below will fail.
 
             var textDocument = handler.GetTextDocumentIdentifier(request);
-<<<<<<< HEAD
-            var item = new QueueItem(mutatesSolutionState, requiresLSPSolution, clientCapabilities, clientName, textDocument,
-=======
             var item = new QueueItem(
                 mutatesSolutionState,
+                requiresLSPSolution,
                 clientCapabilities,
                 clientName,
                 methodName,
                 textDocument,
                 Trace.CorrelationManager.ActivityId,
                 _logger,
->>>>>>> 31294d2f
                 callbackAsync: async (context, cancellationToken) =>
                 {
                     // Check if cancellation was requested while this was waiting in the queue
@@ -223,13 +214,9 @@
                     // Create a linked cancellation token to cancel any requests in progress when this shuts down
                     var cancellationToken = CancellationTokenSource.CreateLinkedTokenSource(_cancelSource.Token, work.CancellationToken).Token;
 
-<<<<<<< HEAD
-                    var context = CreateRequestContext(work, out var workspace);
-=======
                     // Restore our activity id so that logging/tracking works across asynchronous calls.
                     Trace.CorrelationManager.ActivityId = work.ActivityId;
-                    var context = CreateRequestContext(work);
->>>>>>> 31294d2f
+                    var context = CreateRequestContext(work, out var workspace);
 
                     if (work.MutatesSolutionState)
                     {
@@ -293,18 +280,16 @@
                 ? (IDocumentChangeTracker)_documentChangeTracker
                 : new NonMutatingDocumentChangeTracker(_documentChangeTracker);
 
-<<<<<<< HEAD
-            return RequestContext.Create(queueItem.RequiresLSPSolution, queueItem.TextDocument, queueItem.ClientName, queueItem.ClientCapabilities, _workspaceRegistrationService, _lspSolutionCache, trackerToUse, out workspace);
-=======
             return RequestContext.Create(
+                queueItem.RequiresLSPSolution,
                 queueItem.TextDocument,
                 queueItem.ClientName,
                 _logger,
                 queueItem.ClientCapabilities,
                 _workspaceRegistrationService,
                 _lspSolutionCache,
-                trackerToUse);
->>>>>>> 31294d2f
+                trackerToUse,
+                out workspace);
         }
     }
 }