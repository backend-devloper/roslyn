﻿// Licensed to the .NET Foundation under one or more agreements.
// The .NET Foundation licenses this file to you under the MIT license.
// See the LICENSE file in the project root for more information.

using System;
using System.Collections.Generic;
using System.Collections.Immutable;
using System.Diagnostics;
using System.IO;
using System.Linq;
using System.Reflection;
using System.Threading;
using System.Threading.Tasks;
using Microsoft.CodeAnalysis.Diagnostics.Telemetry;
using Microsoft.CodeAnalysis.ErrorReporting;
using Microsoft.CodeAnalysis.Options;
using Microsoft.CodeAnalysis.SolutionCrawler;
using Microsoft.CodeAnalysis.Text;
using Roslyn.Utilities;

namespace Microsoft.CodeAnalysis.Diagnostics
{
    internal sealed partial class DocumentAnalysisExecutor
    {
        // These are the error codes of the compiler warnings. 
        // Keep the ids the same so that de-duplication against compiler errors
        // works in the error list (after a build).
        internal const string WRN_AnalyzerCannotBeCreatedIdCS = "CS8032";
        internal const string WRN_AnalyzerCannotBeCreatedIdVB = "BC42376";
        internal const string WRN_NoAnalyzerInAssemblyIdCS = "CS8033";
        internal const string WRN_NoAnalyzerInAssemblyIdVB = "BC42377";
        internal const string WRN_UnableToLoadAnalyzerIdCS = "CS8034";
        internal const string WRN_UnableToLoadAnalyzerIdVB = "BC42378";
        internal const string WRN_AnalyzerReferencesNetFrameworkIdCS = "CS8850";
        internal const string WRN_AnalyzerReferencesNetFrameworkIdVB = "BC42503";

        // Shared with Compiler
        internal const string AnalyzerExceptionDiagnosticId = "AD0001";
        internal const string AnalyzerDriverExceptionDiagnosticId = "AD0002";

        // IDE only errors
        internal const string WRN_AnalyzerCannotBeCreatedId = "AD1000";
        internal const string WRN_NoAnalyzerInAssemblyId = "AD1001";
        internal const string WRN_UnableToLoadAnalyzerId = "AD1002";
        internal const string WRN_AnalyzerReferencesNetFrameworkId = "AD1003";

        private const string AnalyzerExceptionDiagnosticCategory = "Intellisense";

        /// <summary>
        /// Create a diagnostic for exception thrown by the given analyzer.
        /// </summary>
        /// <remarks>
        /// Keep this method in sync with "AnalyzerExecutor.CreateAnalyzerExceptionDiagnostic".
        /// </remarks>
        internal static Diagnostic CreateAnalyzerExceptionDiagnostic(DiagnosticAnalyzer analyzer, Exception e)
        {
            var analyzerName = analyzer.ToString();

            // TODO: It is not ideal to create a new descriptor per analyzer exception diagnostic instance.
            // However, until we add a LongMessage field to the Diagnostic, we are forced to park the instance specific description onto the Descriptor's Description field.
            // This requires us to create a new DiagnosticDescriptor instance per diagnostic instance.
            var descriptor = new DiagnosticDescriptor(AnalyzerExceptionDiagnosticId,
                title: FeaturesResources.User_Diagnostic_Analyzer_Failure,
                messageFormat: FeaturesResources.Analyzer_0_threw_an_exception_of_type_1_with_message_2,
                description: string.Format(FeaturesResources.Analyzer_0_threw_the_following_exception_colon_1, analyzerName, e.CreateDiagnosticDescription()),
                category: AnalyzerExceptionDiagnosticCategory,
                defaultSeverity: DiagnosticSeverity.Warning,
                isEnabledByDefault: true,
                customTags: WellKnownDiagnosticTags.AnalyzerException);

            return Diagnostic.Create(descriptor, Location.None, analyzerName, e.GetType(), e.Message);
        }

        public static DiagnosticData CreateAnalyzerLoadFailureDiagnostic(AnalyzerLoadFailureEventArgs e, string fullPath, ProjectId? projectId, string? language)
        {
            static string GetLanguageSpecificId(string? language, string noLanguageId, string csharpId, string vbId)
                => language == null ? noLanguageId : (language == LanguageNames.CSharp) ? csharpId : vbId;

            string id, message;

            switch (e.ErrorCode)
            {
                case AnalyzerLoadFailureEventArgs.FailureErrorCode.UnableToLoadAnalyzer:
                    id = GetLanguageSpecificId(language, WRN_UnableToLoadAnalyzerId, WRN_UnableToLoadAnalyzerIdCS, WRN_UnableToLoadAnalyzerIdVB);
                    message = string.Format(FeaturesResources.Unable_to_load_Analyzer_assembly_0_colon_1, fullPath, e.Message);
                    break;

                case AnalyzerLoadFailureEventArgs.FailureErrorCode.UnableToCreateAnalyzer:
                    id = GetLanguageSpecificId(language, WRN_AnalyzerCannotBeCreatedId, WRN_AnalyzerCannotBeCreatedIdCS, WRN_AnalyzerCannotBeCreatedIdVB);
                    message = string.Format(FeaturesResources.An_instance_of_analyzer_0_cannot_be_created_from_1_colon_2, e.TypeName, fullPath, e.Message);
                    break;

                case AnalyzerLoadFailureEventArgs.FailureErrorCode.NoAnalyzers:
                    id = GetLanguageSpecificId(language, WRN_NoAnalyzerInAssemblyId, WRN_NoAnalyzerInAssemblyIdCS, WRN_NoAnalyzerInAssemblyIdVB);
                    message = string.Format(FeaturesResources.The_assembly_0_does_not_contain_any_analyzers, fullPath);
                    break;

                case AnalyzerLoadFailureEventArgs.FailureErrorCode.ReferencesFramework:
                    id = GetLanguageSpecificId(language, WRN_AnalyzerReferencesNetFrameworkId, WRN_AnalyzerReferencesNetFrameworkIdCS, WRN_AnalyzerReferencesNetFrameworkIdVB);
                    message = string.Format(FeaturesResources.The_assembly_0_containing_type_1_references_NET_Framework, fullPath, e.TypeName);
                    break;

                default:
                    throw ExceptionUtilities.UnexpectedValue(e.ErrorCode);
            }

            var description = e.Exception.CreateDiagnosticDescription();

            return new DiagnosticData(
                id,
                FeaturesResources.Roslyn_HostError,
                message,
                severity: DiagnosticSeverity.Warning,
                defaultSeverity: DiagnosticSeverity.Warning,
                isEnabledByDefault: true,
                description: description,
                warningLevel: 0,
                projectId: projectId,
                customTags: ImmutableArray<string>.Empty,
                properties: ImmutableDictionary<string, string?>.Empty,
                language: language);
        }

        public static async Task<CompilationWithAnalyzers?> CreateCompilationWithAnalyzersAsync(
            Project project,
            IdeAnalyzerOptions ideOptions,
            IEnumerable<DiagnosticAnalyzer> analyzers,
            bool includeSuppressedDiagnostics,
            CancellationToken cancellationToken)
        {
            var compilation = await project.GetCompilationAsync(cancellationToken).ConfigureAwait(false);
            if (compilation == null)
            {
                // project doesn't support compilation
                return null;
            }

            // Create driver that holds onto compilation and associated analyzers
            var filteredAnalyzers = analyzers.Where(a => !a.IsWorkspaceDiagnosticAnalyzer()).ToImmutableArrayOrEmpty();

            // PERF: there is no analyzers for this compilation.
            //       compilationWithAnalyzer will throw if it is created with no analyzers which is perf optimization.
            if (filteredAnalyzers.IsEmpty)
            {
                return null;
            }

            Contract.ThrowIfFalse(project.SupportsCompilation);
            AssertCompilation(project, compilation);

            // in IDE, we always set concurrentAnalysis == false otherwise, we can get into thread starvation due to
            // async being used with synchronous blocking concurrency.
            var analyzerOptions = new CompilationWithAnalyzersOptions(
                options: new WorkspaceAnalyzerOptions(project.AnalyzerOptions, project.Solution, ideOptions),
                onAnalyzerException: null,
                analyzerExceptionFilter: GetAnalyzerExceptionFilter(),
                concurrentAnalysis: false,
                logAnalyzerExecutionTime: true,
                reportSuppressedDiagnostics: includeSuppressedDiagnostics);

            // Create driver that holds onto compilation and associated analyzers
            return compilation.WithAnalyzers(filteredAnalyzers, analyzerOptions);

            Func<Exception, bool> GetAnalyzerExceptionFilter()
            {
                return ex =>
                {
                    if (ex is not OperationCanceledException && ideOptions.CrashOnAnalyzerException)
                    {
                        // report telemetry
                        FatalError.ReportAndPropagate(ex);

                        // force fail fast (the host might not crash when reporting telemetry):
                        FailFast.OnFatalException(ex);
                    }

                    return true;
                };
            }
        }

        [Conditional("DEBUG")]
        private static void AssertCompilation(Project project, Compilation compilation1)
        {
            // given compilation must be from given project.
            Contract.ThrowIfFalse(project.TryGetCompilation(out var compilation2));
            Contract.ThrowIfFalse(compilation1 == compilation2);
        }

        /// <summary>
        /// Return true if the given <paramref name="analyzer"/> is not suppressed for the given project.
        /// NOTE: This API is intended to be used only for performance optimization.
        /// </summary>
        public static bool IsAnalyzerEnabledForProject(DiagnosticAnalyzer analyzer, Project project, IGlobalOptionService globalOptions)
        {
            var options = project.CompilationOptions;
<<<<<<< HEAD
            if (options == null || analyzer == FileContentLoadAnalyzer.Instance)
=======
            if (options == null || analyzer == FileContentLoadAnalyzer.Instance || analyzer == GeneratorDiagnosticsPlaceholderAnalyzer.Instance || analyzer.IsCompilerAnalyzer())
>>>>>>> 1a1961ca
            {
                return true;
            }

            if (analyzer.IsCompilerAnalyzer())
            {
                return globalOptions.GetOption(SolutionCrawlerOptionsStorage.CompilerDiagnosticsScopeOption, project.Language) != CompilerDiagnosticsScope.None;
            }

            // Check if user has disabled analyzer execution for this project or via options.
            if (!project.State.RunAnalyzers || globalOptions.GetBackgroundAnalysisScope(project.Language) == BackgroundAnalysisScope.None)
            {
                return false;
            }

            // NOTE: Previously we used to return "CompilationWithAnalyzers.IsDiagnosticAnalyzerSuppressed(options)"
            //       on this code path, which returns true if analyzer is suppressed through compilation options.
            //       However, this check is no longer correct as analyzers can be enabled/disabled for individual
            //       documents through .editorconfig files. So we pessimistically assume analyzer is not suppressed
            //       and let the core analyzer driver in the compiler layer handle skipping redundant analysis callbacks.
            return true;
        }

        public static async Task<ImmutableArray<Diagnostic>> ComputeDocumentDiagnosticAnalyzerDiagnosticsAsync(
            DocumentDiagnosticAnalyzer analyzer,
            Document document,
            AnalysisKind kind,
            Compilation? compilation,
            CancellationToken cancellationToken)
        {
            cancellationToken.ThrowIfCancellationRequested();

            ImmutableArray<Diagnostic> diagnostics;
            try
            {
                var analyzeAsync = kind switch
                {
                    AnalysisKind.Syntax => analyzer.AnalyzeSyntaxAsync(document, cancellationToken),
                    AnalysisKind.Semantic => analyzer.AnalyzeSemanticsAsync(document, cancellationToken),
                    _ => throw ExceptionUtilities.UnexpectedValue(kind),
                };

                diagnostics = (await analyzeAsync.ConfigureAwait(false)).NullToEmpty();

#if DEBUG
                // since all DocumentDiagnosticAnalyzers are from internal users, we only do debug check. also this can be expensive at runtime
                // since it requires await. if we find any offender through NFW, we should be able to fix those since all those should
                // from intern teams.
                await VerifyDiagnosticLocationsAsync(diagnostics, document.Project, cancellationToken).ConfigureAwait(false);
#endif
            }
            catch (Exception e) when (!IsCanceled(e, cancellationToken))
            {
                diagnostics = ImmutableArray.Create(CreateAnalyzerExceptionDiagnostic(analyzer, e));
            }

            if (compilation != null)
            {
                diagnostics = CompilationWithAnalyzers.GetEffectiveDiagnostics(diagnostics, compilation).ToImmutableArrayOrEmpty();
            }

            return diagnostics;
        }

        public static async Task<ImmutableArray<Diagnostic>> ComputeProjectDiagnosticAnalyzerDiagnosticsAsync(
            ProjectDiagnosticAnalyzer analyzer,
            Project project,
            Compilation? compilation,
            CancellationToken cancellationToken)
        {
            cancellationToken.ThrowIfCancellationRequested();

            ImmutableArray<Diagnostic> diagnostics;
            try
            {
                diagnostics = (await analyzer.AnalyzeProjectAsync(project, cancellationToken).ConfigureAwait(false)).NullToEmpty();
#if DEBUG
                // since all ProjectDiagnosticAnalyzers are from internal users, we only do debug check. also this can be expensive at runtime
                // since it requires await. if we find any offender through NFW, we should be able to fix those since all those should
                // from intern teams.
                await VerifyDiagnosticLocationsAsync(diagnostics, project, cancellationToken).ConfigureAwait(false);
#endif
            }
            catch (Exception e) when (!IsCanceled(e, cancellationToken))
            {
                diagnostics = ImmutableArray.Create(CreateAnalyzerExceptionDiagnostic(analyzer, e));
            }

            // Apply filtering from compilation options (source suppressions, ruleset, etc.)
            if (compilation != null)
            {
                diagnostics = CompilationWithAnalyzers.GetEffectiveDiagnostics(diagnostics, compilation).ToImmutableArrayOrEmpty();
            }

            return diagnostics;
        }

        private static bool IsCanceled(Exception ex, CancellationToken cancellationToken)
            => (ex as OperationCanceledException)?.CancellationToken == cancellationToken;

#if DEBUG
        private static async Task VerifyDiagnosticLocationsAsync(ImmutableArray<Diagnostic> diagnostics, Project project, CancellationToken cancellationToken)
        {
            foreach (var diagnostic in diagnostics)
            {
                await VerifyDiagnosticLocationAsync(diagnostic.Id, diagnostic.Location).ConfigureAwait(false);

                if (diagnostic.AdditionalLocations != null)
                {
                    foreach (var location in diagnostic.AdditionalLocations)
                    {
                        await VerifyDiagnosticLocationAsync(diagnostic.Id, location).ConfigureAwait(false);
                    }
                }
            }

            async Task VerifyDiagnosticLocationAsync(string id, Location location)
            {
                switch (location.Kind)
                {
                    case LocationKind.None:
                    case LocationKind.MetadataFile:
                    case LocationKind.XmlFile:
                        // ignore these kinds
                        break;
                    case LocationKind.SourceFile:
                        {
                            RoslynDebug.Assert(location.SourceTree != null);
                            if (project.GetDocument(location.SourceTree) == null)
                            {
                                // Disallow diagnostics with source locations outside this project.
                                throw new ArgumentException(string.Format(FeaturesResources.Reported_diagnostic_0_has_a_source_location_in_file_1_which_is_not_part_of_the_compilation_being_analyzed, id, location.SourceTree.FilePath), "diagnostic");
                            }

                            if (location.SourceSpan.End > location.SourceTree.Length)
                            {
                                // Disallow diagnostics with source locations outside this project.
                                throw new ArgumentException(string.Format(FeaturesResources.Reported_diagnostic_0_has_a_source_location_1_in_file_2_which_is_outside_of_the_given_file, id, location.SourceSpan, location.SourceTree.FilePath), "diagnostic");
                            }
                        }

                        break;
                    case LocationKind.ExternalFile:
                        {
                            var filePath = location.GetLineSpan().Path;
                            var document = TryGetDocumentWithFilePath(filePath);
                            if (document == null)
                            {
                                // this is not a roslyn file. we don't care about this file.
                                return;
                            }

                            // this can be potentially expensive since it will load text if it is not already loaded.
                            // but, this text is most likely already loaded since producer of this diagnostic (Document/ProjectDiagnosticAnalyzers)
                            // should have loaded it to produce the diagnostic at the first place. once loaded, it should stay in memory until
                            // project cache goes away. when text is already there, await should return right away.
                            var text = await document.GetTextAsync(cancellationToken).ConfigureAwait(false);
                            if (location.SourceSpan.End > text.Length)
                            {
                                // Disallow diagnostics with locations outside this project.
                                throw new ArgumentException(string.Format(FeaturesResources.Reported_diagnostic_0_has_a_source_location_1_in_file_2_which_is_outside_of_the_given_file, id, location.SourceSpan, filePath), "diagnostic");
                            }
                        }

                        break;
                    default:
                        throw ExceptionUtilities.Unreachable;
                }
            }

            Document? TryGetDocumentWithFilePath(string path)
            {
                foreach (var documentId in project.Solution.GetDocumentIdsWithFilePath(path))
                {
                    if (documentId.ProjectId == project.Id)
                    {
                        return project.GetDocument(documentId);
                    }
                }

                return null;
            }
        }
#endif

        public static IEnumerable<DiagnosticData> ConvertToLocalDiagnostics(IEnumerable<Diagnostic> diagnostics, TextDocument targetTextDocument, TextSpan? span = null)
        {
            foreach (var diagnostic in diagnostics)
            {
                if (!IsReportedInDocument(diagnostic, targetTextDocument))
                {
                    continue;
                }

                if (span.HasValue && !span.Value.IntersectsWith(diagnostic.Location.SourceSpan))
                {
                    continue;
                }

                yield return DiagnosticData.Create(diagnostic, targetTextDocument);
            }

            static bool IsReportedInDocument(Diagnostic diagnostic, TextDocument targetTextDocument)
            {
                if (diagnostic.Location.SourceTree != null)
                {
                    return targetTextDocument.Project.GetDocument(diagnostic.Location.SourceTree) == targetTextDocument;
                }
                else if (diagnostic.Location.Kind == LocationKind.ExternalFile)
                {
                    var lineSpan = diagnostic.Location.GetLineSpan();

                    var documentIds = targetTextDocument.Project.Solution.GetDocumentIdsWithFilePath(lineSpan.Path);
                    return documentIds.Any(id => id == targetTextDocument.Id);
                }

                return false;
            }
        }

#if DEBUG
        internal static bool AreEquivalent(Diagnostic[] diagnosticsA, Diagnostic[] diagnosticsB)
        {
            var set = new HashSet<Diagnostic>(diagnosticsA, DiagnosticComparer.Instance);
            return set.SetEquals(diagnosticsB);
        }

        private sealed class DiagnosticComparer : IEqualityComparer<Diagnostic?>
        {
            internal static readonly DiagnosticComparer Instance = new();

            public bool Equals(Diagnostic? x, Diagnostic? y)
            {
                if (x is null)
                    return y is null;
                else if (y is null)
                    return false;

                return x.Id == y.Id && x.Location == y.Location;
            }

            public int GetHashCode(Diagnostic? obj)
            {
                if (obj is null)
                    return 0;

                return Hash.Combine(obj.Id.GetHashCode(), obj.Location.GetHashCode());
            }
        }
#endif
    }
}<|MERGE_RESOLUTION|>--- conflicted
+++ resolved
@@ -194,11 +194,7 @@
         public static bool IsAnalyzerEnabledForProject(DiagnosticAnalyzer analyzer, Project project, IGlobalOptionService globalOptions)
         {
             var options = project.CompilationOptions;
-<<<<<<< HEAD
-            if (options == null || analyzer == FileContentLoadAnalyzer.Instance)
-=======
-            if (options == null || analyzer == FileContentLoadAnalyzer.Instance || analyzer == GeneratorDiagnosticsPlaceholderAnalyzer.Instance || analyzer.IsCompilerAnalyzer())
->>>>>>> 1a1961ca
+            if (options == null || analyzer == FileContentLoadAnalyzer.Instance || analyzer == GeneratorDiagnosticsPlaceholderAnalyzer.Instance)
             {
                 return true;
             }
