--- conflicted
+++ resolved
@@ -54,11 +54,7 @@
             AbstractRequestDispatcherFactory requestDispatcherFactory,
             JsonRpc jsonRpc,
             ICapabilitiesProvider capabilitiesProvider,
-<<<<<<< HEAD
-            ILspWorkspaceRegistrationService workspaceRegistrationService,
-=======
             LspWorkspaceRegistrationService workspaceRegistrationService,
->>>>>>> 5ce76ca9
             LspMiscellaneousFilesWorkspace? lspMiscellaneousFilesWorkspace,
             IGlobalOptionService globalOptions,
             IAsynchronousOperationListenerProvider listenerProvider,
