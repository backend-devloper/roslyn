--- conflicted
+++ resolved
@@ -46,11 +46,7 @@
                 _dispatcherFactory,
                 jsonRpc,
                 capabilitiesProvider,
-<<<<<<< HEAD
-                workspaceRegistrationService,
-=======
                 _lspWorkspaceRegistrationService,
->>>>>>> 5ce76ca9
                 lspMiscellaneousFilesWorkspace,
                 _globalOptions,
                 _listenerProvider,
