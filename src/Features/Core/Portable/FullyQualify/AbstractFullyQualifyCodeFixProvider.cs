--- conflicted
+++ resolved
@@ -172,11 +172,7 @@
             }
 
             var options = await document.GetOptionsAsync(cancellationToken).ConfigureAwait(false);
-<<<<<<< HEAD
-            var hideAdvancedMembers = options.GetOption(CompletionOptions.HideAdvancedMembers);
-=======
             var hideAdvancedMembers = options.GetOption(CompletionOptions.Metadata.HideAdvancedMembers);
->>>>>>> 8d416fab
             var editorBrowserInfo = new EditorBrowsableInfo(semanticModel.Compilation);
 
             var validSymbols = symbols
