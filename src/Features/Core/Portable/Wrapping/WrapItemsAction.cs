﻿// Licensed to the .NET Foundation under one or more agreements.
// The .NET Foundation licenses this file to you under the MIT license.
// See the LICENSE file in the project root for more information.

#nullable disable

using System;
using System.Collections.Generic;
using System.Collections.Immutable;
using System.Linq;
using System.Threading;
using System.Threading.Tasks;
using Microsoft.CodeAnalysis.CodeActions;
using static Microsoft.CodeAnalysis.CodeActions.CodeAction;

namespace Microsoft.CodeAnalysis.Wrapping
{
    /// <summary>
    /// Code action for actually wrapping items.  Provided as a special subclass because it will
    /// also update the wrapping most-recently-used list when the code action is actually
    /// invoked.
    /// </summary>
<<<<<<< HEAD
    internal sealed class WrapItemsAction(string title, string parentTitle, Func<IProgress<CodeAnalysisProgress>, CancellationToken, Task<Document>> createChangedDocument)
        : DocumentChangeAction(title, createChangedDocument, title, CodeActionPriority.Low)
=======
    internal class WrapItemsAction(string title, string parentTitle, Func<CancellationToken, Task<Document>> createChangedDocument)
        : DocumentChangeAction(title, createChangedDocument, GetSortTitle(parentTitle, title), CodeActionPriority.Low)
>>>>>>> 4ed4b0ca
    {
        private static string GetSortTitle(string title, string parentTitle)
            => $"{parentTitle}_{title}";

        // Keeps track of the invoked code actions.  That way we can prioritize those code actions 
        // in the future since they're more likely the ones the user wants.  This is important as 
        // we have 9 different code actions offered (3 major groups, with 3 actions per group).  
        // It's likely the user will just pick from a few of these. So we'd like the ones they
        // choose to be prioritized accordingly.
        private static ImmutableArray<string> s_mruTitles = ImmutableArray<string>.Empty;

        public string ParentTitle { get; } = parentTitle;

        public string SortTitle { get; } = GetSortTitle(parentTitle, title);

        protected override Task<IEnumerable<CodeActionOperation>> ComputePreviewOperationsAsync(CancellationToken cancellationToken)
        {
            // For preview, we don't want to compute the normal operations.  Specifically, we don't
            // want to compute the stateful operation that tracks which code action was triggered.
            return base.ComputeOperationsAsync(cancellationToken);
        }

        protected override async Task<ImmutableArray<CodeActionOperation>> ComputeOperationsAsync(IProgress<CodeAnalysisProgress> progress, CancellationToken cancellationToken)
        {
            var operations = await base.ComputeOperationsAsync(progress, cancellationToken).ConfigureAwait(false);
            return operations.Add(new RecordCodeActionOperation(SortTitle, ParentTitle));
        }

        public static ImmutableArray<CodeAction> SortActionsByMostRecentlyUsed(ImmutableArray<CodeAction> codeActions)
            => SortByMostRecentlyUsed(codeActions, s_mruTitles, GetSortTitle);

        public static ImmutableArray<T> SortByMostRecentlyUsed<T>(
            ImmutableArray<T> items, ImmutableArray<string> mostRecentlyUsedKeys, Func<T, string> getKey)
        {
            return items.Sort((d1, d2) =>
            {
                var mruIndex1 = mostRecentlyUsedKeys.IndexOf(getKey(d1));
                var mruIndex2 = mostRecentlyUsedKeys.IndexOf(getKey(d2));

                // If both are in the mru, prefer the one earlier on.
                if (mruIndex1 >= 0 && mruIndex2 >= 0)
                    return mruIndex1 - mruIndex2;

                // if either is in the mru, and the other is not, then the mru item is preferred.
                if (mruIndex1 >= 0)
                    return -1;

                if (mruIndex2 >= 0)
                    return 1;

                // Neither are in the mru.  Sort them based on their original locations.
                var index1 = items.IndexOf(d1);
                var index2 = items.IndexOf(d2);

                // Note: we don't return 0 here as ImmutableArray.Sort is not stable.
                return index1 - index2;
            });
        }

        private static string GetSortTitle(CodeAction codeAction)
            => (codeAction as WrapItemsAction)?.SortTitle ?? codeAction.Title;

        private class RecordCodeActionOperation(string sortTitle, string parentTitle) : CodeActionOperation
        {
            private readonly string _sortTitle = sortTitle;
            private readonly string _parentTitle = parentTitle;

            internal override bool ApplyDuringTests => false;

            public override void Apply(Workspace workspace, CancellationToken cancellationToken)
            {
                // Record both the sortTitle of the nested action and the tile of the parent
                // action.  This way we any invocation of a code action helps prioritize both
                // the parent lists and the nested lists.
                s_mruTitles = s_mruTitles.Remove(_sortTitle).Remove(_parentTitle)
                                         .Insert(0, _sortTitle).Insert(0, _parentTitle);
            }
        }
    }
}<|MERGE_RESOLUTION|>--- conflicted
+++ resolved
@@ -7,7 +7,6 @@
 using System;
 using System.Collections.Generic;
 using System.Collections.Immutable;
-using System.Linq;
 using System.Threading;
 using System.Threading.Tasks;
 using Microsoft.CodeAnalysis.CodeActions;
@@ -20,13 +19,8 @@
     /// also update the wrapping most-recently-used list when the code action is actually
     /// invoked.
     /// </summary>
-<<<<<<< HEAD
     internal sealed class WrapItemsAction(string title, string parentTitle, Func<IProgress<CodeAnalysisProgress>, CancellationToken, Task<Document>> createChangedDocument)
-        : DocumentChangeAction(title, createChangedDocument, title, CodeActionPriority.Low)
-=======
-    internal class WrapItemsAction(string title, string parentTitle, Func<CancellationToken, Task<Document>> createChangedDocument)
         : DocumentChangeAction(title, createChangedDocument, GetSortTitle(parentTitle, title), CodeActionPriority.Low)
->>>>>>> 4ed4b0ca
     {
         private static string GetSortTitle(string title, string parentTitle)
             => $"{parentTitle}_{title}";
