--- conflicted
+++ resolved
@@ -43,10 +43,6 @@
                 IsCaseSensitive = isCaseSensitive;
                 NavigableItem = navigableItem;
                 NameMatchSpans = nameMatchSpans;
-<<<<<<< HEAD
-=======
-                SecondarySort = ConstructSecondarySortString(document, declaredSymbolInfo);
->>>>>>> 5a73834d
 
                 _lazyAdditionalInfo = new Lazy<string>(() =>
                 {
