﻿// Licensed to the .NET Foundation under one or more agreements.
// The .NET Foundation licenses this file to you under the MIT license.
// See the LICENSE file in the project root for more information.

using System;
using System.Collections.Immutable;
using System.Threading;
using System.Threading.Tasks;
using Microsoft.CodeAnalysis.Host;
using Microsoft.CodeAnalysis.PooledObjects;
<<<<<<< HEAD
=======
using Microsoft.CodeAnalysis.Shared.Extensions;
>>>>>>> 61145870
using Microsoft.CodeAnalysis.TaskList;
using Microsoft.CodeAnalysis.Text;

namespace Microsoft.CodeAnalysis.TodoComments
{
    /// <summary>
    /// A TODO comment that has been found within the user's code.
    /// </summary>
    [Obsolete($"Use {nameof(TaskListItem)} instead")]
    internal readonly struct TodoComment
    {
        public TodoCommentDescriptor Descriptor { get; }
        public string Message { get; }
        public int Position { get; }

        public TodoComment(TodoCommentDescriptor descriptor, string message, int position) : this()
        {
            Descriptor = descriptor;
            Message = message;
            Position = position;
        }

<<<<<<< HEAD
        private TaskListItem CreateTaskListItem(
=======
        private TaskListItem CreateSerializableData(
>>>>>>> 61145870
            Document document, SourceText text, SyntaxTree? tree)
        {
            // make sure given position is within valid text range.
            var textSpan = new TextSpan(Math.Min(text.Length, Math.Max(0, Position)), 0);

            var location = tree == null
                ? Location.Create(document.FilePath!, textSpan, text.Lines.GetLinePositionSpan(textSpan))
                : tree.GetLocation(textSpan);

            return new TaskListItem(
                Descriptor.Priority,
                Message,
                document.Id,
                location.GetLineSpan(),
                location.GetMappedLineSpan());
        }

        public static async ValueTask<ImmutableArray<TaskListItem>> ConvertAsync(
            Document document,
            ImmutableArray<TodoComment> todoComments,
<<<<<<< HEAD
=======
            ArrayBuilder<TaskListItem> converted,
>>>>>>> 61145870
            CancellationToken cancellationToken)
        {
            if (todoComments.Length == 0)
                return ImmutableArray<TaskListItem>.Empty;

            var sourceText = await document.GetTextAsync(cancellationToken).ConfigureAwait(false);
            var syntaxTree = await document.GetSyntaxTreeAsync(cancellationToken).ConfigureAwait(false);

            return todoComments.SelectAsArray(comment => comment.CreateTaskListItem(document, sourceText, syntaxTree));
        }
    }

    [Obsolete($"Use {nameof(ITaskListService)} instead")]
    internal interface ITodoCommentService : ILanguageService
    {
        [Obsolete($"Implement {nameof(ITaskListService.GetTaskListItemsAsync)} instead")]
        Task<ImmutableArray<TodoComment>> GetTodoCommentsAsync(Document document, ImmutableArray<TodoCommentDescriptor> commentDescriptors, CancellationToken cancellationToken);
    }
}<|MERGE_RESOLUTION|>--- conflicted
+++ resolved
@@ -8,10 +8,7 @@
 using System.Threading.Tasks;
 using Microsoft.CodeAnalysis.Host;
 using Microsoft.CodeAnalysis.PooledObjects;
-<<<<<<< HEAD
-=======
 using Microsoft.CodeAnalysis.Shared.Extensions;
->>>>>>> 61145870
 using Microsoft.CodeAnalysis.TaskList;
 using Microsoft.CodeAnalysis.Text;
 
@@ -34,11 +31,7 @@
             Position = position;
         }
 
-<<<<<<< HEAD
         private TaskListItem CreateTaskListItem(
-=======
-        private TaskListItem CreateSerializableData(
->>>>>>> 61145870
             Document document, SourceText text, SyntaxTree? tree)
         {
             // make sure given position is within valid text range.
@@ -59,10 +52,6 @@
         public static async ValueTask<ImmutableArray<TaskListItem>> ConvertAsync(
             Document document,
             ImmutableArray<TodoComment> todoComments,
-<<<<<<< HEAD
-=======
-            ArrayBuilder<TaskListItem> converted,
->>>>>>> 61145870
             CancellationToken cancellationToken)
         {
             if (todoComments.Length == 0)
