--- conflicted
+++ resolved
@@ -712,12 +712,9 @@
   <data name="Solution" xml:space="preserve">
     <value>Solution</value>
   </data>
-<<<<<<< HEAD
   <data name="Selection" xml:space="preserve">
     <value>Selection</value>
   </data>
-=======
->>>>>>> af6e0979
   <data name="Containing_Member" xml:space="preserve">
     <value>Containing Member</value>
   </data>
