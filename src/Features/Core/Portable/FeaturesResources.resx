<?xml version="1.0" encoding="utf-8"?>
<root>
  <!-- 
    Microsoft ResX Schema 
    
    Version 2.0
    
    The primary goals of this format is to allow a simple XML format 
    that is mostly human readable. The generation and parsing of the 
    various data types are done through the TypeConverter classes 
    associated with the data types.
    
    Example:
    
    ... ado.net/XML headers & schema ...
    <resheader name="resmimetype">text/microsoft-resx</resheader>
    <resheader name="version">2.0</resheader>
    <resheader name="reader">System.Resources.ResXResourceReader, System.Windows.Forms, ...</resheader>
    <resheader name="writer">System.Resources.ResXResourceWriter, System.Windows.Forms, ...</resheader>
    <data name="Name1"><value>this is my long string</value><comment>this is a comment</comment></data>
    <data name="Color1" type="System.Drawing.Color, System.Drawing">Blue</data>
    <data name="Bitmap1" mimetype="application/x-microsoft.net.object.binary.base64">
        <value>[base64 mime encoded serialized .NET Framework object]</value>
    </data>
    <data name="Icon1" type="System.Drawing.Icon, System.Drawing" mimetype="application/x-microsoft.net.object.bytearray.base64">
        <value>[base64 mime encoded string representing a byte array form of the .NET Framework object]</value>
        <comment>This is a comment</comment>
    </data>
                
    There are any number of "resheader" rows that contain simple 
    name/value pairs.
    
    Each data row contains a name, and value. The row also contains a 
    type or mimetype. Type corresponds to a .NET class that support 
    text/value conversion through the TypeConverter architecture. 
    Classes that don't support this are serialized and stored with the 
    mimetype set.
    
    The mimetype is used for serialized objects, and tells the 
    ResXResourceReader how to depersist the object. This is currently not 
    extensible. For a given mimetype the value must be set accordingly:
    
    Note - application/x-microsoft.net.object.binary.base64 is the format 
    that the ResXResourceWriter will generate, however the reader can 
    read any of the formats listed below.
    
    mimetype: application/x-microsoft.net.object.binary.base64
    value   : The object must be serialized with 
            : System.Runtime.Serialization.Formatters.Binary.BinaryFormatter
            : and then encoded with base64 encoding.
    
    mimetype: application/x-microsoft.net.object.soap.base64
    value   : The object must be serialized with 
            : System.Runtime.Serialization.Formatters.Soap.SoapFormatter
            : and then encoded with base64 encoding.

    mimetype: application/x-microsoft.net.object.bytearray.base64
    value   : The object must be serialized into a byte array 
            : using a System.ComponentModel.TypeConverter
            : and then encoded with base64 encoding.
    -->
  <xsd:schema id="root" xmlns="" xmlns:xsd="http://www.w3.org/2001/XMLSchema" xmlns:msdata="urn:schemas-microsoft-com:xml-msdata">
    <xsd:import namespace="http://www.w3.org/XML/1998/namespace" />
    <xsd:element name="root" msdata:IsDataSet="true">
      <xsd:complexType>
        <xsd:choice maxOccurs="unbounded">
          <xsd:element name="metadata">
            <xsd:complexType>
              <xsd:sequence>
                <xsd:element name="value" type="xsd:string" minOccurs="0" />
              </xsd:sequence>
              <xsd:attribute name="name" use="required" type="xsd:string" />
              <xsd:attribute name="type" type="xsd:string" />
              <xsd:attribute name="mimetype" type="xsd:string" />
              <xsd:attribute ref="xml:space" />
            </xsd:complexType>
          </xsd:element>
          <xsd:element name="assembly">
            <xsd:complexType>
              <xsd:attribute name="alias" type="xsd:string" />
              <xsd:attribute name="name" type="xsd:string" />
            </xsd:complexType>
          </xsd:element>
          <xsd:element name="data">
            <xsd:complexType>
              <xsd:sequence>
                <xsd:element name="value" type="xsd:string" minOccurs="0" msdata:Ordinal="1" />
                <xsd:element name="comment" type="xsd:string" minOccurs="0" msdata:Ordinal="2" />
              </xsd:sequence>
              <xsd:attribute name="name" type="xsd:string" use="required" msdata:Ordinal="1" />
              <xsd:attribute name="type" type="xsd:string" msdata:Ordinal="3" />
              <xsd:attribute name="mimetype" type="xsd:string" msdata:Ordinal="4" />
              <xsd:attribute ref="xml:space" />
            </xsd:complexType>
          </xsd:element>
          <xsd:element name="resheader">
            <xsd:complexType>
              <xsd:sequence>
                <xsd:element name="value" type="xsd:string" minOccurs="0" msdata:Ordinal="1" />
              </xsd:sequence>
              <xsd:attribute name="name" type="xsd:string" use="required" />
            </xsd:complexType>
          </xsd:element>
        </xsd:choice>
      </xsd:complexType>
    </xsd:element>
  </xsd:schema>
  <resheader name="resmimetype">
    <value>text/microsoft-resx</value>
  </resheader>
  <resheader name="version">
    <value>2.0</value>
  </resheader>
  <resheader name="reader">
    <value>System.Resources.ResXResourceReader, System.Windows.Forms, Version=4.0.0.0, Culture=neutral, PublicKeyToken=b77a5c561934e089</value>
  </resheader>
  <resheader name="writer">
    <value>System.Resources.ResXResourceWriter, System.Windows.Forms, Version=4.0.0.0, Culture=neutral, PublicKeyToken=b77a5c561934e089</value>
  </resheader>
  <data name="Add_project_reference_to_0" xml:space="preserve">
    <value>Add project reference to '{0}'.</value>
  </data>
  <data name="Add_reference_to_0" xml:space="preserve">
    <value>Add reference to '{0}'.</value>
  </data>
  <data name="Actions_can_not_be_empty" xml:space="preserve">
    <value>Actions can not be empty.</value>
  </data>
  <data name="generic_overload" xml:space="preserve">
    <value>generic overload</value>
  </data>
  <data name="generic_overloads" xml:space="preserve">
    <value>generic overloads</value>
  </data>
  <data name="overload" xml:space="preserve">
    <value>overload</value>
  </data>
  <data name="overloads_" xml:space="preserve">
    <value>overloads</value>
  </data>
  <data name="_0_Keyword" xml:space="preserve">
    <value>{0} Keyword</value>
  </data>
  <data name="Encapsulate_field_colon_0_and_use_property" xml:space="preserve">
    <value>Encapsulate field: '{0}' (and use property)</value>
  </data>
  <data name="Encapsulate_field_colon_0_but_still_use_field" xml:space="preserve">
    <value>Encapsulate field: '{0}' (but still use field)</value>
  </data>
  <data name="Encapsulate_fields_and_use_property" xml:space="preserve">
    <value>Encapsulate fields (and use property)</value>
  </data>
  <data name="Encapsulate_fields_but_still_use_field" xml:space="preserve">
    <value>Encapsulate fields (but still use field)</value>
  </data>
  <data name="Could_not_extract_interface_colon_The_selection_is_not_inside_a_class_interface_struct" xml:space="preserve">
    <value>Could not extract interface: The selection is not inside a class/interface/struct.</value>
  </data>
  <data name="Could_not_extract_interface_colon_The_type_does_not_contain_any_member_that_can_be_extracted_to_an_interface" xml:space="preserve">
    <value>Could not extract interface: The type does not contain any member that can be extracted to an interface.</value>
  </data>
  <data name="can_t_not_construct_final_tree" xml:space="preserve">
    <value>can't not construct final tree</value>
  </data>
  <data name="Parameters_type_or_return_type_cannot_be_an_anonymous_type_colon_bracket_0_bracket" xml:space="preserve">
    <value>Parameters' type or return type cannot be an anonymous type : [{0}]</value>
  </data>
  <data name="The_selection_contains_no_active_statement" xml:space="preserve">
    <value>The selection contains no active statement.</value>
  </data>
  <data name="The_selection_contains_a_local_function_call_without_its_declaration" xml:space="preserve">
    <value>The selection contains a local function call without its declaration.</value>
  </data>
  <data name="The_selection_contains_an_error_or_unknown_type" xml:space="preserve">
    <value>The selection contains an error or unknown type.</value>
  </data>
  <data name="Type_parameter_0_is_hidden_by_another_type_parameter_1" xml:space="preserve">
    <value>Type parameter '{0}' is hidden by another type parameter '{1}'.</value>
  </data>
  <data name="The_address_of_a_variable_is_used_inside_the_selected_code" xml:space="preserve">
    <value>The address of a variable is used inside the selected code.</value>
  </data>
  <data name="Assigning_to_readonly_fields_must_be_done_in_a_constructor_colon_bracket_0_bracket" xml:space="preserve">
    <value>Assigning to readonly fields must be done in a constructor : [{0}].</value>
  </data>
  <data name="generated_code_is_overlapping_with_hidden_portion_of_the_code" xml:space="preserve">
    <value>generated code is overlapping with hidden portion of the code</value>
  </data>
  <data name="Add_optional_parameters_to_0" xml:space="preserve">
    <value>Add optional parameters to '{0}'</value>
  </data>
  <data name="Add_parameters_to_0" xml:space="preserve">
    <value>Add parameters to '{0}'</value>
  </data>
  <data name="Generate_delegating_constructor_0_1" xml:space="preserve">
    <value>Generate delegating constructor '{0}({1})'</value>
  </data>
  <data name="Generate_constructor_0_1" xml:space="preserve">
    <value>Generate constructor '{0}({1})'</value>
  </data>
  <data name="Generate_field_assigning_constructor_0_1" xml:space="preserve">
    <value>Generate field assigning constructor '{0}({1})'</value>
  </data>
  <data name="Generate_Equals_and_GetHashCode" xml:space="preserve">
    <value>Generate Equals and GetHashCode</value>
  </data>
  <data name="Generate_Equals_object" xml:space="preserve">
    <value>Generate Equals(object)</value>
  </data>
  <data name="Generate_GetHashCode" xml:space="preserve">
    <value>Generate GetHashCode()</value>
  </data>
  <data name="Generate_constructor_in_0" xml:space="preserve">
    <value>Generate constructor in '{0}'</value>
  </data>
  <data name="Generate_all" xml:space="preserve">
    <value>Generate all</value>
  </data>
  <data name="Generate_enum_member_1_0" xml:space="preserve">
    <value>Generate enum member '{1}.{0}'</value>
  </data>
  <data name="Generate_constant_1_0" xml:space="preserve">
    <value>Generate constant '{1}.{0}'</value>
  </data>
  <data name="Generate_read_only_property_1_0" xml:space="preserve">
    <value>Generate read-only property '{1}.{0}'</value>
  </data>
  <data name="Generate_property_1_0" xml:space="preserve">
    <value>Generate property '{1}.{0}'</value>
  </data>
  <data name="Generate_read_only_field_1_0" xml:space="preserve">
    <value>Generate read-only field '{1}.{0}'</value>
  </data>
  <data name="Generate_field_1_0" xml:space="preserve">
    <value>Generate field '{1}.{0}'</value>
  </data>
  <data name="Generate_local_0" xml:space="preserve">
    <value>Generate local '{0}'</value>
  </data>
  <data name="Generate_0_1_in_new_file" xml:space="preserve">
    <value>Generate {0} '{1}' in new file</value>
  </data>
  <data name="Generate_nested_0_1" xml:space="preserve">
    <value>Generate nested {0} '{1}'</value>
  </data>
  <data name="Global_Namespace" xml:space="preserve">
    <value>Global Namespace</value>
  </data>
  <data name="Implement_all_members_explicitly" xml:space="preserve">
    <value>Implement all members explicitly</value>
  </data>
  <data name="Implement_interface_abstractly" xml:space="preserve">
    <value>Implement interface abstractly</value>
  </data>
  <data name="Implement_interface_through_0" xml:space="preserve">
    <value>Implement interface through '{0}'</value>
  </data>
  <data name="Implement_interface" xml:space="preserve">
    <value>Implement interface</value>
  </data>
  <data name="Introduce_field_for_0" xml:space="preserve">
    <value>Introduce field for '{0}'</value>
  </data>
  <data name="Introduce_local_for_0" xml:space="preserve">
    <value>Introduce local for '{0}'</value>
  </data>
  <data name="Introduce_constant_for_0" xml:space="preserve">
    <value>Introduce constant for '{0}'</value>
  </data>
  <data name="Introduce_local_constant_for_0" xml:space="preserve">
    <value>Introduce local constant for '{0}'</value>
  </data>
  <data name="Introduce_field_for_all_occurrences_of_0" xml:space="preserve">
    <value>Introduce field for all occurrences of '{0}'</value>
  </data>
  <data name="Introduce_local_for_all_occurrences_of_0" xml:space="preserve">
    <value>Introduce local for all occurrences of '{0}'</value>
  </data>
  <data name="Introduce_constant_for_all_occurrences_of_0" xml:space="preserve">
    <value>Introduce constant for all occurrences of '{0}'</value>
  </data>
  <data name="Introduce_local_constant_for_all_occurrences_of_0" xml:space="preserve">
    <value>Introduce local constant for all occurrences of '{0}'</value>
  </data>
  <data name="Introduce_query_variable_for_all_occurrences_of_0" xml:space="preserve">
    <value>Introduce query variable for all occurrences of '{0}'</value>
  </data>
  <data name="Introduce_query_variable_for_0" xml:space="preserve">
    <value>Introduce query variable for '{0}'</value>
  </data>
  <data name="Anonymous_Types_colon" xml:space="preserve">
    <value>Anonymous Types:</value>
  </data>
  <data name="is_" xml:space="preserve">
    <value>is</value>
  </data>
  <data name="Represents_an_object_whose_operations_will_be_resolved_at_runtime" xml:space="preserve">
    <value>Represents an object whose operations will be resolved at runtime.</value>
  </data>
  <data name="constant" xml:space="preserve">
    <value>constant</value>
  </data>
  <data name="field" xml:space="preserve">
    <value>field</value>
  </data>
  <data name="local_constant" xml:space="preserve">
    <value>local constant</value>
  </data>
  <data name="local_variable" xml:space="preserve">
    <value>local variable</value>
  </data>
  <data name="label" xml:space="preserve">
    <value>label</value>
  </data>
  <data name="range_variable" xml:space="preserve">
    <value>range variable</value>
  </data>
  <data name="parameter" xml:space="preserve">
    <value>parameter</value>
  </data>
  <data name="discard" xml:space="preserve">
    <value>discard</value>
  </data>
  <data name="in_" xml:space="preserve">
    <value>in</value>
  </data>
  <data name="Summary_colon" xml:space="preserve">
    <value>Summary:</value>
  </data>
  <data name="Locals_and_parameters" xml:space="preserve">
    <value>Locals and parameters</value>
  </data>
  <data name="Type_parameters_colon" xml:space="preserve">
    <value>Type parameters:</value>
  </data>
  <data name="Returns_colon" xml:space="preserve">
    <value>Returns:</value>
  </data>
  <data name="Exceptions_colon" xml:space="preserve">
    <value>Exceptions:</value>
  </data>
  <data name="Remarks_colon" xml:space="preserve">
    <value>Remarks:</value>
  </data>
  <data name="generating_source_for_symbols_of_this_type_is_not_supported" xml:space="preserve">
    <value>generating source for symbols of this type is not supported</value>
  </data>
  <data name="Assembly" xml:space="preserve">
    <value>Assembly</value>
  </data>
  <data name="location_unknown" xml:space="preserve">
    <value>location unknown</value>
  </data>
  <data name="Extract_interface" xml:space="preserve">
    <value>Extract interface...</value>
  </data>
  <data name="Updating_0_will_prevent_the_debug_session_from_continuing" xml:space="preserve">
    <value>Updating '{0}' will prevent the debug session from continuing.</value>
  </data>
  <data name="Changing_0_to_1_will_prevent_the_debug_session_from_continuing_because_it_changes_the_shape_of_the_state_machine" xml:space="preserve">
    <value>Changing '{0}' to '{1}' will prevent the debug session from continuing because it changes the shape of the state machine.</value>
  </data>
  <data name="Updating_a_complex_statement_containing_an_await_expression_will_prevent_the_debug_session_from_continuing" xml:space="preserve">
    <value>Updating a complex statement containing an await expression will prevent the debug session from continuing.</value>
  </data>
  <data name="Changing_visibility_of_a_constructor_will_prevent_the_debug_session_from_continuing" xml:space="preserve">
    <value>Changing visibility of a constructor will prevent the debug session from continuing.</value>
  </data>
  <data name="Capturing_variable_0_that_hasn_t_been_captured_before_will_prevent_the_debug_session_from_continuing" xml:space="preserve">
    <value>Capturing variable '{0}' that hasn't been captured before will prevent the debug session from continuing.</value>
  </data>
  <data name="Ceasing_to_capture_variable_0_will_prevent_the_debug_session_from_continuing" xml:space="preserve">
    <value>Ceasing to capture variable '{0}' will prevent the debug session from continuing.</value>
  </data>
  <data name="Deleting_captured_variable_0_will_prevent_the_debug_session_from_continuing" xml:space="preserve">
    <value>Deleting captured variable '{0}' will prevent the debug session from continuing.</value>
  </data>
  <data name="Changing_the_type_of_a_captured_variable_0_previously_of_type_1_will_prevent_the_debug_session_from_continuing" xml:space="preserve">
    <value>Changing the type of a captured variable '{0}' previously of type '{1}' will prevent the debug session from continuing.</value>
  </data>
  <data name="Changing_the_parameters_of_0_will_prevent_the_debug_session_from_continuing" xml:space="preserve">
    <value>Changing the parameters of '{0}' will prevent the debug session from continuing.</value>
  </data>
  <data name="Changing_the_return_type_of_0_will_prevent_the_debug_session_from_continuing" xml:space="preserve">
    <value>Changing the return type of '{0}' will prevent the debug session from continuing.</value>
  </data>
  <data name="Changing_the_type_of_0_will_prevent_the_debug_session_from_continuing" xml:space="preserve">
    <value>Changing the type of '{0}' will prevent the debug session from continuing.</value>
  </data>
  <data name="Changing_the_declaration_scope_of_a_captured_variable_0_will_prevent_the_debug_session_from_continuing" xml:space="preserve">
    <value>Changing the declaration scope of a captured variable '{0}' will prevent the debug session from continuing.</value>
  </data>
  <data name="Accessing_captured_variable_0_that_hasn_t_been_accessed_before_in_1_will_prevent_the_debug_session_from_continuing" xml:space="preserve">
    <value>Accessing captured variable '{0}' that hasn't been accessed before in {1} will prevent the debug session from continuing.</value>
  </data>
  <data name="Ceasing_to_access_captured_variable_0_in_1_will_prevent_the_debug_session_from_continuing" xml:space="preserve">
    <value>Ceasing to access captured variable '{0}' in {1} will prevent the debug session from continuing.</value>
  </data>
  <data name="Adding_0_that_accesses_captured_variables_1_and_2_declared_in_different_scopes_will_prevent_the_debug_session_from_continuing" xml:space="preserve">
    <value>Adding '{0}' that accesses captured variables '{1}' and '{2}' declared in different scopes will prevent the debug session from continuing.</value>
  </data>
  <data name="Removing_0_that_accessed_captured_variables_1_and_2_declared_in_different_scopes_will_prevent_the_debug_session_from_continuing" xml:space="preserve">
    <value>Removing '{0}' that accessed captured variables '{1}' and '{2}' declared in different scopes will prevent the debug session from continuing.</value>
  </data>
  <data name="Adding_0_into_a_1_will_prevent_the_debug_session_from_continuing" xml:space="preserve">
    <value>Adding '{0}' into a '{1}' will prevent the debug session from continuing.</value>
  </data>
  <data name="Adding_0_into_an_interface_will_prevent_the_debug_session_from_continuing" xml:space="preserve">
    <value>Adding '{0}' into an interface will prevent the debug session from continuing.</value>
  </data>
  <data name="Adding_0_into_an_interface_method_will_prevent_the_debug_session_from_continuing" xml:space="preserve">
    <value>Adding '{0}' into an interface method will prevent the debug session from continuing.</value>
  </data>
  <data name="Adding_0_into_a_class_with_explicit_or_sequential_layout_will_prevent_the_debug_session_from_continuing" xml:space="preserve">
    <value>Adding '{0}' into a class with explicit or sequential layout will prevent the debug session from continuing.</value>
  </data>
  <data name="Updating_the_modifiers_of_0_will_prevent_the_debug_session_from_continuing" xml:space="preserve">
    <value>Updating the modifiers of '{0}' will prevent the debug session from continuing.</value>
  </data>
  <data name="Updating_the_Handles_clause_of_0_will_prevent_the_debug_session_from_continuing" xml:space="preserve">
    <value>Updating the Handles clause of '{0}' will prevent the debug session from continuing.</value>
  </data>
  <data name="Adding_0_with_the_Handles_clause_will_prevent_the_debug_session_from_continuing" xml:space="preserve">
    <value>Adding '{0}' with the Handles clause will prevent the debug session from continuing.</value>
  </data>
  <data name="Updating_the_Implements_clause_of_a_0_will_prevent_the_debug_session_from_continuing" xml:space="preserve">
    <value>Updating the Implements clause of a '{0}' will prevent the debug session from continuing.</value>
  </data>
  <data name="Changing_the_constraint_from_0_to_1_will_prevent_the_debug_session_from_continuing" xml:space="preserve">
    <value>Changing the constraint from '{0}' to '{1}' will prevent the debug session from continuing.</value>
  </data>
  <data name="Updating_the_variance_of_0_will_prevent_the_debug_session_from_continuing" xml:space="preserve">
    <value>Updating the variance of '{0}' will prevent the debug session from continuing.</value>
  </data>
  <data name="Updating_the_type_of_0_will_prevent_the_debug_session_from_continuing" xml:space="preserve">
    <value>Updating the type of '{0}' will prevent the debug session from continuing.</value>
  </data>
  <data name="Updating_the_initializer_of_0_will_prevent_the_debug_session_from_continuing" xml:space="preserve">
    <value>Updating the initializer of '{0}' will prevent the debug session from continuing.</value>
  </data>
  <data name="Updating_the_size_of_a_0_will_prevent_the_debug_session_from_continuing" xml:space="preserve">
    <value>Updating the size of a '{0}' will prevent the debug session from continuing.</value>
  </data>
  <data name="Updating_the_underlying_type_of_0_will_prevent_the_debug_session_from_continuing" xml:space="preserve">
    <value>Updating the underlying type of '{0}' will prevent the debug session from continuing.</value>
  </data>
  <data name="Updating_the_base_class_and_or_base_interface_s_of_0_will_prevent_the_debug_session_from_continuing" xml:space="preserve">
    <value>Updating the base class and/or base interface(s) of '{0}' will prevent the debug session from continuing.</value>
  </data>
  <data name="Updating_a_field_to_an_event_or_vice_versa_will_prevent_the_debug_session_from_continuing" xml:space="preserve">
    <value>Updating a field to an event or vice versa will prevent the debug session from continuing.</value>
  </data>
  <data name="Updating_the_kind_of_a_type_will_prevent_the_debug_session_from_continuing" xml:space="preserve">
    <value>Updating the kind of a type will prevent the debug session from continuing.</value>
  </data>
  <data name="Updating_the_kind_of_an_property_event_accessor_will_prevent_the_debug_session_from_continuing" xml:space="preserve">
    <value>Updating the kind of an property/event accessor will prevent the debug session from continuing.</value>
  </data>
  <data name="Updating_the_kind_of_a_method_Sub_Function_will_prevent_the_debug_session_from_continuing" xml:space="preserve">
    <value>Updating the kind of a method (Sub/Function) will prevent the debug session from continuing.</value>
  </data>
  <data name="Updating_the_library_name_of_Declare_Statement_will_prevent_the_debug_session_from_continuing" xml:space="preserve">
    <value>Updating the library name of Declare Statement will prevent the debug session from continuing.</value>
  </data>
  <data name="Updating_the_alias_of_Declare_Statement_will_prevent_the_debug_session_from_continuing" xml:space="preserve">
    <value>Updating the alias of Declare Statement will prevent the debug session from continuing.</value>
  </data>
  <data name="Renaming_0_will_prevent_the_debug_session_from_continuing" xml:space="preserve">
    <value>Renaming '{0}' will prevent the debug session from continuing.</value>
  </data>
  <data name="Adding_0_will_prevent_the_debug_session_from_continuing" xml:space="preserve">
    <value>Adding '{0}' will prevent the debug session from continuing.</value>
  </data>
  <data name="Adding_an_abstract_0_or_overriding_an_inherited_0_will_prevent_the_debug_session_from_continuing" xml:space="preserve">
    <value>Adding an abstract '{0}' or overriding an inherited '{0}' will prevent the debug session from continuing.</value>
  </data>
  <data name="Adding_a_MustOverride_0_or_overriding_an_inherited_0_will_prevent_the_debug_session_from_continuing" xml:space="preserve">
    <value>Adding a MustOverride '{0}' or overriding an inherited '{0}' will prevent the debug session from continuing.</value>
  </data>
  <data name="Adding_an_extern_0_will_prevent_the_debug_session_from_continuing" xml:space="preserve">
    <value>Adding an extern '{0}' will prevent the debug session from continuing.</value>
  </data>
  <data name="Adding_an_imported_method_will_prevent_the_debug_session_from_continuing" xml:space="preserve">
    <value>Adding an imported method will prevent the debug session from continuing.</value>
  </data>
  <data name="Adding_a_user_defined_0_will_prevent_the_debug_session_from_continuing" xml:space="preserve">
    <value>Adding a user defined '{0}' will prevent the debug session from continuing.</value>
  </data>
  <data name="Adding_a_generic_0_will_prevent_the_debug_session_from_continuing" xml:space="preserve">
    <value>Adding a generic '{0}' will prevent the debug session from continuing.</value>
  </data>
  <data name="Adding_0_around_an_active_statement_will_prevent_the_debug_session_from_continuing" xml:space="preserve">
    <value>Adding '{0}' around an active statement will prevent the debug session from continuing.</value>
  </data>
  <data name="Moving_0_will_prevent_the_debug_session_from_continuing" xml:space="preserve">
    <value>Moving '{0}' will prevent the debug session from continuing.</value>
  </data>
  <data name="Deleting_0_will_prevent_the_debug_session_from_continuing" xml:space="preserve">
    <value>Deleting '{0}' will prevent the debug session from continuing.</value>
  </data>
  <data name="Deleting_0_around_an_active_statement_will_prevent_the_debug_session_from_continuing" xml:space="preserve">
    <value>Deleting '{0}' around an active statement will prevent the debug session from continuing.</value>
  </data>
  <data name="Adding_a_method_body_will_prevent_the_debug_session_from_continuing" xml:space="preserve">
    <value>Adding a method body will prevent the debug session from continuing.</value>
  </data>
  <data name="Deleting_a_method_body_will_prevent_the_debug_session_from_continuing" xml:space="preserve">
    <value>Deleting a method body will prevent the debug session from continuing.</value>
  </data>
  <data name="An_active_statement_has_been_removed_from_its_original_method_You_must_revert_your_changes_to_continue_or_restart_the_debugging_session" xml:space="preserve">
    <value>An active statement has been removed from its original method. You must revert your changes to continue or restart the debugging session.</value>
  </data>
  <data name="Updating_a_0_around_an_active_statement_will_prevent_the_debug_session_from_continuing" xml:space="preserve">
    <value>Updating a '{0}' around an active statement will prevent the debug session from continuing.</value>
  </data>
  <data name="Updating_async_or_iterator_modifier_around_an_active_statement_will_prevent_the_debug_session_from_continuing" xml:space="preserve">
    <value>Updating async or iterator modifier around an active statement will prevent the debug session from continuing.</value>
    <comment>{Locked="async"}{Locked="iterator"} "async" and "iterator" are C#/VB keywords and should not be localized.</comment>
  </data>
  <data name="Changing_0_from_asynchronous_to_synchronous_will_prevent_the_debug_session_from_continuing" xml:space="preserve">
    <value>Changing '{0}' from asynchronous to synchronous will prevent the debug session from continuing.</value>
  </data>
  <data name="Modifying_a_generic_method_will_prevent_the_debug_session_from_continuing" xml:space="preserve">
    <value>Modifying a generic method will prevent the debug session from continuing.</value>
  </data>
  <data name="Modifying_whitespace_or_comments_in_a_generic_0_will_prevent_the_debug_session_from_continuing" xml:space="preserve">
    <value>Modifying whitespace or comments in a generic '{0}' will prevent the debug session from continuing.</value>
  </data>
  <data name="Modifying_a_method_inside_the_context_of_a_generic_type_will_prevent_the_debug_session_from_continuing" xml:space="preserve">
    <value>Modifying a method inside the context of a generic type will prevent the debug session from continuing.</value>
  </data>
  <data name="Modifying_whitespace_or_comments_in_0_inside_the_context_of_a_generic_type_will_prevent_the_debug_session_from_continuing" xml:space="preserve">
    <value>Modifying whitespace or comments in '{0}' inside the context of a generic type will prevent the debug session from continuing.</value>
  </data>
  <data name="Modifying_the_initializer_of_0_in_a_generic_type_will_prevent_the_debug_session_from_continuing" xml:space="preserve">
    <value>Modifying the initializer of '{0}' in a generic type will prevent the debug session from continuing.</value>
  </data>
  <data name="Modifying_the_initializer_of_0_in_a_partial_type_will_prevent_the_debug_session_from_continuing" xml:space="preserve">
    <value>Modifying the initializer of '{0}' in a partial type will prevent the debug session from continuing.</value>
  </data>
  <data name="Adding_a_constructor_to_a_type_with_a_field_or_property_initializer_that_contains_an_anonymous_function_will_prevent_the_debug_session_from_continuing" xml:space="preserve">
    <value>Adding a constructor to a type with a field or property initializer that contains an anonymous function will prevent the debug session from continuing.</value>
  </data>
  <data name="Renaming_a_captured_variable_from_0_to_1_will_prevent_the_debug_session_from_continuing" xml:space="preserve">
    <value>Renaming a captured variable, from '{0}' to '{1}' will prevent the debug session from continuing.</value>
  </data>
  <data name="Modifying_a_catch_finally_handler_with_an_active_statement_in_the_try_block_will_prevent_the_debug_session_from_continuing" xml:space="preserve">
    <value>Modifying a catch/finally handler with an active statement in the try block will prevent the debug session from continuing.</value>
  </data>
  <data name="Modifying_a_try_catch_finally_statement_when_the_finally_block_is_active_will_prevent_the_debug_session_from_continuing" xml:space="preserve">
    <value>Modifying a try/catch/finally statement when the finally block is active will prevent the debug session from continuing.</value>
  </data>
  <data name="Modifying_a_catch_handler_around_an_active_statement_will_prevent_the_debug_session_from_continuing" xml:space="preserve">
    <value>Modifying a catch handler around an active statement will prevent the debug session from continuing.</value>
  </data>
  <data name="Modifying_0_which_contains_the_stackalloc_operator_will_prevent_the_debug_session_from_continuing" xml:space="preserve">
    <value>Modifying '{0}' which contains the 'stackalloc' operator will prevent the debug session from continuing.</value>
  </data>
  <data name="Modifying_0_which_contains_a_switch_expression_will_prevent_the_debug_session_from_continuing" xml:space="preserve">
    <value>Modifying '{0}' which contains a switch expression will prevent the debug session from continuing.</value>
  </data>
  <data name="Modifying_an_active_0_which_contains_On_Error_or_Resume_statements_will_prevent_the_debug_session_from_continuing" xml:space="preserve">
    <value>Modifying an active '{0}' which contains 'On Error' or 'Resume' statements will prevent the debug session from continuing.</value>
  </data>
  <data name="Modifying_0_which_contains_an_Aggregate_Group_By_or_Join_query_clauses_will_prevent_the_debug_session_from_continuing" xml:space="preserve">
    <value>Modifying '{0}' which contains an Aggregate, Group By, or Join query clauses will prevent the debug session from continuing.</value>
  </data>
  <data name="Modifying_source_with_experimental_language_features_enabled_will_prevent_the_debug_session_from_continuing" xml:space="preserve">
    <value>Modifying source with experimental language features enabled will prevent the debug session from continuing.</value>
  </data>
  <data name="Updating_an_active_statement_will_prevent_the_debug_session_from_continuing" xml:space="preserve">
    <value>Updating an active statement will prevent the debug session from continuing.</value>
  </data>
  <data name="Removing_0_that_contains_an_active_statement_will_prevent_the_debug_session_from_continuing" xml:space="preserve">
    <value>Removing '{0}' that contains an active statement will prevent the debug session from continuing.</value>
  </data>
  <data name="Adding_a_new_file_will_prevent_the_debug_session_from_continuing" xml:space="preserve">
    <value>Adding a new file will prevent the debug session from continuing.</value>
  </data>
  <data name="Attribute_0_is_missing_Updating_an_async_method_or_an_iterator_will_prevent_the_debug_session_from_continuing" xml:space="preserve">
    <value>Attribute '{0}' is missing. Updating an async method or an iterator will prevent the debug session from continuing.</value>
  </data>
  <data name="Unexpected_interface_member_kind_colon_0" xml:space="preserve">
    <value>Unexpected interface member kind: {0}</value>
  </data>
  <data name="Unknown_symbol_kind" xml:space="preserve">
    <value>Unknown symbol kind</value>
  </data>
  <data name="Generate_abstract_property_1_0" xml:space="preserve">
    <value>Generate abstract property '{1}.{0}'</value>
  </data>
  <data name="Generate_abstract_method_1_0" xml:space="preserve">
    <value>Generate abstract method '{1}.{0}'</value>
  </data>
  <data name="Generate_method_1_0" xml:space="preserve">
    <value>Generate method '{1}.{0}'</value>
  </data>
  <data name="Requested_assembly_already_loaded_from_0" xml:space="preserve">
    <value>Requested assembly already loaded from '{0}'.</value>
  </data>
  <data name="The_symbol_does_not_have_an_icon" xml:space="preserve">
    <value>The symbol does not have an icon.</value>
  </data>
  <data name="Unknown" xml:space="preserve">
    <value>Unknown</value>
  </data>
  <data name="Extract_local_function" xml:space="preserve">
    <value>Extract local function</value>
  </data>
  <data name="Extract_method" xml:space="preserve">
    <value>Extract method</value>
  </data>
  <data name="Asynchronous_method_cannot_have_ref_out_parameters_colon_bracket_0_bracket" xml:space="preserve">
    <value>Asynchronous method cannot have ref/out parameters : [{0}]</value>
  </data>
  <data name="The_member_is_defined_in_metadata" xml:space="preserve">
    <value>The member is defined in metadata.</value>
  </data>
  <data name="You_can_only_change_the_signature_of_a_constructor_indexer_method_or_delegate" xml:space="preserve">
    <value>You can only change the signature of a constructor, indexer, method or delegate.</value>
  </data>
  <data name="This_symbol_has_related_definitions_or_references_in_metadata_Changing_its_signature_may_result_in_build_errors_Do_you_want_to_continue" xml:space="preserve">
    <value>This symbol has related definitions or references in metadata. Changing its signature may result in build errors.

Do you want to continue?</value>
  </data>
  <data name="Change_signature" xml:space="preserve">
    <value>Change signature...</value>
  </data>
  <data name="Generate_new_type" xml:space="preserve">
    <value>Generate new type...</value>
  </data>
  <data name="User_Diagnostic_Analyzer_Failure" xml:space="preserve">
    <value>User Diagnostic Analyzer Failure.</value>
  </data>
  <data name="Analyzer_0_threw_an_exception_of_type_1_with_message_2" xml:space="preserve">
    <value>Analyzer '{0}' threw an exception of type '{1}' with message '{2}'.</value>
  </data>
  <data name="Analyzer_0_threw_the_following_exception_colon_1" xml:space="preserve">
    <value>Analyzer '{0}' threw the following exception:
'{1}'.</value>
  </data>
  <data name="Simplify_Names" xml:space="preserve">
    <value>Simplify Names</value>
  </data>
  <data name="Simplify_Member_Access" xml:space="preserve">
    <value>Simplify Member Access</value>
  </data>
  <data name="Remove_qualification" xml:space="preserve">
    <value>Remove qualification</value>
  </data>
  <data name="This_signature_does_not_contain_parameters_that_can_be_changed" xml:space="preserve">
    <value>This signature does not contain parameters that can be changed.</value>
  </data>
  <data name="Unknown_error_occurred" xml:space="preserve">
    <value>Unknown error occurred</value>
  </data>
  <data name="Available" xml:space="preserve">
    <value>Available</value>
  </data>
  <data name="Not_Available" xml:space="preserve">
    <value>Not Available</value>
  </data>
  <data name="_0_1" xml:space="preserve">
    <value>    {0} - {1}</value>
  </data>
  <data name="You_can_use_the_navigation_bar_to_switch_context" xml:space="preserve">
    <value>You can use the navigation bar to switch context.</value>
  </data>
  <data name="in_Source" xml:space="preserve">
    <value>in Source</value>
  </data>
  <data name="in_Suppression_File" xml:space="preserve">
    <value>in Suppression File</value>
  </data>
  <data name="Remove_Suppression_0" xml:space="preserve">
    <value>Remove Suppression {0}</value>
  </data>
  <data name="Remove_Suppression" xml:space="preserve">
    <value>Remove Suppression</value>
  </data>
  <data name="Configure_0_severity" xml:space="preserve">
    <value>Configure {0} severity</value>
  </data>
  <data name="Configure_0_code_style" xml:space="preserve">
    <value>Configure {0} code style</value>
  </data>
  <data name="Configure_severity_for_all_0_analyzers" xml:space="preserve">
    <value>Configure severity for all '{0}' analyzers</value>
  </data>
  <data name="Configure_severity_for_all_analyzers" xml:space="preserve">
    <value>Configure severity for all analyzers</value>
  </data>
  <data name="Pending" xml:space="preserve">
    <value>&lt;Pending&gt;</value>
  </data>
  <data name="Awaited_task_returns_0" xml:space="preserve">
    <value>Awaited task returns '{0}'</value>
  </data>
  <data name="Awaited_task_returns_no_value" xml:space="preserve">
    <value>Awaited task returns no value</value>
  </data>
  <data name="Note_colon_Tab_twice_to_insert_the_0_snippet" xml:space="preserve">
    <value>Note: Tab twice to insert the '{0}' snippet.</value>
  </data>
  <data name="Implement_interface_explicitly_with_Dispose_pattern" xml:space="preserve">
    <value>Implement interface explicitly with Dispose pattern</value>
  </data>
  <data name="Implement_interface_with_Dispose_pattern" xml:space="preserve">
    <value>Implement interface with Dispose pattern</value>
  </data>
  <data name="Suppress_0" xml:space="preserve">
    <value>Suppress {0}</value>
  </data>
  <data name="Re_triage_0_currently_1" xml:space="preserve">
    <value>Re-triage {0}(currently '{1}')</value>
  </data>
  <data name="Argument_cannot_have_a_null_element" xml:space="preserve">
    <value>Argument cannot have a null element.</value>
  </data>
  <data name="Argument_cannot_be_empty" xml:space="preserve">
    <value>Argument cannot be empty.</value>
  </data>
  <data name="Reported_diagnostic_with_ID_0_is_not_supported_by_the_analyzer" xml:space="preserve">
    <value>Reported diagnostic with ID '{0}' is not supported by the analyzer.</value>
  </data>
  <data name="Computing_fix_all_occurrences_code_fix" xml:space="preserve">
    <value>Computing fix all occurrences code fix...</value>
  </data>
  <data name="Fix_all_occurrences" xml:space="preserve">
    <value>Fix all occurrences</value>
  </data>
  <data name="Document" xml:space="preserve">
    <value>Document</value>
  </data>
  <data name="Project" xml:space="preserve">
    <value>Project</value>
  </data>
  <data name="Solution" xml:space="preserve">
    <value>Solution</value>
  </data>
  <data name="TODO_colon_dispose_managed_state_managed_objects" xml:space="preserve">
    <value>TODO: dispose managed state (managed objects)</value>
  </data>
  <data name="TODO_colon_set_large_fields_to_null" xml:space="preserve">
    <value>TODO: set large fields to null</value>
  </data>
  <data name="Modifying_0_which_contains_a_static_variable_will_prevent_the_debug_session_from_continuing" xml:space="preserve">
    <value>Modifying '{0}' which contains a static variable will prevent the debug session from continuing.</value>
  </data>
  <data name="Compiler2" xml:space="preserve">
    <value>Compiler</value>
  </data>
  <data name="EditAndContinue" xml:space="preserve">
    <value>Edit and Continue</value>
  </data>
  <data name="Live" xml:space="preserve">
    <value>Live</value>
  </data>
  <data name="namespace_" xml:space="preserve">
    <value>namespace</value>
    <comment>{Locked}</comment>
  </data>
  <data name="class_" xml:space="preserve">
    <value>class</value>
    <comment>{Locked}</comment>
  </data>
  <data name="interface_" xml:space="preserve">
    <value>interface</value>
    <comment>{Locked}</comment>
  </data>
  <data name="enum_" xml:space="preserve">
    <value>enum</value>
    <comment>{Locked}</comment>
  </data>
  <data name="enum_value" xml:space="preserve">
    <value>enum value</value>
    <comment>{Locked="enum"} "enum" is a C#/VB keyword and should not be localized.</comment>
  </data>
  <data name="delegate_" xml:space="preserve">
    <value>delegate</value>
    <comment>{Locked}</comment>
  </data>
  <data name="const_field" xml:space="preserve">
    <value>const field</value>
    <comment>{Locked="const"} "const" is a C#/VB keyword and should not be localized.</comment>
  </data>
  <data name="method" xml:space="preserve">
    <value>method</value>
  </data>
  <data name="operator_" xml:space="preserve">
    <value>operator</value>
  </data>
  <data name="constructor" xml:space="preserve">
    <value>constructor</value>
  </data>
  <data name="auto_property" xml:space="preserve">
    <value>auto-property</value>
  </data>
  <data name="property_" xml:space="preserve">
    <value>property</value>
  </data>
  <data name="event_" xml:space="preserve">
    <value>event</value>
    <comment>{Locked}</comment>
  </data>
  <data name="event_accessor" xml:space="preserve">
    <value>event accessor</value>
  </data>
  <data name="type_constraint" xml:space="preserve">
    <value>type constraint</value>
  </data>
  <data name="type_parameter" xml:space="preserve">
    <value>type parameter</value>
  </data>
  <data name="attribute" xml:space="preserve">
    <value>attribute</value>
  </data>
  <data name="Use_auto_property" xml:space="preserve">
    <value>Use auto property</value>
  </data>
  <data name="Replace_0_and_1_with_property" xml:space="preserve">
    <value>Replace '{0}' and '{1}' with property</value>
  </data>
  <data name="Replace_0_with_property" xml:space="preserve">
    <value>Replace '{0}' with property</value>
  </data>
  <data name="Method_referenced_implicitly" xml:space="preserve">
    <value>Method referenced implicitly</value>
  </data>
  <data name="Generate_type_0" xml:space="preserve">
    <value>Generate type '{0}'</value>
  </data>
  <data name="Generate_0_1" xml:space="preserve">
    <value>Generate {0} '{1}'</value>
  </data>
  <data name="Change_0_to_1" xml:space="preserve">
    <value>Change '{0}' to '{1}'.</value>
  </data>
  <data name="Non_invoked_method_cannot_be_replaced_with_property" xml:space="preserve">
    <value>Non-invoked method cannot be replaced with property.</value>
  </data>
  <data name="Only_methods_with_a_single_argument_which_is_not_an_out_variable_declaration_can_be_replaced_with_a_property" xml:space="preserve">
    <value>Only methods with a single argument, which is not an out variable declaration, can be replaced with a property.</value>
  </data>
  <data name="Roslyn_HostError" xml:space="preserve">
    <value>Roslyn.HostError</value>
  </data>
  <data name="An_instance_of_analyzer_0_cannot_be_created_from_1_colon_2" xml:space="preserve">
    <value>An instance of analyzer {0} cannot be created from {1}: {2}.</value>
  </data>
  <data name="The_assembly_0_does_not_contain_any_analyzers" xml:space="preserve">
    <value>The assembly {0} does not contain any analyzers.</value>
  </data>
  <data name="Unable_to_load_Analyzer_assembly_0_colon_1" xml:space="preserve">
    <value>Unable to load Analyzer assembly {0}: {1}</value>
  </data>
  <data name="Make_method_synchronous" xml:space="preserve">
    <value>Make method synchronous</value>
  </data>
  <data name="from_0" xml:space="preserve">
    <value>from {0}</value>
  </data>
  <data name="Find_and_install_latest_version" xml:space="preserve">
    <value>Find and install latest version</value>
  </data>
  <data name="Use_local_version_0" xml:space="preserve">
    <value>Use local version '{0}'</value>
  </data>
  <data name="Use_locally_installed_0_version_1_This_version_used_in_colon_2" xml:space="preserve">
    <value>Use locally installed '{0}' version '{1}'
This version used in: {2}</value>
  </data>
  <data name="Find_and_install_latest_version_of_0" xml:space="preserve">
    <value>Find and install latest version of '{0}'</value>
  </data>
  <data name="Install_with_package_manager" xml:space="preserve">
    <value>Install with package manager...</value>
  </data>
  <data name="Install_0_1" xml:space="preserve">
    <value>Install '{0} {1}'</value>
  </data>
  <data name="Install_version_0" xml:space="preserve">
    <value>Install version '{0}'</value>
  </data>
  <data name="Generate_variable_0" xml:space="preserve">
    <value>Generate variable '{0}'</value>
  </data>
  <data name="Classes" xml:space="preserve">
    <value>Classes</value>
  </data>
  <data name="Constants" xml:space="preserve">
    <value>Constants</value>
  </data>
  <data name="Delegates" xml:space="preserve">
    <value>Delegates</value>
  </data>
  <data name="Enums" xml:space="preserve">
    <value>Enums</value>
  </data>
  <data name="Events" xml:space="preserve">
    <value>Events</value>
  </data>
  <data name="Extension_methods" xml:space="preserve">
    <value>Extension methods</value>
  </data>
  <data name="Fields" xml:space="preserve">
    <value>Fields</value>
  </data>
  <data name="Interfaces" xml:space="preserve">
    <value>Interfaces</value>
  </data>
  <data name="Locals" xml:space="preserve">
    <value>Locals</value>
  </data>
  <data name="Methods" xml:space="preserve">
    <value>Methods</value>
  </data>
  <data name="Modules" xml:space="preserve">
    <value>Modules</value>
  </data>
  <data name="Namespaces" xml:space="preserve">
    <value>Namespaces</value>
  </data>
  <data name="Properties" xml:space="preserve">
    <value>Properties</value>
  </data>
  <data name="Structures" xml:space="preserve">
    <value>Structures</value>
  </data>
  <data name="Parameters_colon" xml:space="preserve">
    <value>Parameters:</value>
  </data>
  <data name="Variadic_SignatureHelpItem_must_have_at_least_one_parameter" xml:space="preserve">
    <value>Variadic SignatureHelpItem must have at least one parameter.</value>
  </data>
  <data name="Replace_0_with_method" xml:space="preserve">
    <value>Replace '{0}' with method</value>
  </data>
  <data name="Replace_0_with_methods" xml:space="preserve">
    <value>Replace '{0}' with methods</value>
  </data>
  <data name="Property_referenced_implicitly" xml:space="preserve">
    <value>Property referenced implicitly</value>
  </data>
  <data name="Property_cannot_safely_be_replaced_with_a_method_call" xml:space="preserve">
    <value>Property cannot safely be replaced with a method call</value>
  </data>
  <data name="Convert_to_interpolated_string" xml:space="preserve">
    <value>Convert to interpolated string</value>
  </data>
  <data name="Move_type_to_0" xml:space="preserve">
    <value>Move type to {0}</value>
  </data>
  <data name="Rename_file_to_0" xml:space="preserve">
    <value>Rename file to {0}</value>
  </data>
  <data name="Rename_type_to_0" xml:space="preserve">
    <value>Rename type to {0}</value>
  </data>
  <data name="Remove_tag" xml:space="preserve">
    <value>Remove tag</value>
  </data>
  <data name="Add_missing_param_nodes" xml:space="preserve">
    <value>Add missing param nodes</value>
  </data>
  <data name="Make_containing_scope_async" xml:space="preserve">
    <value>Make containing scope async</value>
  </data>
  <data name="Make_containing_scope_async_return_Task" xml:space="preserve">
    <value>Make containing scope async (return Task)</value>
  </data>
  <data name="paren_Unknown_paren" xml:space="preserve">
    <value>(Unknown)</value>
  </data>
  <data name="Implement_abstract_class" xml:space="preserve">
    <value>Implement abstract class</value>
  </data>
  <data name="Use_framework_type" xml:space="preserve">
    <value>Use framework type</value>
  </data>
  <data name="Install_package_0" xml:space="preserve">
    <value>Install package '{0}'</value>
  </data>
  <data name="project_0" xml:space="preserve">
    <value>project {0}</value>
  </data>
  <data name="Inline_variable_declaration" xml:space="preserve">
    <value>Inline variable declaration</value>
  </data>
  <data name="Use_interpolated_verbatim_string" xml:space="preserve">
    <value>Use interpolated verbatim string</value>
  </data>
  <data name="Fix_typo_0" xml:space="preserve">
    <value>Fix typo '{0}'</value>
  </data>
  <data name="Fully_qualify_0" xml:space="preserve">
    <value>Fully qualify '{0}'</value>
  </data>
  <data name="Remove_reference_to_0" xml:space="preserve">
    <value>Remove reference to '{0}'.</value>
  </data>
  <data name="Keywords" xml:space="preserve">
    <value>Keywords</value>
  </data>
  <data name="Snippets" xml:space="preserve">
    <value>Snippets</value>
  </data>
  <data name="All_lowercase" xml:space="preserve">
    <value>All lowercase</value>
  </data>
  <data name="All_uppercase" xml:space="preserve">
    <value>All uppercase</value>
  </data>
  <data name="First_word_capitalized" xml:space="preserve">
    <value>First word capitalized</value>
  </data>
  <data name="Pascal_Case" xml:space="preserve">
    <value>Pascal Case</value>
  </data>
  <data name="Variable_declaration_can_be_inlined" xml:space="preserve">
    <value>Variable declaration can be inlined</value>
  </data>
  <data name="Remove_document_0" xml:space="preserve">
    <value>Remove document '{0}'</value>
  </data>
  <data name="Add_document_0" xml:space="preserve">
    <value>Add document '{0}'</value>
  </data>
  <data name="Add_argument_name_0" xml:space="preserve">
    <value>Add argument name '{0}'</value>
  </data>
  <data name="Add_tuple_element_name_0" xml:space="preserve">
    <value>Add tuple element name '{0}'</value>
  </data>
  <data name="Take_0" xml:space="preserve">
    <value>Take '{0}'</value>
  </data>
  <data name="Take_both" xml:space="preserve">
    <value>Take both</value>
  </data>
  <data name="Take_bottom" xml:space="preserve">
    <value>Take bottom</value>
  </data>
  <data name="Take_top" xml:space="preserve">
    <value>Take top</value>
  </data>
  <data name="Remove_unused_variable" xml:space="preserve">
    <value>Remove unused variable</value>
  </data>
  <data name="Convert_to_binary" xml:space="preserve">
    <value>Convert to binary</value>
  </data>
  <data name="Convert_to_decimal" xml:space="preserve">
    <value>Convert to decimal</value>
  </data>
  <data name="Convert_to_hex" xml:space="preserve">
    <value>Convert to hex</value>
  </data>
  <data name="Separate_thousands" xml:space="preserve">
    <value>Separate thousands</value>
  </data>
  <data name="Separate_words" xml:space="preserve">
    <value>Separate words</value>
  </data>
  <data name="Separate_nibbles" xml:space="preserve">
    <value>Separate nibbles</value>
  </data>
  <data name="Remove_separators" xml:space="preserve">
    <value>Remove separators</value>
  </data>
  <data name="Add_parameter_to_0" xml:space="preserve">
    <value>Add parameter to '{0}'</value>
  </data>
  <data name="Add_parameter_to_0_and_overrides_implementations" xml:space="preserve">
    <value>Add parameter to '{0}' (and overrides/implementations)</value>
  </data>
  <data name="Add_to_0" xml:space="preserve">
    <value>Add to '{0}'</value>
  </data>
  <data name="Related_method_signatures_found_in_metadata_will_not_be_updated" xml:space="preserve">
    <value>Related method signatures found in metadata will not be updated.</value>
  </data>
  <data name="Generate_constructor" xml:space="preserve">
    <value>Generate constructor...</value>
  </data>
  <data name="Pick_members_to_be_used_as_constructor_parameters" xml:space="preserve">
    <value>Pick members to be used as constructor parameters</value>
  </data>
  <data name="Pick_members_to_be_used_in_Equals_GetHashCode" xml:space="preserve">
    <value>Pick members to be used in Equals/GetHashCode</value>
  </data>
  <data name="Generate_overrides" xml:space="preserve">
    <value>Generate overrides...</value>
  </data>
  <data name="Pick_members_to_override" xml:space="preserve">
    <value>Pick members to override</value>
  </data>
  <data name="Add_null_check" xml:space="preserve">
    <value>Add null check</value>
  </data>
  <data name="Add_string_IsNullOrEmpty_check" xml:space="preserve">
    <value>Add 'string.IsNullOrEmpty' check</value>
  </data>
  <data name="Add_string_IsNullOrWhiteSpace_check" xml:space="preserve">
    <value>Add 'string.IsNullOrWhiteSpace' check</value>
  </data>
  <data name="Create_and_initialize_field_0" xml:space="preserve">
    <value>Create and initialize field '{0}'</value>
  </data>
  <data name="Create_and_initialize_property_0" xml:space="preserve">
    <value>Create and initialize property '{0}'</value>
  </data>
  <data name="Initialize_field_0" xml:space="preserve">
    <value>Initialize field '{0}'</value>
  </data>
  <data name="Initialize_property_0" xml:space="preserve">
    <value>Initialize property '{0}'</value>
  </data>
  <data name="Add_null_checks" xml:space="preserve">
    <value>Add null checks</value>
  </data>
  <data name="Generate_operators" xml:space="preserve">
    <value>Generate operators</value>
  </data>
  <data name="Implement_0" xml:space="preserve">
    <value>Implement {0}</value>
  </data>
  <data name="Use_inferred_member_name" xml:space="preserve">
    <value>Use inferred member name</value>
  </data>
  <data name="Member_name_can_be_simplified" xml:space="preserve">
    <value>Member name can be simplified</value>
  </data>
  <data name="Reported_diagnostic_0_has_a_source_location_in_file_1_which_is_not_part_of_the_compilation_being_analyzed" xml:space="preserve">
    <value>Reported diagnostic '{0}' has a source location in file '{1}', which is not part of the compilation being analyzed.</value>
  </data>
  <data name="Reported_diagnostic_0_has_a_source_location_1_in_file_2_which_is_outside_of_the_given_file" xml:space="preserve">
    <value>Reported diagnostic '{0}' has a source location '{1}' in file '{2}', which is outside of the given file.</value>
  </data>
  <data name="in_0_project_1" xml:space="preserve">
    <value>in {0} (project {1})</value>
  </data>
  <data name="Add_accessibility_modifiers" xml:space="preserve">
    <value>Add accessibility modifiers</value>
  </data>
  <data name="Use_local_function" xml:space="preserve">
    <value>Use local function</value>
  </data>
  <data name="Move_declaration_near_reference" xml:space="preserve">
    <value>Move declaration near reference</value>
  </data>
  <data name="Convert_to_full_property" xml:space="preserve">
    <value>Convert to full property</value>
  </data>
  <data name="Generate_constructor_in_0_without_fields" xml:space="preserve">
    <value>Generate constructor in '{0}' (without fields)</value>
  </data>
  <data name="Warning_Method_overrides_symbol_from_metadata" xml:space="preserve">
    <value>Warning: Method overrides symbol from metadata</value>
  </data>
  <data name="Use_0" xml:space="preserve">
    <value>Use {0}</value>
  </data>
  <data name="Switching_between_lambda_and_local_function_will_prevent_the_debug_session_from_continuing" xml:space="preserve">
    <value>Switching between a lambda and a local function will prevent the debug session from continuing.</value>
  </data>
  <data name="Add_argument_name_0_including_trailing_arguments" xml:space="preserve">
    <value>Add argument name '{0}' (including trailing arguments)</value>
  </data>
  <data name="local_function" xml:space="preserve">
    <value>local function</value>
  </data>
  <data name="indexer_" xml:space="preserve">
    <value>indexer</value>
  </data>
  <data name="Alias_ambiguous_type_0" xml:space="preserve">
    <value>Alias ambiguous type '{0}'</value>
  </data>
  <data name="Warning_colon_Collection_was_modified_during_iteration" xml:space="preserve">
    <value>Warning: Collection was modified during iteration.</value>
  </data>
  <data name="Warning_colon_Iteration_variable_crossed_function_boundary" xml:space="preserve">
    <value>Warning: Iteration variable crossed function boundary.</value>
  </data>
  <data name="Warning_colon_Collection_may_be_modified_during_iteration" xml:space="preserve">
    <value>Warning: Collection may be modified during iteration.</value>
  </data>
  <data name="Convert_to_linq" xml:space="preserve">
    <value>Convert to LINQ</value>
  </data>
  <data name="Convert_to_class" xml:space="preserve">
    <value>Convert to class</value>
  </data>
  <data name="Convert_to_struct" xml:space="preserve">
    <value>Convert to struct</value>
  </data>
  <data name="updating_usages_in_containing_member" xml:space="preserve">
    <value>updating usages in containing member</value>
  </data>
  <data name="updating_usages_in_containing_project" xml:space="preserve">
    <value>updating usages in containing project</value>
  </data>
  <data name="updating_usages_in_containing_type" xml:space="preserve">
    <value>updating usages in containing type</value>
  </data>
  <data name="updating_usages_in_dependent_projects" xml:space="preserve">
    <value>updating usages in dependent projects</value>
  </data>
  <data name="Formatting_document" xml:space="preserve">
    <value>Formatting document</value>
  </data>
  <data name="Add_member_name" xml:space="preserve">
    <value>Add member name</value>
  </data>
  <data name="Use_block_body_for_lambda_expressions" xml:space="preserve">
    <value>Use block body for lambda expressions</value>
  </data>
  <data name="Use_expression_body_for_lambda_expressions" xml:space="preserve">
    <value>Use expression body for lambda expressions</value>
  </data>
  <data name="Convert_to_linq_call_form" xml:space="preserve">
    <value>Convert to LINQ (call form)</value>
  </data>
  <data name="Adding_method_with_explicit_interface_specifier_will_prevernt_the_debug_session_from_continuing" xml:space="preserve">
    <value>Adding a method with an explicit interface specifier will prevent the debug session from continuing.</value>
  </data>
  <data name="Modifying_source_file_will_prevent_the_debug_session_from_continuing_due_to_internal_error" xml:space="preserve">
    <value>Modifying source file {0} will prevent the debug session from continuing due to internal error: {1}.</value>
  </data>
  <data name="Change_namespace_to_0" xml:space="preserve">
    <value>Change namespace to '{0}'</value>
  </data>
  <data name="Move_file_to_0" xml:space="preserve">
    <value>Move file to '{0}'</value>
  </data>
  <data name="Move_file_to_project_root_folder" xml:space="preserve">
    <value>Move file to project root folder</value>
  </data>
  <data name="Move_to_namespace" xml:space="preserve">
    <value>Move to namespace...</value>
  </data>
  <data name="Change_to_global_namespace" xml:space="preserve">
    <value>Change to global namespace</value>
  </data>
  <data name="Warning_colon_changing_namespace_may_produce_invalid_code_and_change_code_meaning" xml:space="preserve">
    <value>Warning: Changing namespace may produce invalid code and change code meaning.</value>
  </data>
  <data name="Invert_conditional" xml:space="preserve">
    <value>Invert conditional</value>
  </data>
  <data name="Replace_0_with_1" xml:space="preserve">
    <value>Replace '{0}' with '{1}' </value>
  </data>
  <data name="Align_wrapped_parameters" xml:space="preserve">
    <value>Align wrapped parameters</value>
  </data>
  <data name="Indent_all_parameters" xml:space="preserve">
    <value>Indent all parameters</value>
  </data>
  <data name="Indent_wrapped_parameters" xml:space="preserve">
    <value>Indent wrapped parameters</value>
  </data>
  <data name="Unwrap_all_parameters" xml:space="preserve">
    <value>Unwrap all parameters</value>
  </data>
  <data name="Unwrap_and_indent_all_parameters" xml:space="preserve">
    <value>Unwrap and indent all parameters</value>
  </data>
  <data name="Wrap_every_parameter" xml:space="preserve">
    <value>Wrap every parameter</value>
  </data>
  <data name="Wrap_long_parameter_list" xml:space="preserve">
    <value>Wrap long parameter list</value>
  </data>
  <data name="Unwrap_parameter_list" xml:space="preserve">
    <value>Unwrap parameter list</value>
  </data>
  <data name="Align_wrapped_arguments" xml:space="preserve">
    <value>Align wrapped arguments</value>
  </data>
  <data name="Indent_all_arguments" xml:space="preserve">
    <value>Indent all arguments</value>
  </data>
  <data name="Indent_wrapped_arguments" xml:space="preserve">
    <value>Indent wrapped arguments</value>
  </data>
  <data name="Unwrap_all_arguments" xml:space="preserve">
    <value>Unwrap all arguments</value>
  </data>
  <data name="Unwrap_and_indent_all_arguments" xml:space="preserve">
    <value>Unwrap and indent all arguments</value>
  </data>
  <data name="Wrap_every_argument" xml:space="preserve">
    <value>Wrap every argument</value>
  </data>
  <data name="Wrap_long_argument_list" xml:space="preserve">
    <value>Wrap long argument list</value>
  </data>
  <data name="Unwrap_argument_list" xml:space="preserve">
    <value>Unwrap argument list</value>
  </data>
  <data name="Introduce_constant" xml:space="preserve">
    <value>Introduce constant</value>
  </data>
  <data name="Introduce_field" xml:space="preserve">
    <value>Introduce field</value>
  </data>
  <data name="Introduce_local" xml:space="preserve">
    <value>Introduce local</value>
  </data>
  <data name="Introduce_query_variable" xml:space="preserve">
    <value>Introduce query variable</value>
  </data>
  <data name="Failed_to_analyze_data_flow_for_0" xml:space="preserve">
    <value>Failed to analyze data-flow for: {0}</value>
  </data>
  <data name="Fix_formatting" xml:space="preserve">
    <value>Fix formatting</value>
  </data>
  <data name="Split_into_nested_0_statements" xml:space="preserve">
    <value>Split into nested '{0}' statements</value>
  </data>
  <data name="Merge_with_outer_0_statement" xml:space="preserve">
    <value>Merge with outer '{0}' statement</value>
  </data>
  <data name="Split_into_consecutive_0_statements" xml:space="preserve">
    <value>Split into consecutive '{0}' statements</value>
  </data>
  <data name="Merge_with_previous_0_statement" xml:space="preserve">
    <value>Merge with previous '{0}' statement</value>
  </data>
  <data name="Unwrap_expression" xml:space="preserve">
    <value>Unwrap expression</value>
  </data>
  <data name="Wrap_expression" xml:space="preserve">
    <value>Wrap expression</value>
  </data>
  <data name="Wrapping" xml:space="preserve">
    <value>Wrapping</value>
  </data>
  <data name="Merge_with_nested_0_statement" xml:space="preserve">
    <value>Merge with nested '{0}' statement</value>
  </data>
  <data name="Merge_with_next_0_statement" xml:space="preserve">
    <value>Merge with next '{0}' statement</value>
  </data>
  <data name="Pull_0_up" xml:space="preserve">
    <value>Pull '{0}' up</value>
  </data>
  <data name="Pull_members_up_to_base_type" xml:space="preserve">
    <value>Pull members up to base type...</value>
  </data>
  <data name="Unwrap_call_chain" xml:space="preserve">
    <value>Unwrap call chain</value>
  </data>
  <data name="Wrap_call_chain" xml:space="preserve">
    <value>Wrap call chain</value>
  </data>
  <data name="Wrap_long_call_chain" xml:space="preserve">
    <value>Wrap long call chain</value>
  </data>
  <data name="Pull_0_up_to_1" xml:space="preserve">
    <value>Pull '{0}' up to '{1}'</value>
  </data>
  <data name="Wrap_and_align_expression" xml:space="preserve">
    <value>Wrap and align expression</value>
  </data>
<<<<<<< HEAD
  <data name="Make_readonly_fields_writable" xml:space="preserve">
    <value>Make readonly fields writable</value>
    <comment>{Locked="readonly"} "readonly" is C# keyword and should not be localized.</comment>
=======
  <data name="Use_simple_using_statement" xml:space="preserve">
    <value>Use simple 'using' statement</value>
  </data>
  <data name="using_statement_can_be_simplified" xml:space="preserve">
    <value>'using' statement can be simplified</value>
>>>>>>> b13f7beb
  </data>
  <data name="Move_contents_to_namespace" xml:space="preserve">
    <value>Move contents to namespace...</value>
  </data>
  <data name="Add_optional_parameter_to_constructor" xml:space="preserve">
    <value>Add optional parameter to constructor</value>
  </data>
  <data name="Add_parameter_to_constructor" xml:space="preserve">
    <value>Add parameter to constructor</value>
  </data>
  <data name="Target_type_matches" xml:space="preserve">
    <value>Target type matches</value>
  </data>
  <data name="Generate_parameter_0" xml:space="preserve">
    <value>Generate parameter '{0}'</value>
  </data>
  <data name="Generate_parameter_0_and_overrides_implementations" xml:space="preserve">
    <value>Generate parameter '{0}' (and overrides/implementations)</value>
  </data>
  <data name="in_Source_attribute" xml:space="preserve">
    <value>in Source (attribute)</value>
  </data>
  <data name="StreamMustSupportReadAndSeek" xml:space="preserve">
    <value>Stream must support read and seek operations.</value>
  </data>
  <data name="MethodMustReturnStreamThatSupportsReadAndSeek" xml:space="preserve">
    <value>{0} must return a stream that supports read and seek operations.</value>
  </data>
  <data name="RudeEdit" xml:space="preserve">
    <value>Rude edit</value>
  </data>
  <data name="EditAndContinueDisallowedByModule" xml:space="preserve">
    <value>Edit and Continue disallowed by module</value>
  </data>
  <data name="CannotApplyChangesUnexpectedError" xml:space="preserve">
    <value>Cannot apply changes -- unexpected error: '{0}'</value>
  </data>
  <data name="ErrorReadingFile" xml:space="preserve">
    <value>Error while reading file '{0}': {1}</value>
  </data>
  <data name="EditAndContinueDisallowedByProject" xml:space="preserve">
    <value>Changes made in project '{0}' will prevent the debug session from continuing: {1}</value>
  </data>
  <data name="ChangesNotAppliedWhileRunning" xml:space="preserve">
    <value>Changes made in project '{0}' will not be applied while the application is running</value>
  </data>
  <data name="DocumentIsOutOfSyncWithDebuggee" xml:space="preserve">
    <value>The current content of source file '{0}' does not match the built source. Any changes made to this file while debugging won't be applied until its content matches the built source.</value>
  </data>
  <data name="UnableToReadSourceFileOrPdb" xml:space="preserve">
    <value>Unable to read source file '{0}' or the PDB built for the containing project. Any changes made to this file while debugging won't be applied until its content matches the built source.</value>
  </data>
  <data name="ChangesDisallowedWhileStoppedAtException" xml:space="preserve">
    <value>Changes are not allowed while stopped at exception</value>
  </data>
  <data name="Dispose_objects_before_losing_scope" xml:space="preserve">
    <value>Dispose objects before losing scope</value>
  </data>
  <data name="Disposable_object_created_by_0_is_never_disposed" xml:space="preserve">
    <value>Disposable object created by '{0}' is never disposed</value>
  </data>
  <data name="Use_recommended_dispose_pattern" xml:space="preserve">
    <value>Use recommended dispose pattern</value>
  </data>
  <data name="Use_recommended_dispose_pattern_to_ensure_that_object_created_by_0_is_disposed_on_all_paths_using_statement_declaration_or_try_finally" xml:space="preserve">
    <value>Use recommended dispose pattern to ensure that object created by '{0}' is disposed on all paths: using statement/declaration or try/finally</value>
    <comment>{Locked="using"}{Locked="try"}{Locked="finally"} "using", "try" and "finally" are C# keywords and should not be localized.</comment>
  </data>
  <data name="UseRecommendedDisposePatternDescription" xml:space="preserve">
    <value>Use recommended dispose pattern to ensure that locally scoped disposable objects are disposed on all paths. If possible, wrap the creation within a 'using' statement or a 'using' declaration. Otherwise, use a try-finally pattern, with a dedicated local variable declared before the try region and an unconditional Dispose invocation on non-null value in the 'finally' region, say 'x?.Dispose()'. If the object is explicitly disposed within the try region or the dispose ownership is transferred to another object or method, assign 'null' to the local variable just after such an operation to prevent double dispose in 'finally'</value>
  </data>
  <data name="Disposable_fields_should_be_disposed" xml:space="preserve">
    <value>Disposable fields should be disposed</value>
  </data>
  <data name="Disposable_field_0_is_never_disposed" xml:space="preserve">
    <value>Disposable field '{0}' is never disposed</value>
  </data>
  <data name="DisposableFieldsShouldBeDisposedDescription" xml:space="preserve">
    <value>A type that implements System.IDisposable declares fields that are of types that also implement IDisposable. The Dispose method of the field is not called by the Dispose method of the declaring type. To fix a violation of this rule, call Dispose on fields that are of types that implement IDisposable if you are responsible for allocating and releasing the unmanaged resources held by the field.</value>
  </data>
  <data name="Wrap_and_align_call_chain" xml:space="preserve">
    <value>Wrap and align call chain</value>
  </data>
  <data name="Wrap_and_align_long_call_chain" xml:space="preserve">
    <value>Wrap and align long call chain</value>
  </data>
  <data name="Warning_colon_semantics_may_change_when_converting_statement" xml:space="preserve">
    <value>Warning: Semantics may change when converting statement.</value>
  </data>
  <data name="Add_null_checks_for_all_parameters" xml:space="preserve">
    <value>Add null checks for all parameters</value>
  </data>
  <data name="Use_System_HashCode" xml:space="preserve">
    <value>Use 'System.HashCode'</value>
  </data>
  <data name="GetHashCode_implementation_can_be_simplified" xml:space="preserve">
    <value>'GetHashCode' implementation can be simplified</value>
  </data>
  <data name="Implement_0_implicitly" xml:space="preserve">
    <value>Implement '{0}' implicitly</value>
  </data>
  <data name="Implement_all_interfaces_implicitly" xml:space="preserve">
    <value>Implement all interfaces implicitly</value>
  </data>
  <data name="Implement_implicitly" xml:space="preserve">
    <value>Implement implicitly</value>
  </data>
  <data name="Implement_0_explicitly" xml:space="preserve">
    <value>Implement '{0}' explicitly</value>
  </data>
  <data name="Interpolation_can_be_simplified" xml:space="preserve">
    <value>Interpolation can be simplified</value>
  </data>
  <data name="Simplify_interpolation" xml:space="preserve">
    <value>Simplify interpolation</value>
  </data>
  <data name="Make_member_static" xml:space="preserve">
    <value>Make static</value>
  </data>
  <data name="Value_colon" xml:space="preserve">
    <value>Value:</value>
  </data>
  <data name="Implement_through_0" xml:space="preserve">
    <value>Implement through '{0}'</value>
  </data>
  <data name="Implement_all_interfaces_explicitly" xml:space="preserve">
    <value>Implement all interfaces explicitly</value>
  </data>
  <data name="Implement_explicitly" xml:space="preserve">
    <value>Implement explicitly</value>
  </data>
  <data name="Resolve_conflict_markers" xml:space="preserve">
    <value>Resolve conflict markers</value>
  </data>
  <data name="Base_classes_contain_inaccessible_unimplemented_members" xml:space="preserve">
    <value>Base classes contain inaccessible unimplemented members</value>
  </data>
  <data name="Do_not_change_this_code_Put_cleanup_code_in_0_method" xml:space="preserve">
    <value>Do not change this code. Put cleanup code in '{0}' method</value>
  </data>
  <data name="TODO_colon_free_unmanaged_resources_unmanaged_objects_and_override_finalizer" xml:space="preserve">
    <value>TODO: free unmanaged resources (unmanaged objects) and override finalizer</value>
  </data>
  <data name="TODO_colon_override_finalizer_only_if_0_has_code_to_free_unmanaged_resources" xml:space="preserve">
    <value>TODO: override finalizer only if '{0}' has code to free unmanaged resources</value>
  </data>
  <data name="Simplify_conditional_expression" xml:space="preserve">
    <value>Simplify conditional expression</value>
  </data>
  <data name="Conditional_expression_can_be_simplified" xml:space="preserve">
    <value>Conditional expression can be simplified</value>
  </data>
  <data name="Implement_remaining_members_explicitly" xml:space="preserve">
    <value>Implement remaining members explicitly</value>
  </data>
</root><|MERGE_RESOLUTION|>--- conflicted
+++ resolved
@@ -1366,18 +1366,6 @@
   <data name="Wrap_and_align_expression" xml:space="preserve">
     <value>Wrap and align expression</value>
   </data>
-<<<<<<< HEAD
-  <data name="Make_readonly_fields_writable" xml:space="preserve">
-    <value>Make readonly fields writable</value>
-    <comment>{Locked="readonly"} "readonly" is C# keyword and should not be localized.</comment>
-=======
-  <data name="Use_simple_using_statement" xml:space="preserve">
-    <value>Use simple 'using' statement</value>
-  </data>
-  <data name="using_statement_can_be_simplified" xml:space="preserve">
-    <value>'using' statement can be simplified</value>
->>>>>>> b13f7beb
-  </data>
   <data name="Move_contents_to_namespace" xml:space="preserve">
     <value>Move contents to namespace...</value>
   </data>
