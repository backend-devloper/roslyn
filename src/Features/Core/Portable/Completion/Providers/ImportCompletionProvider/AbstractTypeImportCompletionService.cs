﻿// Copyright (c) Microsoft.  All Rights Reserved.  Licensed under the Apache License, Version 2.0.  See License.txt in the project root for license information.

using System;
using System.Collections.Generic;
using System.Collections.Immutable;
using System.Diagnostics;
using System.Linq;
using System.Threading;
using System.Threading.Tasks;
using Microsoft.CodeAnalysis.FindSymbols;
using Microsoft.CodeAnalysis.PooledObjects;
using Microsoft.CodeAnalysis.Shared.Extensions;
using Microsoft.CodeAnalysis.Shared.Extensions.ContextQuery;
using Roslyn.Utilities;

namespace Microsoft.CodeAnalysis.Completion.Providers.ImportCompletion
{
    internal abstract partial class AbstractTypeImportCompletionService : ITypeImportCompletionService
    {
        private ITypeImportCompletionCacheService CacheService { get; }

        protected abstract string GenericTypeSuffix { get; }

        protected abstract bool IsCaseSensitive { get; }

        internal AbstractTypeImportCompletionService(Workspace workspace)
        {
            CacheService = workspace.Services.GetService<ITypeImportCompletionCacheService>();
        }

        public async Task<ImmutableArray<CompletionItem>> GetTopLevelTypesAsync(
            Project project,
            SyntaxContext syntaxContext,
            bool isInternalsVisible,
            CancellationToken cancellationToken)
        {
            if (!project.SupportsCompilation)
            {
                throw new ArgumentException(nameof(project));
            }

            var compilation = await project.GetCompilationAsync(cancellationToken).ConfigureAwait(false);

            // Since we only need top level types from source, therefore we only care if source symbol checksum changes.
            var checksum = await SymbolTreeInfo.GetSourceSymbolsChecksumAsync(project, cancellationToken).ConfigureAwait(false);

            return GetAccessibleTopLevelTypesWorker(
                project.Id,
                compilation.Assembly,
                checksum,
                syntaxContext,
                isInternalsVisible,
                CacheService.ProjectItemsCache,
                cancellationToken);
        }

        public ImmutableArray<CompletionItem> GetTopLevelTypesFromPEReference(
            Solution solution,
            Compilation compilation,
            PortableExecutableReference peReference,
            SyntaxContext syntaxContext,
            bool isInternalsVisible,
            CancellationToken cancellationToken)
        {
            var key = GetReferenceKey(peReference);
            if (key == null)
            {
                // Can't cache items for reference with null key. We don't want risk potential perf regression by 
                // making those items repeatedly, so simply not returning anything from this assembly, until 
                // we have a better understanding on this sceanrio.
                // TODO: Add telemetry
                return ImmutableArray<CompletionItem>.Empty;
            }

            if (!(compilation.GetAssemblyOrModuleSymbol(peReference) is IAssemblySymbol assemblySymbol))
            {
                return ImmutableArray<CompletionItem>.Empty;
            }

            var checksum = SymbolTreeInfo.GetMetadataChecksum(solution, peReference, cancellationToken);
            return GetAccessibleTopLevelTypesWorker(
                key,
                assemblySymbol,
                checksum,
                syntaxContext,
                isInternalsVisible,
                CacheService.PEItemsCache,
                cancellationToken);

            static string GetReferenceKey(PortableExecutableReference reference)
                => reference.FilePath ?? reference.Display;
        }

        private ImmutableArray<CompletionItem> GetAccessibleTopLevelTypesWorker<TKey>(
            TKey key,
            IAssemblySymbol assembly,
            Checksum checksum,
            SyntaxContext syntaxContext,
            bool isInternalsVisible,
            IDictionary<TKey, ReferenceCacheEntry> cache,
            CancellationToken cancellationToken)
        {
            var language = syntaxContext.SemanticModel.Language;

            // Cache miss, create all requested items.
            if (!cache.TryGetValue(key, out var cacheEntry) ||
                cacheEntry.Checksum != checksum)
            {
                var builder = new ReferenceCacheEntry.Builder(checksum, language, GenericTypeSuffix);
                GetCompletionItemsForTopLevelTypeDeclarations(assembly.GlobalNamespace, builder, cancellationToken);
                cacheEntry = builder.ToReferenceCacheEntry();
                cache[key] = cacheEntry;
            }

            return cacheEntry.GetItemsForContext(
                language,
                GenericTypeSuffix,
                isInternalsVisible,
                syntaxContext.IsAttributeNameContext,
                IsCaseSensitive);
        }

        private static void GetCompletionItemsForTopLevelTypeDeclarations(
            INamespaceSymbol rootNamespaceSymbol,
            ReferenceCacheEntry.Builder builder,
            CancellationToken cancellationToken)
        {
            VisitNamespace(rootNamespaceSymbol, containingNamespace: null, builder, cancellationToken);
            return;

            static void VisitNamespace(
                INamespaceSymbol symbol,
                string containingNamespace,
                ReferenceCacheEntry.Builder builder,
                CancellationToken cancellationToken)
            {
                cancellationToken.ThrowIfCancellationRequested();
                containingNamespace = ConcatNamespace(containingNamespace, symbol.Name);

                foreach (var memberNamespace in symbol.GetNamespaceMembers())
                {
                    VisitNamespace(memberNamespace, containingNamespace, builder, cancellationToken);
                }

                var overloads = PooledDictionary<string, TypeOverloadInfo>.GetInstance();
                var types = symbol.GetTypeMembers();

                // Iterate over all top level internal and public types, keep track of "type overloads".
                foreach (var type in types)
                {
                    // No need to check accessibility here, since top level types can only be internal or public.
                    if (type.CanBeReferencedByName)
                    {
                        overloads.TryGetValue(type.Name, out var overloadInfo);
                        overloads[type.Name] = overloadInfo.Aggregate(type);
                    }
                }

                foreach (var pair in overloads)
                {
                    var overloadInfo = pair.Value;

                    // Create CompletionItem for non-generic type overload, if exists.
                    if (overloadInfo.NonGenericOverload != null)
                    {
                        builder.AddItem(
                            overloadInfo.NonGenericOverload,
                            containingNamespace,
                            overloadInfo.NonGenericOverload.DeclaredAccessibility == Accessibility.Public);
                    }

                    // Create one CompletionItem for all generic type overloads, if there's any.
                    // For simplicity, we always show the type symbol with lowest arity in CompletionDescription
                    // and without displaying the total number of overloads.
                    if (overloadInfo.BestGenericOverload != null)
                    {
                        // If any of the generic overloads is public, then the completion item is considered public.
                        builder.AddItem(
                            overloadInfo.BestGenericOverload,
                            containingNamespace,
                            overloadInfo.ContainsPublicGenericOverload);
                    }
                }

                overloads.Free();
            }
        }

        private static string ConcatNamespace(string containingNamespace, string name)
        {
            Debug.Assert(name != null);
            if (string.IsNullOrEmpty(containingNamespace))
            {
                return name;
            }

            return containingNamespace + "." + name;
        }

        private readonly struct TypeOverloadInfo
        {
            public TypeOverloadInfo(INamedTypeSymbol nonGenericOverload, INamedTypeSymbol bestGenericOverload, bool containsPublicGenericOverload)
            {
                NonGenericOverload = nonGenericOverload;
                BestGenericOverload = bestGenericOverload;
                ContainsPublicGenericOverload = containsPublicGenericOverload;
            }

            public INamedTypeSymbol NonGenericOverload { get; }

            // Generic with fewest type parameters is considered best symbol to show in description.
            public INamedTypeSymbol BestGenericOverload { get; }

            public bool ContainsPublicGenericOverload { get; }

            public TypeOverloadInfo Aggregate(INamedTypeSymbol type)
            {
                if (type.Arity == 0)
                {
                    return new TypeOverloadInfo(nonGenericOverload: type, BestGenericOverload, ContainsPublicGenericOverload);
                }

                // We consider generic with fewer type parameters better symbol to show in description
                var newBestGenericOverload = BestGenericOverload == null || type.Arity < BestGenericOverload.Arity
                    ? type
                    : BestGenericOverload;

                var newContainsPublicGenericOverload = type.DeclaredAccessibility >= Accessibility.Public || ContainsPublicGenericOverload;

                return new TypeOverloadInfo(NonGenericOverload, newBestGenericOverload, newContainsPublicGenericOverload);
            }
        }

        private readonly struct ReferenceCacheEntry
        {
            public class Builder
            {
                private readonly string _language;
                private readonly string _genericTypeSuffix;
                private readonly Checksum _checksum;

                private readonly ArrayBuilder<TypeImportCompletionItemInfo> _itemsBuilder;

                public Builder(Checksum checksum, string language, string genericTypeSuffix)
                {
                    _checksum = checksum;
                    _language = language;
                    _genericTypeSuffix = genericTypeSuffix;

                    _itemsBuilder = ArrayBuilder<TypeImportCompletionItemInfo>.GetInstance();
                }

                public ReferenceCacheEntry ToReferenceCacheEntry()
                {
                    return new ReferenceCacheEntry(
                        _checksum,
                        _language,
                        _itemsBuilder.ToImmutableAndFree());
                }

                public void AddItem(INamedTypeSymbol symbol, string containingNamespace, bool isPublic)
                {
                    var isGeneric = symbol.Arity > 0;

                    // Need to determine if a type is an attribute up front since we want to filter out 
                    // non-attribute types when in attribute context. We can't do this lazily since we don't hold 
                    // on to symbols. However, the cost of calling `IsAttribute` on every top-level type symbols 
                    // is prohibitively high, so we opt for the heuristic that would do the simple textual "Attribute" 
                    // suffix check first, then the more expensive symbolic check. As a result, all unimported
                    // attribute types that don't have "Attribute" suffix would be filtered out when in attribute context.
                    var isAttribute = symbol.Name.HasAttributeSuffix(isCaseSensitive: false) && symbol.IsAttribute();

                    var item = TypeImportCompletionItem.Create(symbol, containingNamespace, _genericTypeSuffix);
                    item.IsCached = true;

                    _itemsBuilder.Add(new TypeImportCompletionItemInfo(item, isPublic, isGeneric, isAttribute));
                    return;
                }
            }

            private ReferenceCacheEntry(
                Checksum checksum,
                string language,
                ImmutableArray<TypeImportCompletionItemInfo> items)
            {
                Checksum = checksum;
                Language = language;

                ItemInfos = items;
            }

            public string Language { get; }

            public Checksum Checksum { get; }

            private ImmutableArray<TypeImportCompletionItemInfo> ItemInfos { get; }

            public ImmutableArray<CompletionItem> GetItemsForContext(
                string language,
                string genericTypeSuffix,
                bool isInternalsVisible,
                bool isAttributeContext,
                bool isCaseSensitive)
            {
                var isSameLanguage = Language == language;
                if (isSameLanguage && !isAttributeContext)
                {
                    return ItemInfos.Where(info => info.IsPublic || isInternalsVisible).SelectAsArray(info => info.Item);
                }

                var builder = ArrayBuilder<CompletionItem>.GetInstance();
                foreach (var info in ItemInfos)
                {
<<<<<<< HEAD
                    var item = info.Item;
                    if (isAttributeContext)
=======
                    if (info.IsPublic || isInternalsVisible)
>>>>>>> 0d01c31a
                    {
                        var item = info.Item;
                        if (isAttributeContext)
                        {
                            if (!info.IsAttribute)
                            {
                                continue;
                            }

                            item = GetAppropriateAttributeItem(info.Item, isCaseSensitive);
                        }

                        if (!isSameLanguage && info.IsGeneric)
                        {
                            // We don't want to cache this item.
                            item = TypeImportCompletionItem.CreateItemWithGenericDisplaySuffix(item, genericTypeSuffix);
                        }

                        builder.Add(item);
                    }
                }

                return builder.ToImmutableAndFree();

                static CompletionItem GetAppropriateAttributeItem(CompletionItem attributeItem, bool isCaseSensitive)
                {
                    if (attributeItem.DisplayText.TryGetWithoutAttributeSuffix(isCaseSensitive: isCaseSensitive, out var attributeNameWithoutSuffix))
                    {
                        // We don't want to cache this item.
                        return TypeImportCompletionItem.CreateAttributeItemWithoutSuffix(attributeItem, attributeNameWithoutSuffix);
                    }

                    return attributeItem;
                }
            }
        }

        private readonly struct TypeImportCompletionItemInfo
        {
            private readonly ItemPropertyKind _properties;

            public TypeImportCompletionItemInfo(CompletionItem item, bool isPublic, bool isGeneric, bool isAttribute)
            {
                Item = item;
                _properties = (isPublic ? ItemPropertyKind.IsPublic : 0)
                            | (isGeneric ? ItemPropertyKind.IsGeneric : 0)
                            | (isAttribute ? ItemPropertyKind.IsAttribute : 0);
            }

            public CompletionItem Item { get; }

            public bool IsPublic
                => (_properties & ItemPropertyKind.IsPublic) != 0;

            public bool IsGeneric
                => (_properties & ItemPropertyKind.IsGeneric) != 0;

            public bool IsAttribute
                => (_properties & ItemPropertyKind.IsAttribute) != 0;

            public TypeImportCompletionItemInfo WithItem(CompletionItem item)
            {
                return new TypeImportCompletionItemInfo(item, IsPublic, IsGeneric, IsAttribute);
            }

            [Flags]
            private enum ItemPropertyKind : byte
            {
                IsPublic = 0x1,
                IsGeneric = 0x2,
                IsAttribute = 0x4,
            }
        }
    }
}<|MERGE_RESOLUTION|>--- conflicted
+++ resolved
@@ -311,12 +311,7 @@
                 var builder = ArrayBuilder<CompletionItem>.GetInstance();
                 foreach (var info in ItemInfos)
                 {
-<<<<<<< HEAD
-                    var item = info.Item;
-                    if (isAttributeContext)
-=======
                     if (info.IsPublic || isInternalsVisible)
->>>>>>> 0d01c31a
                     {
                         var item = info.Item;
                         if (isAttributeContext)
