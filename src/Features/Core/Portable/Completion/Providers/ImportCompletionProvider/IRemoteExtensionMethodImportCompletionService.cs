﻿// Licensed to the .NET Foundation under one or more agreements.
// The .NET Foundation licenses this file to you under the MIT license.
// See the LICENSE file in the project root for more information.

using System.Collections.Immutable;
using System.Threading;
using System.Threading.Tasks;
using Microsoft.CodeAnalysis.Remote;

namespace Microsoft.CodeAnalysis.Completion.Providers
{
    internal interface IRemoteExtensionMethodImportCompletionService
    {
<<<<<<< HEAD
        ValueTask<SerializableUnimportedExtensionMethods> GetUnimportedExtensionMethodsAsync(
=======
        ValueTask<SerializableUnimportedExtensionMethods?> GetUnimportedExtensionMethodsAsync(
>>>>>>> 8d416fab
            PinnedSolutionInfo solutionInfo,
            DocumentId documentId,
            int position,
            string receiverTypeSymbolKeyData,
            ImmutableArray<string> namespaceInScope,
            ImmutableArray<string> targetTypesSymbolKeyData,
            bool forceIndexCreation,
            bool hideAdvancedMembers,
            CancellationToken cancellationToken);

        ValueTask WarmUpCacheAsync(PinnedSolutionInfo solutionInfo, DocumentId documentId, CancellationToken cancellationToken);
    }
}<|MERGE_RESOLUTION|>--- conflicted
+++ resolved
@@ -11,11 +11,7 @@
 {
     internal interface IRemoteExtensionMethodImportCompletionService
     {
-<<<<<<< HEAD
-        ValueTask<SerializableUnimportedExtensionMethods> GetUnimportedExtensionMethodsAsync(
-=======
         ValueTask<SerializableUnimportedExtensionMethods?> GetUnimportedExtensionMethodsAsync(
->>>>>>> 8d416fab
             PinnedSolutionInfo solutionInfo,
             DocumentId documentId,
             int position,
