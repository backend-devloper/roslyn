﻿// Copyright (c) Microsoft.  All Rights Reserved.  Licensed under the Apache License, Version 2.0.  See License.txt in the project root for license information.

using System.Collections.Generic;
using System.Linq;
using System.Threading;
using System.Threading.Tasks;
using Microsoft.CodeAnalysis.Shared.Extensions;
using Microsoft.CodeAnalysis.Text;
using Roslyn.Utilities;
using System.Collections.Immutable;
using System.Diagnostics;

namespace Microsoft.CodeAnalysis.Completion.Providers
{
    internal abstract class AbstractDocCommentCompletionProvider : CommonCompletionProvider
    {
        // Tag names
        protected const string CDataPrefixTagName = "![CDATA[";
        protected const string CTagName = "c";
        protected const string CodeTagName = "code";
        protected const string CommentPrefixTagName = "!--";
        protected const string CompletionListTagName = "completionlist";
        protected const string DescriptionTagName = "description";
        protected const string ExampleTagName = "example";
        protected const string ExceptionTagName = "exception";
        protected const string IncludeTagName = "include";
        protected const string ItemTagName = "item";
        protected const string ListTagName = "list";
        protected const string ListHeaderTagName = "listheader";
        protected const string ParaTagName = "para";
        protected const string ParamTagName = "param";
        protected const string ParamRefTagName = "paramref";
        protected const string PermissionTagName = "permission";
        protected const string RemarksTagName = "remarks";
        protected const string ReturnsTagName = "returns";
        protected const string SeeTagName = "see";
        protected const string SeeAlsoTagName = "seealso";
        protected const string SummaryTagName = "summary";
        protected const string TermTagName = "term";
        protected const string TypeParamTagName = "typeparam";
        protected const string TypeParamRefTagName = "typeparamref";
        protected const string ValueTagName = "value";

        // Attribute names
        protected const string CrefAttributeName = "cref";
        protected const string FileAttributeName = "file";
        protected const string NameAttributeName = "name";
        protected const string PathAttributeName = "path";
        protected const string TypeAttributeName = "type";

        private readonly Dictionary<string, string[]> _tagMap =
            new Dictionary<string, string[]>
            {
                { ExceptionTagName,      new[] { $"<{ExceptionTagName} {CrefAttributeName}=\"",      "\"" } },
                { CommentPrefixTagName,  new[] { $"<{CommentPrefixTagName}",                         "-->" } },
                { CDataPrefixTagName,    new[] { $"<{CDataPrefixTagName}",                           "]]>" } },
                { IncludeTagName,        new[] { $"<{IncludeTagName} {FileAttributeName}=\'",        $"\' {PathAttributeName}=\'[@name=\"\"]\'/>" } },
                { PermissionTagName,     new[] { $"<{PermissionTagName} {CrefAttributeName}=\"",     "\"" } },
                { SeeTagName,            new[] { $"<{SeeTagName} {CrefAttributeName}=\"",            "\"/>" } },
                { SeeAlsoTagName,        new[] { $"<{SeeAlsoTagName} {CrefAttributeName}=\"",        "\"/>" } },
                { ListTagName,           new[] { $"<{ListTagName} {TypeAttributeName}=\"",           "\"" } },
                { ParamRefTagName,       new[] { $"<{ParamRefTagName} {NameAttributeName}=\"",       "\"/>" } },
                { TypeParamRefTagName,   new[] { $"<{TypeParamRefTagName} {NameAttributeName}=\"",   "\"/>" } },
                { CompletionListTagName, new[] { $"<{CompletionListTagName} {CrefAttributeName}=\"", "\"/>" } },
            };

        private readonly string[][] _attributeMap =
            new[]
            {
                new[] { ExceptionTagName, CrefAttributeName, $"{CrefAttributeName}=\"", "\"" },
                new[] { PermissionTagName, CrefAttributeName, $"{CrefAttributeName}=\"", "\"" },
                new[] { SeeTagName, CrefAttributeName, $"{CrefAttributeName}=\"", "\"" },
                new[] { SeeAlsoTagName, CrefAttributeName, $"{CrefAttributeName}=\"", "\"" },
                new[] { ListTagName, TypeAttributeName, $"{TypeAttributeName}=\"", "\"" },
                new[] { ParamTagName, NameAttributeName, $"{NameAttributeName}=\"", "\"" },
                new[] { IncludeTagName, FileAttributeName, $"{FileAttributeName}=\"", "\"" },
                new[] { IncludeTagName, PathAttributeName, $"{PathAttributeName}=\"", "\"" }
            };

        public override async Task ProvideCompletionsAsync(CompletionContext context)
        {
            if (!context.Options.GetOption(CompletionControllerOptions.ShowXmlDocCommentCompletion))
            {
                return;
            }

            var items = await GetItemsWorkerAsync(
<<<<<<< HEAD
                context.Document, context.Position, context.DefaultItemSpan,
                context.Trigger, context.CancellationToken).ConfigureAwait(false);
=======
                context.Document, context.Position, context.CompletionListSpan, context.Trigger, context.CancellationToken).ConfigureAwait(false);
>>>>>>> 7d23563d
            if (items != null)
            {
                context.AddItems(items);
            }
        }

        protected abstract Task<IEnumerable<CompletionItem>> GetItemsWorkerAsync(Document document, int position, TextSpan span, CompletionTrigger trigger, CancellationToken cancellationToken);

        protected CompletionItem GetItem(string n)
        {
            if (_tagMap.ContainsKey(n))
            {
                var value = _tagMap[n];
                return CreateCompletionItem(n, value[0], value[1]);
            }

            return CreateCompletionItem(n);
        }

        protected IEnumerable<CompletionItem> GetAttributeItem(string n)
        {
            var items = _attributeMap.Where(x => x[0] == n).Select(x => CreateCompletionItem(x[1], x[2], x[3]));

            return items.Any() ? items : SpecializedCollections.SingletonEnumerable(CreateCompletionItem(n));
        }

        protected IEnumerable<CompletionItem> GetAlwaysVisibleItems()
        {
            return new[] { SeeTagName, SeeAlsoTagName, CDataPrefixTagName, CommentPrefixTagName }.Select(GetItem);
        }

        protected IEnumerable<string> NestedTagNames
        {
            get { return new[] { CTagName, CodeTagName, ParaTagName, ListTagName }; }
        }

        protected IEnumerable<CompletionItem> GetNestedTags(ISymbol declaredSymbol)
        {
            return NestedTagNames.Select(GetItem)
                                 .Concat(GetParamRefItems(declaredSymbol))
                                 .Concat(GetTypeParamRefItems(declaredSymbol));
        }

        private IEnumerable<CompletionItem> GetParamRefItems(ISymbol declaredSymbol)
        {
            var parameters = declaredSymbol?.GetParameters().Select(p => p.Name).ToSet();

            if (parameters == null)
            {
                return SpecializedCollections.EmptyEnumerable<CompletionItem>();
            }

            return parameters.Select(p => CreateCompletionItem(
                displayText: FormatParameter(ParamRefTagName, p),
                beforeCaretText: FormatParameterRefTag(ParamRefTagName, p),
                afterCaretText: string.Empty));
        }

        private IEnumerable<CompletionItem> GetTypeParamRefItems(ISymbol declaredSymbol)
        {
            var typeParameters = declaredSymbol?.GetTypeParameters().Select(t => t.Name).ToSet();

            if (typeParameters == null)
            {
                return SpecializedCollections.EmptyEnumerable<CompletionItem>();
            }

            return typeParameters.Select(t => CreateCompletionItem(
                displayText: FormatParameter(TypeParamRefTagName, t),
                beforeCaretText: FormatParameterRefTag(TypeParamRefTagName, t),
                afterCaretText: string.Empty));
        }

        protected IEnumerable<CompletionItem> GetTopLevelRepeatableItems()
        {
            return new[] { ExceptionTagName, IncludeTagName, PermissionTagName }.Select(GetItem);
        }

        protected IEnumerable<CompletionItem> GetListItems(TextSpan span)
        {
            return new[] { ListHeaderTagName, TermTagName, ItemTagName, DescriptionTagName }.Select(GetItem);
        }

        protected IEnumerable<CompletionItem> GetListHeaderItems()
        {
            return new[] { TermTagName, DescriptionTagName }.Select(GetItem);
        }

        protected string FormatParameter(string kind, string name)
        {
            return $"{kind} {NameAttributeName}=\"{name}\"";
        }

        private string FormatParameterRefTag(string kind, string name)
        {
            return $"<{kind} {NameAttributeName}=\"{name}\"/>";
        }

        public override async Task<CompletionChange> GetChangeAsync(Document document, CompletionItem item, char? commitChar = default(char?), CancellationToken cancellationToken = default(CancellationToken))
        {
            var text = await document.GetTextAsync(cancellationToken).ConfigureAwait(false);

            var beforeCaretText = XmlDocCommentCompletionItem.GetBeforeCaretText(item);
            var afterCaretText = XmlDocCommentCompletionItem.GetAfterCaretText(item);

            var itemSpan = item.Span;
            var replacementSpan = TextSpan.FromBounds(text[itemSpan.Start - 1] == '<' && beforeCaretText[0] == '<' ? itemSpan.Start - 1 : itemSpan.Start, itemSpan.End);

            var replacementText = beforeCaretText;
            var newPosition = replacementSpan.Start + beforeCaretText.Length;

            if (commitChar.HasValue && !char.IsWhiteSpace(commitChar.Value) && commitChar.Value != replacementText[replacementText.Length - 1])
            {
                // include the commit character
                replacementText += commitChar.Value;

                // The caret goes after whatever commit character we spit.
                newPosition++;
            }

            replacementText += afterCaretText;

            return CompletionChange.Create(
                new TextChange(replacementSpan, replacementText),
                newPosition, includesCommitCharacter: true);
        }

        private TextSpan ComputeReplacementSpan(CompletionItem completionItem, SourceText text)
        {
            var currentSpan = completionItem.Span;
            var beforeCaretText = XmlDocCommentCompletionItem.GetBeforeCaretText(completionItem);
            return TextSpan.FromBounds(text[currentSpan.Start - 1] == '<' && beforeCaretText[0] == '<' ? currentSpan.Start - 1 : currentSpan.Start, currentSpan.End);
        }

        protected CompletionItem CreateCompletionItem(string displayText)
        {
            return CreateCompletionItem(displayText, displayText, string.Empty);
        }

        protected CompletionItem CreateCompletionItem(string displayText, string beforeCaretText, string afterCaretText)
        {
            return XmlDocCommentCompletionItem.Create(
                displayText, beforeCaretText, afterCaretText, 
                rules: GetCompletionItemRules(displayText));
        }

        internal static readonly CharacterSetModificationRule WithoutQuoteRule = CharacterSetModificationRule.Create(CharacterSetModificationKind.Remove, '"');
        internal static readonly CharacterSetModificationRule WithoutSpaceRule = CharacterSetModificationRule.Create(CharacterSetModificationKind.Remove, ' ');

        internal static readonly ImmutableArray<CharacterSetModificationRule> FilterRules = ImmutableArray.Create(
            CharacterSetModificationRule.Create(CharacterSetModificationKind.Add, '!', '-', '['));

        protected abstract CompletionItemRules GetCompletionItemRules(string displayText);
    }
}<|MERGE_RESOLUTION|>--- conflicted
+++ resolved
@@ -85,12 +85,8 @@
             }
 
             var items = await GetItemsWorkerAsync(
-<<<<<<< HEAD
-                context.Document, context.Position, context.DefaultItemSpan,
-                context.Trigger, context.CancellationToken).ConfigureAwait(false);
-=======
                 context.Document, context.Position, context.CompletionListSpan, context.Trigger, context.CancellationToken).ConfigureAwait(false);
->>>>>>> 7d23563d
+
             if (items != null)
             {
                 context.AddItems(items);
