﻿// Licensed to the .NET Foundation under one or more agreements.
// The .NET Foundation licenses this file to you under the MIT license.
// See the LICENSE file in the project root for more information.

using System;
using System.Collections.Generic;
using System.Collections.Immutable;
using System.Diagnostics;
using System.Linq;
using System.Threading;
using System.Threading.Tasks;
using Microsoft.CodeAnalysis;
using Microsoft.CodeAnalysis.Completion.Providers;
using Microsoft.CodeAnalysis.Host;
using Microsoft.CodeAnalysis.LanguageServices;
using Microsoft.CodeAnalysis.Options;
using Microsoft.CodeAnalysis.PooledObjects;
using Microsoft.CodeAnalysis.Shared.Extensions;
using Microsoft.CodeAnalysis.Text;
using Roslyn.Utilities;

namespace Microsoft.CodeAnalysis.Completion
{
    /// <summary>
    /// A subtype of <see cref="CompletionService"/> that aggregates completions from one or more <see cref="CompletionProvider"/>s.
    /// </summary>
    public abstract partial class CompletionServiceWithProviders : CompletionService
    {
        private readonly Workspace _workspace;
        private readonly ProviderManager _providerManager;

        /// <summary>
        /// Test-only switch.
        /// </summary>
        private bool _suppressPartialSemantics;

        internal CompletionServiceWithProviders(Workspace workspace)
        {
            _workspace = workspace;
            _providerManager = new(this);
        }

        /// <summary>
        /// Backward compatibility only.
        /// </summary>
        public sealed override CompletionRules GetRules()
        {
            Debug.Fail("For backwards API compat only, should not be called");

            // Publicly available options do not affect this API.
            return GetRules(CompletionOptions.Default);
        }

        /// <summary>
        /// Returns the providers always available to the service.
        /// This does not included providers imported via MEF composition.
        /// </summary>
        [Obsolete("Built-in providers will be ignored in a future release, please make them MEF exports instead.")]
        protected virtual ImmutableArray<CompletionProvider> GetBuiltInProviders()
            => ImmutableArray<CompletionProvider>.Empty;

        internal IEnumerable<Lazy<CompletionProvider, CompletionProviderMetadata>> GetImportedProviders()
            => _providerManager.GetImportedProviders();

        protected ImmutableArray<CompletionProvider> GetProviders(ImmutableHashSet<string>? roles)
            => _providerManager.GetProviders(roles);

        protected virtual ImmutableArray<CompletionProvider> GetProviders(ImmutableHashSet<string>? roles, CompletionTrigger trigger)
            => GetProviders(roles);

        protected internal CompletionProvider? GetProvider(CompletionItem item)
            => _providerManager.GetProvider(item);

        /// <summary>
        /// Returns a document with frozen partial semantic unless we already have a complete compilation available.
        /// Getting full semantic could be costly in certain scenarios and would cause significant delay in completion. 
        /// In most cases we'd still end up with complete document, but we'd consider it an acceptable trade-off even when 
        /// we get into this transient state.
        /// </summary>
        private async Task<(Document document, SemanticModel? semanticModel)> GetDocumentWithFrozenPartialSemanticsAsync(Document document, CancellationToken cancellationToken)
        {
            if (_suppressPartialSemantics)
            {
                return (document, await document.GetRequiredSemanticModelAsync(cancellationToken).ConfigureAwait(false));
            }

            return await document.GetPartialSemanticModelAsync(cancellationToken).ConfigureAwait(false);
        }

        public override async Task<CompletionList?> GetCompletionsAsync(
            Document document,
            int caretPosition,
            CompletionTrigger trigger,
            ImmutableHashSet<string>? roles,
            OptionSet? options,
            CancellationToken cancellationToken)
        {
            // Publicly available options do not affect this API.
            var completionOptions = CompletionOptions.Default;
            var passThroughOptions = options ?? document.Project.Solution.Options;

            return await GetCompletionsWithAvailabilityOfExpandedItemsAsync(document, caretPosition, completionOptions, passThroughOptions, trigger, roles, cancellationToken).ConfigureAwait(false);
        }

        private protected async Task<CompletionList> GetCompletionsWithAvailabilityOfExpandedItemsAsync(
            Document document,
            int caretPosition,
            CompletionOptions options,
            OptionSet passThroughOptions,
            CompletionTrigger trigger,
            ImmutableHashSet<string>? roles,
            CancellationToken cancellationToken)
        {
            // We don't need SemanticModel here, just want to make sure it won't get GC'd before CompletionProviders are able to get it.
            (document, var semanticModel) = await GetDocumentWithFrozenPartialSemanticsAsync(document, cancellationToken).ConfigureAwait(false);

            var text = await document.GetTextAsync(cancellationToken).ConfigureAwait(false);
            var defaultItemSpan = GetDefaultCompletionListSpan(text, caretPosition);

            var providers = _providerManager.GetFilteredProviders(document.Project, roles, trigger, options);

            // Phase 1: Completion Providers decide if they are triggered based on textual analysis
            // Phase 2: Completion Providers use syntax to confirm they are triggered, or decide they are not actually triggered and should become an augmenting provider
            // Phase 3: Triggered Providers are asked for items
            // Phase 4: If any items were provided, all augmenting providers are asked for items
            // This allows a provider to be textually triggered but later decide to be an augmenting provider based on deeper syntactic analysis.

            var triggeredProviders = GetTriggeredProviders(document, providers, caretPosition, options, trigger, roles, text);

            var additionalAugmentingProviders = await GetAugmentingProviders(document, triggeredProviders, caretPosition, trigger, options, cancellationToken).ConfigureAwait(false);
            triggeredProviders = triggeredProviders.Except(additionalAugmentingProviders).ToImmutableArray();

            // Now, ask all the triggered providers, in parallel, to populate a completion context.
            // Note: we keep any context with items *or* with a suggested item.  
            var triggeredContexts = await ComputeNonEmptyCompletionContextsAsync(
                document, caretPosition, trigger, options, defaultItemSpan, triggeredProviders, cancellationToken).ConfigureAwait(false);

            // Nothing to do if we didn't even get any regular items back (i.e. 0 items or suggestion item only.)
            if (!triggeredContexts.Any(cc => cc.Items.Count > 0))
                return CompletionList.Empty;

            // See if there were completion contexts provided that were exclusive. If so, then
            // that's all we'll return.
            var exclusiveContexts = triggeredContexts.Where(t => t.IsExclusive).ToImmutableArray();
            if (!exclusiveContexts.IsEmpty)
                return MergeAndPruneCompletionLists(exclusiveContexts, defaultItemSpan, options, isExclusive: true);

            // Great!  We had some items.  Now we want to see if any of the other providers 
            // would like to augment the completion list.  For example, we might trigger
            // enum-completion on space.  If enum completion results in any items, then 
            // we'll want to augment the list with all the regular symbol completion items.
            var augmentingProviders = providers.Except(triggeredProviders).ToImmutableArray();

            var augmentingContexts = await ComputeNonEmptyCompletionContextsAsync(
                document, caretPosition, trigger, options, defaultItemSpan, augmentingProviders, cancellationToken).ConfigureAwait(false);

            GC.KeepAlive(semanticModel);

            // Providers are ordered, but we processed them in our own order.  Ensure that the
            // groups are properly ordered based on the original providers.
            var completionProviderToIndex = GetCompletionProviderToIndex(providers);
            var allContexts = triggeredContexts.Concat(augmentingContexts)
                .Sort((p1, p2) => completionProviderToIndex[p1.Provider] - completionProviderToIndex[p2.Provider]);

            return MergeAndPruneCompletionLists(allContexts, defaultItemSpan, options, isExclusive: false);

            ImmutableArray<CompletionProvider> GetTriggeredProviders(
                Document document, ConcatImmutableArray<CompletionProvider> providers, int caretPosition, CompletionOptions options, CompletionTrigger trigger, ImmutableHashSet<string>? roles, SourceText text)
            {
                switch (trigger.Kind)
                {
                    case CompletionTriggerKind.Insertion:
                    case CompletionTriggerKind.Deletion:
<<<<<<< HEAD
                        if (ShouldTriggerCompletion(document.Project, document.Project.LanguageServices, text, caretPosition, trigger, options, roles))
=======

                        if (ShouldTriggerCompletion(document.Project, document.Project.LanguageServices, text, caretPosition, trigger, options, passThroughOptions, roles))
>>>>>>> 1612d2b1
                        {
                            var triggeredProviders = providers.Where(p => p.ShouldTriggerCompletion(document.Project.LanguageServices, text, caretPosition, trigger, options, passThroughOptions)).ToImmutableArrayOrEmpty();

                            Debug.Assert(ValidatePossibleTriggerCharacterSet(trigger.Kind, triggeredProviders, document, text, caretPosition, options));
                            return triggeredProviders.IsEmpty ? providers.ToImmutableArray() : triggeredProviders;
                        }

                        return ImmutableArray<CompletionProvider>.Empty;

                    default:
                        return providers.ToImmutableArray();
                }
            }

            static async Task<ImmutableArray<CompletionProvider>> GetAugmentingProviders(
                Document document, ImmutableArray<CompletionProvider> triggeredProviders, int caretPosition, CompletionTrigger trigger, CompletionOptions options, CancellationToken cancellationToken)
            {
                var additionalAugmentingProviders = ArrayBuilder<CompletionProvider>.GetInstance(triggeredProviders.Length);
                if (trigger.Kind == CompletionTriggerKind.Insertion)
                {
                    foreach (var provider in triggeredProviders)
                    {
                        if (!await provider.IsSyntacticTriggerCharacterAsync(document, caretPosition, trigger, options, cancellationToken).ConfigureAwait(false))
                        {
                            additionalAugmentingProviders.Add(provider);
                        }
                    }
                }

                return additionalAugmentingProviders.ToImmutableAndFree();
            }
        }

        /// <summary>
        /// Backward compatibility only.
        /// </summary>
        public sealed override bool ShouldTriggerCompletion(SourceText text, int caretPosition, CompletionTrigger trigger, ImmutableHashSet<string>? roles = null, OptionSet? options = null)
        {
            var document = text.GetOpenDocumentInCurrentContextWithChanges();
            var languageServices = document?.Project.LanguageServices ?? _workspace.Services.GetLanguageServices(Language);

            // Publicly available options do not affect this API.
            var completionOptions = CompletionOptions.Default;
            var passThroughOptions = options ?? document?.Project.Solution.Options ?? OptionValueSet.Empty;

            return ShouldTriggerCompletion(document?.Project, languageServices, text, caretPosition, trigger, completionOptions, passThroughOptions, roles);
        }

        internal sealed override bool ShouldTriggerCompletion(
            Project? project, HostLanguageServices languageServices, SourceText text, int caretPosition, CompletionTrigger trigger, CompletionOptions options, OptionSet passThroughOptions, ImmutableHashSet<string>? roles = null)
        {
            if (!options.TriggerOnTyping)
            {
                return false;
            }

            if (trigger.Kind == CompletionTriggerKind.Deletion && SupportsTriggerOnDeletion(options))
            {
                return char.IsLetterOrDigit(trigger.Character) || trigger.Character == '.';
            }

            var providers = _providerManager.GetFilteredProviders(project, roles, trigger, options);
            return providers.Any(p => p.ShouldTriggerCompletion(languageServices, text, caretPosition, trigger, options, passThroughOptions));
        }

        internal virtual bool SupportsTriggerOnDeletion(CompletionOptions options)
            => options.TriggerOnDeletion == true;

        private static bool ValidatePossibleTriggerCharacterSet(CompletionTriggerKind completionTriggerKind, IEnumerable<CompletionProvider> triggeredProviders,
            Document document, SourceText text, int caretPosition, in CompletionOptions options)
        {
            // Only validate on insertion triggers.
            if (completionTriggerKind != CompletionTriggerKind.Insertion)
            {
                return true;
            }

            var syntaxFactsService = document.GetLanguageService<ISyntaxFactsService>();
            if (caretPosition > 0 && syntaxFactsService != null)
            {
                // The trigger character has already been inserted before the current caret position.
                var character = text[caretPosition - 1];

                // Identifier characters are not part of the possible trigger character set, so don't validate them.
                var isIdentifierCharacter = syntaxFactsService.IsIdentifierStartCharacter(character) || syntaxFactsService.IsIdentifierEscapeCharacter(character);
                if (isIdentifierCharacter)
                {
                    return true;
                }

                // Only verify against built in providers.  3rd party ones do not necessarily implement the possible trigger characters API.
                foreach (var provider in triggeredProviders)
                {
                    if (provider is LSPCompletionProvider lspProvider && lspProvider.IsInsertionTrigger(text, caretPosition - 1, options))
                    {
                        if (!lspProvider.TriggerCharacters.Contains(character))
                        {
                            Debug.Assert(lspProvider.TriggerCharacters.Contains(character),
                            $"the character {character} is not a valid trigger character for {lspProvider.Name}");
                        }
                    }
                }
            }

            return true;
        }

        private static bool HasAnyItems(CompletionContext cc)
            => cc.Items.Count > 0 || cc.SuggestionModeItem != null;

        private static async Task<ImmutableArray<CompletionContext>> ComputeNonEmptyCompletionContextsAsync(
            Document document, int caretPosition, CompletionTrigger trigger,
            CompletionOptions options, TextSpan defaultItemSpan,
            ImmutableArray<CompletionProvider> providers,
            CancellationToken cancellationToken)
        {
            var completionContextTasks = new List<Task<CompletionContext>>();
            foreach (var provider in providers)
            {
                completionContextTasks.Add(GetContextAsync(
                    provider, document, caretPosition, trigger,
                    options, defaultItemSpan, cancellationToken));
            }

            var completionContexts = await Task.WhenAll(completionContextTasks).ConfigureAwait(false);
            return completionContexts.Where(HasAnyItems).ToImmutableArray();
        }

        private CompletionList MergeAndPruneCompletionLists(
            ImmutableArray<CompletionContext> completionContexts,
            TextSpan defaultSpan,
            in CompletionOptions options,
            bool isExclusive)
        {
            // See if any contexts changed the completion list span.  If so, the first context that
            // changed it 'wins' and picks the span that will be used for all items in the completion
            // list.  If no contexts changed it, then just use the default span provided by the service.
            var finalCompletionListSpan = completionContexts.FirstOrDefault(c => c.CompletionListSpan != defaultSpan)?.CompletionListSpan ?? defaultSpan;
            using var displayNameToItemsMap = new DisplayNameToItemsMap(this);
            CompletionItem? suggestionModeItem = null;

            foreach (var context in completionContexts)
            {
                foreach (var item in context.Items)
                {
                    Debug.Assert(item != null);
                    displayNameToItemsMap.Add(item);
                }

                // first one wins
                suggestionModeItem ??= context.SuggestionModeItem;
            }

            if (displayNameToItemsMap.IsEmpty)
            {
                return CompletionList.Empty;
            }

            // TODO(DustinCa): Revisit performance of this.
            using var _ = ArrayBuilder<CompletionItem>.GetInstance(displayNameToItemsMap.Count, out var builder);
            builder.AddRange(displayNameToItemsMap);
            builder.Sort();

            return CompletionList.Create(
                finalCompletionListSpan,
                builder.ToImmutable(),
                GetRules(options),
                suggestionModeItem,
                isExclusive);
        }

        /// <summary>
        /// Determines if the items are similar enough they should be represented by a single item in the list.
        /// </summary>
        protected virtual bool ItemsMatch(CompletionItem item, CompletionItem existingItem)
        {
            return item.Span == existingItem.Span
                && item.SortText == existingItem.SortText;
        }

        /// <summary>
        /// Determines which of two items should represent the matching pair.
        /// </summary>
        protected virtual CompletionItem GetBetterItem(CompletionItem item, CompletionItem existingItem)
        {
            // the item later in the sort order (determined by provider order) wins?
            return item;
        }

        private static Dictionary<CompletionProvider, int> GetCompletionProviderToIndex(ConcatImmutableArray<CompletionProvider> completionProviders)
        {
            var result = new Dictionary<CompletionProvider, int>(completionProviders.Length);

            var i = 0;
            foreach (var completionProvider in completionProviders)
            {
                result[completionProvider] = i;
                i++;
            }

            return result;
        }

        private static async Task<CompletionContext> GetContextAsync(
            CompletionProvider provider,
            Document document,
            int position,
            CompletionTrigger triggerInfo,
            CompletionOptions options,
            TextSpan defaultSpan,
            CancellationToken cancellationToken)
        {
            var context = new CompletionContext(provider, document, position, defaultSpan, triggerInfo, options, cancellationToken);
            await provider.ProvideCompletionsAsync(context).ConfigureAwait(false);
            return context;
        }

        internal override async Task<CompletionDescription?> GetDescriptionAsync(Document document, CompletionItem item, CompletionOptions options, SymbolDescriptionOptions displayOptions, CancellationToken cancellationToken = default)
        {
            var provider = GetProvider(item);
            if (provider is null)
                return CompletionDescription.Empty;

            // We don't need SemanticModel here, just want to make sure it won't get GC'd before CompletionProviders are able to get it.
            (document, var semanticModel) = await GetDocumentWithFrozenPartialSemanticsAsync(document, cancellationToken).ConfigureAwait(false);
            var description = await provider.GetDescriptionAsync(document, item, options, displayOptions, cancellationToken).ConfigureAwait(false);
            GC.KeepAlive(semanticModel);
            return description;
        }

        public override async Task<CompletionChange> GetChangeAsync(
            Document document, CompletionItem item, char? commitKey, CancellationToken cancellationToken)
        {
            var provider = GetProvider(item);
            if (provider != null)
            {
                // We don't need SemanticModel here, just want to make sure it won't get GC'd before CompletionProviders are able to get it.
                (document, var semanticModel) = await GetDocumentWithFrozenPartialSemanticsAsync(document, cancellationToken).ConfigureAwait(false);
                var change = await provider.GetChangeAsync(document, item, commitKey, cancellationToken).ConfigureAwait(false);
                GC.KeepAlive(semanticModel);
                return change;
            }
            else
            {
                return CompletionChange.Create(new TextChange(item.Span, item.DisplayText));
            }
        }

        private class DisplayNameToItemsMap : IEnumerable<CompletionItem>, IDisposable
        {
            // We might need to handle large amount of items with import completion enabled,
            // so use a dedicated pool to minimize array allocations.
            // Set the size of pool to a small number 5 because we don't expect more than a
            // couple of callers at the same time.
            private static readonly ObjectPool<Dictionary<string, object>> s_uniqueSourcesPool
                = new(factory: () => new(), size: 5);

            private readonly Dictionary<string, object> _displayNameToItemsMap;
            private readonly CompletionServiceWithProviders _service;

            public int Count { get; private set; }

            public DisplayNameToItemsMap(CompletionServiceWithProviders service)
            {
                _service = service;
                _displayNameToItemsMap = s_uniqueSourcesPool.Allocate();
            }

            public void Dispose()
            {
                _displayNameToItemsMap.Clear();
                s_uniqueSourcesPool.Free(_displayNameToItemsMap);
            }

            public bool IsEmpty => _displayNameToItemsMap.Count == 0;

            public void Add(CompletionItem item)
            {
                var entireDisplayText = item.GetEntireDisplayText();

                if (!_displayNameToItemsMap.TryGetValue(entireDisplayText, out var value))
                {
                    Count++;
                    _displayNameToItemsMap.Add(entireDisplayText, item);
                    return;
                }

                // If two items have the same display text choose which one to keep.
                // If they don't actually match keep both.
                if (value is CompletionItem sameNamedItem)
                {
                    if (_service.ItemsMatch(item, sameNamedItem))
                    {
                        _displayNameToItemsMap[entireDisplayText] = _service.GetBetterItem(item, sameNamedItem);
                        return;
                    }

                    Count++;
                    // Matching items should be rare, no need to use object pool for this.
                    _displayNameToItemsMap[entireDisplayText] = new List<CompletionItem>() { sameNamedItem, item };
                }
                else if (value is List<CompletionItem> sameNamedItems)
                {
                    for (var i = 0; i < sameNamedItems.Count; i++)
                    {
                        var existingItem = sameNamedItems[i];
                        if (_service.ItemsMatch(item, existingItem))
                        {
                            sameNamedItems[i] = _service.GetBetterItem(item, existingItem);
                            return;
                        }
                    }

                    Count++;
                    sameNamedItems.Add(item);
                }
            }

            public IEnumerator<CompletionItem> GetEnumerator()
            {
                foreach (var value in _displayNameToItemsMap.Values)
                {
                    if (value is CompletionItem sameNamedItem)
                    {
                        yield return sameNamedItem;
                    }
                    else if (value is List<CompletionItem> sameNamedItems)
                    {
                        foreach (var item in sameNamedItems)
                        {
                            yield return item;
                        }
                    }
                }
            }

            System.Collections.IEnumerator System.Collections.IEnumerable.GetEnumerator()
            {
                return GetEnumerator();
            }
        }

        internal TestAccessor GetTestAccessor()
            => new(this);

        internal readonly struct TestAccessor
        {
            private readonly CompletionServiceWithProviders _completionServiceWithProviders;

            public TestAccessor(CompletionServiceWithProviders completionServiceWithProviders)
                => _completionServiceWithProviders = completionServiceWithProviders;

            internal ImmutableArray<CompletionProvider> GetAllProviders(ImmutableHashSet<string> roles)
                => _completionServiceWithProviders._providerManager.GetAllProviders(roles);

            internal async Task<CompletionContext> GetContextAsync(
                CompletionProvider provider,
                Document document,
                int position,
                CompletionTrigger triggerInfo,
                CompletionOptions options,
                CancellationToken cancellationToken)
            {
                var text = await document.GetTextAsync(cancellationToken).ConfigureAwait(false);
                var defaultItemSpan = _completionServiceWithProviders.GetDefaultCompletionListSpan(text, position);

                return await CompletionServiceWithProviders.GetContextAsync(
                    provider,
                    document,
                    position,
                    triggerInfo,
                    options,
                    defaultItemSpan,
                    cancellationToken).ConfigureAwait(false);
            }

            public void SuppressPartialSemantics()
                => _completionServiceWithProviders._suppressPartialSemantics = true;
        }
    }
}<|MERGE_RESOLUTION|>--- conflicted
+++ resolved
@@ -171,12 +171,8 @@
                 {
                     case CompletionTriggerKind.Insertion:
                     case CompletionTriggerKind.Deletion:
-<<<<<<< HEAD
-                        if (ShouldTriggerCompletion(document.Project, document.Project.LanguageServices, text, caretPosition, trigger, options, roles))
-=======
 
                         if (ShouldTriggerCompletion(document.Project, document.Project.LanguageServices, text, caretPosition, trigger, options, passThroughOptions, roles))
->>>>>>> 1612d2b1
                         {
                             var triggeredProviders = providers.Where(p => p.ShouldTriggerCompletion(document.Project.LanguageServices, text, caretPosition, trigger, options, passThroughOptions)).ToImmutableArrayOrEmpty();
 
