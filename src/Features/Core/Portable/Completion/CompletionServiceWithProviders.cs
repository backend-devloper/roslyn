﻿// Copyright (c) Microsoft.  All Rights Reserved.  Licensed under the Apache License, Version 2.0.  See License.txt in the project root for license information.

using System;
using System.Collections.Generic;
using System.Collections.Immutable;
using System.Diagnostics;
using System.Linq;
using System.Threading;
using System.Threading.Tasks;
using Microsoft.CodeAnalysis;
using Microsoft.CodeAnalysis.Completion.Providers;
using Microsoft.CodeAnalysis.Host.Mef;
using Microsoft.CodeAnalysis.Options;
using Microsoft.CodeAnalysis.Shared.Utilities;
using Microsoft.CodeAnalysis.Text;
using Roslyn.Utilities;

namespace Microsoft.CodeAnalysis.Completion
{
    /// <summary>
    /// A subtype of <see cref="CompletionService"/> that aggregates completions from one or more <see cref="CompletionProvider"/>s.
    /// </summary>
    public abstract class CompletionServiceWithProviders : CompletionService, IEqualityComparer<ImmutableHashSet<string>>
    {
        private static readonly Func<string, List<CompletionItem>> s_createList = _ => new List<CompletionItem>();

        private readonly object _gate = new object();

        private readonly Dictionary<string, CompletionProvider> _nameToProvider = new Dictionary<string, CompletionProvider>();
        private readonly Dictionary<ImmutableHashSet<string>, ImmutableArray<CompletionProvider>> _rolesToProviders;
        private readonly Func<ImmutableHashSet<string>, ImmutableArray<CompletionProvider>> _createRoleProviders;
        private readonly Func<string, CompletionProvider> _getProviderByName;

        private readonly Workspace _workspace;

        private readonly ImmutableArray<CompletionProvider>? _exclusiveProviders;

        private IEnumerable<Lazy<CompletionProvider, CompletionProviderMetadata>> _importedProviders;

        protected CompletionServiceWithProviders(Workspace workspace)
            : this(workspace, exclusiveProviders: null)
        {
        }

        internal CompletionServiceWithProviders(
            Workspace workspace,
            ImmutableArray<CompletionProvider>? exclusiveProviders = null)
        {
            _workspace = workspace;
            _exclusiveProviders = exclusiveProviders;
            _rolesToProviders = new Dictionary<ImmutableHashSet<string>, ImmutableArray<CompletionProvider>>(this);
            _createRoleProviders = CreateRoleProviders;
            _getProviderByName = GetProviderByName;
        }

        public override CompletionRules GetRules()
        {
            return CompletionRules.Default;
        }

        /// <summary>
        /// Returns the providers always available to the service.
        /// This does not included providers imported via MEF composition.
        /// </summary>
        protected virtual ImmutableArray<CompletionProvider> GetBuiltInProviders()
        {
            return ImmutableArray<CompletionProvider>.Empty;
        }

        private IEnumerable<Lazy<CompletionProvider, CompletionProviderMetadata>> GetImportedProviders()
        {
            if (_importedProviders == null)
            {
                var language = Language;
                var mefExporter = (IMefHostExportProvider)_workspace.Services.HostServices;

                var providers = ExtensionOrderer.Order(
                        mefExporter.GetExports<CompletionProvider, CompletionProviderMetadata>()
                        .Where(lz => lz.Metadata.Language == language)
                        ).ToList();

                Interlocked.CompareExchange(ref _importedProviders, providers, null);
            }

            return _importedProviders;
        }

        private ImmutableArray<CompletionProvider> _testProviders = ImmutableArray<CompletionProvider>.Empty;

        internal void SetTestProviders(IEnumerable<CompletionProvider> testProviders)
        {
            lock (_gate)
            {
                _testProviders = testProviders != null ? testProviders.ToImmutableArray() : ImmutableArray<CompletionProvider>.Empty;
                _rolesToProviders.Clear();
                _nameToProvider.Clear();
            }
        }

        private ImmutableArray<CompletionProvider> CreateRoleProviders(ImmutableHashSet<string> roles)
        {
            var providers = GetAllProviders(roles);

            foreach (var provider in providers)
            {
                _nameToProvider[provider.Name] = provider;
            }

            return providers;
        }

        private ImmutableArray<CompletionProvider> GetAllProviders(ImmutableHashSet<string> roles)
        {
            if (_exclusiveProviders.HasValue)
            {
                return _exclusiveProviders.Value;
            }

            var builtin = GetBuiltInProviders();
            var imported = GetImportedProviders()
                .Where(lz => lz.Metadata.Roles == null || lz.Metadata.Roles.Length == 0 || roles.Overlaps(lz.Metadata.Roles))
                .Select(lz => lz.Value);

            var providers = builtin.Concat(imported).Concat(_testProviders);
            return providers.ToImmutableArray();
        }

        protected ImmutableArray<CompletionProvider> GetProviders(ImmutableHashSet<string> roles)
        {
            roles ??= ImmutableHashSet<string>.Empty;

            lock (_gate)
            {
                return _rolesToProviders.GetOrAdd(roles, _createRoleProviders);
            }
        }

        private ImmutableArray<CompletionProvider> GetFilteredProviders(
            ImmutableHashSet<string> roles, CompletionTrigger trigger, OptionSet options)
        {
            return FilterProviders(GetProviders(roles, trigger), trigger, options);
        }

        protected virtual ImmutableArray<CompletionProvider> GetProviders(
            ImmutableHashSet<string> roles, CompletionTrigger trigger)
        {
            return GetProviders(roles);
        }

        private ImmutableArray<CompletionProvider> FilterProviders(
            ImmutableArray<CompletionProvider> providers,
            CompletionTrigger trigger,
            OptionSet options)
        {
            // If the caller passed along specific options that affect snippets,
            // then defer to those.  Otherwise if the caller just wants the default
            // behavior, then get the snippets behavior from our own rules.
            var optionsRule = options.GetOption(CompletionOptions.SnippetsBehavior, Language);
            var snippetsRule = optionsRule != SnippetsRule.Default
                ? optionsRule
                : GetRules().SnippetsRule;

            if (snippetsRule == SnippetsRule.Default ||
                snippetsRule == SnippetsRule.NeverInclude)
            {
                return providers.Where(p => !p.IsSnippetProvider).ToImmutableArray();
            }
            else if (snippetsRule == SnippetsRule.AlwaysInclude)
            {
                return providers;
            }
            else if (snippetsRule == SnippetsRule.IncludeAfterTypingIdentifierQuestionTab)
            {
                if (trigger.Kind == CompletionTriggerKind.Snippets)
                {
                    return providers.Where(p => p.IsSnippetProvider).ToImmutableArray();
                }
                else
                {
                    return providers.Where(p => !p.IsSnippetProvider).ToImmutableArray();
                }
            }

            return ImmutableArray<CompletionProvider>.Empty;
        }

        internal protected CompletionProvider GetProvider(CompletionItem item)
        {
            CompletionProvider provider = null;

            if (item.ProviderName != null)
            {
                lock (_gate)
                {
                    provider = _nameToProvider.GetOrAdd(item.ProviderName, _getProviderByName);
                }
            }

            return provider;
        }

        private CompletionProvider GetProviderByName(string providerName)
        {
            var providers = GetAllProviders(roles: ImmutableHashSet<string>.Empty);
            return providers.FirstOrDefault(p => p.Name == providerName);
        }

        public override async Task<CompletionList> GetCompletionsAsync(
            Document document,
            int caretPosition,
            CompletionTrigger trigger,
            ImmutableHashSet<string> roles,
            OptionSet options,
            CancellationToken cancellationToken)
        {
            var text = await document.GetTextAsync(cancellationToken).ConfigureAwait(false);
            var defaultItemSpan = GetDefaultCompletionListSpan(text, caretPosition);

            options ??= await document.GetOptionsAsync(cancellationToken).ConfigureAwait(false);
            var providers = GetFilteredProviders(roles, trigger, options);

            var completionProviderToIndex = GetCompletionProviderToIndex(providers);

            var triggeredProviders = ImmutableArray<CompletionProvider>.Empty;
            switch (trigger.Kind)
            {
                case CompletionTriggerKind.Insertion:
                case CompletionTriggerKind.Deletion:
                    if (ShouldTriggerCompletion(text, caretPosition, trigger, roles, options))
                    {
                        triggeredProviders = providers.Where(p => p.ShouldTriggerCompletion(text, caretPosition, trigger, options)).ToImmutableArrayOrEmpty();
                        if (triggeredProviders.Length == 0)
                        {
                            triggeredProviders = providers;
                        }
                    }
                    break;
                default:
                    triggeredProviders = providers;
                    break;
            }

            // Now, ask all the triggered providers, in parallel, to populate a completion context.
            // Note: we keep any context with items *or* with a suggested item.  
            var triggeredCompletionContexts = await ComputeNonEmptyCompletionContextsAsync(
                document, caretPosition, trigger, options,
                defaultItemSpan, triggeredProviders,
                cancellationToken).ConfigureAwait(false);

            // If we didn't even get any back with items, then there's nothing to do.
            // i.e. if only got items back that had only suggestion items, then we don't
            // want to show any completion.
            if (!triggeredCompletionContexts.Any(cc => cc.Items.Count > 0))
            {
                return null;
            }

            // All the contexts should be non-empty or have a suggestion item.
            Debug.Assert(triggeredCompletionContexts.All(HasAnyItems));

            // See if there were completion contexts provided that were exclusive. If so, then
            // that's all we'll return.
            var exclusiveContexts = triggeredCompletionContexts.Where(t => t.IsExclusive);

            if (exclusiveContexts.Any())
            {
                return MergeAndPruneCompletionLists(
                    exclusiveContexts,
                    defaultItemSpan,
                    isExclusive: true);
            }

            // Shouldn't be any exclusive completion contexts at this point.
            Debug.Assert(triggeredCompletionContexts.All(cc => !cc.IsExclusive));

            // Great!  We had some items.  Now we want to see if any of the other providers 
            // would like to augment the completion list.  For example, we might trigger
            // enum-completion on space.  If enum completion results in any items, then 
            // we'll want to augment the list with all the regular symbol completion items.
            var augmentingProviders = providers.Except(triggeredProviders).ToImmutableArray();

            var augmentingCompletionContexts = await ComputeNonEmptyCompletionContextsAsync(
                document, caretPosition, trigger, options, defaultItemSpan,
                augmentingProviders, cancellationToken).ConfigureAwait(false);

            var allContexts = triggeredCompletionContexts.Concat(augmentingCompletionContexts);
            Debug.Assert(allContexts.Length > 0);

            // Providers are ordered, but we processed them in our own order.  Ensure that the
            // groups are properly ordered based on the original providers.
            allContexts = allContexts.Sort((p1, p2) => completionProviderToIndex[p1.Provider] - completionProviderToIndex[p2.Provider]);

            return MergeAndPruneCompletionLists(allContexts, defaultItemSpan, isExclusive: false);
        }

        private static bool HasAnyItems(CompletionContext cc)
        {
            return cc.Items.Count > 0 || cc.SuggestionModeItem != null;
        }

        private async Task<ImmutableArray<CompletionContext>> ComputeNonEmptyCompletionContextsAsync(
            Document document, int caretPosition, CompletionTrigger trigger,
            OptionSet options, TextSpan defaultItemSpan,
            ImmutableArray<CompletionProvider> providers,
            CancellationToken cancellationToken)
        {
            var completionContextTasks = new List<Task<CompletionContext>>();
            foreach (var provider in providers)
            {
                completionContextTasks.Add(GetContextAsync(
                    provider, document, caretPosition, trigger,
                    options, defaultItemSpan, cancellationToken));
            }

            var completionContexts = await Task.WhenAll(completionContextTasks).ConfigureAwait(false);
            var nonEmptyContexts = completionContexts.Where(HasAnyItems).ToImmutableArray();
            return nonEmptyContexts;
        }

        private CompletionList MergeAndPruneCompletionLists(
            IEnumerable<CompletionContext> completionContexts,
            TextSpan defaultSpan,
            bool isExclusive)
        {
            // See if any contexts changed the completion list span.  If so, the first context that
            // changed it 'wins' and picks the span that will be used for all items in the completion
            // list.  If no contexts changed it, then just use the default span provided by the service.
            var finalCompletionListSpan = completionContexts.FirstOrDefault(c => c.CompletionListSpan != defaultSpan)?.CompletionListSpan ?? defaultSpan;

            var displayNameToItemsMap = new Dictionary<string, List<CompletionItem>>();
            CompletionItem suggestionModeItem = null;

            foreach (var context in completionContexts)
            {
                Debug.Assert(context != null);

                foreach (var item in context.Items)
                {
                    Debug.Assert(item != null);
                    AddToDisplayMap(item, displayNameToItemsMap);
                }

                // first one wins
                suggestionModeItem ??= context.SuggestionModeItem;
            }

            if (displayNameToItemsMap.Count == 0)
            {
                return CompletionList.Empty;
            }

            // TODO(DustinCa): Revisit performance of this.
            var totalItems = displayNameToItemsMap.Values.Flatten().ToList();
            totalItems.Sort();

            return CompletionList.Create(
                finalCompletionListSpan,
                totalItems.ToImmutableArray(),
                GetRules(),
                suggestionModeItem,
                isExclusive);
        }

        private void AddToDisplayMap(
            CompletionItem item,
            Dictionary<string, List<CompletionItem>> displayNameToItemsMap)
        {
            var sameNamedItems = displayNameToItemsMap.GetOrAdd(item.GetEntireDisplayText(), s_createList);

            // If two items have the same display text choose which one to keep.
            // If they don't actually match keep both.

            for (var i = 0; i < sameNamedItems.Count; i++)
            {
                var existingItem = sameNamedItems[i];

                Debug.Assert(item.GetEntireDisplayText() == existingItem.GetEntireDisplayText());

                if (ItemsMatch(item, existingItem))
                {
                    sameNamedItems[i] = GetBetterItem(item, existingItem);
                    return;
                }
            }

            sameNamedItems.Add(item);
        }

        /// <summary>
        /// Determines if the items are similar enough they should be represented by a single item in the list.
        /// </summary>
        protected virtual bool ItemsMatch(CompletionItem item, CompletionItem existingItem)
        {
            return item.Span == existingItem.Span
                && item.SortText == existingItem.SortText;
        }

        /// <summary>
        /// Determines which of two items should represent the matching pair.
        /// </summary>
        protected virtual CompletionItem GetBetterItem(CompletionItem item, CompletionItem existingItem)
        {
            // the item later in the sort order (determined by provider order) wins?
            return item;
        }

        private static Dictionary<CompletionProvider, int> GetCompletionProviderToIndex(ImmutableArray<CompletionProvider> completionProviders)
        {
            var result = new Dictionary<CompletionProvider, int>(completionProviders.Length);

            var i = 0;
            foreach (var completionProvider in completionProviders)
            {
                result[completionProvider] = i;
                i++;
            }

            return result;
        }

        private async Task<CompletionContext> GetContextAsync(
            CompletionProvider provider,
            Document document,
            int position,
            CompletionTrigger triggerInfo,
            OptionSet options,
            TextSpan? defaultSpan,
            CancellationToken cancellationToken)
        {
            options ??= document.Project.Solution.Workspace.Options;

            if (defaultSpan == null)
            {
                var text = await document.GetTextAsync(cancellationToken).ConfigureAwait(false);
                defaultSpan = GetDefaultCompletionListSpan(text, position);
            }

            var context = new CompletionContext(provider, document, position, defaultSpan.Value, triggerInfo, options, cancellationToken);
            await provider.ProvideCompletionsAsync(context).ConfigureAwait(false);
            return context;
        }

        public override Task<CompletionDescription> GetDescriptionAsync(Document document, CompletionItem item, CancellationToken cancellationToken = default)
        {
            var provider = GetProvider(item);
            return provider != null
                ? provider.GetDescriptionAsync(document, item, cancellationToken)
                : Task.FromResult(CompletionDescription.Empty);
        }

        public override bool ShouldTriggerCompletion(
            SourceText text, int caretPosition, CompletionTrigger trigger, ImmutableHashSet<string> roles = null, OptionSet options = null)
        {
            options ??= _workspace.Options;
<<<<<<< HEAD
            if (!options.GetOption(CompletionOptions.TriggerOnTyping, this.Language))
=======
            if (!options.GetOption(CompletionOptions.TriggerOnTyping, Language))
>>>>>>> 524d24c7
            {
                return false;
            }

            if (trigger.Kind == CompletionTriggerKind.Deletion && SupportsTriggerOnDeletion(options))
            {
                return Char.IsLetterOrDigit(trigger.Character) || trigger.Character == '.';
            }

            var providers = GetFilteredProviders(roles, trigger, options);
            return providers.Any(p => p.ShouldTriggerCompletion(text, caretPosition, trigger, options));
        }

        internal virtual bool SupportsTriggerOnDeletion(OptionSet options)
        {
            var opt = options.GetOption(CompletionOptions.TriggerOnDeletion, Language);
            return opt == true;
        }

        public override async Task<CompletionChange> GetChangeAsync(
            Document document, CompletionItem item, char? commitKey, CancellationToken cancellationToken)
        {
            var provider = GetProvider(item);
            if (provider != null)
            {
                return await provider.GetChangeAsync(document, item, commitKey, cancellationToken).ConfigureAwait(false);
            }
            else
            {
                return CompletionChange.Create(new TextChange(item.Span, item.DisplayText));
            }
        }

        internal override async Task<CompletionChange> GetChangeAsync(
            Document document, CompletionItem item, TextSpan completionListSpan,
            char? commitKey, CancellationToken cancellationToken)
        {
            var provider = GetProvider(item);
            return provider != null
                ? await provider.GetChangeAsync(document, item, completionListSpan, commitKey, cancellationToken).ConfigureAwait(false)
                : CompletionChange.Create(new TextChange(completionListSpan, item.DisplayText));
        }

        bool IEqualityComparer<ImmutableHashSet<string>>.Equals(ImmutableHashSet<string> x, ImmutableHashSet<string> y)
        {
            if (x == y)
            {
                return true;
            }

            if (x.Count != y.Count)
            {
                return false;
            }

            foreach (var v in x)
            {
                if (!y.Contains(v))
                {
                    return false;
                }
            }

            return true;
        }

        int IEqualityComparer<ImmutableHashSet<string>>.GetHashCode(ImmutableHashSet<string> obj)
        {
            var hash = 0;
            foreach (var o in obj)
            {
                hash += o.GetHashCode();
            }

            return hash;
        }

        internal TestAccessor GetTestAccessor()
            => new TestAccessor(this);

        internal readonly struct TestAccessor
        {
            private readonly CompletionServiceWithProviders _completionServiceWithProviders;

            public TestAccessor(CompletionServiceWithProviders completionServiceWithProviders)
            {
                _completionServiceWithProviders = completionServiceWithProviders;
            }

            internal ImmutableArray<CompletionProvider>? ExclusiveProviders
                => _completionServiceWithProviders._exclusiveProviders;

            internal Task<CompletionContext> GetContextAsync(
                CompletionProvider provider,
                Document document,
                int position,
                CompletionTrigger triggerInfo,
                OptionSet options,
                CancellationToken cancellationToken)
            {
                return _completionServiceWithProviders.GetContextAsync(
                    provider,
                    document,
                    position,
                    triggerInfo,
                    options,
                    defaultSpan: null,
                    cancellationToken);
            }
        }
    }
}<|MERGE_RESOLUTION|>--- conflicted
+++ resolved
@@ -452,11 +452,7 @@
             SourceText text, int caretPosition, CompletionTrigger trigger, ImmutableHashSet<string> roles = null, OptionSet options = null)
         {
             options ??= _workspace.Options;
-<<<<<<< HEAD
-            if (!options.GetOption(CompletionOptions.TriggerOnTyping, this.Language))
-=======
             if (!options.GetOption(CompletionOptions.TriggerOnTyping, Language))
->>>>>>> 524d24c7
             {
                 return false;
             }
