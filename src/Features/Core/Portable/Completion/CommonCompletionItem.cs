﻿// Licensed to the .NET Foundation under one or more agreements.
// The .NET Foundation licenses this file to you under the MIT license.
// See the LICENSE file in the project root for more information.

using System;
using System.Collections.Immutable;
using System.Linq;
using Microsoft.CodeAnalysis.Tags;
using Roslyn.Utilities;

namespace Microsoft.CodeAnalysis.Completion
{
    internal static class CommonCompletionItem
    {
        public static CompletionItem Create(
            string displayText,
            string? displayTextSuffix,
            CompletionItemRules rules,
            Glyph? glyph = null,
            ImmutableArray<SymbolDisplayPart> description = default,
            string? sortText = null,
            string? filterText = null,
            bool showsWarningIcon = false,
            ImmutableDictionary<string, string>? properties = null,
            ImmutableArray<string> tags = default,
<<<<<<< HEAD
            string inlineDescription = null,
            string displayTextPrefix = null,
=======
            string? inlineDescription = null,
            string? displayTextPrefix = null,
>>>>>>> 8d416fab
            bool isComplexTextEdit = false)
        {
            tags = tags.NullToEmpty();

            if (glyph != null)
            {
                // put glyph tags first
                tags = GlyphTags.GetTags(glyph.Value).AddRange(tags);
            }

            if (showsWarningIcon)
            {
                tags = tags.Add(WellKnownTags.Warning);
            }

            properties ??= ImmutableDictionary<string, string>.Empty;
            if (!description.IsDefault && description.Length > 0)
            {
                properties = properties.Add("Description", EncodeDescription(description.ToTaggedText()));
            }

            return CompletionItem.Create(
                displayText: displayText,
                displayTextSuffix: displayTextSuffix,
                displayTextPrefix: displayTextPrefix,
                filterText: filterText,
                sortText: sortText,
                properties: properties,
                tags: tags,
                rules: rules,
                inlineDescription: inlineDescription,
                isComplexTextEdit: isComplexTextEdit);
        }

        public static bool HasDescription(CompletionItem item)
            => item.Properties.ContainsKey("Description");

        public static CompletionDescription GetDescription(CompletionItem item)
        {
            if (item.Properties.TryGetValue("Description", out var encodedDescription))
            {
                return DecodeDescription(encodedDescription);
            }
            else
            {
                return CompletionDescription.Empty;
            }
        }

        private static readonly char[] s_descriptionSeparators = new char[] { '|' };

        private static string EncodeDescription(ImmutableArray<TaggedText> description)
            => string.Join("|", description.SelectMany(d => new[] { d.Tag, d.Text }).Select(t => t.Escape('\\', s_descriptionSeparators)));

        private static CompletionDescription DecodeDescription(string encoded)
        {
            var parts = encoded.Split(s_descriptionSeparators).Select(t => t.Unescape('\\')).ToArray();

            var builder = ImmutableArray<TaggedText>.Empty.ToBuilder();
            for (var i = 0; i < parts.Length; i += 2)
            {
                builder.Add(new TaggedText(parts[i], parts[i + 1]));
            }

            return CompletionDescription.Create(builder.ToImmutable());
        }
    }
}<|MERGE_RESOLUTION|>--- conflicted
+++ resolved
@@ -23,13 +23,8 @@
             bool showsWarningIcon = false,
             ImmutableDictionary<string, string>? properties = null,
             ImmutableArray<string> tags = default,
-<<<<<<< HEAD
-            string inlineDescription = null,
-            string displayTextPrefix = null,
-=======
             string? inlineDescription = null,
             string? displayTextPrefix = null,
->>>>>>> 8d416fab
             bool isComplexTextEdit = false)
         {
             tags = tags.NullToEmpty();
