--- conflicted
+++ resolved
@@ -26,10 +26,6 @@
                     return null;
                 }
 
-<<<<<<< HEAD
-                var batchFixer = BatchFixAllProvider.Instance;
-=======
->>>>>>> a4b9882c
                 var suppressionFixer = (AbstractSuppressionCodeFixProvider)((WrapperCodeFixProvider)fixAllContext.CodeFixProvider).SuppressionFixProvider;
 
                 if (NestedSuppressionCodeAction.IsEquivalenceKeyForGlobalSuppression(fixAllContext.CodeActionEquivalenceKey))
