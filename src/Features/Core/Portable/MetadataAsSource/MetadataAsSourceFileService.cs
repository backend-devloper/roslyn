--- conflicted
+++ resolved
@@ -100,66 +100,6 @@
                         _tempFileToProviderMap[result.FilePath] = provider;
                         return result;
                     }
-<<<<<<< HEAD
-
-                    if (useDecompiler)
-                    {
-                        try
-                        {
-                            var decompiledSourceService = temporaryDocument.GetLanguageService<IDecompiledSourceService>();
-                            if (decompiledSourceService != null)
-                            {
-                                temporaryDocument = await decompiledSourceService.AddSourceToAsync(temporaryDocument, compilation, symbol, cancellationToken).ConfigureAwait(false);
-                            }
-                            else
-                            {
-                                useDecompiler = false;
-                            }
-                        }
-                        catch (Exception e) when (FatalError.ReportAndCatchUnlessCanceled(e, cancellationToken))
-                        {
-                            useDecompiler = false;
-                        }
-                    }
-
-                    if (!useDecompiler)
-                    {
-                        var sourceFromMetadataService = temporaryDocument.Project.LanguageServices.GetRequiredService<IMetadataAsSourceService>();
-                        temporaryDocument = await sourceFromMetadataService.AddSourceToAsync(temporaryDocument, compilation, symbol, cancellationToken).ConfigureAwait(false);
-                    }
-
-                    // We have the content, so write it out to disk
-                    var text = await temporaryDocument.GetTextAsync(cancellationToken).ConfigureAwait(false);
-
-                    // Create the directory. It's possible a parallel deletion is happening in another process, so we may have
-                    // to retry this a few times.
-                    var directoryToCreate = Path.GetDirectoryName(fileInfo.TemporaryFilePath)!;
-                    while (!Directory.Exists(directoryToCreate))
-                    {
-                        try
-                        {
-                            Directory.CreateDirectory(directoryToCreate);
-                        }
-                        catch (DirectoryNotFoundException)
-                        {
-                        }
-                        catch (UnauthorizedAccessException)
-                        {
-                        }
-                    }
-
-                    using (var textWriter = new StreamWriter(fileInfo.TemporaryFilePath, append: false, encoding: MetadataAsSourceGeneratedFileInfo.Encoding))
-                    {
-                        text.Write(textWriter, cancellationToken);
-                    }
-
-                    // Mark read-only
-                    new FileInfo(fileInfo.TemporaryFilePath).IsReadOnly = true;
-
-                    // Locate the target in the thing we just created
-                    navigateLocation = await MetadataAsSourceHelpers.GetLocationInGeneratedSourceAsync(symbolId, temporaryDocument, cancellationToken).ConfigureAwait(false);
-=======
->>>>>>> 8d416fab
                 }
             }
 
@@ -205,7 +145,7 @@
             }
         }
 
-        private async Task<Project?> MapDocumentAsync(Document document, CancellationToken cancellationToken)
+        internal async Task<SymbolMappingResult?> MapSymbolAsync(Document document, SymbolKey symbolId, CancellationToken cancellationToken)
         {
             Contract.ThrowIfNull(document.FilePath);
 
@@ -215,24 +155,10 @@
                 if (!_tempFileToProviderMap.TryGetValue(document.FilePath, out var provider))
                     return null;
 
-<<<<<<< HEAD
-            // WARNING: do not touch any state fields outside the lock.
-            var solution = fileInfo.Workspace.CurrentSolution;
-            var project = solution.GetProject(fileInfo.SourceProjectId);
-            return project;
-        }
-
-        internal async Task<SymbolMappingResult?> MapSymbolAsync(Document document, SymbolKey symbolId, CancellationToken cancellationToken)
-        {
-            var project = await MapDocumentAsync(document, cancellationToken).ConfigureAwait(false);
-            if (project == null)
-                return null;
-=======
                 project = provider.MapDocument(document);
                 if (project == null)
                     return null;
             }
->>>>>>> 8d416fab
 
             var compilation = await project.GetRequiredCompilationAsync(cancellationToken).ConfigureAwait(false);
             var resolutionResult = symbolId.Resolve(compilation, ignoreAssemblyKey: true, cancellationToken: cancellationToken);
