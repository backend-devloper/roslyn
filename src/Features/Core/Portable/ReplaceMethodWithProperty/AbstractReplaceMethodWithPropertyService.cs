--- conflicted
+++ resolved
@@ -14,11 +14,7 @@
     {
         public async Task<SyntaxNode> GetMethodDeclarationAsync(CodeRefactoringContext context)
         {
-<<<<<<< HEAD
-            var property = await context.TryGetSelectedNodeAsync<TMethodDeclarationSyntax>().ConfigureAwait(false);
-=======
             var property = await context.TryGetRelevantNodeAsync<TMethodDeclarationSyntax>().ConfigureAwait(false);
->>>>>>> 97b65489
 
             return property;
         }
