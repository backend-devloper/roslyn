﻿<?xml version="1.0" encoding="utf-8"?>
<xliff xmlns="urn:oasis:names:tc:xliff:document:1.2" xmlns:xsi="http://www.w3.org/2001/XMLSchema-instance" version="1.2" xsi:schemaLocation="urn:oasis:names:tc:xliff:document:1.2 xliff-core-1.2-transitional.xsd">
  <file datatype="xml" source-language="en" target-language="fr" original="../FeaturesResources.resx">
    <body>
      <trans-unit id="0_directive">
        <source>#{0} directive</source>
        <target state="translated">#{0} directive</target>
        <note />
      </trans-unit>
      <trans-unit id="AM_PM_abbreviated">
        <source>AM/PM (abbreviated)</source>
        <target state="translated">AM/PM (abrégé)</target>
        <note />
      </trans-unit>
      <trans-unit id="AM_PM_abbreviated_description">
        <source>The "t" custom format specifier represents the first character of the AM/PM designator. The appropriate localized designator is retrieved from the DateTimeFormatInfo.AMDesignator or DateTimeFormatInfo.PMDesignator property of the current or specific culture. The AM designator is used for all times from 0:00:00 (midnight) to 11:59:59.999. The PM designator is used for all times from 12:00:00 (noon) to 23:59:59.999.

If the "t" format specifier is used without other custom format specifiers, it's interpreted as the "t" standard date and time format specifier.</source>
        <target state="translated">Le spécificateur de format personnalisé "t" représente le premier caractère du désignateur AM/PM. Le désignateur localisé approprié est récupéré à partir de la propriété DateTimeFormatInfo.AMDesignator ou DateTimeFormatInfo.PMDesignator de la culture actuelle ou spécifique. Le désignateur AM est utilisé pour toutes les heures comprises entre 0:00:00 (minuit) et 11:59:59.999. Le désignateur PM est utilisé pour toutes les heures comprises entre 12:00:00 (midi) et 23:59:59.999.

Si le spécificateur de format "t" est utilisé sans autres spécificateurs de format personnalisés, il est interprété en tant que spécificateur de format de date et d'heure standard : "t".</target>
        <note />
      </trans-unit>
      <trans-unit id="AM_PM_full">
        <source>AM/PM (full)</source>
        <target state="translated">AM/PM (complet)</target>
        <note />
      </trans-unit>
      <trans-unit id="AM_PM_full_description">
        <source>The "tt" custom format specifier (plus any number of additional "t" specifiers) represents the entire AM/PM designator. The appropriate localized designator is retrieved from the DateTimeFormatInfo.AMDesignator or DateTimeFormatInfo.PMDesignator property of the current or specific culture. The AM designator is used for all times from 0:00:00 (midnight) to 11:59:59.999. The PM designator is used for all times from 12:00:00 (noon) to 23:59:59.999.

Make sure to use the "tt" specifier for languages for which it's necessary to maintain the distinction between AM and PM. An example is Japanese, for which the AM and PM designators differ in the second character instead of the first character.</source>
        <target state="translated">Le spécificateur de format personnalisé "tt" (plus n'importe quel nombre de spécificateurs "t" supplémentaires) représente l'intégralité du désignateur AM/PM. Le désignateur localisé approprié est récupéré à partir de la propriété DateTimeFormatInfo.AMDesignator ou DateTimeFormatInfo.PMDesignator de la culture actuelle ou spécifique. Le désignateur AM est utilisé pour toutes les heures comprises entre 0:00:00 (minuit) et 11:59:59.999. Le désignateur PM est utilisé pour toutes les heures comprises entre 12:00:00 (midi) et 23:59:59.999.

Veillez à utiliser le spécificateur "tt" pour les langues où il est nécessaire de maintenir la distinction entre AM et PM. Par exemple, en japonais, les désignateurs AM et PM diffèrent au niveau du second caractère au lieu du premier.</target>
        <note />
      </trans-unit>
      <trans-unit id="A_subtraction_must_be_the_last_element_in_a_character_class">
        <source>A subtraction must be the last element in a character class</source>
        <target state="translated">Une soustraction doit être le dernier élément dans une classe de caractères</target>
        <note>This is an error message shown to the user when they write an invalid Regular Expression. Example: [a-[b]-c]</note>
      </trans-unit>
      <trans-unit id="Accessing_captured_variable_0_that_hasn_t_been_accessed_before_in_1_requires_restarting_the_application">
        <source>Accessing captured variable '{0}' that hasn't been accessed before in {1} requires restarting the application.</source>
        <target state="translated">L’accès à la variable capturée « {0} » qui n’a pas été accessible auparavant dans {1} nécessite le redémarrage de l’application.</target>
        <note />
      </trans-unit>
      <trans-unit id="Add_DebuggerDisplay_attribute">
        <source>Add 'DebuggerDisplay' attribute</source>
        <target state="translated">Ajouter l'attribut 'DebuggerDisplay'</target>
        <note>{Locked="DebuggerDisplay"} "DebuggerDisplay" is a BCL class and should not be localized.</note>
      </trans-unit>
      <trans-unit id="Add_explicit_cast">
        <source>Add explicit cast</source>
        <target state="translated">Ajouter un cast explicite</target>
        <note />
      </trans-unit>
      <trans-unit id="Add_member_name">
        <source>Add member name</source>
        <target state="translated">Ajouter le nom du membre</target>
        <note />
      </trans-unit>
      <trans-unit id="Add_null_checks_for_all_parameters">
        <source>Add null checks for all parameters</source>
        <target state="translated">Ajouter des vérifications de valeur null pour tous les paramètres</target>
        <note />
      </trans-unit>
      <trans-unit id="Add_optional_parameter_to_constructor">
        <source>Add optional parameter to constructor</source>
        <target state="translated">Ajouter un paramètre optionnel au constructeur</target>
        <note />
      </trans-unit>
      <trans-unit id="Add_parameter_to_0_and_overrides_implementations">
        <source>Add parameter to '{0}' (and overrides/implementations)</source>
        <target state="translated">Ajouter un paramètre à '{0}' (et aux remplacements/implémentations)</target>
        <note />
      </trans-unit>
      <trans-unit id="Add_parameter_to_constructor">
        <source>Add parameter to constructor</source>
        <target state="translated">Ajouter un paramètre au constructeur</target>
        <note />
      </trans-unit>
      <trans-unit id="Add_project_reference_to_0">
        <source>Add project reference to '{0}'.</source>
        <target state="translated">Ajoutez une référence de projet à '{0}'.</target>
        <note />
      </trans-unit>
      <trans-unit id="Add_reference_to_0">
        <source>Add reference to '{0}'.</source>
        <target state="translated">Ajoutez une référence à '{0}'.</target>
        <note />
      </trans-unit>
      <trans-unit id="Actions_can_not_be_empty">
        <source>Actions can not be empty.</source>
        <target state="translated">Les actions ne peuvent pas être vides.</target>
        <note />
      </trans-unit>
      <trans-unit id="Add_tuple_element_name_0">
        <source>Add tuple element name '{0}'</source>
        <target state="translated">Ajouter le nom d'élément tuple '{0}'</target>
        <note />
      </trans-unit>
      <trans-unit id="Adding_0_around_an_active_statement_requires_restarting_the_application">
        <source>Adding {0} around an active statement requires restarting the application.</source>
        <target state="translated">L’ajout de {0} autour d’une instruction active requiert le redémarrage de l’application.</target>
        <note />
      </trans-unit>
      <trans-unit id="Adding_0_into_a_1_requires_restarting_the_application">
        <source>Adding {0} into a {1} requires restarting the application.</source>
        <target state="translated">L’ajout de {0} dans un {1} requiert le redémarrage de l’application.</target>
        <note />
      </trans-unit>
      <trans-unit id="Adding_0_into_a_class_with_explicit_or_sequential_layout_requires_restarting_the_application">
        <source>Adding {0} into a class with explicit or sequential layout requires restarting the application.</source>
        <target state="translated">L’ajout de {0} dans une classe avec une disposition explicite ou séquentielle requiert le redémarrage de l’application.</target>
        <note />
      </trans-unit>
      <trans-unit id="Adding_0_into_a_generic_type_requires_restarting_the_application">
        <source>Adding {0} into a generic type requires restarting the application.</source>
        <target state="translated">L’ajout de {0} dans un type générique requiert le redémarrage de l’application.</target>
        <note />
      </trans-unit>
      <trans-unit id="Adding_0_into_an_interface_method_requires_restarting_the_application">
        <source>Adding {0} into an interface method requires restarting the application.</source>
        <target state="translated">L’ajout de {0} dans une méthode d’interface requiert le redémarrage de l’application.</target>
        <note />
      </trans-unit>
      <trans-unit id="Adding_0_into_an_interface_requires_restarting_the_application">
        <source>Adding {0} into an interface requires restarting the application.</source>
        <target state="translated">L’ajout de {0} dans une interface requiert le redémarrage de l’application.</target>
        <note />
      </trans-unit>
      <trans-unit id="Adding_0_requires_restarting_the_application">
        <source>Adding {0} requires restarting the application.</source>
        <target state="translated">L’ajout de {0} requiert le redémarrage de l’application.</target>
        <note />
      </trans-unit>
      <trans-unit id="Adding_0_that_accesses_captured_variables_1_and_2_declared_in_different_scopes_requires_restarting_the_application">
        <source>Adding {0} that accesses captured variables '{1}' and '{2}' declared in different scopes requires restarting the application.</source>
        <target state="translated">L’ajout de {0} ayant accédé aux variables capturées « {1} » et « {2} » déclarées dans différentes étendues requiert le redémarrage de l’application.</target>
        <note />
      </trans-unit>
      <trans-unit id="Adding_0_with_the_Handles_clause_requires_restarting_the_application">
        <source>Adding {0} with the Handles clause requires restarting the application.</source>
        <target state="translated">L’ajout de {0} avec la clause Handles requiert le redémarrage de l’application.</target>
        <note>{Locked="Handles"} "Handles" is VB keywords and should not be localized.</note>
      </trans-unit>
      <trans-unit id="Adding_a_MustOverride_0_or_overriding_an_inherited_0_requires_restarting_the_application">
        <source>Adding a MustOverride {0} or overriding an inherited {0} requires restarting the application.</source>
        <target state="translated">L’ajout d’un {0} MustOverride ou le remplacement d’un {0} hérité requiert le redémarrage de l’application.</target>
        <note>{Locked="MustOverride"} "MustOverride" is VB keyword and should not be localized.</note>
      </trans-unit>
      <trans-unit id="Adding_a_constructor_to_a_type_with_a_field_or_property_initializer_that_contains_an_anonymous_function_requires_restarting_the_application">
        <source>Adding a constructor to a type with a field or property initializer that contains an anonymous function requires restarting the application.</source>
        <target state="translated">L'ajout d'un constructeur à un type avec un initialiseur de champ ou de propriété contenant une fonction anonyme requiert le redémarrage de l’application.</target>
        <note />
      </trans-unit>
      <trans-unit id="Adding_a_generic_0_requires_restarting_the_application">
        <source>Adding a generic {0} requires restarting the application.</source>
        <target state="translated">L’ajout d’un {0} générique requiert le redémarrage de l’application.</target>
        <note />
      </trans-unit>
      <trans-unit id="Adding_a_method_with_an_explicit_interface_specifier_requires_restarting_the_application">
        <source>Adding a method with an explicit interface specifier requires restarting the application.</source>
        <target state="translated">L’ajout d’une méthode avec un spécificateur d’interface explicite requiert le redémarrage de l’application.</target>
        <note />
      </trans-unit>
      <trans-unit id="Adding_a_new_file_requires_restarting_the_application">
        <source>Adding a new file requires restarting the application.</source>
        <target state="translated">L’ajout d’un nouveau fichier requiert le redémarrage de l’application.</target>
        <note />
      </trans-unit>
      <trans-unit id="Adding_a_user_defined_0_requires_restarting_the_application">
        <source>Adding a user defined {0} requires restarting the application.</source>
        <target state="translated">L’ajout d’un {0} défini par l’utilisateur requiert le redémarrage de l’application.</target>
        <note />
      </trans-unit>
      <trans-unit id="Adding_an_abstract_0_or_overriding_an_inherited_0_requires_restarting_the_application">
        <source>Adding an abstract {0} or overriding an inherited {0} requires restarting the application.</source>
        <target state="translated">L’ajout d’un {0} abstrait ou le remplacement d’un {0} hérité requiert le redémarrage de l’application.</target>
        <note />
      </trans-unit>
      <trans-unit id="Adding_an_extern_0_requires_restarting_the_application">
        <source>Adding an extern {0} requires restarting the application.</source>
        <target state="translated">L’ajout d’un {0} externe requiert le redémarrage de l’application.</target>
        <note>{Locked="extern"} "extern" is C# keyword and should not be localized.</note>
      </trans-unit>
      <trans-unit id="Adding_an_imported_method_requires_restarting_the_application">
        <source>Adding an imported method requires restarting the application.</source>
        <target state="translated">L’ajout d’une méthode importée requiert le redémarrage de l’application.</target>
        <note />
      </trans-unit>
      <trans-unit id="Align_wrapped_arguments">
        <source>Align wrapped arguments</source>
        <target state="translated">Aligner les arguments enveloppés</target>
        <note />
      </trans-unit>
      <trans-unit id="Align_wrapped_parameters">
        <source>Align wrapped parameters</source>
        <target state="translated">Aligner les paramètres enveloppés</target>
        <note />
      </trans-unit>
      <trans-unit id="Alternation_conditions_cannot_be_comments">
        <source>Alternation conditions cannot be comments</source>
        <target state="translated">Les conditions d'alternance ne peuvent pas être des commentaires</target>
        <note>This is an error message shown to the user when they write an invalid Regular Expression. Example: a|(?#b)</note>
      </trans-unit>
      <trans-unit id="Alternation_conditions_do_not_capture_and_cannot_be_named">
        <source>Alternation conditions do not capture and cannot be named</source>
        <target state="translated">Les conditions d'alternance n'effectuent pas de capture et ne peuvent pas être nommées</target>
        <note>This is an error message shown to the user when they write an invalid Regular Expression. Example: (?(?'x'))</note>
      </trans-unit>
      <trans-unit id="An_update_that_causes_the_return_type_of_implicit_main_to_change_requires_restarting_the_application">
        <source>An update that causes the return type of the implicit Main method to change requires restarting the application.</source>
        <target state="translated">Une mise à jour qui entraîne la modification du type de retour de la méthode implicite Main requiert le redémarrage de l'application.</target>
        <note>{Locked="Main"} is C# keywords and should not be localized.</note>
      </trans-unit>
      <trans-unit id="Apply_file_header_preferences">
        <source>Apply file header preferences</source>
        <target state="translated">Appliquer les préférences d'en-tête de fichier</target>
        <note />
      </trans-unit>
      <trans-unit id="Apply_object_collection_initialization_preferences">
        <source>Apply object/collection initialization preferences</source>
        <target state="translated">Appliquer les préférences d'initialisation des objets/collections</target>
        <note />
      </trans-unit>
      <trans-unit id="Applying_source_changes_while_the_application_is_running_is_not_supported_by_the_runtime">
        <source>Applying source changes while the application is running is not supported by the runtime.</source>
        <target state="translated">L’application des modifications de la source pendant l’exécution de l’application n’est pas prise en charge par le Runtime.</target>
        <note />
      </trans-unit>
      <trans-unit id="Attribute_0_is_missing_Updating_an_async_method_or_an_iterator_requires_restarting_the_application">
        <source>Attribute '{0}' is missing. Updating an async method or an iterator requires restarting the application.</source>
        <target state="translated">L’attribut « {0} » est manquant. La mise à jour d’une méthode asynchrone ou d’un itérateur nécessite le redémarrage de l’application.</target>
        <note />
      </trans-unit>
      <trans-unit id="Asynchronously_waits_for_the_task_to_finish">
        <source>Asynchronously waits for the task to finish.</source>
        <target state="translated">Attend de façon asynchrone que la tâche soit terminée.</target>
        <note />
      </trans-unit>
      <trans-unit id="Await_the_preceding_expression">
        <source>Await the preceding expression</source>
        <target state="translated">Attendre l'expression précédente</target>
        <note />
      </trans-unit>
      <trans-unit id="Await_the_preceding_expression_and_add_ConfigureAwait_0">
        <source>Await the preceding expression and add ConfigureAwait({0}).</source>
        <target state="translated">Attendez l'expression précédente et ajoutez ConfigureAwait({0}).</target>
        <note>{Locked="ConfigureAwait"} "ConfigureAwait" is an api name and should not be localized. {0} is a placeholder for the language specific keyword 'false'.</note>
      </trans-unit>
      <trans-unit id="Awaited_task_returns_0">
        <source>Awaited task returns '{0}'</source>
        <target state="translated">La tâche attendue retourne '{0}'</target>
        <note />
      </trans-unit>
      <trans-unit id="Awaited_task_returns_no_value">
        <source>Awaited task returns no value</source>
        <target state="translated">La tâche attendue ne retourne aucune valeur</target>
        <note />
      </trans-unit>
      <trans-unit id="Base_classes_contain_inaccessible_unimplemented_members">
        <source>Base classes contain inaccessible unimplemented members</source>
        <target state="translated">Les classes de base contiennent des membres non implémentés inaccessibles</target>
        <note />
      </trans-unit>
      <trans-unit id="CannotApplyChangesUnexpectedError">
        <source>Cannot apply changes -- unexpected error: '{0}'</source>
        <target state="translated">Impossible d'appliquer les changements -- Erreur inattendue : '{0}'</target>
        <note />
      </trans-unit>
      <trans-unit id="Cannot_include_class_0_in_character_range">
        <source>Cannot include class \{0} in character range</source>
        <target state="translated">Impossible d'inclure la classe \{0} dans la plage de caractères</target>
        <note>This is an error message shown to the user when they write an invalid Regular Expression. Example: [a-\w]. {0} is the invalid class (\w here)</note>
      </trans-unit>
      <trans-unit id="Capture_group_numbers_must_be_less_than_or_equal_to_Int32_MaxValue">
        <source>Capture group numbers must be less than or equal to Int32.MaxValue</source>
        <target state="translated">Les nombres de groupe de capture doivent être inférieurs ou égaux à Int32.MaxValue</target>
        <note>This is an error message shown to the user when they write an invalid Regular Expression. Example: a{2147483648}</note>
      </trans-unit>
      <trans-unit id="Capture_number_cannot_be_zero">
        <source>Capture number cannot be zero</source>
        <target state="translated">Le nombre de captures ne peut pas être égal à zéro</target>
        <note>This is an error message shown to the user when they write an invalid Regular Expression. Example: (?&lt;0&gt;a)</note>
      </trans-unit>
      <trans-unit id="Capturing_variable_0_that_hasn_t_been_captured_before_requires_restarting_the_application">
        <source>Capturing variable '{0}' that hasn't been captured before requires restarting the application.</source>
        <target state="translated">La capture de la variable « {0} » qui n’a pas été capturée avant requiert le redémarrage de l’application.</target>
        <note />
      </trans-unit>
      <trans-unit id="Ceasing_to_access_captured_variable_0_in_1_requires_restarting_the_application">
        <source>Ceasing to access captured variable '{0}' in {1} requires restarting the application.</source>
        <target state="translated">L'arrêt de l'accès à la variable capturée « {0} » dans {1} requiert le redémarrage de l’application.</target>
        <note />
      </trans-unit>
      <trans-unit id="Ceasing_to_capture_variable_0_requires_restarting_the_application">
        <source>Ceasing to capture variable '{0}' requires restarting the application.</source>
        <target state="translated">L’arrêt de la capture de la variable « {0} » requiert le redémarrage de l’application.</target>
        <note />
      </trans-unit>
      <trans-unit id="ChangeSignature_NewParameterInferValue">
        <source>&lt;infer&gt;</source>
        <target state="translated">&lt;déduire&gt;</target>
        <note />
      </trans-unit>
      <trans-unit id="ChangeSignature_NewParameterIntroduceTODOVariable">
        <source>TODO</source>
        <target state="translated">TODO</target>
        <note>"TODO" is an indication that there is work still to be done.</note>
      </trans-unit>
      <trans-unit id="ChangeSignature_NewParameterOmitValue">
        <source>&lt;omit&gt;</source>
        <target state="translated">&lt;omettre&gt;</target>
        <note />
      </trans-unit>
      <trans-unit id="Change_namespace_to_0">
        <source>Change namespace to '{0}'</source>
        <target state="translated">Remplacer l’espace de noms par '{0}'</target>
        <note />
      </trans-unit>
      <trans-unit id="Change_to_global_namespace">
        <source>Change to global namespace</source>
        <target state="translated">Remplacer par l'espace de noms général</target>
        <note />
      </trans-unit>
      <trans-unit id="ChangesDisallowedWhileStoppedAtException">
        <source>Changes are not allowed while stopped at exception</source>
        <target state="translated">Aucun changement n'est autorisé en cas d'arrêt à la suite d'une exception</target>
        <note />
      </trans-unit>
      <trans-unit id="ChangesNotAppliedWhileRunning">
        <source>Changes made in project '{0}' will not be applied while the application is running</source>
        <target state="translated">Les changements apportés au projet '{0}' ne sont pas appliqués tant que l'application est en cours d'exécution</target>
        <note />
      </trans-unit>
      <trans-unit id="ChangesRequiredSynthesizedType">
        <source>One or more changes result in a new type being created by the compiler, which requires restarting the application because it is not supported by the runtime</source>
        <target state="translated">Une ou plusieurs modifications entraînent la création d’un nouveau type par le compilateur, ce qui requiert le redémarrage de l’application, car il n’est pas pris en charge par le runtime</target>
        <note />
      </trans-unit>
      <trans-unit id="Changing_0_from_asynchronous_to_synchronous_requires_restarting_the_application">
        <source>Changing {0} from asynchronous to synchronous requires restarting the application.</source>
        <target state="translated">Le passage de {0} d'asynchrone à synchrone requiert le redémarrage de l'application.</target>
        <note />
      </trans-unit>
      <trans-unit id="Changing_0_to_1_requires_restarting_the_application_because_it_changes_the_shape_of_the_state_machine">
        <source>Changing '{0}' to '{1}' requires restarting the application because it changes the shape of the state machine.</source>
        <target state="translated">Le passage de « {0} » en « {1} » nécessite le redémarrage de l’application, car elle modifie la forme de la machine à états.</target>
        <note />
      </trans-unit>
      <trans-unit id="Changing_a_field_to_an_event_or_vice_versa_requires_restarting_the_application">
        <source>Changing a field to an event or vice versa requires restarting the application.</source>
        <target state="translated">La modification d’un champ en événement ou vice-versa requiert le redémarrage de l’application.</target>
        <note />
      </trans-unit>
      <trans-unit id="Changing_constraints_of_0_requires_restarting_the_application">
        <source>Changing constraints of {0} requires restarting the application.</source>
        <target state="translated">La modification des contraintes de {0} requiert le redémarrage de l’application.</target>
        <note />
      </trans-unit>
      <trans-unit id="Changing_parameter_types_of_0_requires_restarting_the_application">
        <source>Changing parameter types of {0} requires restarting the application.</source>
        <target state="translated">La modification des types de paramètres de {0} requiert le redémarrage de l’application.</target>
        <note />
      </trans-unit>
      <trans-unit id="Changing_pseudo_custom_attribute_0_of_1_requires_restarting_th_application">
        <source>Changing pseudo-custom attribute '{0}' of {1} requires restarting the application</source>
        <target state="translated">La modification de l’attribut pseudo-personnalisé « {0} » de {1} requiert le redémarrage de l’application</target>
        <note />
      </trans-unit>
      <trans-unit id="Changing_the_declaration_scope_of_a_captured_variable_0_requires_restarting_the_application">
        <source>Changing the declaration scope of a captured variable '{0}' requires restarting the application.</source>
        <target state="translated">La modification de la portée de la déclaration d’une variable capturée « {0} » requiert le redémarrage de l’application.</target>
        <note />
      </trans-unit>
      <trans-unit id="Changing_the_parameters_of_0_requires_restarting_the_application">
        <source>Changing the parameters of {0} requires restarting the application.</source>
        <target state="translated">La modification des paramètres de {0} requiert le redémarrage de l’application.</target>
        <note />
      </trans-unit>
      <trans-unit id="Changing_the_return_type_of_0_requires_restarting_the_application">
        <source>Changing the return type of {0} requires restarting the application.</source>
        <target state="translated">La modification du type de retour de {0} requiert le redémarrage de l’application.</target>
        <note />
      </trans-unit>
      <trans-unit id="Changing_the_type_of_0_requires_restarting_the_application">
        <source>Changing the type of {0} requires restarting the application.</source>
        <target state="translated">La modification du type de {0} requiert le redémarrage de l’application.</target>
        <note />
      </trans-unit>
      <trans-unit id="Changing_the_type_of_a_captured_variable_0_previously_of_type_1_requires_restarting_the_application">
        <source>Changing the type of a captured variable '{0}' previously of type '{1}' requires restarting the application.</source>
        <target state="translated">La modification du type d’une variable capturée « {0} » précédemment de type « {1} » requiert le redémarrage de l’application.</target>
        <note />
      </trans-unit>
      <trans-unit id="Changing_type_parameters_of_0_requires_restarting_the_application">
        <source>Changing type parameters of {0} requires restarting the application.</source>
        <target state="translated">La modification des types de paramètres de {0} requiert le redémarrage de l’application.</target>
        <note />
      </trans-unit>
      <trans-unit id="Changing_visibility_of_0_requires_restarting_the_application">
        <source>Changing visibility of {0} requires restarting the application.</source>
        <target state="translated">La modification de la visibilité de {0} requiert le redémarrage de l’application.</target>
        <note />
      </trans-unit>
      <trans-unit id="Comments_not_allowed">
        <source>Comments not allowed</source>
        <target state="new">Comments not allowed</target>
        <note />
      </trans-unit>
      <trans-unit id="Configure_0_code_style">
        <source>Configure {0} code style</source>
        <target state="translated">Configurer le style de code {0}</target>
        <note />
      </trans-unit>
      <trans-unit id="Configure_0_severity">
        <source>Configure {0} severity</source>
        <target state="translated">Configurer la gravité {0}</target>
        <note />
      </trans-unit>
      <trans-unit id="Configure_severity_for_all_0_analyzers">
        <source>Configure severity for all '{0}' analyzers</source>
        <target state="translated">Configurer la gravité pour tous les analyseurs '{0}'</target>
        <note />
      </trans-unit>
      <trans-unit id="Configure_severity_for_all_analyzers">
        <source>Configure severity for all analyzers</source>
        <target state="translated">Configurer la gravité pour tous les analyseurs</target>
        <note />
      </trans-unit>
      <trans-unit id="Constructors_not_allowed">
        <source>Constructors not allowed</source>
        <target state="new">Constructors not allowed</target>
        <note />
      </trans-unit>
      <trans-unit id="Convert_to_linq">
        <source>Convert to LINQ</source>
        <target state="translated">Convertir en LINQ</target>
        <note />
      </trans-unit>
      <trans-unit id="Add_to_0">
        <source>Add to '{0}'</source>
        <target state="translated">Ajouter à '{0}'</target>
        <note />
      </trans-unit>
      <trans-unit id="Convert_to_class">
        <source>Convert to class</source>
        <target state="translated">Convertir en classe</target>
        <note />
      </trans-unit>
      <trans-unit id="Convert_to_linq_call_form">
        <source>Convert to LINQ (call form)</source>
        <target state="translated">Convertir en LINQ (formulaire d'appel)</target>
        <note />
      </trans-unit>
      <trans-unit id="Convert_to_record">
        <source>Convert to record</source>
        <target state="translated">Convertir en enregistrement</target>
        <note />
      </trans-unit>
      <trans-unit id="Convert_to_record_struct">
        <source>Convert to record struct</source>
        <target state="translated">Convertir en struct d’enregistrement</target>
        <note />
      </trans-unit>
      <trans-unit id="Convert_to_struct">
        <source>Convert to struct</source>
        <target state="translated">Convertir en struct</target>
        <note />
      </trans-unit>
      <trans-unit id="Convert_to_tuple">
        <source>Convert to tuple</source>
        <target state="translated">Convertir en tuple</target>
        <note />
      </trans-unit>
      <trans-unit id="Convert_type_to_0">
        <source>Convert type to '{0}'</source>
        <target state="translated">Convertir le type en '{0}'</target>
        <note />
      </trans-unit>
      <trans-unit id="Could_not_find_PDB_on_disk_or_embedded">
        <source>Could not find portable PDB on disk or embedded.</source>
        <target state="translated">PDB portable introuvable sur le disque ou incorporé.</target>
        <note />
      </trans-unit>
      <trans-unit id="Could_not_find_PDB_on_disk_or_embedded_or_server">
        <source>Could not find PDB on disk, or embedded, or on a symbol server.</source>
        <target state="translated">PDB introuvable sur le disque, ou incorporé, ou sur un serveur de symboles.</target>
        <note />
      </trans-unit>
      <trans-unit id="Create_and_assign_field_0">
        <source>Create and assign field '{0}'</source>
        <target state="translated">Créer et affecter le champ '{0}'</target>
        <note />
      </trans-unit>
      <trans-unit id="Create_and_assign_property_0">
        <source>Create and assign property '{0}'</source>
        <target state="translated">Créer et affecter la propriété '{0}'</target>
        <note />
      </trans-unit>
      <trans-unit id="Create_and_assign_remaining_as_fields">
        <source>Create and assign remaining as fields</source>
        <target state="translated">Créer et affecter ce qui reste en tant que champs</target>
        <note />
      </trans-unit>
      <trans-unit id="Create_and_assign_remaining_as_properties">
        <source>Create and assign remaining as properties</source>
        <target state="translated">Créer et affecter ce qui reste en tant que propriétés</target>
        <note />
      </trans-unit>
      <trans-unit id="Deleting_0_around_an_active_statement_requires_restarting_the_application">
        <source>Deleting {0} around an active statement requires restarting the application.</source>
        <target state="translated">La suppression de {0} autour d’une instruction active requiert le redémarrage de l’application.</target>
        <note />
      </trans-unit>
      <trans-unit id="Deleting_0_requires_restarting_the_application">
        <source>Deleting {0} requires restarting the application.</source>
        <target state="translated">La suppression de {0} requiert le redémarrage de l’application.</target>
        <note />
      </trans-unit>
      <trans-unit id="Deleting_captured_variable_0_requires_restarting_the_application">
        <source>Deleting captured variable '{0}' requires restarting the application.</source>
        <target state="translated">La suppression de la variable capturée « {0} » requiert le redémarrage de l’application.</target>
        <note />
      </trans-unit>
      <trans-unit id="Do_not_change_this_code_Put_cleanup_code_in_0_method">
        <source>Do not change this code. Put cleanup code in '{0}' method</source>
        <target state="translated">Ne changez pas ce code. Placez le code de nettoyage dans la méthode '{0}'</target>
        <note />
      </trans-unit>
      <trans-unit id="DocumentIsOutOfSyncWithDebuggee">
        <source>The current content of source file '{0}' does not match the built source. Any changes made to this file while debugging won't be applied until its content matches the built source.</source>
        <target state="translated">Le contenu actuel du fichier source '{0}' ne correspond pas à la source générée. Les changements apportés à ce fichier durant le débogage ne seront pas appliqués tant que son contenu ne correspondra pas à la source générée.</target>
        <note />
      </trans-unit>
      <trans-unit id="Document_must_be_contained_in_the_workspace_that_created_this_service">
        <source>Document must be contained in the workspace that created this service</source>
        <target state="translated">Le document doit être contenu dans l'espace de travail qui a créé ce service</target>
        <note />
      </trans-unit>
      <trans-unit id="EditAndContinue">
        <source>Edit and Continue</source>
        <target state="translated">Modifier et continuer</target>
        <note />
      </trans-unit>
      <trans-unit id="EditAndContinueDisallowedByModule">
        <source>Edit and Continue disallowed by module</source>
        <target state="translated">Fonctionnalité Modifier et Continuer interdite par le module</target>
        <note />
      </trans-unit>
      <trans-unit id="EditAndContinueDisallowedByProject">
        <source>Changes made in project '{0}' require restarting the application: {1}</source>
        <target state="translated">Les modifications apportées au projet « {0} » nécessitent le redémarrage de l’application : {1}</target>
        <note />
      </trans-unit>
      <trans-unit id="Enable_JSON_editor_features">
        <source>Enable JSON editor features</source>
        <target state="new">Enable JSON editor features</target>
        <note />
      </trans-unit>
      <trans-unit id="ErrorReadingFile">
        <source>Error while reading file '{0}': {1}</source>
        <target state="translated">Erreur durant la lecture du fichier '{0}' : {1}</target>
        <note />
      </trans-unit>
      <trans-unit id="Error_creating_instance_of_CodeFixProvider">
        <source>Error creating instance of CodeFixProvider</source>
        <target state="translated">Erreur lors de la création de l'instance de CodeFixProvider</target>
        <note />
      </trans-unit>
      <trans-unit id="Error_creating_instance_of_CodeFixProvider_0">
        <source>Error creating instance of CodeFixProvider '{0}'</source>
        <target state="translated">Erreur lors de la création de l'instance de CodeFixProvider '{0}'</target>
        <note />
      </trans-unit>
      <trans-unit id="Error_parsing_comment">
        <source>Error parsing comment</source>
        <target state="new">Error parsing comment</target>
        <note />
      </trans-unit>
      <trans-unit id="Error_reading_PDB_0">
        <source>Error reading PDB: '{0}'</source>
        <target state="translated">Erreur de lecture de la base de données PDB : '{0}'</target>
        <note />
      </trans-unit>
      <trans-unit id="Example">
        <source>Example:</source>
        <target state="translated">Exemple :</target>
        <note>Singular form when we want to show an example, but only have one to show.</note>
      </trans-unit>
      <trans-unit id="Examples">
        <source>Examples:</source>
        <target state="translated">Exemples :</target>
        <note>Plural form when we have multiple examples to show.</note>
      </trans-unit>
      <trans-unit id="Explicitly_implemented_methods_of_records_must_have_parameter_names_that_match_the_compiler_generated_equivalent_0">
        <source>Explicitly implemented methods of records must have parameter names that match the compiler generated equivalent '{0}'</source>
        <target state="translated">Les méthodes d'enregistrement implémentées explicitement doivent avoir des noms de paramètres qui correspondent à l'équivalent « {0} » généré par le compilateur.</target>
        <note />
      </trans-unit>
      <trans-unit id="Explicitly_inherit_documentation">
        <source>Explicitly inherit documentation</source>
        <target state="translated">Hériter explicitement de la documentation</target>
        <note />
      </trans-unit>
      <trans-unit id="Extract_base_class">
        <source>Extract base class...</source>
        <target state="translated">Extraire la classe de base...</target>
        <note />
      </trans-unit>
      <trans-unit id="Extract_interface">
        <source>Extract interface...</source>
        <target state="translated">Extraire l'interface...</target>
        <note />
      </trans-unit>
      <trans-unit id="Extract_local_function">
        <source>Extract local function</source>
        <target state="translated">Extraire la fonction locale</target>
        <note />
      </trans-unit>
      <trans-unit id="Extract_method">
        <source>Extract method</source>
        <target state="translated">Extraire une méthode</target>
        <note />
      </trans-unit>
      <trans-unit id="Failed_to_analyze_data_flow_for_0">
        <source>Failed to analyze data-flow for: {0}</source>
        <target state="translated">Impossible d’analyser le flux de données pour : {0}</target>
        <note />
      </trans-unit>
      <trans-unit id="Fix_formatting">
        <source>Fix formatting</source>
        <target state="translated">Corriger la mise en forme</target>
        <note />
      </trans-unit>
      <trans-unit id="Fix_typo_0">
        <source>Fix typo '{0}'</source>
        <target state="translated">Corriger la faute de frappe '{0}'</target>
        <note />
      </trans-unit>
      <trans-unit id="Format_document">
        <source>Format document</source>
        <target state="translated">Mettre en forme le document</target>
        <note />
      </trans-unit>
      <trans-unit id="Formatting_document">
        <source>Formatting document</source>
        <target state="translated">Mise en forme du document</target>
        <note />
      </trans-unit>
      <trans-unit id="Found_PDB_file_at_0">
        <source>Found PDB file at '{0}'</source>
        <target state="translated">Fichier PDB trouvé sur '{0}'</target>
        <note />
      </trans-unit>
      <trans-unit id="Found_PDB_on_symbol_server">
        <source>Found PDB on symbol server.</source>
        <target state="translated">Fichier PDB trouvé sur le serveur de symboles</target>
        <note />
      </trans-unit>
      <trans-unit id="Found_PDB_on_symbol_server_but_could_not_read_file">
        <source>Found PDB on symbol server but could not read file.</source>
        <target state="translated">PDB trouvé sur le serveur de symboles, mais le fichier n’a pas pu être lu.</target>
        <note />
      </trans-unit>
      <trans-unit id="Found_embedded_PDB_file">
        <source>Found embedded PDB file.</source>
        <target state="translated">Fichier PDB incorporé trouvé.</target>
        <note />
      </trans-unit>
      <trans-unit id="Generate_abstract_method_0">
        <source>Generate abstract method '{0}'</source>
        <target state="translated">Générer la méthode abstraite '{0}'</target>
        <note />
      </trans-unit>
      <trans-unit id="Generate_abstract_property_0">
        <source>Generate abstract property '{0}'</source>
        <target state="translated">Générer la propriété abstraite '{0}'</target>
        <note />
      </trans-unit>
      <trans-unit id="Generate_comparison_operators">
        <source>Generate comparison operators</source>
        <target state="translated">Générer des opérateurs de comparaison</target>
        <note />
      </trans-unit>
      <trans-unit id="Generate_constant_0">
        <source>Generate constant '{0}'</source>
        <target state="translated">Générer une constante '{0}'</target>
        <note />
      </trans-unit>
      <trans-unit id="Generate_constructor_in_0_with_fields">
        <source>Generate constructor in '{0}' (with fields)</source>
        <target state="translated">Générer le constructeur dans '{0}' (avec les champs)</target>
        <note />
      </trans-unit>
      <trans-unit id="Generate_constructor_in_0_with_properties">
        <source>Generate constructor in '{0}' (with properties)</source>
        <target state="translated">Générer le constructeur dans '{0}' (avec les propriétés)</target>
        <note />
      </trans-unit>
      <trans-unit id="Generate_enum_member_0">
        <source>Generate enum member '{0}'</source>
        <target state="translated">Générer le membre enum '{0}'</target>
        <note />
      </trans-unit>
      <trans-unit id="Generate_field_0">
        <source>Generate field '{0}'</source>
        <target state="translated">Générer le champ '{0}'</target>
        <note />
      </trans-unit>
      <trans-unit id="Generate_for_0">
        <source>Generate for '{0}'</source>
        <target state="translated">Générer pour '{0}'</target>
        <note />
      </trans-unit>
      <trans-unit id="Generate_method_0">
        <source>Generate method '{0}'</source>
        <target state="translated">Générer la méthode '{0}'</target>
        <note />
      </trans-unit>
      <trans-unit id="Generate_parameter_0">
        <source>Generate parameter '{0}'</source>
        <target state="translated">Générer le paramètre '{0}'</target>
        <note />
      </trans-unit>
      <trans-unit id="Generate_parameter_0_and_overrides_implementations">
        <source>Generate parameter '{0}' (and overrides/implementations)</source>
        <target state="translated">Générer le paramètre '{0}' (et les substitutions/implémentations)</target>
        <note />
      </trans-unit>
      <trans-unit id="Generate_property_0">
        <source>Generate property '{0}'</source>
        <target state="translated">Générer la propriété '{0}'</target>
        <note />
      </trans-unit>
      <trans-unit id="Generate_read_only_field_0">
        <source>Generate read-only field '{0}'</source>
        <target state="translated">Générer le champ en lecture seule '{0}'</target>
        <note />
      </trans-unit>
      <trans-unit id="Generate_read_only_property_0">
        <source>Generate read-only property '{0}'</source>
        <target state="translated">Générer la propriété en lecture seule '{0}'</target>
        <note />
      </trans-unit>
      <trans-unit id="Illegal_backslash_at_end_of_pattern">
        <source>Illegal \ at end of pattern</source>
        <target state="translated">Caractère \ non autorisé à la fin du modèle</target>
        <note>This is an error message shown to the user when they write an invalid Regular Expression. Example: \</note>
      </trans-unit>
      <trans-unit id="Illegal_string_character">
        <source>Illegal string character</source>
        <target state="new">Illegal string character</target>
        <note />
      </trans-unit>
      <trans-unit id="Illegal_whitespace_character">
        <source>Illegal whitespace character</source>
        <target state="new">Illegal whitespace character</target>
        <note />
      </trans-unit>
      <trans-unit id="Illegal_x_y_with_x_less_than_y">
        <source>Illegal {x,y} with x &gt; y</source>
        <target state="translated">{x,y} non autorisé avec x &gt; y</target>
        <note>This is an error message shown to the user when they write an invalid Regular Expression. Example: a{1,0}</note>
      </trans-unit>
      <trans-unit id="Implement_0_explicitly">
        <source>Implement '{0}' explicitly</source>
        <target state="translated">Implémenter '{0}' explicitement</target>
        <note />
      </trans-unit>
      <trans-unit id="Implement_0_implicitly">
        <source>Implement '{0}' implicitly</source>
        <target state="translated">Implémenter '{0}' implicitement</target>
        <note />
      </trans-unit>
      <trans-unit id="Implement_abstract_class">
        <source>Implement abstract class</source>
        <target state="translated">Implémenter une classe abstraite</target>
        <note />
      </trans-unit>
      <trans-unit id="Implement_all_interfaces_explicitly">
        <source>Implement all interfaces explicitly</source>
        <target state="translated">Implémenter toutes les interfaces explicitement</target>
        <note />
      </trans-unit>
      <trans-unit id="Implement_all_interfaces_implicitly">
        <source>Implement all interfaces implicitly</source>
        <target state="translated">Implémenter toutes les interfaces implicitement</target>
        <note />
      </trans-unit>
      <trans-unit id="Implement_all_members_explicitly">
        <source>Implement all members explicitly</source>
        <target state="translated">Implémenter tous les membres explicitement</target>
        <note />
      </trans-unit>
      <trans-unit id="Implement_explicitly">
        <source>Implement explicitly</source>
        <target state="translated">Implémenter explicitement</target>
        <note />
      </trans-unit>
      <trans-unit id="Implement_implicitly">
        <source>Implement implicitly</source>
        <target state="translated">Implémenter implicitement</target>
        <note />
      </trans-unit>
      <trans-unit id="Implement_remaining_members_explicitly">
        <source>Implement remaining members explicitly</source>
        <target state="translated">Implémenter les membres restants explicitement</target>
        <note />
      </trans-unit>
      <trans-unit id="Implement_through_0">
        <source>Implement through '{0}'</source>
        <target state="translated">Implémenter via '{0}'</target>
        <note />
      </trans-unit>
      <trans-unit id="Implementing_a_record_positional_parameter_0_as_read_only_requires_restarting_the_application">
        <source>Implementing a record positional parameter '{0}' as read only requires restarting the application,</source>
        <target state="translated">L’implémentation d’un paramètre positionnel « {0} » en lecture seule requiert le redémarrage de l’application,</target>
        <note />
      </trans-unit>
      <trans-unit id="Implementing_a_record_positional_parameter_0_with_a_set_accessor_requires_restarting_the_application">
        <source>Implementing a record positional parameter '{0}' with a set accessor requires restarting the application.</source>
        <target state="translated">L’implémentation d’un paramètre positionnel d’enregistrement « {0} » avec un accesseur set requiert le redémarrage de l’application.</target>
        <note />
      </trans-unit>
      <trans-unit id="Incomplete_character_escape">
        <source>Incomplete \p{X} character escape</source>
        <target state="translated">Caractère d'échappement \p{X} incomplet</target>
        <note>This is an error message shown to the user when they write an invalid Regular Expression. Example: \p{ Cc }</note>
      </trans-unit>
      <trans-unit id="Indent_all_arguments">
        <source>Indent all arguments</source>
        <target state="translated">Mettre en retrait tous les arguments</target>
        <note />
      </trans-unit>
      <trans-unit id="Indent_all_elements">
        <source>Indent all elements</source>
        <target state="new">Indent all elements</target>
        <note />
      </trans-unit>
      <trans-unit id="Indent_all_parameters">
        <source>Indent all parameters</source>
        <target state="translated">Mettre en retrait tous les paramètres</target>
        <note />
      </trans-unit>
      <trans-unit id="Indent_wrapped_arguments">
        <source>Indent wrapped arguments</source>
        <target state="translated">Mettre en retrait les arguments enveloppés</target>
        <note />
      </trans-unit>
      <trans-unit id="Indent_wrapped_parameters">
        <source>Indent wrapped parameters</source>
        <target state="translated">Mettre en retrait les paramètres enveloppés</target>
        <note />
      </trans-unit>
      <trans-unit id="Inline_0">
        <source>Inline '{0}'</source>
        <target state="translated">Inline '{0}'</target>
        <note />
      </trans-unit>
      <trans-unit id="Inline_and_keep_0">
        <source>Inline and keep '{0}'</source>
        <target state="translated">Inline et conserver '{0}'</target>
        <note />
      </trans-unit>
      <trans-unit id="Insufficient_hexadecimal_digits">
        <source>Insufficient hexadecimal digits</source>
        <target state="translated">Chiffres hexadécimaux insuffisants</target>
        <note>This is an error message shown to the user when they write an invalid Regular Expression. Example: \x</note>
      </trans-unit>
      <trans-unit id="Introduce_constant">
        <source>Introduce constant</source>
        <target state="translated">Introduire une constante</target>
        <note />
      </trans-unit>
      <trans-unit id="Introduce_field">
        <source>Introduce field</source>
        <target state="translated">Introduire le champ</target>
        <note />
      </trans-unit>
      <trans-unit id="Introduce_local">
        <source>Introduce local</source>
        <target state="translated">Introduire un élément local</target>
        <note />
      </trans-unit>
      <trans-unit id="Introduce_parameter">
        <source>Introduce parameter</source>
        <target state="translated">Introduire le paramètre</target>
        <note />
      </trans-unit>
      <trans-unit id="Introduce_parameter_for_0">
        <source>Introduce parameter for '{0}'</source>
        <target state="translated">Introduire le paramètre pour '{0}'</target>
        <note />
      </trans-unit>
      <trans-unit id="Introduce_parameter_for_all_occurrences_of_0">
        <source>Introduce parameter for all occurrences of '{0}'</source>
        <target state="translated">Introduire le paramètre pour toutes les occurrences de '{0}'</target>
        <note />
      </trans-unit>
      <trans-unit id="Introduce_query_variable">
        <source>Introduce query variable</source>
        <target state="translated">Introduire la variable de requête</target>
        <note />
      </trans-unit>
      <trans-unit id="Invalid_JSON_pattern">
        <source>Invalid JSON pattern</source>
        <target state="new">Invalid JSON pattern</target>
        <note />
      </trans-unit>
      <trans-unit id="Invalid_constructor_name">
        <source>Invalid constructor name</source>
        <target state="new">Invalid constructor name</target>
        <note />
      </trans-unit>
      <trans-unit id="Invalid_escape_sequence">
        <source>Invalid escape sequence</source>
        <target state="new">Invalid escape sequence</target>
        <note />
      </trans-unit>
      <trans-unit id="Invalid_group_name_Group_names_must_begin_with_a_word_character">
        <source>Invalid group name: Group names must begin with a word character</source>
        <target state="translated">Nom de groupe non valide : les noms de groupe doivent commencer par un caractère alphabétique</target>
        <note>This is an error message shown to the user when they write an invalid Regular Expression. Example: (?&lt;a &gt;a)</note>
      </trans-unit>
      <trans-unit id="Invalid_number">
        <source>Invalid number</source>
        <target state="new">Invalid number</target>
        <note />
      </trans-unit>
      <trans-unit id="Invalid_property_name">
        <source>Invalid property name</source>
        <target state="new">Invalid property name</target>
        <note />
      </trans-unit>
      <trans-unit id="Invalid_regex_pattern">
        <source>Invalid regex pattern</source>
        <target state="new">Invalid regex pattern</target>
        <note />
      </trans-unit>
      <trans-unit id="Invalid_selection">
        <source>Invalid selection.</source>
        <target state="translated">Sélection incorrecte.</target>
        <note />
      </trans-unit>
      <trans-unit id="JSON_issue_0">
        <source>JSON issue: {0}</source>
        <target state="new">JSON issue: {0}</target>
        <note />
      </trans-unit>
      <trans-unit id="Make_class_abstract">
        <source>Make class 'abstract'</source>
        <target state="translated">Rendre la classe 'abstract'</target>
        <note />
      </trans-unit>
      <trans-unit id="Make_member_static">
        <source>Make static</source>
        <target state="translated">Rendre statique</target>
        <note />
      </trans-unit>
      <trans-unit id="Invert_conditional">
        <source>Invert conditional</source>
        <target state="translated">Inverser un élément conditionnel</target>
        <note />
      </trans-unit>
      <trans-unit id="Making_a_method_an_iterator_requires_restarting_the_application">
        <source>Making a method an iterator requires restarting the application.</source>
        <target state="translated">Faire d’une méthode un itérateur requiert le redémarrage de l’application.</target>
        <note />
      </trans-unit>
      <trans-unit id="Making_a_method_asynchronous_requires_restarting_the_application">
        <source>Making a method asynchronous requires restarting the application.</source>
        <target state="translated">Faire d’une méthode asynchrone requiert le redémarrage de l’application.</target>
        <note />
      </trans-unit>
      <trans-unit id="Malformed">
        <source>malformed</source>
        <target state="translated">incorrecte</target>
        <note>This is an error message shown to the user when they write an invalid Regular Expression. Example: (?(0</note>
      </trans-unit>
      <trans-unit id="Malformed_character_escape">
        <source>Malformed \p{X} character escape</source>
        <target state="translated">Caractère d'échappement incorrect \p{X}</target>
        <note>This is an error message shown to the user when they write an invalid Regular Expression. Example: \p {Cc}</note>
      </trans-unit>
      <trans-unit id="Malformed_named_back_reference">
        <source>Malformed \k&lt;...&gt; named back reference</source>
        <target state="translated">Référence arrière nommée \k&lt;...&gt; incorrecte</target>
        <note>This is an error message shown to the user when they write an invalid Regular Expression. Example: \k'</note>
      </trans-unit>
      <trans-unit id="Merge_with_nested_0_statement">
        <source>Merge with nested '{0}' statement</source>
        <target state="translated">Fusionner avec l'instruction '{0}' imbriquée</target>
        <note />
      </trans-unit>
      <trans-unit id="Merge_with_next_0_statement">
        <source>Merge with next '{0}' statement</source>
        <target state="translated">Fusionner avec la prochaine instruction '{0}'</target>
        <note />
      </trans-unit>
      <trans-unit id="Merge_with_outer_0_statement">
        <source>Merge with outer '{0}' statement</source>
        <target state="translated">Fusionner avec l'instruction '{0}' externe</target>
        <note />
      </trans-unit>
      <trans-unit id="Merge_with_previous_0_statement">
        <source>Merge with previous '{0}' statement</source>
        <target state="translated">Fusionner avec la précédente instruction '{0}'</target>
        <note />
      </trans-unit>
      <trans-unit id="MethodMustReturnStreamThatSupportsReadAndSeek">
        <source>{0} must return a stream that supports read and seek operations.</source>
        <target state="translated">{0} doit retourner un flux qui prend en charge les opérations de lecture et de recherche.</target>
        <note />
      </trans-unit>
      <trans-unit id="Miscellaneous_Files">
        <source>Miscellaneous Files</source>
        <target state="translated">Fichiers divers</target>
        <note />
      </trans-unit>
      <trans-unit id="Missing_control_character">
        <source>Missing control character</source>
        <target state="translated">Caractère de contrôle manquant</target>
        <note>This is an error message shown to the user when they write an invalid Regular Expression. Example: \c</note>
      </trans-unit>
      <trans-unit id="Missing_property_value">
        <source>Missing property value</source>
        <target state="new">Missing property value</target>
        <note />
      </trans-unit>
      <trans-unit id="Modifying_0_which_contains_a_static_variable_requires_restarting_the_application">
        <source>Modifying {0} which contains a static variable requires restarting the application.</source>
        <target state="translated">La modification de {0} qui contient une variable statique requiert le redémarrage de l’application.</target>
        <note />
      </trans-unit>
      <trans-unit id="Modifying_0_which_contains_an_Aggregate_Group_By_or_Join_query_clauses_requires_restarting_the_application">
        <source>Modifying {0} which contains an Aggregate, Group By, or Join query clauses requires restarting the application.</source>
        <target state="translated">La modification de {0} qui contient des clauses de requête Aggregate, Group By ou Join requiert le redémarrage de l’application.</target>
        <note>{Locked="Aggregate"}{Locked="Group By"}{Locked="Join"} are VB keywords and should not be localized.</note>
      </trans-unit>
      <trans-unit id="Modifying_0_which_contains_the_stackalloc_operator_requires_restarting_the_application">
        <source>Modifying {0} which contains the stackalloc operator requires restarting the application.</source>
        <target state="translated">La modification de {0} qui contient l’opérateur stackalloc requiert le redémarrage de l’application.</target>
        <note>{Locked="stackalloc"} "stackalloc" is C# keyword and should not be localized.</note>
      </trans-unit>
      <trans-unit id="Modifying_a_catch_finally_handler_with_an_active_statement_in_the_try_block_requires_restarting_the_application">
        <source>Modifying a catch/finally handler with an active statement in the try block requires restarting the application.</source>
        <target state="translated">La modification d'un gestionnaire catch/finally avec une instruction active dans le bloc try requiert le redémarrage de l’application.</target>
        <note />
      </trans-unit>
      <trans-unit id="Modifying_a_catch_handler_around_an_active_statement_requires_restarting_the_application">
        <source>Modifying a catch handler around an active statement requires restarting the application.</source>
        <target state="translated">La modification d’un gestionnaire catch autour d’une instruction active requiert le redémarrage de l’application.</target>
        <note />
      </trans-unit>
      <trans-unit id="Modifying_a_generic_method_requires_restarting_the_application">
        <source>Modifying a generic method requires restarting the application.</source>
        <target state="translated">La modification d’une méthode générique requiert le redémarrage de l’application.</target>
        <note />
      </trans-unit>
      <trans-unit id="Modifying_a_method_inside_the_context_of_a_generic_type_requires_restarting_the_application">
        <source>Modifying a method inside the context of a generic type requires restarting the application.</source>
        <target state="translated">La modification d’une méthode dans le contexte d’un type générique requiert le redémarrage de l’application.</target>
        <note />
      </trans-unit>
      <trans-unit id="Modifying_a_try_catch_finally_statement_when_the_finally_block_is_active_requires_restarting_the_application">
        <source>Modifying a try/catch/finally statement when the finally block is active requires restarting the application.</source>
        <target state="translated">La modification d'une instruction try/catch/finally lorsque le bloc finally est actif requiert le redémarrage de l’application.</target>
        <note />
      </trans-unit>
      <trans-unit id="Modifying_an_active_0_which_contains_On_Error_or_Resume_statements_requires_restarting_the_application">
        <source>Modifying an active {0} which contains On Error or Resume statements requires restarting the application.</source>
        <target state="translated">La modification d’un {0} actif qui contient des instructions On Error ou Resume requiert le redémarrage de l’application.</target>
        <note>{Locked="On Error"}{Locked="Resume"} is VB keyword and should not be localized.</note>
      </trans-unit>
      <trans-unit id="Modifying_body_of_0_requires_restarting_the_application_because_the_body_has_too_many_statements">
        <source>Modifying the body of {0} requires restarting the application because the body has too many statements.</source>
        <target state="translated">La modification du corps de {0} requiert le redémarrage de l’application, car le corps contient trop d’instructions.</target>
        <note />
      </trans-unit>
      <trans-unit id="Modifying_body_of_0_requires_restarting_the_application_due_to_internal_error_1">
        <source>Modifying the body of {0} requires restarting the application due to internal error: {1}</source>
        <target state="translated">La modification du corps de {0} requiert le redémarrage de l’application en raison d’une erreur interne : {1}</target>
        <note>{1} is a multi-line exception message including a stacktrace. Place it at the end of the message and don't add any punctation after or around {1}</note>
      </trans-unit>
      <trans-unit id="Modifying_source_file_0_requires_restarting_the_application_because_the_file_is_too_big">
        <source>Modifying source file '{0}' requires restarting the application because the file is too big.</source>
        <target state="translated">La modification du fichier source « {0} » requiert le redémarrage de l’application, car le fichier est trop volumineux.</target>
        <note />
      </trans-unit>
      <trans-unit id="Modifying_source_file_0_requires_restarting_the_application_due_to_internal_error_1">
        <source>Modifying source file '{0}' requires restarting the application due to internal error: {1}</source>
        <target state="translated">La modification du fichier source {0} requiert le redémarrage de l’application en raison d’une erreur interne : {1}</target>
        <note>{2} is a multi-line exception message including a stacktrace. Place it at the end of the message and don't add any punctation after or around {1}</note>
      </trans-unit>
      <trans-unit id="Modifying_source_with_experimental_language_features_enabled_requires_restarting_the_application">
        <source>Modifying source with experimental language features enabled requires restarting the application.</source>
        <target state="translated">La modification de la source avec les fonctionnalités de langage expérimentales activées requiert le redémarrage de l’application.</target>
        <note />
      </trans-unit>
      <trans-unit id="Modifying_the_initializer_of_0_in_a_generic_type_requires_restarting_the_application">
        <source>Modifying the initializer of {0} in a generic type requires restarting the application.</source>
        <target state="translated">La modification de l’initialiseur de {0} dans un type générique requiert le redémarrage de l’application.</target>
        <note />
      </trans-unit>
      <trans-unit id="Modifying_whitespace_or_comments_in_0_inside_the_context_of_a_generic_type_requires_restarting_the_application">
        <source>Modifying whitespace or comments in {0} inside the context of a generic type requires restarting the application.</source>
        <target state="translated">La modification d’espaces blancs ou de commentaires dans {0} dans le contexte d’un type générique requiert le redémarrage de l’application.</target>
        <note />
      </trans-unit>
      <trans-unit id="Modifying_whitespace_or_comments_in_a_generic_0_requires_restarting_the_application">
        <source>Modifying whitespace or comments in a generic {0} requires restarting the application.</source>
        <target state="translated">La modification des espaces blancs ou des commentaires dans une {0} générique requiert le redémarrage de l’application.</target>
        <note />
      </trans-unit>
      <trans-unit id="Move_contents_to_namespace">
        <source>Move contents to namespace...</source>
        <target state="translated">Déplacer le contenu vers un espace de noms...</target>
        <note />
      </trans-unit>
      <trans-unit id="Move_file_to_0">
        <source>Move file to '{0}'</source>
        <target state="translated">Déplacer le fichier vers '{0}'</target>
        <note />
      </trans-unit>
      <trans-unit id="Move_file_to_project_root_folder">
        <source>Move file to project root folder</source>
        <target state="translated">Déplacer le fichier dans le dossier racine du projet</target>
        <note />
      </trans-unit>
      <trans-unit id="Move_static_members_to_another_type">
        <source>Move static members to another type...</source>
        <target state="translated">Déplacer les membres statiques vers un autre type...</target>
        <note />
      </trans-unit>
      <trans-unit id="Move_to_namespace">
        <source>Move to namespace...</source>
        <target state="translated">Déplacer vers un espace de noms...</target>
        <note />
      </trans-unit>
      <trans-unit id="Moving_0_requires_restarting_the_application">
        <source>Moving {0} requires restarting the application.</source>
        <target state="translated">Le déplacement de {0} requiert le redémarrage de l’application.</target>
        <note />
      </trans-unit>
      <trans-unit id="Name_expected">
        <source>Name expected</source>
        <target state="new">Name expected</target>
        <note />
      </trans-unit>
      <trans-unit id="Navigating_to_symbol_0_from_1">
        <source>Navigating to symbol '{0}' from '{1}'.</source>
        <target state="translated">Navigation vers le symbole '{0}' à partir de '{1}'.</target>
        <note />
      </trans-unit>
      <trans-unit id="Nested_properties_not_allowed">
        <source>Nested properties not allowed</source>
        <target state="new">Nested properties not allowed</target>
        <note />
      </trans-unit>
      <trans-unit id="Nested_quantifier_0">
        <source>Nested quantifier {0}</source>
        <target state="translated">Quantificateur imbriqué {0}</target>
        <note>This is an error message shown to the user when they write an invalid Regular Expression. Example: a**. In this case {0} will be '*', the extra unnecessary quantifier.</note>
      </trans-unit>
      <trans-unit id="No_common_root_node_for_extraction">
        <source>No common root node for extraction.</source>
        <target state="translated">Pas de nœud racine commun pour l'extraction.</target>
        <note />
      </trans-unit>
      <trans-unit id="No_source_document_info_found_in_PDB">
        <source>No source document info found in PDB.</source>
        <target state="translated">Aucune information de document source n’a été trouvée dans le fichier PDB.</target>
        <note />
      </trans-unit>
      <trans-unit id="No_valid_location_to_insert_method_call">
        <source>No valid location to insert method call.</source>
        <target state="translated">Aucun emplacement valide pour l'insertion de l'appel de méthode.</target>
        <note />
      </trans-unit>
      <trans-unit id="No_valid_selection_to_perform_extraction">
        <source>No valid selection to perform extraction.</source>
        <target state="translated">Pas de sélection valide pour procéder à l'extraction.</target>
        <note />
      </trans-unit>
      <trans-unit id="Not_enough_close_parens">
        <source>Not enough )'s</source>
        <target state="translated">Pas assez de )'s</target>
        <note>This is an error message shown to the user when they write an invalid Regular Expression. Example: (a</note>
      </trans-unit>
      <trans-unit id="Only_properties_allowed_in_an_object">
        <source>Only properties allowed in an object</source>
        <target state="new">Only properties allowed in an object</target>
        <note />
      </trans-unit>
      <trans-unit id="Operators">
        <source>Operators</source>
        <target state="translated">Opérateurs</target>
        <note />
      </trans-unit>
      <trans-unit id="Probable_JSON_string_detected">
        <source>Probable JSON string detected</source>
        <target state="new">Probable JSON string detected</target>
        <note />
      </trans-unit>
      <trans-unit id="Properties_not_allowed_in_an_array">
        <source>Properties not allowed in an array</source>
        <target state="new">Properties not allowed in an array</target>
        <note />
      </trans-unit>
      <trans-unit id="Property_name_must_be_a_string">
        <source>Property name must be a string</source>
        <target state="new">Property name must be a string</target>
        <note />
      </trans-unit>
      <trans-unit id="Property_reference_cannot_be_updated">
        <source>Property reference cannot be updated</source>
        <target state="translated">La référence de propriété ne peut pas être mise à jour</target>
        <note />
      </trans-unit>
      <trans-unit id="Pull_0_up">
        <source>Pull '{0}' up</source>
        <target state="translated">Tirer '{0}' vers le haut</target>
        <note />
      </trans-unit>
      <trans-unit id="Pull_0_up_to_1">
        <source>Pull '{0}' up to '{1}'</source>
        <target state="translated">Tirer '{0}' jusqu'à '{1}'</target>
        <note />
      </trans-unit>
      <trans-unit id="Pull_members_up_to_base_type">
        <source>Pull members up to base type...</source>
        <target state="translated">Tirer les membres jusqu'au type de base...</target>
        <note />
      </trans-unit>
<<<<<<< HEAD
      <trans-unit id="Unwrap_all_elements">
        <source>Unwrap all elements</source>
        <target state="new">Unwrap all elements</target>
        <note />
      </trans-unit>
      <trans-unit id="Unwrap_all_parameters">
        <source>Unwrap all parameters</source>
        <target state="translated">Désenvelopper tous les paramètres</target>
=======
      <trans-unit id="Pull_members_up_to_new_base_class">
        <source>Pull member(s) up to new base class...</source>
        <target state="translated">Tirer (pull) le ou les membres jusqu'à la nouvelle classe de base...</target>
>>>>>>> 688e22fd
        <note />
      </trans-unit>
      <trans-unit id="Quantifier_x_y_following_nothing">
        <source>Quantifier {x,y} following nothing</source>
        <target state="translated">Le quantificateur {x,y} ne suit rien</target>
        <note>This is an error message shown to the user when they write an invalid Regular Expression. Example: *</note>
      </trans-unit>
      <trans-unit id="Reference_to_undefined_group">
        <source>reference to undefined group</source>
        <target state="translated">référence à un groupe indéfini</target>
        <note>This is an error message shown to the user when they write an invalid Regular Expression. Example: (?(1))</note>
      </trans-unit>
      <trans-unit id="Reference_to_undefined_group_name_0">
        <source>Reference to undefined group name {0}</source>
        <target state="translated">Référence au nom de groupe indéfini {0}</target>
        <note>This is an error message shown to the user when they write an invalid Regular Expression. Example: \k&lt;a&gt;. Here, {0} will be the name of the undefined group ('a')</note>
      </trans-unit>
      <trans-unit id="Reference_to_undefined_group_number_0">
        <source>Reference to undefined group number {0}</source>
        <target state="translated">Référence à un numéro de groupe indéfini {0}</target>
        <note>This is an error message shown to the user when they write an invalid Regular Expression. Example: (?&lt;-1&gt;). Here, {0} will be the number of the undefined group ('1')</note>
      </trans-unit>
      <trans-unit id="Regex_all_control_characters_long">
        <source>All control characters. This includes the Cc, Cf, Cs, Co, and Cn categories.</source>
        <target state="translated">Tous les caractères de contrôle. Cela inclut les catégories Cc, Cf, Cs, Co et Cn.</target>
        <note />
      </trans-unit>
      <trans-unit id="Regex_all_control_characters_short">
        <source>all control characters</source>
        <target state="translated">tous les caractères de contrôle</target>
        <note />
      </trans-unit>
      <trans-unit id="Regex_all_diacritic_marks_long">
        <source>All diacritic marks. This includes the Mn, Mc, and Me categories.</source>
        <target state="translated">Toutes les marques diacritiques. Cela inclut les catégories Mn, Mc et Me.</target>
        <note />
      </trans-unit>
      <trans-unit id="Regex_all_diacritic_marks_short">
        <source>all diacritic marks</source>
        <target state="translated">toutes les marques diacritiques</target>
        <note />
      </trans-unit>
      <trans-unit id="Regex_all_letter_characters_long">
        <source>All letter characters. This includes the Lu, Ll, Lt, Lm, and Lo characters.</source>
        <target state="translated">Tous les caractères correspondant à des lettres. Cela inclut les caractères Lu, Ll, Lt, Lm et Lo.</target>
        <note />
      </trans-unit>
<<<<<<< HEAD
      <trans-unit id="Unwrap_initializer">
        <source>Unwrap initializer</source>
        <target state="new">Unwrap initializer</target>
        <note />
      </trans-unit>
      <trans-unit id="Unwrap_parameter_list">
        <source>Unwrap parameter list</source>
        <target state="translated">Désenvelopper la liste de paramètres</target>
=======
      <trans-unit id="Regex_all_letter_characters_short">
        <source>all letter characters</source>
        <target state="translated">tous les caractères correspondant à des lettres</target>
>>>>>>> 688e22fd
        <note />
      </trans-unit>
      <trans-unit id="Regex_all_numbers_long">
        <source>All numbers. This includes the Nd, Nl, and No categories.</source>
        <target state="translated">Tous les nombres. Cela inclut les catégories Nd, Nl et No.</target>
        <note />
      </trans-unit>
      <trans-unit id="Regex_all_numbers_short">
        <source>all numbers</source>
        <target state="translated">tous les nombres</target>
        <note />
      </trans-unit>
      <trans-unit id="Regex_all_punctuation_characters_long">
        <source>All punctuation characters. This includes the Pc, Pd, Ps, Pe, Pi, Pf, and Po categories.</source>
        <target state="translated">Tous les caractères de ponctuation. Cela inclut les catégories Pc, Pd, Ps, Pe, Pi, Pf et Po.</target>
        <note />
      </trans-unit>
      <trans-unit id="Regex_all_punctuation_characters_short">
        <source>all punctuation characters</source>
        <target state="translated">tous les caractères de ponctuation</target>
        <note />
      </trans-unit>
      <trans-unit id="Regex_all_separator_characters_long">
        <source>All separator characters. This includes the Zs, Zl, and Zp categories.</source>
        <target state="translated">Tous les caractères de séparation. Cela inclut les catégories Zs, Zl et Zp.</target>
        <note />
      </trans-unit>
      <trans-unit id="Regex_all_separator_characters_short">
        <source>all separator characters</source>
        <target state="translated">tous les caractères de séparation</target>
        <note />
      </trans-unit>
      <trans-unit id="Regex_all_symbols_long">
        <source>All symbols. This includes the Sm, Sc, Sk, and So categories.</source>
        <target state="translated">Tous les symboles. Cela inclut les catégories Sm, Sc, Sk et So.</target>
        <note />
      </trans-unit>
      <trans-unit id="Regex_all_symbols_short">
        <source>all symbols</source>
        <target state="translated">tous les symboles</target>
        <note />
      </trans-unit>
      <trans-unit id="Regex_alternation_long">
        <source>You can use the vertical bar (|) character to match any one of a series of patterns, where the | character separates each pattern.</source>
        <target state="translated">Vous pouvez utiliser la barre verticale (|) pour faire correspondre une série de modèles, où le caractère | sépare chaque modèle.</target>
        <note />
      </trans-unit>
      <trans-unit id="Regex_alternation_short">
        <source>alternation</source>
        <target state="translated">alternance</target>
        <note />
      </trans-unit>
      <trans-unit id="Regex_any_character_group_long">
        <source>The period character (.) matches any character except \n (the newline character, \u000A).  If a regular expression pattern is modified by the RegexOptions.Singleline option, or if the portion of the pattern that contains the . character class is modified by the 's' option, . matches any character.</source>
        <target state="translated">Le point (.) correspond à n'importe quel caractère sauf \n (le caractère nouvelle ligne, \u000A). Si un modèle d'expression régulière est modifié par l'option RegexOptions.Singleline, ou si la partie du modèle qui contient la classe de caractères . est modifiée par l'option 's', le . correspond à n'importe quel caractère.</target>
        <note />
      </trans-unit>
      <trans-unit id="Regex_any_character_group_short">
        <source>any character</source>
        <target state="translated">tout caractère</target>
        <note />
      </trans-unit>
      <trans-unit id="Regex_atomic_group_long">
        <source>Atomic groups (known in some other regular expression engines as a nonbacktracking subexpression, an atomic subexpression, or a once-only subexpression) disable backtracking. The regular expression engine will match as many characters in the input string as it can. When no further match is possible, it will not backtrack to attempt alternate pattern matches. (That is, the subexpression matches only strings that would be matched by the subexpression alone; it does not attempt to match a string based on the subexpression and any subexpressions that follow it.)

This option is recommended if you know that backtracking will not succeed. Preventing the regular expression engine from performing unnecessary searching improves performance.</source>
        <target state="translated">Les groupes atomiques (connus dans certains moteurs d'expressions régulières comme des sous-expressions sans retour sur trace, des sous-expressions atomiques ou des sous-expressions une fois uniquement) désactivent le retour sur trace. Le moteur d'expressions régulières recherche une correspondance avec autant de caractères que possible dans la chaîne d'entrée. Quand aucune autre correspondance n'est possible, il n'effectue pas de retour sur trace pour tenter de trouver d'autres correspondances de modèles. (En d'autres termes, la sous-expression correspond uniquement aux chaînes qui correspondent à la sous-expression seule, elle ne tente pas de rechercher une chaîne basée sur la sous-expression et les sous-expressions qui la suivent.)

Cette option est recommandée si vous savez que le retour sur trace va être un échec. En empêchant le moteur d'expressions régulières d'effectuer des recherches inutiles, vous améliorez les performances.</target>
        <note />
      </trans-unit>
      <trans-unit id="Regex_atomic_group_short">
        <source>atomic group</source>
        <target state="translated">groupe atomique</target>
        <note />
      </trans-unit>
      <trans-unit id="Regex_backspace_character_long">
        <source>Matches a backspace character, \u0008</source>
        <target state="translated">Correspond au caractère de retour arrière, \u0008</target>
        <note />
      </trans-unit>
      <trans-unit id="Regex_backspace_character_short">
        <source>backspace character</source>
        <target state="translated">caractère de retour arrière</target>
        <note />
      </trans-unit>
      <trans-unit id="Regex_balancing_group_long">
        <source>A balancing group definition deletes the definition of a previously defined group and stores, in the current group, the interval between the previously defined group and the current group.

'name1' is the current group (optional), 'name2' is a previously defined group, and 'subexpression' is any valid regular expression pattern. The balancing group definition deletes the definition of name2 and stores the interval between name2 and name1 in name1. If no name2 group is defined, the match backtracks. Because deleting the last definition of name2 reveals the previous definition of name2, this construct lets you use the stack of captures for group name2 as a counter for keeping track of nested constructs such as parentheses or opening and closing brackets.

The balancing group definition uses 'name2' as a stack. The beginning character of each nested construct is placed in the group and in its Group.Captures collection. When the closing character is matched, its corresponding opening character is removed from the group, and the Captures collection is decreased by one. After the opening and closing characters of all nested constructs have been matched, 'name1' is empty.</source>
        <target state="translated">Une définition de groupe d'équilibrage supprime la définition d'un groupe précédemment défini et stocke, dans le groupe courant, l'intervalle entre le groupe précédemment défini et le groupe courant.

« nom1 » est le groupe actuel (facultatif), « nom2 » est un groupe défini précédemment et « sous-expression » est un modèle d’expression régulière valide. La définition du groupe d'équilibrage supprime la définition de nom2 et stocke l'intervalle entre nom2 et nom1 dans nom1. Si aucun groupe name2 n'est défini, la correspondance revient en arrière. Étant donné que la suppression de la dernière définition de name2 révèle la définition précédente de name2, cette construction vous permet d'utiliser la pile de captures pour le groupe name2 comme compteur pour suivre les constructions imbriquées telles que les parenthèses ou les crochets ouvrants et fermants.

La définition du groupe d'équilibrage utilise 'name2' comme pile. Le caractère de début de chaque construction imbriquée est placé dans le groupe et dans sa collection Group.Captures. Lorsque le caractère de fermeture est mis en correspondance, son caractère d'ouverture correspondant est supprimé du groupe et la collection Captures est diminuée de un. Une fois que les caractères d'ouverture et de fermeture de toutes les constructions imbriquées ont été mis en correspondance, 'name1' est vide.</target>
        <note />
      </trans-unit>
      <trans-unit id="Regex_balancing_group_short">
        <source>balancing group</source>
        <target state="translated">groupe d'équilibrage</target>
        <note />
      </trans-unit>
      <trans-unit id="Regex_base_group">
        <source>base-group</source>
        <target state="translated">groupe de base</target>
        <note />
      </trans-unit>
      <trans-unit id="Regex_bell_character_long">
        <source>Matches a bell (alarm) character, \u0007</source>
        <target state="translated">Correspond au caractère de cloche (alarme), \u0007</target>
        <note />
      </trans-unit>
      <trans-unit id="Regex_bell_character_short">
        <source>bell character</source>
        <target state="translated">caractère de cloche</target>
        <note />
      </trans-unit>
      <trans-unit id="Regex_carriage_return_character_long">
        <source>Matches a carriage-return character, \u000D.  Note that \r is not equivalent to the newline character, \n.</source>
        <target state="translated">Correspond au caractère de retour chariot, \u000D. Notez que \r n'est pas équivalent au caractère nouvelle ligne, \n.</target>
        <note />
      </trans-unit>
      <trans-unit id="Regex_carriage_return_character_short">
        <source>carriage-return character</source>
        <target state="translated">caractère de retour chariot</target>
        <note />
      </trans-unit>
      <trans-unit id="Regex_character_class_subtraction_long">
        <source>Character class subtraction yields a set of characters that is the result of excluding the characters in one character class from another character class.

'base_group' is a positive or negative character group or range. The 'excluded_group' component is another positive or negative character group, or another character class subtraction expression (that is, you can nest character class subtraction expressions).</source>
        <target state="translated">La soustraction d'une classe de caractères génère un jeu de caractères qui résulte de l'exclusion des caractères d'une classe de caractères à partir d'une autre classe de caractères.

'groupe_base' est une plage ou un groupe de caractères positif ou négatif. Le composant 'groupe_exclu' est un autre groupe de caractères positif ou négatif, ou une autre expression de soustraction de classe de caractères (en d'autres termes, vous pouvez imbriquer des expressions de soustraction de classe de caractères).</target>
        <note />
      </trans-unit>
      <trans-unit id="Regex_character_class_subtraction_short">
        <source>character class subtraction</source>
        <target state="translated">soustraction de classe de caractères</target>
        <note />
      </trans-unit>
<<<<<<< HEAD
      <trans-unit id="Wrap_initializer">
        <source>Wrap initializer</source>
        <target state="new">Wrap initializer</target>
        <note />
      </trans-unit>
      <trans-unit id="Wrap_long_argument_list">
        <source>Wrap long argument list</source>
        <target state="translated">Envelopper la longue liste d'arguments</target>
=======
      <trans-unit id="Regex_character_group">
        <source>character-group</source>
        <target state="translated">groupe de caractères</target>
>>>>>>> 688e22fd
        <note />
      </trans-unit>
      <trans-unit id="Regex_comment">
        <source>comment</source>
        <target state="translated">commentaire</target>
        <note />
      </trans-unit>
<<<<<<< HEAD
      <trans-unit id="Wrap_long_initializer">
        <source>Wrap long initializer</source>
        <target state="new">Wrap long initializer</target>
        <note />
      </trans-unit>
      <trans-unit id="Wrap_long_parameter_list">
        <source>Wrap long parameter list</source>
        <target state="translated">Envelopper la longue liste de paramètres</target>
=======
      <trans-unit id="Regex_conditional_expression_match_long">
        <source>This language element attempts to match one of two patterns depending on whether it can match an initial pattern.

'expression' is the initial pattern to match, 'yes' is the pattern to match if expression is matched, and 'no' is the optional pattern to match if expression is not matched.</source>
        <target state="translated">Cet élément de langage tente d'établir une correspondance avec l'un des deux modèles, selon qu'il peut correspondre ou non à un modèle initial.

'expression' est le modèle initial à rechercher, 'oui' est le modèle à rechercher si 'expression' retourne une correspondance, et 'non' est le modèle facultatif à rechercher si 'expression' ne retourne aucune correspondance.</target>
>>>>>>> 688e22fd
        <note />
      </trans-unit>
      <trans-unit id="Regex_conditional_expression_match_short">
        <source>conditional expression match</source>
        <target state="translated">correspondance d'expression conditionnelle</target>
        <note />
      </trans-unit>
      <trans-unit id="Regex_conditional_group_match_long">
        <source>This language element attempts to match one of two patterns depending on whether it has matched a specified capturing group.

'name' is the name (or number) of a capturing group, 'yes' is the expression to match if 'name' (or 'number') has a match, and 'no' is the optional expression to match if it does not.</source>
        <target state="translated">Cet élément de langage tente d'établir une correspondance avec l'un des deux modèles, selon qu'il correspond ou non à un groupe de capture spécifié.

'nom' est le nom (ou le numéro) d'un groupe de capture, 'oui' est l'expression à rechercher si 'nom' (ou 'numéro') a une correspondance, et 'non' est l'expression facultative à rechercher dans le cas contraire.</target>
        <note />
      </trans-unit>
      <trans-unit id="Regex_conditional_group_match_short">
        <source>conditional group match</source>
        <target state="translated">correspondance de groupe conditionnelle</target>
        <note />
      </trans-unit>
      <trans-unit id="Regex_contiguous_matches_long">
        <source>The \G anchor specifies that a match must occur at the point where the previous match ended. When you use this anchor with the Regex.Matches or Match.NextMatch method, it ensures that all matches are contiguous.</source>
        <target state="translated">L'ancre \G spécifie qu'une correspondance doit exister à l'emplacement où la correspondance précédente a pris fin. Quand vous utilisez cette ancre avec la méthode Regex.Matches ou Match.NextMatch, elle vérifie que toutes les correspondances sont contiguës.</target>
        <note />
      </trans-unit>
      <trans-unit id="Regex_contiguous_matches_short">
        <source>contiguous matches</source>
        <target state="translated">correspondances contiguës</target>
        <note />
      </trans-unit>
      <trans-unit id="Regex_control_character_long">
        <source>Matches an ASCII control character, where X is the letter of the control character. For example, \cC is CTRL-C.</source>
        <target state="translated">Correspond au caractère de contrôle ASCII, où X est la lettre du caractère de contrôle. Exemple : \cC est CTRL-C.</target>
        <note />
      </trans-unit>
      <trans-unit id="Regex_control_character_short">
        <source>control character</source>
        <target state="translated">caractère de contrôle</target>
        <note />
      </trans-unit>
      <trans-unit id="Regex_decimal_digit_character_long">
        <source>\d matches any decimal digit. It is equivalent to the \p{Nd} regular expression pattern, which includes the standard decimal digits 0-9 as well as the decimal digits of a number of other character sets.

If ECMAScript-compliant behavior is specified, \d is equivalent to [0-9]</source>
        <target state="translated">\d correspond à n'importe quel chiffre décimal. Il est équivalent au modèle d'expression régulière \p{Nd}, qui inclut les chiffres décimaux standard allant de 0 à 9 ainsi que les chiffres décimaux d'un certain nombre d'autres jeux de caractères.

Si vous spécifiez un comportement conforme à ECMAScript, \d équivaut à [0-9]</target>
        <note />
      </trans-unit>
      <trans-unit id="Regex_decimal_digit_character_short">
        <source>decimal-digit character</source>
        <target state="translated">caractère de chiffre décimal</target>
        <note />
      </trans-unit>
      <trans-unit id="Regex_end_of_line_comment_long">
        <source>A number sign (#) marks an x-mode comment, which starts at the unescaped # character at the end of the regular expression pattern and continues until the end of the line. To use this construct, you must either enable the x option (through inline options) or supply the RegexOptions.IgnorePatternWhitespace value to the option parameter when instantiating the Regex object or calling a static Regex method.</source>
        <target state="translated">Le signe dièse (#) marque un commentaire en mode x, qui commence au caractère # sans séquence d'échappement, à la fin du modèle d'expression régulière, et se poursuit jusqu'à la fin de la ligne. Pour utiliser cette construction, vous devez activer l'option x (via les options incluses) ou indiquer la valeur de RegexOptions.IgnorePatternWhitespace au paramètre d'option durant l'instanciation de l'objet Regex ou l'appel d'une méthode Regex statique.</target>
        <note />
      </trans-unit>
      <trans-unit id="Regex_end_of_line_comment_short">
        <source>end-of-line comment</source>
        <target state="translated">commentaire de fin de ligne</target>
        <note />
      </trans-unit>
      <trans-unit id="Regex_end_of_string_only_long">
        <source>The \z anchor specifies that a match must occur at the end of the input string. Like the $ language element, \z ignores the RegexOptions.Multiline option. Unlike the \Z language element, \z does not match a \n character at the end of a string. Therefore, it can only match the last line of the input string.</source>
        <target state="translated">L'ancre \z spécifie qu'une correspondance doit exister à la fin de la chaîne d'entrée. Comme l'élément de langage $, \z ignore l'option RegexOptions.Multiline. Contrairement à l'élément de langage \Z, \z ne permet pas de rechercher une correspondance avec un \n caractère situé à la fin d'une chaîne. Il peut donc correspondre uniquement à la dernière ligne de la chaîne d'entrée.</target>
        <note />
      </trans-unit>
      <trans-unit id="Regex_end_of_string_only_short">
        <source>end of string only</source>
        <target state="translated">fin de chaîne uniquement</target>
        <note />
      </trans-unit>
      <trans-unit id="Regex_end_of_string_or_before_ending_newline_long">
        <source>The \Z anchor specifies that a match must occur at the end of the input string, or before \n at the end of the input string. It is identical to the $ anchor, except that \Z ignores the RegexOptions.Multiline option. Therefore, in a multiline string, it can only match the end of the last line, or the last line before \n.

The \Z anchor matches \n but does not match \r\n (the CR/LF character combination). To match CR/LF, include \r?\Z in the regular expression pattern.</source>
        <target state="translated">L'ancre \Z spécifie qu'une correspondance doit exister à la fin de la chaîne d'entrée ou avant \n à la fin de la chaîne d'entrée. Elle est identique à l'ancre $, à ceci près que \Z ignore l'option RegexOptions.Multiline. Ainsi, dans une chaîne multiligne, elle peut correspondre uniquement à la fin de la dernière ligne, ou à la dernière ligne située avant \n.

L'ancre \Z correspond à \n mais ne correspond pas à \r\n (combinaison de caractères CR/LF). Pour rechercher une correspondance avec CR/LF, ajoutez \r?\Z au modèle d'expression régulière.</target>
        <note />
      </trans-unit>
      <trans-unit id="Regex_end_of_string_or_before_ending_newline_short">
        <source>end of string or before ending newline</source>
        <target state="translated">fin de chaîne ou avant la fin d'une nouvelle ligne</target>
        <note />
      </trans-unit>
      <trans-unit id="Regex_end_of_string_or_line_long">
        <source>The $ anchor specifies that the preceding pattern must occur at the end of the input string, or before \n at the end of the input string. If you use $ with the RegexOptions.Multiline option, the match can also occur at the end of a line.

The $ anchor matches \n but does not match \r\n (the combination of carriage return and newline characters, or CR/LF). To match the CR/LF character combination, include \r?$ in the regular expression pattern.</source>
        <target state="translated">L'ancre $ spécifie que le modèle précédent doit exister à la fin de la chaîne d'entrée ou avant \n à la fin de la chaîne d'entrée. Si vous utilisez $ avec l'option RegexOptions.Multiline, la correspondance peut également exister à la fin d'une ligne.

L'ancre $ correspond à \n mais ne correspond pas à \r\n (combinaison de caractères de retour chariot et nouvelle ligne, c'est-à-dire CR/LF). Pour rechercher une correspondance avec la combinaison de caractères CR/LF, ajoutez \r?$ au modèle d'expression régulière.</target>
        <note />
      </trans-unit>
      <trans-unit id="Regex_end_of_string_or_line_short">
        <source>end of string or line</source>
        <target state="translated">fin de chaîne ou de ligne</target>
        <note />
      </trans-unit>
      <trans-unit id="Regex_escape_character_long">
        <source>Matches an escape character, \u001B</source>
        <target state="translated">Correspond au caractère d'échappement, \u001B</target>
        <note />
      </trans-unit>
      <trans-unit id="Regex_escape_character_short">
        <source>escape character</source>
        <target state="translated">caractère d'échappement</target>
        <note />
      </trans-unit>
      <trans-unit id="Regex_excluded_group">
        <source>excluded-group</source>
        <target state="translated">groupe exclu</target>
        <note />
      </trans-unit>
      <trans-unit id="Regex_expression">
        <source>expression</source>
        <target state="translated">expression</target>
        <note />
      </trans-unit>
      <trans-unit id="Regex_form_feed_character_long">
        <source>Matches a form-feed character, \u000C</source>
        <target state="translated">Correspond au caractère de saut de page, \u000C</target>
        <note />
      </trans-unit>
      <trans-unit id="Regex_form_feed_character_short">
        <source>form-feed character</source>
        <target state="translated">caractère de saut de page</target>
        <note />
      </trans-unit>
      <trans-unit id="Regex_group_options_long">
        <source>This grouping construct applies or disables the specified options within a subexpression. The options to enable are specified after the question mark, and the options to disable after the minus sign. The allowed options are:

    i	Use case-insensitive matching.
    m	Use multiline mode, where ^ and $ match the beginning and end of each line
	(instead of the beginning and end of the input string).
    s	Use single-line mode, where the period (.) matches every character
	(instead of every character except \n).
    n	Do not capture unnamed groups. The only valid captures are explicitly
	named or numbered groups of the form (?&lt;name&gt; subexpression).
    x	Exclude unescaped white space from the pattern, and enable comments
	after a number sign (#).</source>
        <target state="translated">Cette construction de regroupement applique ou désactive les options spécifiées dans une sous-expression. Les options à activer sont spécifiées après le point d'interrogation, et les options à désactiver après le signe moins. Les options autorisées sont les suivantes :

    i	Utilise la correspondance sans respect de la casse.
    m	Utilise le mode multiligne, où ^ et $ correspondent au début et à la fin de chaque ligne
	(au lieu du début et de la fin de la chaîne d'entrée).
    s	Utilise le mode monoligne, où le point (.) correspond à chaque caractère
	(au lieu de chaque caractère sauf \n).
    n	Ne capture pas les groupes sans nom. Les seules captures valides sont des groupes explicitement
	nommés ou numérotés ayant la forme (?&lt;nom&gt; sous-expression).
    x	Exclut les espaces blancs sans séquence d'échappement du modèle, et active les commentaires
	après un signe dièse (#).</target>
        <note />
      </trans-unit>
      <trans-unit id="Regex_group_options_short">
        <source>group options</source>
        <target state="translated">options de groupe</target>
        <note />
      </trans-unit>
      <trans-unit id="Regex_hexadecimal_escape_long">
        <source>Matches an ASCII character, where ## is a two-digit hexadecimal character code.</source>
        <target state="translated">Correspond à un caractère ASCII, où ## est un code de caractère hexadécimal à deux chiffres.</target>
        <note />
      </trans-unit>
      <trans-unit id="Regex_hexadecimal_escape_short">
        <source>hexadecimal escape</source>
        <target state="translated">échappement hexadécimal</target>
        <note />
      </trans-unit>
      <trans-unit id="Regex_inline_comment_long">
        <source>The (?# comment) construct lets you include an inline comment in a regular expression. The regular expression engine does not use any part of the comment in pattern matching, although the comment is included in the string that is returned by the Regex.ToString method. The comment ends at the first closing parenthesis.</source>
        <target state="translated">La construction (?# commentaire) vous permet d'inclure un commentaire dans une expression régulière. Le moteur d'expressions régulières n'utilise aucune partie du commentaire dans les critères spéciaux, bien que le commentaire soit inclus dans la chaîne retournée par la méthode Regex.ToString. Le commentaire finit à la première parenthèse fermante.</target>
        <note />
      </trans-unit>
      <trans-unit id="Regex_inline_comment_short">
        <source>inline comment</source>
        <target state="translated">commentaire inclus</target>
        <note />
      </trans-unit>
      <trans-unit id="Regex_inline_options_long">
        <source>Enables or disables specific pattern matching options for the remainder of a regular expression. The options to enable are specified after the question mark, and the options to disable after the minus sign. The allowed options are:

    i	Use case-insensitive matching.
    m	Use multiline mode, where ^ and $ match the beginning and end of each line
	(instead of the beginning and end of the input string).
    s	Use single-line mode, where the period (.) matches every character
	(instead of every character except \n).
    n	Do not capture unnamed groups. The only valid captures are explicitly named
	or numbered groups of the form (?&lt;name&gt; subexpression).
    x	Exclude unescaped white space from the pattern, and enable comments
	after a number sign (#).</source>
        <target state="translated">Active ou désactive des options de critères spéciaux spécifiques pour le reste d'une expression régulière. Les options à activer sont spécifiées après le point d'interrogation, et les options à désactiver après le signe moins. Les options autorisées sont les suivantes :

    i	Utilise la correspondance sans respect de la casse.
    m	Utilise le mode multiligne, où ^ et $ correspondent au début et à la fin de chaque ligne
	(au lieu du début et de la fin de la chaîne d'entrée).
    s	Utilise le mode monoligne, où le point (.) correspond à chaque caractère
	(au lieu de chaque caractère sauf \n).
    n	Ne capture pas les groupes sans nom. Les seules captures valides sont des groupes explicitement nommés
	ou numérotés ayant la forme (?&lt;nom&gt; sous-expression).
    x	Exclut les espaces blancs sans séquence d'échappement du modèle, et active les commentaires
	après un signe dièse (#).</target>
        <note />
      </trans-unit>
      <trans-unit id="Regex_inline_options_short">
        <source>inline options</source>
        <target state="translated">options incluses</target>
        <note />
      </trans-unit>
      <trans-unit id="Regex_issue_0">
        <source>Regex issue: {0}</source>
        <target state="translated">Problème de regex : {0}</target>
        <note>This is an error message shown to the user when they write an invalid Regular Expression. {0} will be the actual text of one of the above Regular Expression errors.</note>
      </trans-unit>
      <trans-unit id="Regex_letter_lowercase">
        <source>letter, lowercase</source>
        <target state="translated">lettre, minuscule</target>
        <note />
      </trans-unit>
      <trans-unit id="Regex_letter_modifier">
        <source>letter, modifier</source>
        <target state="translated">lettre, modificateur</target>
        <note />
      </trans-unit>
      <trans-unit id="Regex_letter_other">
        <source>letter, other</source>
        <target state="translated">lettre, autre</target>
        <note />
      </trans-unit>
      <trans-unit id="Regex_letter_titlecase">
        <source>letter, titlecase</source>
        <target state="translated">lettre, première lettre des mots en majuscule</target>
        <note />
      </trans-unit>
      <trans-unit id="Regex_letter_uppercase">
        <source>letter, uppercase</source>
        <target state="translated">lettre, majuscule</target>
        <note />
      </trans-unit>
      <trans-unit id="Regex_mark_enclosing">
        <source>mark, enclosing</source>
        <target state="translated">marque, englobante</target>
        <note />
      </trans-unit>
      <trans-unit id="Regex_mark_nonspacing">
        <source>mark, nonspacing</source>
        <target state="translated">marque, sans espacement</target>
        <note />
      </trans-unit>
      <trans-unit id="Regex_mark_spacing_combining">
        <source>mark, spacing combining</source>
        <target state="translated">marque, espacement combiné</target>
        <note />
      </trans-unit>
      <trans-unit id="Regex_match_at_least_n_times_lazy_long">
        <source>The {n,}? quantifier matches the preceding element at least n times, where n is any integer, but as few times as possible. It is the lazy counterpart of the greedy quantifier {n,}</source>
        <target state="translated">Le quantificateur {n,}? recherche une correspondance avec l'élément précédent au moins n fois, où n est un entier, mais de manière aussi limitée possible. Il s'agit de l'équivalent paresseux du quantificateur gourmand {n,}</target>
        <note />
      </trans-unit>
      <trans-unit id="Regex_match_at_least_n_times_lazy_short">
        <source>match at least 'n' times (lazy)</source>
        <target state="translated">rechercher une correspondance au moins 'n' fois (paresseux)</target>
        <note />
      </trans-unit>
      <trans-unit id="Regex_match_at_least_n_times_long">
        <source>The {n,} quantifier matches the preceding element at least n times, where n is any integer. {n,} is a greedy quantifier whose lazy equivalent is {n,}?</source>
        <target state="translated">Le quantificateur {n,} recherche une correspondance avec l'élément précédent au moins n fois, où n est un entier. {n,} est un quantificateur gourmand dont l'équivalent paresseux est {n,}?</target>
        <note />
      </trans-unit>
      <trans-unit id="Regex_match_at_least_n_times_short">
        <source>match at least 'n' times</source>
        <target state="translated">rechercher une correspondance au moins 'n' fois</target>
        <note />
      </trans-unit>
      <trans-unit id="Regex_match_between_m_and_n_times_lazy_long">
        <source>The {n,m}? quantifier matches the preceding element between n and m times, where n and m are integers, but as few times as possible. It is the lazy counterpart of the greedy quantifier {n,m}</source>
        <target state="translated">Le quantificateur {n,m}? recherche une correspondance avec l'élément précédent entre n et m fois, où n et m sont des entiers, mais de manière aussi limitée possible. Il s'agit de l'équivalent paresseux du quantificateur gourmand {n,m}</target>
        <note />
      </trans-unit>
      <trans-unit id="Regex_match_between_m_and_n_times_lazy_short">
        <source>match at least 'n' times (lazy)</source>
        <target state="translated">rechercher une correspondance au moins 'n' fois (paresseux)</target>
        <note />
      </trans-unit>
      <trans-unit id="Regex_match_between_m_and_n_times_long">
        <source>The {n,m} quantifier matches the preceding element at least n times, but no more than m times, where n and m are integers. {n,m} is a greedy quantifier whose lazy equivalent is {n,m}?</source>
        <target state="translated">Le quantificateur {n,m} correspond à l'élément précédent au moins n fois, mais pas plus de m fois, où n et m sont des entiers. {n,m} est un quantificateur gourmand dont l'équivalent paresseux est {n,m}?</target>
        <note />
      </trans-unit>
      <trans-unit id="Regex_match_between_m_and_n_times_short">
        <source>match between 'm' and 'n' times</source>
        <target state="translated">rechercher une correspondance entre 'm' et 'n' fois</target>
        <note />
      </trans-unit>
      <trans-unit id="Regex_match_exactly_n_times_lazy_long">
        <source>The {n}? quantifier matches the preceding element exactly n times, where n is any integer. It is the lazy counterpart of the greedy quantifier {n}+</source>
        <target state="translated">Le quantificateur {n}? recherche une correspondance avec l'élément précédent exactement n fois, où n est un entier. Il s'agit de l'équivalent paresseux du quantificateur gourmand {n}+</target>
        <note />
      </trans-unit>
      <trans-unit id="Regex_match_exactly_n_times_lazy_short">
        <source>match exactly 'n' times (lazy)</source>
        <target state="translated">rechercher une correspondance exactement 'n' fois (paresseux)</target>
        <note />
      </trans-unit>
      <trans-unit id="Regex_match_exactly_n_times_long">
        <source>The {n} quantifier matches the preceding element exactly n times, where n is any integer. {n} is a greedy quantifier whose lazy equivalent is {n}?</source>
        <target state="translated">Le quantificateur {n} recherche une correspondance avec l'élément précédent exactement n fois, où n est un entier. {n} est un quantificateur gourmand dont l'équivalent paresseux est {n}?</target>
        <note />
      </trans-unit>
      <trans-unit id="Regex_match_exactly_n_times_short">
        <source>match exactly 'n' times</source>
        <target state="translated">rechercher une correspondance exactement 'n' fois</target>
        <note />
      </trans-unit>
      <trans-unit id="Regex_match_one_or_more_times_lazy_long">
        <source>The +? quantifier matches the preceding element one or more times, but as few times as possible. It is the lazy counterpart of the greedy quantifier +</source>
        <target state="translated">Le quantificateur recherche une correspondance avec l'élément précédent, une ou plusieurs fois, mais de manière aussi limitée possible. Il s'agit de l'équivalent paresseux du quantificateur gourmand +</target>
        <note />
      </trans-unit>
      <trans-unit id="Regex_match_one_or_more_times_lazy_short">
        <source>match one or more times (lazy)</source>
        <target state="translated">rechercher une correspondance une ou plusieurs fois (paresseux)</target>
        <note />
      </trans-unit>
      <trans-unit id="Regex_match_one_or_more_times_long">
        <source>The + quantifier matches the preceding element one or more times. It is equivalent to the {1,} quantifier. + is a greedy quantifier whose lazy equivalent is +?.</source>
        <target state="translated">Le quantificateur + recherche une correspondance avec l'élément précédent, une ou plusieurs fois. Il est équivalent au quantificateur {1,}. + est un quantificateur gourmand dont l'équivalent paresseux est +?.</target>
        <note />
      </trans-unit>
      <trans-unit id="Regex_match_one_or_more_times_short">
        <source>match one or more times</source>
        <target state="translated">rechercher une correspondance une ou plusieurs fois</target>
        <note />
      </trans-unit>
      <trans-unit id="Regex_match_zero_or_more_times_lazy_long">
        <source>The *? quantifier matches the preceding element zero or more times, but as few times as possible. It is the lazy counterpart of the greedy quantifier *</source>
        <target state="translated">Le quantificateur *? recherche une correspondance avec l'élément précédent, zéro ou plusieurs fois, mais de manière aussi limitée possible. Il s'agit de l'équivalent paresseux du quantificateur gourmand *</target>
        <note />
      </trans-unit>
      <trans-unit id="Regex_match_zero_or_more_times_lazy_short">
        <source>match zero or more times (lazy)</source>
        <target state="translated">rechercher une correspondance zéro ou plusieurs fois (paresseux)</target>
        <note />
      </trans-unit>
      <trans-unit id="Regex_match_zero_or_more_times_long">
        <source>The * quantifier matches the preceding element zero or more times. It is equivalent to the {0,} quantifier. * is a greedy quantifier whose lazy equivalent is *?.</source>
        <target state="translated">Le quantificateur * recherche une correspondance avec l'élément précédent, zéro ou plusieurs fois. Il est équivalent au quantificateur {0,}. * est un quantificateur gourmand dont l'équivalent paresseux est *?.</target>
        <note />
      </trans-unit>
      <trans-unit id="Regex_match_zero_or_more_times_short">
        <source>match zero or more times</source>
        <target state="translated">rechercher une correspondance zéro ou plusieurs fois</target>
        <note />
      </trans-unit>
      <trans-unit id="Regex_match_zero_or_one_time_lazy_long">
        <source>The ?? quantifier matches the preceding element zero or one time, but as few times as possible. It is the lazy counterpart of the greedy quantifier ?</source>
        <target state="translated">Le quantificateur ?? recherche une correspondance avec l'élément précédent, zéro ou une fois, mais de manière aussi limitée possible. Il s'agit de l'équivalent paresseux du quantificateur gourmand ?</target>
        <note />
      </trans-unit>
      <trans-unit id="Regex_match_zero_or_one_time_lazy_short">
        <source>match zero or one time (lazy)</source>
        <target state="translated">rechercher une correspondance zéro ou une fois (paresseux)</target>
        <note />
      </trans-unit>
      <trans-unit id="Regex_match_zero_or_one_time_long">
        <source>The ? quantifier matches the preceding element zero or one time. It is equivalent to the {0,1} quantifier. ? is a greedy quantifier whose lazy equivalent is ??.</source>
        <target state="translated">Le quantificateur ? recherche une correspondance avec l'élément précédent, zéro ou une fois. Il est équivalent au quantificateur {0,1}. ? est un quantificateur gourmand dont l'équivalent paresseux est ??.</target>
        <note />
      </trans-unit>
      <trans-unit id="Regex_match_zero_or_one_time_short">
        <source>match zero or one time</source>
        <target state="translated">rechercher une correspondance zéro ou une fois</target>
        <note />
      </trans-unit>
      <trans-unit id="Regex_matched_subexpression_long">
        <source>This grouping construct captures a matched 'subexpression', where 'subexpression' is any valid regular expression pattern. Captures that use parentheses are numbered automatically from left to right based on the order of the opening parentheses in the regular expression, starting from one. The capture that is numbered zero is the text matched by the entire regular expression pattern.</source>
        <target state="translated">Cette construction de regroupement capture une 'sous-expression' correspondante, où 'sous-expression' représente un modèle d'expression régulière valide. Les captures qui utilisent des parenthèses sont numérotées automatiquement de gauche à droite en fonction de l'ordre des parenthèses ouvrantes dans l'expression régulière, à partir de l'une d'entre elles. La capture numérotée zéro représente le texte correspondant à l'intégralité du modèle d'expression régulière.</target>
        <note />
      </trans-unit>
      <trans-unit id="Regex_matched_subexpression_short">
        <source>matched subexpression</source>
        <target state="translated">sous-expression correspondante</target>
        <note />
      </trans-unit>
      <trans-unit id="Regex_name">
        <source>name</source>
        <target state="translated">nom</target>
        <note />
      </trans-unit>
      <trans-unit id="Regex_name1">
        <source>name1</source>
        <target state="translated">nom1</target>
        <note />
      </trans-unit>
      <trans-unit id="Regex_name2">
        <source>name2</source>
        <target state="translated">nom2</target>
        <note />
      </trans-unit>
      <trans-unit id="Regex_name_or_number">
        <source>name-or-number</source>
        <target state="translated">nom-ou-numéro</target>
        <note />
      </trans-unit>
      <trans-unit id="Regex_named_backreference_long">
        <source>A named or numbered backreference.

'name' is the name of a capturing group defined in the regular expression pattern.</source>
        <target state="translated">Référence arrière nommée ou numérotée.

'nom' est le nom d'un groupe de capture défini dans le modèle d'expression régulière.</target>
        <note />
      </trans-unit>
      <trans-unit id="Regex_named_backreference_short">
        <source>named backreference</source>
        <target state="translated">référence arrière nommée</target>
        <note />
      </trans-unit>
      <trans-unit id="Regex_named_matched_subexpression_long">
        <source>Captures a matched subexpression and lets you access it by name or by number.

'name' is a valid group name, and 'subexpression' is any valid regular expression pattern. 'name' must not contain any punctuation characters and cannot begin with a number.

If the RegexOptions parameter of a regular expression pattern matching method includes the RegexOptions.ExplicitCapture flag, or if the n option is applied to this subexpression, the only way to capture a subexpression is to explicitly name capturing groups.</source>
        <target state="translated">Capture une sous-expression correspondante et vous permet d'y accéder par le nom ou le numéro.

'nom' est un nom de groupe valide, et 'sous-expression' est un modèle d'expression régulière valide. 'nom' ne doit contenir aucun caractère de ponctuation et ne peut pas commencer par un chiffre.

Si le paramètre RegexOptions d'une méthode de critères spéciaux d'expression régulière inclut l'indicateur RegexOptions.ExplicitCapture, ou si l'option n est appliquée à cette sous-expression, le seul moyen de capturer une sous-expression est de nommer explicitement les groupes de capture.</target>
        <note />
      </trans-unit>
      <trans-unit id="Regex_named_matched_subexpression_short">
        <source>named matched subexpression</source>
        <target state="translated">sous-expression correspondante nommée</target>
        <note />
      </trans-unit>
      <trans-unit id="Regex_negative_character_group_long">
        <source>A negative character group specifies a list of characters that must not appear in an input string for a match to occur. The list of characters are specified individually.

Two or more character ranges can be concatenated. For example, to specify the range of decimal digits from "0" through "9", the range of lowercase letters from "a" through "f", and the range of uppercase letters from "A" through "F", use [0-9a-fA-F].</source>
        <target state="translated">Un groupe de caractères négatif spécifie une liste de caractères qui doivent être absents d'une chaîne d'entrée pour produire une correspondance. La liste des caractères est spécifiée individuellement.

Vous pouvez concaténer au moins deux plages de caractères. Par exemple, pour spécifier la plage de chiffres décimaux allant de "0" à "9", la plage de lettres minuscules allant de "a" à "f" et la plage de lettres majuscules allant de "A" à "F", utilisez [0-9a-fA-F].</target>
        <note />
      </trans-unit>
      <trans-unit id="Regex_negative_character_group_short">
        <source>negative character group</source>
        <target state="translated">groupe de caractères négatif</target>
        <note />
      </trans-unit>
      <trans-unit id="Regex_negative_character_range_long">
        <source>A negative character range specifies a list of characters that must not appear in an input string for a match to occur. 'firstCharacter' is the character that begins the range, and 'lastCharacter' is the character that ends the range.

Two or more character ranges can be concatenated. For example, to specify the range of decimal digits from "0" through "9", the range of lowercase letters from "a" through "f", and the range of uppercase letters from "A" through "F", use [0-9a-fA-F].</source>
        <target state="translated">Une plage de caractères négative spécifie une liste de caractères qui doivent être absents d'une chaîne d'entrée pour produire une correspondance. 'firstCharacter' est le caractère de début de plage, et 'lastCharacter' est le caractère de fin de plage.

Vous pouvez concaténer au moins deux plages de caractères. Par exemple, pour spécifier la plage de chiffres décimaux allant de "0" à "9", la plage de lettres minuscules allant de "a" à "f" et la plage de lettres majuscules allant de "A" à "F", utilisez [0-9a-fA-F].</target>
        <note />
      </trans-unit>
      <trans-unit id="Regex_negative_character_range_short">
        <source>negative character range</source>
        <target state="translated">plage de caractères négative</target>
        <note />
      </trans-unit>
      <trans-unit id="Regex_negative_unicode_category_long">
        <source>The regular expression construct \P{ name } matches any character that does not belong to a Unicode general category or named block, where name is the category abbreviation or named block name.</source>
        <target state="translated">La construction d'expression régulière \P{ nom } correspond aux caractères qui n'appartiennent pas à une catégorie générale Unicode ou à un bloc nommé, nom étant l'abréviation de la catégorie ou le nom du bloc nommé.</target>
        <note />
      </trans-unit>
      <trans-unit id="Regex_negative_unicode_category_short">
        <source>negative unicode category</source>
        <target state="translated">catégorie Unicode négative</target>
        <note />
      </trans-unit>
      <trans-unit id="Regex_new_line_character_long">
        <source>Matches a new-line character, \u000A</source>
        <target state="translated">Correspond au caractère de nouvelle ligne, \u000A</target>
        <note />
      </trans-unit>
      <trans-unit id="Regex_new_line_character_short">
        <source>new-line character</source>
        <target state="translated">caractère de nouvelle ligne</target>
        <note />
      </trans-unit>
      <trans-unit id="Regex_no">
        <source>no</source>
        <target state="translated">non</target>
        <note />
      </trans-unit>
      <trans-unit id="Regex_non_digit_character_long">
        <source>\D matches any non-digit character. It is equivalent to the \P{Nd} regular expression pattern.

If ECMAScript-compliant behavior is specified, \D is equivalent to [^0-9]</source>
        <target state="translated">\D correspond à n'importe quel caractère non numérique. Il est équivalent au modèle d'expression régulière \P{Nd}.

Si vous spécifiez un comportement conforme à ECMAScript, \D équivaut à [^0-9]</target>
        <note />
      </trans-unit>
      <trans-unit id="Regex_non_digit_character_short">
        <source>non-digit character</source>
        <target state="translated">caractère non numérique</target>
        <note />
      </trans-unit>
      <trans-unit id="Regex_non_white_space_character_long">
        <source>\S matches any non-white-space character. It is equivalent to the [^\f\n\r\t\v\x85\p{Z}] regular expression pattern, or the opposite of the regular expression pattern that is equivalent to \s, which matches white-space characters.

If ECMAScript-compliant behavior is specified, \S is equivalent to [^ \f\n\r\t\v]</source>
        <target state="translated">\S correspond à tout caractère autre qu'un espace blanc. Il est équivalent au modèle d'expression régulière [^\f\n\r\t\v\x85\p{Z}], ou à l'inverse du modèle d'expression régulière équivalent à \s, qui correspond aux espaces blancs.

Si vous spécifiez un comportement conforme à ECMAScript, \S équivaut à [^ \f\n\r\t\v]</target>
        <note />
      </trans-unit>
      <trans-unit id="Regex_non_white_space_character_short">
        <source>non-white-space character</source>
        <target state="translated">caractère autre qu'un espace blanc</target>
        <note />
      </trans-unit>
      <trans-unit id="Regex_non_word_boundary_long">
        <source>The \B anchor specifies that the match must not occur on a word boundary. It is the opposite of the \b anchor.</source>
        <target state="translated">L'ancre \B spécifie que la correspondance ne doit pas être effectuée sur une limite de mot. Il s'agit du contraire de l'ancre \b.</target>
        <note />
      </trans-unit>
      <trans-unit id="Regex_non_word_boundary_short">
        <source>non-word boundary</source>
        <target state="translated">limite de non-mot</target>
        <note />
      </trans-unit>
      <trans-unit id="Regex_non_word_character_long">
        <source>\W matches any non-word character. It matches any character except for those in the following Unicode categories:

    Ll	Letter, Lowercase
    Lu	Letter, Uppercase
    Lt	Letter, Titlecase
    Lo	Letter, Other
    Lm	Letter, Modifier
    Mn	Mark, Nonspacing
    Nd	Number, Decimal Digit
    Pc	Punctuation, Connector

If ECMAScript-compliant behavior is specified, \W is equivalent to [^a-zA-Z_0-9]</source>
        <target state="translated">\W correspond à un caractère de non-mot. Il correspond à n'importe quel caractère à l'exception de ceux des catégories Unicode suivantes :

    Ll	Lettre, Minuscule
    Lu	Lettre, Majuscule
    Lt	Lettre, Première lettre des mots en majuscule
    Lo	Lettre, Autre
    Lm	Lettre, Modificateur
    Mn	Marque, Sans espacement
    Nd	Nombre, Chiffre décimal
    Pc	Ponctuation, Connecteur

Si vous spécifiez un comportement conforme à ECMAScript, \W équivaut à [^a-zA-Z_0-9]</target>
        <note>Note: Ll, Lu, Lt, Lo, Lm, Mn, Nd, and Pc are all things that should not be localized. </note>
      </trans-unit>
      <trans-unit id="Regex_non_word_character_short">
        <source>non-word character</source>
        <target state="translated">caractère de non-mot</target>
        <note />
      </trans-unit>
      <trans-unit id="Regex_noncapturing_group_long">
        <source>This construct does not capture the substring that is matched by a subexpression:

The noncapturing group construct is typically used when a quantifier is applied to a group, but the substrings captured by the group are of no interest.

If a regular expression includes nested grouping constructs, an outer noncapturing group construct does not apply to the inner nested group constructs.</source>
        <target state="translated">Cette construction ne capture pas la sous-chaîne correspondant à une sous-expression :

La construction de groupe sans capture est généralement utilisée quand un quantificateur est appliqué à un groupe, mais que les sous-chaînes capturées par le groupe ne présentent pas d'intérêt.

Si une expression régulière inclut des constructions de regroupement imbriqué, une construction de groupe sans capture externe ne s'applique pas aux constructions de groupes imbriqués internes.</target>
        <note />
      </trans-unit>
      <trans-unit id="Regex_noncapturing_group_short">
        <source>noncapturing group</source>
        <target state="translated">groupe sans capture</target>
        <note />
      </trans-unit>
      <trans-unit id="Regex_number_decimal_digit">
        <source>number, decimal digit</source>
        <target state="translated">nombre, chiffre décimal</target>
        <note />
      </trans-unit>
      <trans-unit id="Regex_number_letter">
        <source>number, letter</source>
        <target state="translated">nombre, lettre</target>
        <note />
      </trans-unit>
      <trans-unit id="Regex_number_other">
        <source>number, other</source>
        <target state="translated">nombre, autre</target>
        <note />
      </trans-unit>
      <trans-unit id="Regex_numbered_backreference_long">
        <source>A numbered backreference, where 'number' is the ordinal position of the capturing group in the regular expression. For example, \4 matches the contents of the fourth capturing group.

There is an ambiguity between octal escape codes (such as \16) and \number backreferences that use the same notation. If the ambiguity is a problem, you can use the \k&lt;name&gt; notation, which is unambiguous and cannot be confused with octal character codes. Similarly, hexadecimal codes such as \xdd are unambiguous and cannot be confused with backreferences.</source>
        <target state="translated">Référence arrière numérotée, où 'nombre' représente la position ordinale du groupe de capture dans l'expression régulière. Par exemple, \4 correspond au contenu du quatrième groupe de capture.

Il existe une ambiguïté entre les codes d'échappement octaux (par exemple \16) et les références arrière \nnumérotées qui utilisent la même notation. Si l'ambiguïté pose un problème, vous pouvez utiliser la notation \k&lt;nom&gt;, qui est plus claire et qui ne peut pas être confondue avec les codes de caractère octaux. De même, les codes hexadécimaux tels que \xdd ne sont pas ambigus et ne peuvent pas être confondus avec les références arrière.</target>
        <note />
      </trans-unit>
      <trans-unit id="Regex_numbered_backreference_short">
        <source>numbered backreference</source>
        <target state="translated">référence arrière numérotée</target>
        <note />
      </trans-unit>
      <trans-unit id="Regex_other_control">
        <source>other, control</source>
        <target state="translated">autre, contrôle</target>
        <note />
      </trans-unit>
      <trans-unit id="Regex_other_format">
        <source>other, format</source>
        <target state="translated">autre, format</target>
        <note />
      </trans-unit>
      <trans-unit id="Regex_other_not_assigned">
        <source>other, not assigned</source>
        <target state="translated">autre, non affecté</target>
        <note />
      </trans-unit>
      <trans-unit id="Regex_other_private_use">
        <source>other, private use</source>
        <target state="translated">autre, usage privé</target>
        <note />
      </trans-unit>
      <trans-unit id="Regex_other_surrogate">
        <source>other, surrogate</source>
        <target state="translated">autre, substitution</target>
        <note />
      </trans-unit>
      <trans-unit id="Regex_positive_character_group_long">
        <source>A positive character group specifies a list of characters, any one of which may appear in an input string for a match to occur.</source>
        <target state="translated">Un groupe de caractères positif spécifie une liste de caractères, dont l'un d'entre eux peut apparaître dans une chaîne d'entrée pour produire une correspondance.</target>
        <note />
      </trans-unit>
      <trans-unit id="Regex_positive_character_group_short">
        <source>positive character group</source>
        <target state="translated">groupe de caractères positif</target>
        <note />
      </trans-unit>
      <trans-unit id="Regex_positive_character_range_long">
        <source>A positive character range specifies a range of characters, any one of which may appear in an input string for a match to occur.  'firstCharacter' is the character that begins the range and 'lastCharacter' is the character that ends the range. </source>
        <target state="translated">Une plage de caractères positive spécifie une plage de caractères, dont l'un d'entre eux peut apparaître dans une chaîne d'entrée pour produire une correspondance. 'firstCharacter' est le caractère de début de plage, et 'lastCharacter' est le caractère de fin de plage. </target>
        <note />
      </trans-unit>
      <trans-unit id="Regex_positive_character_range_short">
        <source>positive character range</source>
        <target state="translated">plage de caractères positive</target>
        <note />
      </trans-unit>
      <trans-unit id="Regex_punctuation_close">
        <source>punctuation, close</source>
        <target state="translated">ponctuation, fermeture</target>
        <note />
      </trans-unit>
      <trans-unit id="Regex_punctuation_connector">
        <source>punctuation, connector</source>
        <target state="translated">ponctuation, connecteur</target>
        <note />
      </trans-unit>
      <trans-unit id="Regex_punctuation_dash">
        <source>punctuation, dash</source>
        <target state="translated">ponctuation, tiret</target>
        <note />
      </trans-unit>
      <trans-unit id="Regex_punctuation_final_quote">
        <source>punctuation, final quote</source>
        <target state="translated">ponctuation, guillemet final</target>
        <note />
      </trans-unit>
      <trans-unit id="Regex_punctuation_initial_quote">
        <source>punctuation, initial quote</source>
        <target state="translated">ponctuation, guillemet initial</target>
        <note />
      </trans-unit>
      <trans-unit id="Regex_punctuation_open">
        <source>punctuation, open</source>
        <target state="translated">ponctuation, ouverture</target>
        <note />
      </trans-unit>
      <trans-unit id="Regex_punctuation_other">
        <source>punctuation, other</source>
        <target state="translated">ponctuation, autre</target>
        <note />
      </trans-unit>
      <trans-unit id="Regex_separator_line">
        <source>separator, line</source>
        <target state="translated">séparateur, ligne</target>
        <note />
      </trans-unit>
      <trans-unit id="Regex_separator_paragraph">
        <source>separator, paragraph</source>
        <target state="translated">séparateur, paragraphe</target>
        <note />
      </trans-unit>
      <trans-unit id="Regex_separator_space">
        <source>separator, space</source>
        <target state="translated">séparateur, espace</target>
        <note />
      </trans-unit>
      <trans-unit id="Regex_start_of_string_only_long">
        <source>The \A anchor specifies that a match must occur at the beginning of the input string. It is identical to the ^ anchor, except that \A ignores the RegexOptions.Multiline option. Therefore, it can only match the start of the first line in a multiline input string.</source>
        <target state="translated">L'ancre \A spécifie qu'une correspondance doit exister au début de la chaîne d'entrée. Elle est identique à l'ancre ^, à ceci près que \A ignore l'option RegexOptions.Multiline. Ainsi, elle correspond uniquement au début de la première ligne d'une chaîne d'entrée multiligne.</target>
        <note />
      </trans-unit>
      <trans-unit id="Regex_start_of_string_only_short">
        <source>start of string only</source>
        <target state="translated">début de chaîne uniquement</target>
        <note />
      </trans-unit>
      <trans-unit id="Regex_start_of_string_or_line_long">
        <source>The ^ anchor specifies that the following pattern must begin at the first character position of the string. If you use ^ with the RegexOptions.Multiline option, the match must occur at the beginning of each line.</source>
        <target state="translated">L'ancre ^ spécifie que le modèle suivant doit commencer à la position du premier caractère de la chaîne. Si vous utilisez ^ avec l'option RegexOptions.Multiline, la correspondance doit exister au début de chaque ligne.</target>
        <note />
      </trans-unit>
      <trans-unit id="Regex_start_of_string_or_line_short">
        <source>start of string or line</source>
        <target state="translated">début de chaîne ou de ligne</target>
        <note />
      </trans-unit>
      <trans-unit id="Regex_subexpression">
        <source>subexpression</source>
        <target state="translated">sous-expression</target>
        <note />
      </trans-unit>
      <trans-unit id="Regex_symbol_currency">
        <source>symbol, currency</source>
        <target state="translated">symbole, devise</target>
        <note />
      </trans-unit>
      <trans-unit id="Regex_symbol_math">
        <source>symbol, math</source>
        <target state="translated">symbole, math</target>
        <note />
      </trans-unit>
      <trans-unit id="Regex_symbol_modifier">
        <source>symbol, modifier</source>
        <target state="translated">symbole, modificateur</target>
        <note />
      </trans-unit>
      <trans-unit id="Regex_symbol_other">
        <source>symbol, other</source>
        <target state="translated">symbole, autre</target>
        <note />
      </trans-unit>
      <trans-unit id="Regex_tab_character_long">
        <source>Matches a tab character, \u0009</source>
        <target state="translated">Correspond au caractère de tabulation, \u0009</target>
        <note />
      </trans-unit>
      <trans-unit id="Regex_tab_character_short">
        <source>tab character</source>
        <target state="translated">caractère de tabulation</target>
        <note />
      </trans-unit>
      <trans-unit id="Regex_unicode_category_long">
        <source>The regular expression construct \p{ name } matches any character that belongs to a Unicode general category or named block, where name is the category abbreviation or named block name.</source>
        <target state="translated">La construction d'expression régulière \p{ nom } correspond aux caractères qui appartiennent à une catégorie générale Unicode ou à un bloc nommé, nom étant l'abréviation de la catégorie ou le nom du bloc nommé.</target>
        <note />
      </trans-unit>
      <trans-unit id="Regex_unicode_category_short">
        <source>unicode category</source>
        <target state="translated">catégorie Unicode</target>
        <note />
      </trans-unit>
      <trans-unit id="Regex_unicode_escape_long">
        <source>Matches a UTF-16 code unit whose value is #### hexadecimal.</source>
        <target state="translated">Correspond à une unité de code UTF-16 dont la valeur est au format hexadécimal ####.</target>
        <note />
      </trans-unit>
      <trans-unit id="Regex_unicode_escape_short">
        <source>unicode escape</source>
        <target state="translated">échappement Unicode</target>
        <note />
      </trans-unit>
      <trans-unit id="Regex_unicode_general_category_0">
        <source>Unicode General Category: {0}</source>
        <target state="translated">Catégorie générale Unicode : {0}</target>
        <note />
      </trans-unit>
      <trans-unit id="Regex_vertical_tab_character_long">
        <source>Matches a vertical-tab character, \u000B</source>
        <target state="translated">Correspond au caractère de tabulation verticale, \u000B</target>
        <note />
      </trans-unit>
      <trans-unit id="Regex_vertical_tab_character_short">
        <source>vertical-tab character</source>
        <target state="translated">caractère de tabulation verticale</target>
        <note />
      </trans-unit>
      <trans-unit id="Regex_white_space_character_long">
        <source>\s matches any white-space character. It is equivalent to the following escape sequences and Unicode categories:

    \f	The form feed character, \u000C
    \n	The newline character, \u000A
    \r	The carriage return character, \u000D
    \t	The tab character, \u0009
    \v	The vertical tab character, \u000B
    \x85	The ellipsis or NEXT LINE (NEL) character (…), \u0085
    \p{Z}	Matches any separator character

If ECMAScript-compliant behavior is specified, \s is equivalent to [ \f\n\r\t\v]</source>
        <target state="translated">\s correspond à un caractère représentant un espace blanc. Il équivaut aux séquences d'échappement et aux catégories Unicode suivantes :

    \f	Caractère de saut de page, \u000C
    \n	Caractère nouvelle ligne, \u000A
    \r	Caractère de retour chariot, \u000D
    \t	Caractère de tabulation, \u0009
    \v	Caractère de tabulation verticale, \u000B
    \x85	Caractère des points de suspension ou NEL (NEXT LINE) (…), \u0085
    \p{Z}	Correspond à un caractère de séparation

Si vous spécifiez un comportement conforme à ECMAScript, \s équivaut à [ \f\n\r\t\v]</target>
        <note />
      </trans-unit>
      <trans-unit id="Regex_white_space_character_short">
        <source>white-space character</source>
        <target state="translated">caractère d'espace blanc</target>
        <note />
      </trans-unit>
      <trans-unit id="Regex_word_boundary_long">
        <source>The \b anchor specifies that the match must occur on a boundary between a word character (the \w language element) and a non-word character (the \W language element). Word characters consist of alphanumeric characters and underscores; a non-word character is any character that is not alphanumeric or an underscore. The match may also occur on a word boundary at the beginning or end of the string.

The \b anchor is frequently used to ensure that a subexpression matches an entire word instead of just the beginning or end of a word.</source>
        <target state="translated">L'ancre \b spécifie que la correspondance doit se trouver à la limite située entre un caractère de mot (élément de langage \w) et un caractère de non-mot (élément de langage \W). Les caractères de mots sont constitués de caractères alphanumériques et de traits de soulignement. Un caractère de non-mot est un caractère qui n'est pas alphanumérique ou qui n'est pas un trait de soulignement. La correspondance peut également se produire à une limite de mot, au début ou à la fin de la chaîne.

L'ancre \b est fréquemment utilisée pour vérifier qu'une sous-expression correspond à un mot entier, et non simplement au début ou à la fin d'un mot.</target>
        <note />
      </trans-unit>
      <trans-unit id="Regex_word_boundary_short">
        <source>word boundary</source>
        <target state="translated">limite de mot</target>
        <note />
      </trans-unit>
      <trans-unit id="Regex_word_character_long">
        <source>\w matches any word character. A word character is a member of any of the following Unicode categories:

    Ll	Letter, Lowercase
    Lu	Letter, Uppercase
    Lt	Letter, Titlecase
    Lo	Letter, Other
    Lm	Letter, Modifier
    Mn	Mark, Nonspacing
    Nd	Number, Decimal Digit
    Pc	Punctuation, Connector

If ECMAScript-compliant behavior is specified, \w is equivalent to [a-zA-Z_0-9]</source>
        <target state="translated">\w correspond à n'importe quel caractère de mot. Un caractère de mot appartient à l'une des catégories Unicode suivantes :

    Ll	Lettre, Minuscule
    Lu	Lettre, Majuscule
    Lt	Lettre, Première lettre des mots en majuscule
    Lo	Lettre, Autre
    Lm	Lettre, Modificateur
    Mn	Marque, Sans espacement
    Nd	Nombre, Chiffre décimal
    Pc	Ponctuation, Connecteur

Si vous spécifiez un comportement conforme à ECMAScript, \w équivaut à [a-zA-Z_0-9]</target>
        <note>Note: Ll, Lu, Lt, Lo, Lm, Mn, Nd, and Pc are all things that should not be localized.</note>
      </trans-unit>
      <trans-unit id="Regex_word_character_short">
        <source>word character</source>
        <target state="translated">caractère de mot</target>
        <note />
      </trans-unit>
      <trans-unit id="Regex_yes">
        <source>yes</source>
        <target state="translated">oui</target>
        <note />
      </trans-unit>
      <trans-unit id="Regex_zero_width_negative_lookahead_assertion_long">
        <source>A zero-width negative lookahead assertion, where for the match to be successful, the input string must not match the regular expression pattern in subexpression. The matched string is not included in the match result.

A zero-width negative lookahead assertion is typically used either at the beginning or at the end of a regular expression. At the beginning of a regular expression, it can define a specific pattern that should not be matched when the beginning of the regular expression defines a similar but more general pattern to be matched. In this case, it is often used to limit backtracking. At the end of a regular expression, it can define a subexpression that cannot occur at the end of a match.</source>
        <target state="translated">Assertion avant négative de largeur nulle, où, pour que la correspondance soit réussie, la chaîne d'entrée ne doit pas correspondre au modèle d'expression régulière de la sous-expression. La chaîne correspondante n'est pas incluse dans le résultat de la correspondance.

Une assertion avant négative de largeur nulle est généralement utilisée au début ou à la fin d'une expression régulière. Au début d'une expression régulière, elle peut définir un modèle spécifique à ne pas mettre en correspondance quand le début de l'expression régulière définit un modèle similaire, mais plus général, à mettre en correspondance. Dans ce cas, elle est souvent utilisée pour limiter le retour sur trace. À la fin d'une expression régulière, elle peut définir une sous-expression qui ne peut pas se produire à la fin d'une correspondance.</target>
        <note />
      </trans-unit>
      <trans-unit id="Regex_zero_width_negative_lookahead_assertion_short">
        <source>zero-width negative lookahead assertion</source>
        <target state="translated">assertion avant négative de largeur nulle</target>
        <note />
      </trans-unit>
      <trans-unit id="Regex_zero_width_negative_lookbehind_assertion_long">
        <source>A zero-width negative lookbehind assertion, where for a match to be successful, 'subexpression' must not occur at the input string to the left of the current position. Any substring that does not match 'subexpression' is not included in the match result.

Zero-width negative lookbehind assertions are typically used at the beginning of regular expressions. The pattern that they define precludes a match in the string that follows. They are also used to limit backtracking when the last character or characters in a captured group must not be one or more of the characters that match that group's regular expression pattern.</source>
        <target state="translated">Assertion arrière négative de largeur nulle, où, pour qu'une correspondance soit réussie, la 'sous-expression' ne doit pas apparaître dans la chaîne d'entrée à gauche de la position actuelle. Les sous-chaînes qui ne correspondent pas à la 'sous-expression' ne sont pas incluses dans le résultat de la correspondance.

Les assertions arrière négatives de largeur nulle sont généralement utilisées au début des expressions régulières. Le modèle qu'elles définissent empêche toute correspondance dans la chaîne qui suit. Elles sont également utilisées pour limiter le retour sur trace quand le ou les derniers caractères d'un groupe capturé ne doivent pas représenter un ou plusieurs des caractères qui correspondent au modèle d'expression régulière de ce groupe.</target>
        <note />
      </trans-unit>
      <trans-unit id="Regex_zero_width_negative_lookbehind_assertion_short">
        <source>zero-width negative lookbehind assertion</source>
        <target state="translated">assertion arrière négative de largeur nulle</target>
        <note />
      </trans-unit>
      <trans-unit id="Regex_zero_width_positive_lookahead_assertion_long">
        <source>A zero-width positive lookahead assertion, where for a match to be successful, the input string must match the regular expression pattern in 'subexpression'. The matched substring is not included in the match result. A zero-width positive lookahead assertion does not backtrack.

Typically, a zero-width positive lookahead assertion is found at the end of a regular expression pattern. It defines a substring that must be found at the end of a string for a match to occur but that should not be included in the match. It is also useful for preventing excessive backtracking. You can use a zero-width positive lookahead assertion to ensure that a particular captured group begins with text that matches a subset of the pattern defined for that captured group.</source>
        <target state="translated">Assertion avant positive de largeur nulle, où, pour qu'une correspondance soit réussie, la chaîne d'entrée doit correspondre au modèle d'expression régulière de la 'sous-expression'. La sous-chaîne correspondante n'est pas incluse dans le résultat de la correspondance. Une assertion avant positive de largeur nulle n'effectue pas de rétroaction.

En règle générale, une assertion avant positive de largeur nulle se trouve à la fin d'un modèle d'expression régulière. Elle définit une sous-chaîne qui doit se trouver à la fin d'une chaîne pour qu'une correspondance se produise mais qui ne doit pas être incluse dans la correspondance. Elle permet également d'empêcher un retour sur trace excessif. Vous pouvez utiliser une assertion avant positive de largeur nulle pour vérifier qu'un groupe capturé particulier commence par un texte correspondant à un sous-ensemble du modèle défini pour ce groupe capturé.</target>
        <note />
      </trans-unit>
      <trans-unit id="Regex_zero_width_positive_lookahead_assertion_short">
        <source>zero-width positive lookahead assertion</source>
        <target state="translated">assertion avant positive de largeur nulle</target>
        <note />
      </trans-unit>
      <trans-unit id="Regex_zero_width_positive_lookbehind_assertion_long">
        <source>A zero-width positive lookbehind assertion, where for a match to be successful, 'subexpression' must occur at the input string to the left of the current position. 'subexpression' is not included in the match result. A zero-width positive lookbehind assertion does not backtrack.

Zero-width positive lookbehind assertions are typically used at the beginning of regular expressions. The pattern that they define is a precondition for a match, although it is not a part of the match result.</source>
        <target state="translated">Assertion arrière positive de largeur nulle, où, pour qu'une correspondance soit réussie, la 'sous-expression' doit apparaître dans la chaîne d'entrée à gauche de la position actuelle. La 'sous-expression' n'est pas incluse dans le résultat de la correspondance. Une assertion arrière positive de largeur nulle n'effectue pas de rétroaction.

Les assertions arrière positives de largeur nulle sont généralement utilisées au début des expressions régulières. Le modèle qu'elles définissent est une condition préalable à une correspondance, bien qu'il ne fasse pas partie du résultat de la correspondance.</target>
        <note />
      </trans-unit>
      <trans-unit id="Regex_zero_width_positive_lookbehind_assertion_short">
        <source>zero-width positive lookbehind assertion</source>
        <target state="translated">assertion arrière positive de largeur nulle</target>
        <note />
      </trans-unit>
      <trans-unit id="Related_method_signatures_found_in_metadata_will_not_be_updated">
        <source>Related method signatures found in metadata will not be updated.</source>
        <target state="translated">Les signatures de méthode associées dans les métadonnées ne sont pas mises à jour.</target>
        <note />
      </trans-unit>
      <trans-unit id="Removal_of_document_not_supported">
        <source>Removal of document not supported</source>
        <target state="translated">Suppression du document non prise en charge</target>
        <note />
      </trans-unit>
      <trans-unit id="Remove_async_modifier">
        <source>Remove 'async' modifier</source>
        <target state="translated">Supprimer le modificateur 'async'</target>
        <note />
      </trans-unit>
      <trans-unit id="Remove_unnecessary_casts">
        <source>Remove unnecessary casts</source>
        <target state="translated">Supprimer les casts inutiles</target>
        <note />
      </trans-unit>
      <trans-unit id="Remove_unused_variables">
        <source>Remove unused variables</source>
        <target state="translated">Supprimer les variables inutilisées</target>
        <note />
      </trans-unit>
      <trans-unit id="Removing_0_that_accessed_captured_variables_1_and_2_declared_in_different_scopes_requires_restarting_the_application">
        <source>Removing {0} that accessed captured variables '{1}' and '{2}' declared in different scopes requires restarting the application.</source>
        <target state="translated">La suppression des {0} ayant accédé aux variables capturées « {1} » et « {2} » déclarées dans différentes étendues nécessite le redémarrage de l’application.</target>
        <note />
      </trans-unit>
      <trans-unit id="Removing_0_that_contains_an_active_statement_requires_restarting_the_application">
        <source>Removing {0} that contains an active statement requires restarting the application.</source>
        <target state="translated">La suppression de {0} qui contient une instruction active requiert le redémarrage de l’application.</target>
        <note />
      </trans-unit>
      <trans-unit id="Renaming_0_requires_restarting_the_application">
        <source>Renaming {0} requires restarting the application.</source>
        <target state="translated">Le renommage de {0} requiert le redémarrage de l’application.</target>
        <note />
      </trans-unit>
      <trans-unit id="Renaming_0_requires_restarting_the_application_because_it_is_not_supported_by_the_runtime">
        <source>Renaming {0} requires restarting the application because it is not supported by the runtime.</source>
        <target state="translated">Le changement de nom de {0} requiert le redémarrage de l’application, car elle n’est pas prise en charge par le Runtime.</target>
        <note />
      </trans-unit>
      <trans-unit id="Renaming_a_captured_variable_from_0_to_1_requires_restarting_the_application">
        <source>Renaming a captured variable, from '{0}' to '{1}' requires restarting the application.</source>
        <target state="translated">Le changement de nom d’une variable capturée, de « {0} » à « {1} », requiert le redémarrage de l’application.</target>
        <note />
      </trans-unit>
      <trans-unit id="Replace_0_with_1">
        <source>Replace '{0}' with '{1}' </source>
        <target state="translated">Remplacer '{0}' par '{1}'</target>
        <note />
      </trans-unit>
      <trans-unit id="Resolve_conflict_markers">
        <source>Resolve conflict markers</source>
        <target state="translated">Résoudre les marqueurs de conflit</target>
        <note />
      </trans-unit>
      <trans-unit id="RudeEdit">
        <source>Rude edit</source>
        <target state="translated">Modification non applicable</target>
        <note />
      </trans-unit>
      <trans-unit id="Selection_does_not_contain_a_valid_token">
        <source>Selection does not contain a valid token.</source>
        <target state="translated">La sélection ne contient pas un jeton valide.</target>
        <note />
      </trans-unit>
      <trans-unit id="Selection_not_contained_inside_a_type">
        <source>Selection not contained inside a type.</source>
        <target state="translated">Sélection non contenue dans un type.</target>
        <note />
      </trans-unit>
      <trans-unit id="Silent">
        <source>Silent</source>
        <target state="translated">Silencieux</target>
        <note />
      </trans-unit>
      <trans-unit id="Sort_accessibility_modifiers">
        <source>Sort accessibility modifiers</source>
        <target state="translated">Trier les modificateurs d'accessibilité</target>
        <note />
      </trans-unit>
      <trans-unit id="Source_code_language_information_was_not_found_in_PDB">
        <source>Source code language information was not found in PDB.</source>
        <target state="translated">Les informations sur la langue du code source sont introuvables dans le fichier PDB.</target>
        <note />
      </trans-unit>
      <trans-unit id="Source_is_a_reference_assembly">
        <source>Source is a reference assembly, not enough information to find PDB.</source>
        <target state="translated">La source est un assembly de référence, il n’y a pas assez d’informations pour trouver le fichier PDB.</target>
        <note />
      </trans-unit>
      <trans-unit id="Split_into_consecutive_0_statements">
        <source>Split into consecutive '{0}' statements</source>
        <target state="translated">Diviser en instructions '{0}' consécutives</target>
        <note />
      </trans-unit>
      <trans-unit id="Split_into_nested_0_statements">
        <source>Split into nested '{0}' statements</source>
        <target state="translated">Diviser en instructions '{0}' imbriquées</target>
        <note />
      </trans-unit>
      <trans-unit id="StreamMustSupportReadAndSeek">
        <source>Stream must support read and seek operations.</source>
        <target state="translated">Le flux doit prendre en charge les opérations de lecture et de recherche.</target>
        <note />
      </trans-unit>
      <trans-unit id="Strings_must_start_with_double_quote_not_single_quote">
        <source>Strings must start with " not '</source>
        <target state="new">Strings must start with " not '</target>
        <note />
      </trans-unit>
      <trans-unit id="Suppress_0">
        <source>Suppress {0}</source>
        <target state="translated">Supprimer {0}</target>
        <note />
      </trans-unit>
      <trans-unit id="Switching_between_lambda_and_local_function_requires_restarting_the_application">
        <source>Switching between a lambda and a local function requires restarting the application.</source>
        <target state="translated">Le passage d’une fonction lambda à une fonction locale requiert le redémarrage de l’application.</target>
        <note />
      </trans-unit>
      <trans-unit id="Symbol_found_in_assembly_path_0">
        <source>Symbol found in assembly path '{0}'</source>
        <target state="translated">Symbole trouvé dans le chemin d’accès de l’assembly '{0}'</target>
        <note />
      </trans-unit>
      <trans-unit id="Syntax_error">
        <source>Syntax error</source>
        <target state="new">Syntax error</target>
        <note />
      </trans-unit>
      <trans-unit id="TODO_colon_free_unmanaged_resources_unmanaged_objects_and_override_finalizer">
        <source>TODO: free unmanaged resources (unmanaged objects) and override finalizer</source>
        <target state="translated">TODO: libérer les ressources non managées (objets non managés) et substituer le finaliseur</target>
        <note />
      </trans-unit>
      <trans-unit id="TODO_colon_override_finalizer_only_if_0_has_code_to_free_unmanaged_resources">
        <source>TODO: override finalizer only if '{0}' has code to free unmanaged resources</source>
        <target state="translated">TODO: substituer le finaliseur uniquement si '{0}' a du code pour libérer les ressources non managées</target>
        <note />
      </trans-unit>
      <trans-unit id="Target_type_matches">
        <source>Target type matches</source>
        <target state="translated">Cibler les correspondances de types</target>
        <note />
      </trans-unit>
      <trans-unit id="The_assembly_0_containing_type_1_references_NET_Framework">
        <source>The assembly '{0}' containing type '{1}' references .NET Framework, which is not supported.</source>
        <target state="translated">L'assembly '{0}' contenant le type '{1}' référence le .NET Framework, ce qui n'est pas pris en charge.</target>
        <note />
      </trans-unit>
      <trans-unit id="The_selection_contains_a_local_function_call_without_its_declaration">
        <source>The selection contains a local function call without its declaration.</source>
        <target state="translated">La sélection contient un appel de fonction locale sans sa déclaration.</target>
        <note />
      </trans-unit>
      <trans-unit id="Timeout_SourceLink">
        <source>Timed out trying to download source code from SourceLink. Subsequent requests may succeed.</source>
        <target state="translated">Expiration du délai d’attente lors de la tentative de téléchargement du code source à partir de SourceLink. Les demandes suivantes peuvent réussir.</target>
        <note />
      </trans-unit>
      <trans-unit id="Timeout_symbol_server">
        <source>Timed out trying to download PDB from symbol server. Subsequent requests may succeed.</source>
        <target state="translated">Expiration du délai d’attente lors de la tentative de téléchargement du fichier PDB à partir du serveur de symboles. Les demandes suivantes peuvent réussir.</target>
        <note />
      </trans-unit>
      <trans-unit id="Too_many_bars_in_conditional_grouping">
        <source>Too many | in (?()|)</source>
        <target state="translated">Trop de | dans (?()|)</target>
        <note>This is an error message shown to the user when they write an invalid Regular Expression. Example: (?(0)a|b|)</note>
      </trans-unit>
      <trans-unit id="Too_many_close_parens">
        <source>Too many )'s</source>
        <target state="translated">Trop de )'s</target>
        <note>This is an error message shown to the user when they write an invalid Regular Expression. Example: )</note>
      </trans-unit>
      <trans-unit id="Trailing_comma_not_allowed">
        <source>Trailing comma not allowed</source>
        <target state="new">Trailing comma not allowed</target>
        <note />
      </trans-unit>
      <trans-unit id="Types_colon">
        <source>Types:</source>
        <target state="translated">Types :</target>
        <note />
      </trans-unit>
      <trans-unit id="UnableToReadSourceFileOrPdb">
        <source>Unable to read source file '{0}' or the PDB built for the containing project. Any changes made to this file while debugging won't be applied until its content matches the built source.</source>
        <target state="translated">Impossible de lire le fichier source '{0}' ou le PDB généré pour le projet conteneur. Les changements apportés à ce fichier durant le débogage ne seront pas appliqués tant que son contenu ne correspondra pas à la source générée.</target>
        <note />
      </trans-unit>
      <trans-unit id="Unknown_property">
        <source>Unknown property</source>
        <target state="translated">Propriété inconnue</target>
        <note>This is an error message shown to the user when they write an invalid Regular Expression. Example: \p{}</note>
      </trans-unit>
      <trans-unit id="Unknown_property_0">
        <source>Unknown property '{0}'</source>
        <target state="translated">Propriété inconnue '{0}'</target>
        <note>This is an error message shown to the user when they write an invalid Regular Expression. Example: \p{xxx}. Here, {0} will be the name of the unknown property ('xxx')</note>
      </trans-unit>
      <trans-unit id="Unrecognized_control_character">
        <source>Unrecognized control character</source>
        <target state="translated">Caractère de contrôle non reconnu</target>
        <note>This is an error message shown to the user when they write an invalid Regular Expression. Example: [\c]</note>
      </trans-unit>
      <trans-unit id="Unrecognized_escape_sequence_0">
        <source>Unrecognized escape sequence \{0}</source>
        <target state="translated">Séquence d'échappement non reconnue \{0}</target>
        <note>This is an error message shown to the user when they write an invalid Regular Expression. Example: \m. Here, {0} will be the unrecognized character ('m')</note>
      </trans-unit>
      <trans-unit id="Unrecognized_grouping_construct">
        <source>Unrecognized grouping construct</source>
        <target state="translated">Construction de regroupement non reconnue</target>
        <note>This is an error message shown to the user when they write an invalid Regular Expression. Example: (?&lt;</note>
      </trans-unit>
      <trans-unit id="Unterminated_character_class_set">
        <source>Unterminated [] set</source>
        <target state="translated">Ensemble [] inachevé</target>
        <note>This is an error message shown to the user when they write an invalid Regular Expression. Example: [</note>
      </trans-unit>
      <trans-unit id="Unterminated_comment">
        <source>Unterminated comment</source>
        <target state="new">Unterminated comment</target>
        <note />
      </trans-unit>
      <trans-unit id="Unterminated_regex_comment">
        <source>Unterminated (?#...) comment</source>
        <target state="translated">Commentaire (?#...) non terminé</target>
        <note>This is an error message shown to the user when they write an invalid Regular Expression. Example: (?#</note>
      </trans-unit>
      <trans-unit id="Unterminated_string">
        <source>Unterminated string</source>
        <target state="new">Unterminated string</target>
        <note />
      </trans-unit>
      <trans-unit id="Unwrap_all_arguments">
        <source>Unwrap all arguments</source>
        <target state="translated">Désenvelopper tous les arguments</target>
        <note />
      </trans-unit>
      <trans-unit id="Unwrap_all_parameters">
        <source>Unwrap all parameters</source>
        <target state="translated">Désenvelopper tous les paramètres</target>
        <note />
      </trans-unit>
      <trans-unit id="Unwrap_and_indent_all_arguments">
        <source>Unwrap and indent all arguments</source>
        <target state="translated">Désenvelopper et mettre en retrait tous les arguments</target>
        <note />
      </trans-unit>
      <trans-unit id="Unwrap_and_indent_all_parameters">
        <source>Unwrap and indent all parameters</source>
        <target state="translated">Désenvelopper et mettre en retrait tous les paramètres</target>
        <note />
      </trans-unit>
      <trans-unit id="Unwrap_argument_list">
        <source>Unwrap argument list</source>
        <target state="translated">Désenvelopper la liste d'arguments</target>
        <note />
      </trans-unit>
      <trans-unit id="Unwrap_call_chain">
        <source>Unwrap call chain</source>
        <target state="translated">Désenvelopper la chaîne d'appels</target>
        <note />
      </trans-unit>
      <trans-unit id="Unwrap_expression">
        <source>Unwrap expression</source>
        <target state="translated">Désenvelopper l'expression</target>
        <note />
      </trans-unit>
      <trans-unit id="Unwrap_parameter_list">
        <source>Unwrap parameter list</source>
        <target state="translated">Désenvelopper la liste de paramètres</target>
        <note />
      </trans-unit>
      <trans-unit id="Updating_0_requires_restarting_the_application">
        <source>Updating '{0}' requires restarting the application.</source>
        <target state="translated">La mise à jour de « {0} » requiert le redémarrage de l’application.</target>
        <note />
      </trans-unit>
      <trans-unit id="Updating_a_0_around_an_active_statement_requires_restarting_the_application">
        <source>Updating a {0} around an active statement requires restarting the application.</source>
        <target state="translated">La mise à jour d’un {0} autour d’une instruction active requiert le redémarrage de l’application.</target>
        <note />
      </trans-unit>
      <trans-unit id="Updating_a_complex_statement_containing_an_await_expression_requires_restarting_the_application">
        <source>Updating a complex statement containing an await expression requires restarting the application.</source>
        <target state="translated">La mise à jour d’une instruction complexe contenant une expression await requiert le redémarrage de l’application.</target>
        <note />
      </trans-unit>
      <trans-unit id="Updating_an_active_statement_requires_restarting_the_application">
        <source>Updating an active statement requires restarting the application.</source>
        <target state="translated">La mise à jour d’une instruction active requiert le redémarrage de l’application.</target>
        <note />
      </trans-unit>
      <trans-unit id="Updating_async_or_iterator_modifier_around_an_active_statement_requires_restarting_the_application">
        <source>Updating async or iterator modifier around an active statement requires restarting the application.</source>
        <target state="translated">La mise à jour d'un modificateur async ou iterator autour d'une déclaration active requiert le redémarrage de l'application.</target>
        <note>{Locked="async"}{Locked="iterator"} "async" and "iterator" are C#/VB keywords and should not be localized.</note>
      </trans-unit>
      <trans-unit id="Updating_reloadable_type_marked_by_0_attribute_or_its_member_requires_restarting_the_application_because_it_is_not_supported_by_the_runtime">
        <source>Updating a reloadable type (marked by {0}) or its member requires restarting the application because is not supported by the runtime.</source>
        <target state="translated">La mise à jour d’un type rechargeable (marqué par {0}) ou de son membre requiert le redémarrage de l’application, car il n’est pas pris en charge par le runtime.</target>
        <note />
      </trans-unit>
      <trans-unit id="Updating_the_Handles_clause_of_0_requires_restarting_the_application">
        <source>Updating the Handles clause of {0} requires restarting the application.</source>
        <target state="translated">La mise à jour de la clause Handles de {0} requiert le redémarrage de l’application.</target>
        <note>{Locked="Handles"} "Handles" is VB keywords and should not be localized.</note>
      </trans-unit>
      <trans-unit id="Updating_the_Implements_clause_of_a_0_requires_restarting_the_application">
        <source>Updating the Implements clause of a {0} requires restarting the application.</source>
        <target state="translated">La mise à jour de la clause Implements d’un {0} requiert le redémarrage de l’application.</target>
        <note>{Locked="Implements"} "Implements" is VB keywords and should not be localized.</note>
      </trans-unit>
      <trans-unit id="Updating_the_alias_of_Declare_statement_requires_restarting_the_application">
        <source>Updating the alias of Declare statement requires restarting the application.</source>
        <target state="translated">La mise à jour de l’alias de l’instruction Declare requiert le redémarrage de l’application.</target>
        <note>{Locked="Declare"} "Declare" is VB keyword and should not be localized.</note>
      </trans-unit>
      <trans-unit id="Updating_the_attributes_of_0_requires_restarting_the_application_because_it_is_not_supported_by_the_runtime">
        <source>Updating the attributes of {0} requires restarting the application because it is not supported by the runtime.</source>
        <target state="translated">La mise à jour des attributs de {0} requiert le redémarrage de l’application, car elle n’est pas prise en charge par le Runtime.</target>
        <note />
      </trans-unit>
      <trans-unit id="Updating_the_base_class_and_or_base_interface_s_of_0_requires_restarting_the_application">
        <source>Updating the base class and/or base interface(s) of {0} requires restarting the application.</source>
        <target state="translated">La mise à jour de la classe de base et/ou des interfaces de base de {0} requiert le redémarrage de l’application.</target>
        <note />
      </trans-unit>
      <trans-unit id="Updating_the_initializer_of_0_requires_restarting_the_application">
        <source>Updating the initializer of {0} requires restarting the application.</source>
        <target state="translated">La mise à jour de l’initialiseur de {0} requiert le redémarrage de l’application.</target>
        <note />
      </trans-unit>
      <trans-unit id="Updating_the_kind_of_a_property_event_accessor_requires_restarting_the_application">
        <source>Updating the kind of a property/event accessor requires restarting the application.</source>
        <target state="translated">La mise à jour du genre d’un accesseur de propriété/événement requiert le redémarrage de l’application.</target>
        <note />
      </trans-unit>
      <trans-unit id="Updating_the_kind_of_a_type_requires_restarting_the_application">
        <source>Updating the kind of a type requires restarting the application.</source>
        <target state="translated">La mise à jour du genre d’un type requiert le redémarrage de l’application.</target>
        <note />
      </trans-unit>
      <trans-unit id="Updating_the_library_name_of_Declare_statement_requires_restarting_the_application">
        <source>Updating the library name of Declare statement requires restarting the application.</source>
        <target state="translated">La mise à jour du nom de la bibliothèque de l'instruction Declare requiert le redémarrage de l'application.</target>
        <note>{Locked="Declare"} "Declare" is VB keyword and should not be localized.</note>
      </trans-unit>
      <trans-unit id="Updating_the_modifiers_of_0_requires_restarting_the_application">
        <source>Updating the modifiers of {0} requires restarting the application.</source>
        <target state="translated">La mise à jour des modificateurs de {0} requiert le redémarrage de l’application.</target>
        <note />
      </trans-unit>
      <trans-unit id="Updating_the_size_of_a_0_requires_restarting_the_application">
        <source>Updating the size of a {0} requires restarting the application.</source>
        <target state="translated">La mise à jour de la taille d’un {0} requiert le redémarrage de l’application.</target>
        <note />
      </trans-unit>
      <trans-unit id="Updating_the_type_of_0_requires_restarting_the_application">
        <source>Updating the type of {0} requires restarting the application.</source>
        <target state="translated">La mise à jour du type de {0} requiert le redémarrage de l’application.</target>
        <note />
      </trans-unit>
      <trans-unit id="Updating_the_underlying_type_of_0_requires_restarting_the_application">
        <source>Updating the underlying type of {0} requires restarting the application.</source>
        <target state="translated">La mise à jour du type sous-jacent de {0} requiert le redémarrage de l’application.</target>
        <note />
      </trans-unit>
      <trans-unit id="Updating_the_variance_of_0_requires_restarting_the_application">
        <source>Updating the variance of {0} requires restarting the application.</source>
        <target state="translated">La mise à jour de la variance de {0} requiert le redémarrage de l’application.</target>
        <note />
      </trans-unit>
      <trans-unit id="Use_block_body_for_lambda_expressions">
        <source>Use block body for lambda expressions</source>
        <target state="translated">Utiliser le corps de bloc pour les expressions lambda</target>
        <note />
      </trans-unit>
      <trans-unit id="Use_expression_body_for_lambda_expressions">
        <source>Use expression body for lambda expressions</source>
        <target state="translated">Utiliser le corps d'expression pour les expressions lambda</target>
        <note />
      </trans-unit>
      <trans-unit id="Use_interpolated_verbatim_string">
        <source>Use interpolated verbatim string</source>
        <target state="translated">Utiliser une chaîne verbatim interpolée</target>
        <note />
      </trans-unit>
      <trans-unit id="Value_colon">
        <source>Value:</source>
        <target state="translated">Valeur :</target>
        <note />
      </trans-unit>
      <trans-unit id="Value_required">
        <source>Value required</source>
        <target state="new">Value required</target>
        <note />
      </trans-unit>
      <trans-unit id="Warning_colon_changing_namespace_may_produce_invalid_code_and_change_code_meaning">
        <source>Warning: Changing namespace may produce invalid code and change code meaning.</source>
        <target state="translated">Avertissement : Le changement d’espace de noms peut produire du code non valide et changer la signification du code.</target>
        <note />
      </trans-unit>
      <trans-unit id="Warning_colon_semantics_may_change_when_converting_statement">
        <source>Warning: Semantics may change when converting statement.</source>
        <target state="translated">Avertissement : La sémantique peut changer durant la conversion d'une instruction.</target>
        <note />
      </trans-unit>
      <trans-unit id="Wrap_and_align_call_chain">
        <source>Wrap and align call chain</source>
        <target state="translated">Envelopper et aligner la chaîne d'appels</target>
        <note />
      </trans-unit>
      <trans-unit id="Wrap_and_align_expression">
        <source>Wrap and align expression</source>
        <target state="translated">Envelopper et aligner l'expression</target>
        <note />
      </trans-unit>
      <trans-unit id="Wrap_and_align_long_call_chain">
        <source>Wrap and align long call chain</source>
        <target state="translated">Envelopper et aligner la longue chaîne d'appels</target>
        <note />
      </trans-unit>
      <trans-unit id="Wrap_call_chain">
        <source>Wrap call chain</source>
        <target state="translated">Envelopper la chaîne d'appels</target>
        <note />
      </trans-unit>
      <trans-unit id="Wrap_every_argument">
        <source>Wrap every argument</source>
        <target state="translated">Envelopper chaque argument</target>
        <note />
      </trans-unit>
      <trans-unit id="Wrap_every_parameter">
        <source>Wrap every parameter</source>
        <target state="translated">Envelopper chaque paramètre</target>
        <note />
      </trans-unit>
      <trans-unit id="Wrap_expression">
        <source>Wrap expression</source>
        <target state="translated">Envelopper l'expression</target>
        <note />
      </trans-unit>
      <trans-unit id="Wrap_long_argument_list">
        <source>Wrap long argument list</source>
        <target state="translated">Envelopper la longue liste d'arguments</target>
        <note />
      </trans-unit>
      <trans-unit id="Wrap_long_call_chain">
        <source>Wrap long call chain</source>
        <target state="translated">Envelopper la longue chaîne d'appels</target>
        <note />
      </trans-unit>
      <trans-unit id="Wrap_long_parameter_list">
        <source>Wrap long parameter list</source>
        <target state="translated">Envelopper la longue liste de paramètres</target>
        <note />
      </trans-unit>
      <trans-unit id="Wrapping">
        <source>Wrapping</source>
        <target state="translated">Enveloppement</target>
        <note />
      </trans-unit>
      <trans-unit id="You_can_use_the_navigation_bar_to_switch_contexts">
        <source>You can use the navigation bar to switch contexts.</source>
        <target state="translated">Vous pouvez utiliser la barre de navigation pour changer de contexte.</target>
        <note />
      </trans-unit>
      <trans-unit id="_0_cannot_be_null_or_empty">
        <source>'{0}' cannot be null or empty.</source>
        <target state="translated">« {0} » ne peut pas être vide ou avoir la valeur Null.</target>
        <note />
      </trans-unit>
      <trans-unit id="_0_cannot_be_null_or_whitespace">
        <source>'{0}' cannot be null or whitespace.</source>
        <target state="translated">'{0}' ne peut pas avoir une valeur null ou être un espace blanc.</target>
        <note />
      </trans-unit>
      <trans-unit id="_0_dash_1">
        <source>{0} - {1}</source>
        <target state="translated">{0} - {1}</target>
        <note />
      </trans-unit>
      <trans-unit id="_0_expected">
        <source>'{0}' expected</source>
        <target state="new">'{0}' expected</target>
        <note />
      </trans-unit>
      <trans-unit id="_0_found_in_embedded_PDB">
        <source>'{0}' found in embedded PDB.</source>
        <target state="translated">'{0}' trouvé dans le fichier PDB incorporé.</target>
        <note />
      </trans-unit>
      <trans-unit id="_0_found_in_embedded_PDB_but_checksum_failed">
        <source>'{0}' found in embedded PDB but checksum was wrong, or couldn't read temp file.</source>
        <target state="translated">'{0}' a été trouvé dans la PDB intégrée mais la somme de contrôle était incorrecte, ou le fichier temporaire n'a pas pu être lu.</target>
        <note />
      </trans-unit>
      <trans-unit id="_0_found_in_embedded_PDB_but_could_not_write_file_1">
        <source>'{0}' found in embedded PDB but could not write to temp file: '{1}'</source>
        <target state="translated">'{0}' trouvé dans le fichier PDB incorporé, mais n’a pas pu écrire dans le fichier temporaire : '{1}'.</target>
        <note />
      </trans-unit>
      <trans-unit id="_0_found_in_embedded_PDB_cached_source_file">
        <source>'{0}' found in embedded PDB and found cached source file.</source>
        <target state="translated">'{0}' dans le fichier PDB incorporé et le fichier source mis en cache.</target>
        <note />
      </trans-unit>
      <trans-unit id="_0_found_in_original_location">
        <source>'{0}' found in original location.</source>
        <target state="translated">'{0}' trouvé à l’emplacement d’origine.</target>
        <note />
      </trans-unit>
      <trans-unit id="_0_found_in_original_location_but_checksum_failed">
        <source>'{0}' found in original location but checksum was wrong, or couldn't read temp file.</source>
        <target state="translated">'{0}' trouvé à l’emplacement d’origine, mais la somme de contrôle était incorrecte ou n’a pas pu lire le fichier temporaire.</target>
        <note />
      </trans-unit>
      <trans-unit id="_0_found_via_SourceLink">
        <source>'{0}' found via SourceLink.</source>
        <target state="translated">'{0}' trouvées via SourceLink.</target>
        <note />
      </trans-unit>
      <trans-unit id="_0_found_via_SourceLink_but_couldnt_read_file">
        <source>'{0}' found via SourceLink but couldn't read temp file.</source>
        <target state="translated">'{0}' trouvé via SourceLink mais n’a pas pu lire le fichier temporaire.</target>
        <note />
      </trans-unit>
      <trans-unit id="_0_is_not_null_here">
        <source>'{0}' is not null here.</source>
        <target state="translated">'{0}' n'a pas une valeur null ici.</target>
        <note />
      </trans-unit>
      <trans-unit id="_0_literal_not_allowed">
        <source>'{0}' literal not allowed</source>
        <target state="new">'{0}' literal not allowed</target>
        <note />
      </trans-unit>
      <trans-unit id="_0_may_be_null_here">
        <source>'{0}' may be null here.</source>
        <target state="translated">'{0}' a peut-être une valeur null ici.</target>
        <note />
      </trans-unit>
      <trans-unit id="_0_unexpected">
        <source>'{0}' unexpected</source>
        <target state="new">'{0}' unexpected</target>
        <note />
      </trans-unit>
      <trans-unit id="_10000000ths_of_a_second">
        <source>10,000,000ths of a second</source>
        <target state="translated">10 000 000es de seconde</target>
        <note />
      </trans-unit>
      <trans-unit id="_10000000ths_of_a_second_description">
        <source>The "fffffff" custom format specifier represents the seven most significant digits of the seconds fraction; that is, it represents the ten millionths of a second in a date and time value.

Although it's possible to display the ten millionths of a second component of a time value, that value may not be meaningful. The precision of date and time values depends on the resolution of the system clock. On the Windows NT 3.5 (and later) and Windows Vista operating systems, the clock's resolution is approximately 10-15 milliseconds.</source>
        <target state="translated">Le spécificateur de format personnalisé "fffffff" représente les sept chiffres les plus significatifs de la fraction de seconde. En d'autres termes, il représente les dix millionièmes de seconde d'une valeur de date et d'heure.

Bien qu'il soit possible d'afficher les dix millionièmes d'un deuxième composant d'une valeur de temps, cette valeur risque de ne pas être significative. La précision des valeurs de date et d'heure dépend de la résolution de l'horloge système. Sur les systèmes d'exploitation Windows NT 3.5 (et versions ultérieures) et Windows Vista, la résolution de l'horloge est d'environ 10 à 15 millisecondes.</target>
        <note />
      </trans-unit>
      <trans-unit id="_10000000ths_of_a_second_non_zero">
        <source>10,000,000ths of a second (non-zero)</source>
        <target state="translated">10 000 000es de seconde (non nul)</target>
        <note />
      </trans-unit>
      <trans-unit id="_10000000ths_of_a_second_non_zero_description">
        <source>The "FFFFFFF" custom format specifier represents the seven most significant digits of the seconds fraction; that is, it represents the ten millionths of a second in a date and time value. However, trailing zeros or seven zero digits aren't displayed.

Although it's possible to display the ten millionths of a second component of a time value, that value may not be meaningful. The precision of date and time values depends on the resolution of the system clock. On the Windows NT 3.5 (and later) and Windows Vista operating systems, the clock's resolution is approximately 10-15 milliseconds.</source>
        <target state="translated">Le spécificateur de format personnalisé "FFFFFFF" représente les sept chiffres les plus significatifs de la fraction de seconde. En d'autres termes, il représente les dix millionièmes de seconde d'une valeur de date et d'heure. Toutefois, les zéros de fin ou les sept chiffres correspondant à des zéros ne sont pas affichés.

Bien qu'il soit possible d'afficher les dix millionièmes d'un deuxième composant d'une valeur de temps, cette valeur risque de ne pas être significative. La précision des valeurs de date et d'heure dépend de la résolution de l'horloge système. Sur les systèmes d'exploitation Windows NT 3.5 (et versions ultérieures) et Windows Vista, la résolution de l'horloge est d'environ 10 à 15 millisecondes.</target>
        <note />
      </trans-unit>
      <trans-unit id="_1000000ths_of_a_second">
        <source>1,000,000ths of a second</source>
        <target state="translated">1 000 000es de seconde</target>
        <note />
      </trans-unit>
      <trans-unit id="_1000000ths_of_a_second_description">
        <source>The "ffffff" custom format specifier represents the six most significant digits of the seconds fraction; that is, it represents the millionths of a second in a date and time value.

Although it's possible to display the millionths of a second component of a time value, that value may not be meaningful. The precision of date and time values depends on the resolution of the system clock. On the Windows NT 3.5 (and later) and Windows Vista operating systems, the clock's resolution is approximately 10-15 milliseconds.</source>
        <target state="translated">Le spécificateur de format personnalisé "ffffff" représente les six chiffres les plus significatifs de la fraction de seconde. En d'autres termes, il représente les millionièmes de seconde d'une valeur de date et d'heure.

Bien qu'il soit possible d'afficher les millionièmes d'un deuxième composant d'une valeur de temps, cette valeur risque de ne pas être significative. La précision des valeurs de date et d'heure dépend de la résolution de l'horloge système. Sur les systèmes d'exploitation Windows NT 3.5 (et versions ultérieures) et Windows Vista, la résolution de l'horloge est d'environ 10 à 15 millisecondes.</target>
        <note />
      </trans-unit>
      <trans-unit id="_1000000ths_of_a_second_non_zero">
        <source>1,000,000ths of a second (non-zero)</source>
        <target state="translated">1 000 000es de seconde (non nul)</target>
        <note />
      </trans-unit>
      <trans-unit id="_1000000ths_of_a_second_non_zero_description">
        <source>The "FFFFFF" custom format specifier represents the six most significant digits of the seconds fraction; that is, it represents the millionths of a second in a date and time value. However, trailing zeros or six zero digits aren't displayed.

Although it's possible to display the millionths of a second component of a time value, that value may not be meaningful. The precision of date and time values depends on the resolution of the system clock. On the Windows NT 3.5 (and later) and Windows Vista operating systems, the clock's resolution is approximately 10-15 milliseconds.</source>
        <target state="translated">Le spécificateur de format personnalisé "FFFFFF" représente les six chiffres les plus significatifs de la fraction de seconde. En d'autres termes, il représente les millionièmes de seconde d'une valeur de date et d'heure. Toutefois, les zéros de fin ou les six chiffres correspondant à des zéros ne sont pas affichés.

Bien qu'il soit possible d'afficher les millionièmes d'un deuxième composant d'une valeur de temps, cette valeur risque de ne pas être significative. La précision des valeurs de date et d'heure dépend de la résolution de l'horloge système. Sur les systèmes d'exploitation Windows NT 3.5 (et versions ultérieures) et Windows Vista, la résolution de l'horloge est d'environ 10 à 15 millisecondes.</target>
        <note />
      </trans-unit>
      <trans-unit id="_100000ths_of_a_second">
        <source>100,000ths of a second</source>
        <target state="translated">100 000es de seconde</target>
        <note />
      </trans-unit>
      <trans-unit id="_100000ths_of_a_second_description">
        <source>The "fffff" custom format specifier represents the five most significant digits of the seconds fraction; that is, it represents the hundred thousandths of a second in a date and time value.

Although it's possible to display the hundred thousandths of a second component of a time value, that value may not be meaningful. The precision of date and time values depends on the resolution of the system clock. On the Windows NT 3.5 (and later) and Windows Vista operating systems, the clock's resolution is approximately 10-15 milliseconds.</source>
        <target state="translated">Le spécificateur de format personnalisé "fffff" représente les cinq chiffres les plus significatifs de la fraction de seconde. En d'autres termes, il représente les cents millièmes de seconde d'une valeur de date et d'heure.

Bien qu'il soit possible d'afficher les cents millièmes d'un deuxième composant d'une valeur de temps, cette valeur risque de ne pas être significative. La précision des valeurs de date et d'heure dépend de la résolution de l'horloge système. Sur les systèmes d'exploitation Windows NT 3.5 (et versions ultérieures) et Windows Vista, la résolution de l'horloge est d'environ 10 à 15 millisecondes.</target>
        <note />
      </trans-unit>
      <trans-unit id="_100000ths_of_a_second_non_zero">
        <source>100,000ths of a second (non-zero)</source>
        <target state="translated">100 000es de seconde (non nul)</target>
        <note />
      </trans-unit>
      <trans-unit id="_100000ths_of_a_second_non_zero_description">
        <source>The "FFFFF" custom format specifier represents the five most significant digits of the seconds fraction; that is, it represents the hundred thousandths of a second in a date and time value. However, trailing zeros or five zero digits aren't displayed.

Although it's possible to display the hundred thousandths of a second component of a time value, that value may not be meaningful. The precision of date and time values depends on the resolution of the system clock. On the Windows NT 3.5 (and later) and Windows Vista operating systems, the clock's resolution is approximately 10-15 milliseconds.</source>
        <target state="translated">Le spécificateur de format personnalisé "FFFFF" représente les cinq chiffres les plus significatifs de la fraction de seconde. En d'autres termes, il représente les cents millièmes de seconde d'une valeur de date et d'heure. Toutefois, les zéros de fin ou les cinq chiffres correspondant à des zéros ne sont pas affichés.

Bien qu'il soit possible d'afficher les cents millièmes d'un deuxième composant d'une valeur de temps, cette valeur risque de ne pas être significative. La précision des valeurs de date et d'heure dépend de la résolution de l'horloge système. Sur les systèmes d'exploitation Windows NT 3.5 (et versions ultérieures) et Windows Vista, la résolution de l'horloge est d'environ 10 à 15 millisecondes.</target>
        <note />
      </trans-unit>
      <trans-unit id="_10000ths_of_a_second">
        <source>10,000ths of a second</source>
        <target state="translated">10 000es de seconde</target>
        <note />
      </trans-unit>
      <trans-unit id="_10000ths_of_a_second_description">
        <source>The "ffff" custom format specifier represents the four most significant digits of the seconds fraction; that is, it represents the ten thousandths of a second in a date and time value.

Although it's possible to display the ten thousandths of a second component of a time value, that value may not be meaningful. The precision of date and time values depends on the resolution of the system clock. On the Windows NT version 3.5 (and later) and Windows Vista operating systems, the clock's resolution is approximately 10-15 milliseconds.</source>
        <target state="translated">Le spécificateur de format personnalisé "ffff" représente les quatre chiffres les plus significatifs de la fraction de seconde. En d'autres termes, il représente les dix millièmes de seconde d'une valeur de date et d'heure.

Bien qu'il soit possible d'afficher les dix millièmes d'un deuxième composant d'une valeur de temps, cette valeur risque de ne pas être significative. La précision des valeurs de date et d'heure dépend de la résolution de l'horloge système. Sur les systèmes d'exploitation Windows NT version 3.5 (et versions ultérieures) et Windows Vista, la résolution de l'horloge est d'environ 10 à 15 millisecondes.</target>
        <note />
      </trans-unit>
      <trans-unit id="_10000ths_of_a_second_non_zero">
        <source>10,000ths of a second (non-zero)</source>
        <target state="translated">10 000es de seconde (non nul)</target>
        <note />
      </trans-unit>
      <trans-unit id="_10000ths_of_a_second_non_zero_description">
        <source>The "FFFF" custom format specifier represents the four most significant digits of the seconds fraction; that is, it represents the ten thousandths of a second in a date and time value. However, trailing zeros or four zero digits aren't displayed.

Although it's possible to display the ten thousandths of a second component of a time value, that value may not be meaningful. The precision of date and time values depends on the resolution of the system clock. On the Windows NT 3.5 (and later) and Windows Vista operating systems, the clock's resolution is approximately 10-15 milliseconds.</source>
        <target state="translated">Le spécificateur de format personnalisé "FFFF" représente les quatre chiffres les plus significatifs de la fraction de seconde. En d'autres termes, il représente les dix millièmes de seconde d'une valeur de date et d'heure. Toutefois, les zéros de fin ou les quatre chiffres correspondant à des zéros ne sont pas affichés.

Bien qu'il soit possible d'afficher les dix millièmes d'un deuxième composant d'une valeur de temps, cette valeur risque de ne pas être significative. La précision des valeurs de date et d'heure dépend de la résolution de l'horloge système. Sur les systèmes d'exploitation Windows NT 3.5 (et versions ultérieures) et Windows Vista, la résolution de l'horloge est d'environ 10 à 15 millisecondes.</target>
        <note />
      </trans-unit>
      <trans-unit id="_1000ths_of_a_second">
        <source>1,000ths of a second</source>
        <target state="translated">1 000es de seconde</target>
        <note />
      </trans-unit>
      <trans-unit id="_1000ths_of_a_second_description">
        <source>The "fff" custom format specifier represents the three most significant digits of the seconds fraction; that is, it represents the milliseconds in a date and time value.</source>
        <target state="translated">Le spécificateur de format personnalisé "fff" représente les trois chiffres les plus significatifs de la fraction de seconde. En d'autres termes, il représente les millisecondes d'une valeur de date et d'heure.</target>
        <note />
      </trans-unit>
      <trans-unit id="_1000ths_of_a_second_non_zero">
        <source>1,000ths of a second (non-zero)</source>
        <target state="translated">1 000es de seconde (non nul)</target>
        <note />
      </trans-unit>
      <trans-unit id="_1000ths_of_a_second_non_zero_description">
        <source>The "FFF" custom format specifier represents the three most significant digits of the seconds fraction; that is, it represents the milliseconds in a date and time value. However, trailing zeros or three zero digits aren't displayed.</source>
        <target state="translated">Le spécificateur de format personnalisé "FFF" représente les trois chiffres les plus significatifs de la fraction de seconde. En d'autres termes, il représente les millisecondes d'une valeur de date et d'heure. Toutefois, les zéros de fin ou les trois chiffres correspondant à des zéros ne sont pas affichés.</target>
        <note />
      </trans-unit>
      <trans-unit id="_100ths_of_a_second">
        <source>100ths of a second</source>
        <target state="translated">100es de seconde</target>
        <note />
      </trans-unit>
      <trans-unit id="_100ths_of_a_second_description">
        <source>The "ff" custom format specifier represents the two most significant digits of the seconds fraction; that is, it represents the hundredths of a second in a date and time value.</source>
        <target state="translated">Le spécificateur de format personnalisé "ff" représente les deux chiffres les plus significatifs de la fraction de seconde. En d'autres termes, il représente les centièmes de seconde d'une valeur de date et d'heure.</target>
        <note />
      </trans-unit>
      <trans-unit id="_100ths_of_a_second_non_zero">
        <source>100ths of a second (non-zero)</source>
        <target state="translated">100es de seconde (non nul)</target>
        <note />
      </trans-unit>
      <trans-unit id="_100ths_of_a_second_non_zero_description">
        <source>The "FF" custom format specifier represents the two most significant digits of the seconds fraction; that is, it represents the hundredths of a second in a date and time value. However, trailing zeros or two zero digits aren't displayed.</source>
        <target state="translated">Le spécificateur de format personnalisé "FF" représente les deux chiffres les plus significatifs de la fraction de seconde. En d'autres termes, il représente les centièmes de seconde d'une valeur de date et d'heure. Toutefois, les zéros de fin ou les deux chiffres correspondant à des zéros ne sont pas affichés.</target>
        <note />
      </trans-unit>
      <trans-unit id="_10ths_of_a_second">
        <source>10ths of a second</source>
        <target state="translated">10es de seconde</target>
        <note />
      </trans-unit>
      <trans-unit id="_10ths_of_a_second_description">
        <source>The "f" custom format specifier represents the most significant digit of the seconds fraction; that is, it represents the tenths of a second in a date and time value.

If the "f" format specifier is used without other format specifiers, it's interpreted as the "f" standard date and time format specifier.

When you use "f" format specifiers as part of a format string supplied to the ParseExact or TryParseExact method, the number of "f" format specifiers indicates the number of most significant digits of the seconds fraction that must be present to successfully parse the string.</source>
        <target state="translated">Le spécificateur de format personnalisé "f" représente le chiffre le plus significatif de la fraction de seconde. En d'autres termes, il représente les dixièmes de seconde d'une valeur de date et d'heure.

Si le spécificateur de format "f" est utilisé sans autres spécificateurs de format, il est interprété en tant que spécificateur de format de date et d'heure standard "f".

Quand vous utilisez les spécificateurs de format "f" dans le cadre d'une chaîne de format fournie à la méthode ParseExact ou TryParseExact, le nombre de spécificateurs de format "f" indique le nombre de chiffres les plus significatifs de la fraction de seconde qui doivent être présents pour permettre une analyse correcte de la chaîne.</target>
        <note>{Locked="ParseExact"}{Locked="TryParseExact"}{Locked=""f""}</note>
      </trans-unit>
      <trans-unit id="_10ths_of_a_second_non_zero">
        <source>10ths of a second (non-zero)</source>
        <target state="translated">10es de seconde (non nul)</target>
        <note />
      </trans-unit>
      <trans-unit id="_10ths_of_a_second_non_zero_description">
        <source>The "F" custom format specifier represents the most significant digit of the seconds fraction; that is, it represents the tenths of a second in a date and time value. Nothing is displayed if the digit is zero.

If the "F" format specifier is used without other format specifiers, it's interpreted as the "F" standard date and time format specifier.

The number of "F" format specifiers used with the ParseExact, TryParseExact, ParseExact, or TryParseExact method indicates the maximum number of most significant digits of the seconds fraction that can be present to successfully parse the string.</source>
        <target state="translated">Le spécificateur de format personnalisé "F" représente le chiffre le plus significatif de la fraction de seconde. En d'autres termes, il représente les dixièmes de seconde d'une valeur de date et d'heure. Rien ne s'affiche si le chiffre est zéro.

Si le spécificateur de format "F" est utilisé sans autres spécificateurs de format, il est interprété en tant que spécificateur de format de date et d'heure standard : "F".

Le nombre de spécificateurs de format "F" utilisés avec la méthode ParseExact, TryParseExact, ParseExact ou TryParseExact indique le nombre maximal de chiffres les plus significatifs de la fraction de seconde qui peuvent être présents pour permettre une analyse correcte de la chaîne.</target>
        <note />
      </trans-unit>
      <trans-unit id="_12_hour_clock_1_2_digits">
        <source>12 hour clock (1-2 digits)</source>
        <target state="translated">Horloge de 12 heures (1 à 2 chiffres)</target>
        <note />
      </trans-unit>
      <trans-unit id="_12_hour_clock_1_2_digits_description">
        <source>The "h" custom format specifier represents the hour as a number from 1 through 12; that is, the hour is represented by a 12-hour clock that counts the whole hours since midnight or noon. A particular hour after midnight is indistinguishable from the same hour after noon. The hour is not rounded, and a single-digit hour is formatted without a leading zero. For example, given a time of 5:43 in the morning or afternoon, this custom format specifier displays "5".

If the "h" format specifier is used without other custom format specifiers, it's interpreted as a standard date and time format specifier and throws a FormatException.</source>
        <target state="translated">Le spécificateur de format personnalisé "h" représente l'heure sous la forme d'un nombre compris entre 1 et 12. En d'autres termes, l'heure est représentée par une horloge de 12 heures qui compte les heures entières depuis minuit ou midi. Vous ne pouvez pas différencier une heure particulière après minuit et la même heure après midi. L'heure n'est pas arrondie, et une heure à un chiffre est présentée dans un format qui ne comporte aucun zéro de début. Par exemple, s'il est 5:43 du matin ou de l'après-midi, le spécificateur de format personnalisé affiche "5".

Si le spécificateur de format "h" est utilisé sans autres spécificateurs de format personnalisés, il est interprété en tant que spécificateur de format de date et d'heure standard, et lève une exception FormatException.</target>
        <note />
      </trans-unit>
      <trans-unit id="_12_hour_clock_2_digits">
        <source>12 hour clock (2 digits)</source>
        <target state="translated">Horloge de 12 heures (2 chiffres)</target>
        <note />
      </trans-unit>
      <trans-unit id="_12_hour_clock_2_digits_description">
        <source>The "hh" custom format specifier (plus any number of additional "h" specifiers) represents the hour as a number from 01 through 12; that is, the hour is represented by a 12-hour clock that counts the whole hours since midnight or noon. A particular hour after midnight is indistinguishable from the same hour after noon. The hour is not rounded, and a single-digit hour is formatted with a leading zero. For example, given a time of 5:43 in the morning or afternoon, this format specifier displays "05".</source>
        <target state="translated">Le spécificateur de format personnalisé "hh" (plus n'importe quel nombre de spécificateurs "h" supplémentaires) représente les heures sous la forme d'un nombre compris entre 01 et 12. En d'autres termes, les heures sont représentées par une horloge de 12 heures qui compte les heures entières écoulées depuis minuit ou midi. Vous ne pouvez pas différencier une heure particulière après minuit et la même heure après midi. L'heure n'est pas arrondie, et une heure à un chiffre est présentée dans un format qui comporte un zéro de début. Par exemple, s'il est 5:43 du matin ou de l'après-midi, le spécificateur de format personnalisé affiche "05".</target>
        <note />
      </trans-unit>
      <trans-unit id="_24_hour_clock_1_2_digits">
        <source>24 hour clock (1-2 digits)</source>
        <target state="translated">Horloge de 24 heures (1 à 2 chiffres)</target>
        <note />
      </trans-unit>
      <trans-unit id="_24_hour_clock_1_2_digits_description">
        <source>The "H" custom format specifier represents the hour as a number from 0 through 23; that is, the hour is represented by a zero-based 24-hour clock that counts the hours since midnight. A single-digit hour is formatted without a leading zero.

If the "H" format specifier is used without other custom format specifiers, it's interpreted as a standard date and time format specifier and throws a FormatException.</source>
        <target state="translated">Le spécificateur de format personnalisé "H" représente l'heure sous la forme d'un nombre compris entre 0 et 23. En d'autres termes, l'heure est représentée par une horloge de 24 heures de base zéro, qui compte les heures entières depuis minuit. Une heure à un chiffre est présentée dans un format qui ne comporte aucun zéro de début.

Si le spécificateur de format "H" est utilisé sans autres spécificateurs de format personnalisés, il est interprété en tant que spécificateur de format de date et d'heure standard, et lève une exception FormatException.</target>
        <note />
      </trans-unit>
      <trans-unit id="_24_hour_clock_2_digits">
        <source>24 hour clock (2 digits)</source>
        <target state="translated">Horloge de 24 heures (2 chiffres)</target>
        <note />
      </trans-unit>
      <trans-unit id="_24_hour_clock_2_digits_description">
        <source>The "HH" custom format specifier (plus any number of additional "H" specifiers) represents the hour as a number from 00 through 23; that is, the hour is represented by a zero-based 24-hour clock that counts the hours since midnight. A single-digit hour is formatted with a leading zero.</source>
        <target state="translated">Le spécificateur de format personnalisé "HH" (plus n'importe quel nombre de spécificateurs "H" supplémentaires) représente les heures sous la forme d'un nombre compris entre 00 et 23. En d'autres termes, les heures sont représentées par une horloge de 24 heures de base zéro, qui compte les heures écoulées depuis minuit. Une heure à un chiffre est présentée dans un format qui comporte un zéro de début.</target>
        <note />
      </trans-unit>
      <trans-unit id="all_anonymous_types_in_container">
        <source>all anonymous types in container</source>
        <target state="translated">tous les types anonymes dans le conteneur</target>
        <note />
      </trans-unit>
      <trans-unit id="and_update_call_sites_directly">
        <source>and update call sites directly</source>
        <target state="translated">et mettre à jour les sites d’appel directement</target>
        <note />
      </trans-unit>
      <trans-unit id="code">
        <source>code</source>
        <target state="translated">code</target>
        <note />
      </trans-unit>
      <trans-unit id="date_separator">
        <source>date separator</source>
        <target state="translated">séparateur de date</target>
        <note />
      </trans-unit>
      <trans-unit id="date_separator_description">
        <source>The "/" custom format specifier represents the date separator, which is used to differentiate years, months, and days. The appropriate localized date separator is retrieved from the DateTimeFormatInfo.DateSeparator property of the current or specified culture.

Note: To change the date separator for a particular date and time string, specify the separator character within a literal string delimiter. For example, the custom format string mm'/'dd'/'yyyy produces a result string in which "/" is always used as the date separator. To change the date separator for all dates for a culture, either change the value of the DateTimeFormatInfo.DateSeparator property of the current culture, or instantiate a DateTimeFormatInfo object, assign the character to its DateSeparator property, and call an overload of the formatting method that includes an IFormatProvider parameter.

If the "/" format specifier is used without other custom format specifiers, it's interpreted as a standard date and time format specifier and throws a FormatException.</source>
        <target state="translated">Le spécificateur de format personnalisé "/" représente le séparateur de date, qui est utilisé pour différencier les années, les mois et les jours. Le séparateur de date localisé approprié est récupéré à partir de la propriété DateTimeFormatInfo.DateSeparator de la culture actuelle ou spécifiée.

Remarque : Pour changer le séparateur de date d'une chaîne de date et d'heure particulière, spécifiez le caractère de séparation dans un délimiteur de chaîne littérale. Par exemple, la chaîne de format personnalisée mm'/'dd'/'yyyy produit une chaîne de résultat dans laquelle "/" est toujours utilisé en tant que séparateur de date. Pour changer le séparateur de date de toutes les dates d'une culture, changez la valeur de la propriété DateTimeFormatInfo.DateSeparator de la culture actuelle, ou instanciez un objet DateTimeFormatInfo, affectez le caractère à sa propriété DateSeparator, puis appelez une surcharge de la méthode de format qui inclut un paramètre IFormatProvider.

Si le spécificateur de format "/" est utilisé sans autres spécificateurs de format personnalisés, il est interprété en tant que spécificateur de format de date et d'heure standard, et lève une exception FormatException.</target>
        <note />
      </trans-unit>
      <trans-unit id="day_of_the_month_1_2_digits">
        <source>day of the month (1-2 digits)</source>
        <target state="translated">jour du mois (1 à 2 chiffres)</target>
        <note />
      </trans-unit>
      <trans-unit id="day_of_the_month_1_2_digits_description">
        <source>The "d" custom format specifier represents the day of the month as a number from 1 through 31. A single-digit day is formatted without a leading zero.

If the "d" format specifier is used without other custom format specifiers, it's interpreted as the "d" standard date and time format specifier.</source>
        <target state="translated">Le spécificateur de format personnalisé "d" représente le jour du mois sous la forme d'un nombre compris entre 1 et 31. Un jour à un chiffre est présenté dans un format qui ne comporte aucun zéro de début.

Si le spécificateur de format "d" est utilisé sans autres spécificateurs de format personnalisés, il est interprété en tant que spécificateur de format de date et d'heure standard : "d".</target>
        <note />
      </trans-unit>
      <trans-unit id="day_of_the_month_2_digits">
        <source>day of the month (2 digits)</source>
        <target state="translated">jour du mois (2 chiffres)</target>
        <note />
      </trans-unit>
      <trans-unit id="day_of_the_month_2_digits_description">
        <source>The "dd" custom format string represents the day of the month as a number from 01 through 31. A single-digit day is formatted with a leading zero.</source>
        <target state="translated">La chaîne de format personnalisée "dd" représente le jour du mois sous la forme d'un nombre compris entre 01 et 31. Un jour à un chiffre est présenté dans un format qui comporte un zéro de début.</target>
        <note />
      </trans-unit>
      <trans-unit id="day_of_the_week_abbreviated">
        <source>day of the week (abbreviated)</source>
        <target state="translated">jour de la semaine (abrégé)</target>
        <note />
      </trans-unit>
      <trans-unit id="day_of_the_week_abbreviated_description">
        <source>The "ddd" custom format specifier represents the abbreviated name of the day of the week. The localized abbreviated name of the day of the week is retrieved from the DateTimeFormatInfo.AbbreviatedDayNames property of the current or specified culture.</source>
        <target state="translated">Le spécificateur de format personnalisé "ddd" représente le nom abrégé du jour de la semaine. Le nom abrégé localisé du jour de la semaine est récupéré à partir de la propriété DateTimeFormatInfo.AbbreviatedDayNames de la culture actuelle ou spécifiée.</target>
        <note />
      </trans-unit>
      <trans-unit id="day_of_the_week_full">
        <source>day of the week (full)</source>
        <target state="translated">jour de la semaine (complet)</target>
        <note />
      </trans-unit>
      <trans-unit id="day_of_the_week_full_description">
        <source>The "dddd" custom format specifier (plus any number of additional "d" specifiers) represents the full name of the day of the week. The localized name of the day of the week is retrieved from the DateTimeFormatInfo.DayNames property of the current or specified culture.</source>
        <target state="translated">Le spécificateur de format personnalisé "dddd" (plus n'importe quel nombre de spécificateurs "d" supplémentaires) représente le nom complet du jour de la semaine. Le nom localisé du jour de la semaine est récupéré à partir de la propriété DateTimeFormatInfo.DayNames de la culture actuelle ou spécifiée.</target>
        <note />
      </trans-unit>
      <trans-unit id="discard">
        <source>discard</source>
        <target state="translated">discard</target>
        <note />
      </trans-unit>
      <trans-unit id="embedded">
        <source>embedded</source>
        <target state="translated">Rapport</target>
        <note>Embedded is a technical term for "Embedded source", where souce files are embedded into the PDB</note>
      </trans-unit>
      <trans-unit id="external">
        <source>external</source>
        <target state="translated">externe</target>
        <note>External means "external source", meaning source files that are not part of the current solution</note>
      </trans-unit>
      <trans-unit id="from_metadata">
        <source>from metadata</source>
        <target state="translated">à partir des métadonnées</target>
        <note />
      </trans-unit>
      <trans-unit id="full_long_date_time">
        <source>full long date/time</source>
        <target state="translated">date longue/heure longue (complet)</target>
        <note />
      </trans-unit>
      <trans-unit id="full_long_date_time_description">
        <source>The "F" standard format specifier represents a custom date and time format string that is defined by the current DateTimeFormatInfo.FullDateTimePattern property. For example, the custom format string for the invariant culture is "dddd, dd MMMM yyyy HH:mm:ss".</source>
        <target state="translated">Le spécificateur de format standard "F" représente une chaîne de format de date et d'heure personnalisée, qui est définie par la propriété DateTimeFormatInfo.FullDateTimePattern actuelle. Par exemple, la chaîne de format personnalisée pour la culture invariante est "dddd, dd MMMM yyyy HH:mm:ss".</target>
        <note />
      </trans-unit>
      <trans-unit id="full_short_date_time">
        <source>full short date/time</source>
        <target state="translated">date longue/heure courte (complet)</target>
        <note />
      </trans-unit>
      <trans-unit id="full_short_date_time_description">
        <source>The Full Date Short Time ("f") Format Specifier

The "f" standard format specifier represents a combination of the long date ("D") and short time ("t") patterns, separated by a space.</source>
        <target state="translated">Spécificateur de format complet de date longue et d'heure courte ("f")

Le spécificateur de format standard "f" représente une combinaison des modèles de date longue ("D") et d'heure courte ("t"), séparés par un espace.</target>
        <note />
      </trans-unit>
      <trans-unit id="general_long_date_time">
        <source>general long date/time</source>
        <target state="translated">date courte/heure longue (général)</target>
        <note />
      </trans-unit>
      <trans-unit id="general_long_date_time_description">
        <source>The "G" standard format specifier represents a combination of the short date ("d") and long time ("T") patterns, separated by a space.</source>
        <target state="translated">Le spécificateur de format standard "G" représente une combinaison des modèles de date courte ("d") et d'heure longue ("T"), séparés par un espace.</target>
        <note />
      </trans-unit>
      <trans-unit id="general_short_date_time">
        <source>general short date/time</source>
        <target state="translated">date courte/heure courte (général)</target>
        <note />
      </trans-unit>
      <trans-unit id="general_short_date_time_description">
        <source>The "g" standard format specifier represents a combination of the short date ("d") and short time ("t") patterns, separated by a space.</source>
        <target state="translated">Le spécificateur de format standard "g" représente une combinaison des modèles de date courte ("d") et d'heure courte ("t"), séparés par un espace.</target>
        <note />
      </trans-unit>
      <trans-unit id="generic_overload">
        <source>generic overload</source>
        <target state="translated">surcharge générique</target>
        <note />
      </trans-unit>
      <trans-unit id="generic_overloads">
        <source>generic overloads</source>
        <target state="translated">surcharges génériques</target>
        <note />
      </trans-unit>
      <trans-unit id="in_0_1_2">
        <source>in {0} ({1} - {2})</source>
        <target state="translated">dans {0} ({1} - {2})</target>
        <note />
      </trans-unit>
      <trans-unit id="in_Source_attribute">
        <source>in Source (attribute)</source>
        <target state="translated">dans la source (attribut)</target>
        <note />
      </trans-unit>
      <trans-unit id="into_extracted_method_to_invoke_at_call_sites">
        <source>into extracted method to invoke at call sites</source>
        <target state="translated">dans la méthode extraite à appeler sur les sites d’appel</target>
        <note />
      </trans-unit>
      <trans-unit id="into_new_overload">
        <source>into new overload</source>
        <target state="translated">dans une nouvelle surcharge</target>
        <note />
      </trans-unit>
      <trans-unit id="just_this_anonymous_type">
        <source>just this anonymous type</source>
        <target state="translated">uniquement ce type anonyme</target>
        <note />
      </trans-unit>
      <trans-unit id="long_date">
        <source>long date</source>
        <target state="translated">date longue</target>
        <note />
      </trans-unit>
      <trans-unit id="long_date_description">
        <source>The "D" standard format specifier represents a custom date and time format string that is defined by the current DateTimeFormatInfo.LongDatePattern property. For example, the custom format string for the invariant culture is "dddd, dd MMMM yyyy".</source>
        <target state="translated">Le spécificateur de format standard "D" représente une chaîne de format de date et d'heure personnalisée, qui est définie par la propriété DateTimeFormatInfo.LongDatePattern actuelle. Par exemple, la chaîne de format personnalisée pour la culture invariante est "dddd, dd MMMM yyyy".</target>
        <note />
      </trans-unit>
      <trans-unit id="long_time">
        <source>long time</source>
        <target state="translated">heure longue</target>
        <note />
      </trans-unit>
      <trans-unit id="long_time_description">
        <source>The "T" standard format specifier represents a custom date and time format string that is defined by a specific culture's DateTimeFormatInfo.LongTimePattern property. For example, the custom format string for the invariant culture is "HH:mm:ss".</source>
        <target state="translated">Le spécificateur de format standard "T" représente une chaîne de format de date et d'heure personnalisée, qui est définie par la propriété DateTimeFormatInfo.LongTimePattern d'une culture spécifique. Par exemple, la chaîne de format personnalisée pour la culture invariante est "HH:mm:ss".</target>
        <note />
      </trans-unit>
      <trans-unit id="member_kind_and_name">
        <source>{0} '{1}'</source>
        <target state="translated">{0} '{1}'</target>
        <note>e.g. "method 'M'"</note>
      </trans-unit>
      <trans-unit id="minute_1_2_digits">
        <source>minute (1-2 digits)</source>
        <target state="translated">minute (1 à 2 chiffres)</target>
        <note />
      </trans-unit>
      <trans-unit id="minute_1_2_digits_description">
        <source>The "m" custom format specifier represents the minute as a number from 0 through 59. The minute represents whole minutes that have passed since the last hour. A single-digit minute is formatted without a leading zero.

If the "m" format specifier is used without other custom format specifiers, it's interpreted as the "m" standard date and time format specifier.</source>
        <target state="translated">Le spécificateur de format personnalisé "m" représente les minutes sous la forme d'un nombre compris entre 0 et 59. Le résultat correspond aux minutes entières qui se sont écoulées depuis la dernière heure. Une minute à un chiffre est présentée dans un format qui ne comporte aucun zéro de début.

Si le spécificateur de format "m" est utilisé sans autres spécificateurs de format personnalisés, il est interprété en tant que spécificateur de format de date et d'heure standard : "m".</target>
        <note />
      </trans-unit>
      <trans-unit id="minute_2_digits">
        <source>minute (2 digits)</source>
        <target state="translated">minute (2 chiffres)</target>
        <note />
      </trans-unit>
      <trans-unit id="minute_2_digits_description">
        <source>The "mm" custom format specifier (plus any number of additional "m" specifiers) represents the minute as a number from 00 through 59. The minute represents whole minutes that have passed since the last hour. A single-digit minute is formatted with a leading zero.</source>
        <target state="translated">Le spécificateur de format personnalisé "mm" (plus n'importe quel nombre de spécificateurs "m" supplémentaires) représente les minutes sous la forme d'un nombre compris entre 00 et 59. Une minute à un chiffre est présentée dans un format qui comporte un zéro de début.</target>
        <note />
      </trans-unit>
      <trans-unit id="month_1_2_digits">
        <source>month (1-2 digits)</source>
        <target state="translated">mois (1 à 2 chiffres)</target>
        <note />
      </trans-unit>
      <trans-unit id="month_1_2_digits_description">
        <source>The "M" custom format specifier represents the month as a number from 1 through 12 (or from 1 through 13 for calendars that have 13 months). A single-digit month is formatted without a leading zero.

If the "M" format specifier is used without other custom format specifiers, it's interpreted as the "M" standard date and time format specifier.</source>
        <target state="translated">Le spécificateur de format personnalisé "M" représente le mois sous la forme d'un nombre compris entre 1 et 12 (ou entre 1 et 13 pour les calendriers de 13 mois). Un mois à un chiffre est présenté dans un format qui ne comporte aucun zéro de début.

Si le spécificateur de format "M" est utilisé sans autres spécificateurs de format personnalisés, il est interprété en tant que spécificateur de format de date et d'heure standard : "M".</target>
        <note />
      </trans-unit>
      <trans-unit id="month_2_digits">
        <source>month (2 digits)</source>
        <target state="translated">mois (2 chiffres)</target>
        <note />
      </trans-unit>
      <trans-unit id="month_2_digits_description">
        <source>The "MM" custom format specifier represents the month as a number from 01 through 12 (or from 1 through 13 for calendars that have 13 months). A single-digit month is formatted with a leading zero.</source>
        <target state="translated">Le spécificateur de format personnalisé "MM" représente le mois sous la forme d'un nombre compris entre 01 et 12 (ou entre 01 et 13 pour les calendriers de 13 mois). Un mois à un chiffre est présenté dans un format qui comporte un zéro de début.</target>
        <note />
      </trans-unit>
      <trans-unit id="month_abbreviated">
        <source>month (abbreviated)</source>
        <target state="translated">mois (abrégé)</target>
        <note />
      </trans-unit>
      <trans-unit id="month_abbreviated_description">
        <source>The "MMM" custom format specifier represents the abbreviated name of the month. The localized abbreviated name of the month is retrieved from the DateTimeFormatInfo.AbbreviatedMonthNames property of the current or specified culture.</source>
        <target state="translated">Le spécificateur de format personnalisé "MMM" représente le nom abrégé du mois. Le nom abrégé localisé du mois est récupéré à partir de la propriété DateTimeFormatInfo.AbbreviatedMonthNames de la culture actuelle ou spécifiée.</target>
        <note />
      </trans-unit>
      <trans-unit id="month_day">
        <source>month day</source>
        <target state="translated">jour du mois</target>
        <note />
      </trans-unit>
      <trans-unit id="month_day_description">
        <source>The "M" or "m" standard format specifier represents a custom date and time format string that is defined by the current DateTimeFormatInfo.MonthDayPattern property. For example, the custom format string for the invariant culture is "MMMM dd".</source>
        <target state="translated">Le spécificateur de format standard "M" ou "m" représente une chaîne de format de date et d'heure personnalisée, qui est définie par la propriété DateTimeFormatInfo.MonthDayPattern actuelle. Par exemple, la chaîne de format personnalisée pour la culture invariante est "MMMM dd".</target>
        <note />
      </trans-unit>
      <trans-unit id="month_full">
        <source>month (full)</source>
        <target state="translated">mois (complet)</target>
        <note />
      </trans-unit>
      <trans-unit id="month_full_description">
        <source>The "MMMM" custom format specifier represents the full name of the month. The localized name of the month is retrieved from the DateTimeFormatInfo.MonthNames property of the current or specified culture.</source>
        <target state="translated">Le spécificateur de format personnalisé "MMMM" représente le nom complet du mois. Le nom localisé du mois est récupéré à partir de la propriété DateTimeFormatInfo.MonthNames de la culture actuelle ou spécifiée.</target>
        <note />
      </trans-unit>
      <trans-unit id="overload">
        <source>overload</source>
        <target state="translated">surcharge</target>
        <note />
      </trans-unit>
      <trans-unit id="overloads_">
        <source>overloads</source>
        <target state="translated">surcharges</target>
        <note />
      </trans-unit>
      <trans-unit id="_0_Keyword">
        <source>{0} Keyword</source>
        <target state="translated">Mot clé {0}</target>
        <note />
      </trans-unit>
      <trans-unit id="Encapsulate_field_colon_0_and_use_property">
        <source>Encapsulate field: '{0}' (and use property)</source>
        <target state="translated">Encapsuler le champ : '{0}' (et utiliser la propriété)</target>
        <note />
      </trans-unit>
      <trans-unit id="Encapsulate_field_colon_0_but_still_use_field">
        <source>Encapsulate field: '{0}' (but still use field)</source>
        <target state="translated">Encapsuler le champ : '{0}' (mais utiliser toujours le champ)</target>
        <note />
      </trans-unit>
      <trans-unit id="Encapsulate_fields_and_use_property">
        <source>Encapsulate fields (and use property)</source>
        <target state="translated">Encapsuler les champs (et utiliser la propriété)</target>
        <note />
      </trans-unit>
      <trans-unit id="Encapsulate_fields_but_still_use_field">
        <source>Encapsulate fields (but still use field)</source>
        <target state="translated">Encapsuler les champs (mais utiliser toujours le champ)</target>
        <note />
      </trans-unit>
      <trans-unit id="Could_not_extract_interface_colon_The_selection_is_not_inside_a_class_interface_struct">
        <source>Could not extract interface: The selection is not inside a class/interface/struct.</source>
        <target state="translated">Impossible d'extraire l'interface : la sélection n'est pas comprise dans une classe, une interface ou un struct.</target>
        <note />
      </trans-unit>
      <trans-unit id="Could_not_extract_interface_colon_The_type_does_not_contain_any_member_that_can_be_extracted_to_an_interface">
        <source>Could not extract interface: The type does not contain any member that can be extracted to an interface.</source>
        <target state="translated">Impossible d'extraire l'interface : le type ne contient aucun élément pouvant être extrait vers une interface.</target>
        <note />
      </trans-unit>
      <trans-unit id="can_t_not_construct_final_tree">
        <source>can't not construct final tree</source>
        <target state="translated">Impossible de construire l'arborescence finale</target>
        <note />
      </trans-unit>
      <trans-unit id="Parameters_type_or_return_type_cannot_be_an_anonymous_type_colon_bracket_0_bracket">
        <source>Parameters' type or return type cannot be an anonymous type : [{0}]</source>
        <target state="translated">Le type de paramètre ou le type de retour ne peut pas être un type anonyme : [{0}]</target>
        <note />
      </trans-unit>
      <trans-unit id="The_selection_contains_no_active_statement">
        <source>The selection contains no active statement.</source>
        <target state="translated">La sélection ne contient aucune instruction active.</target>
        <note />
      </trans-unit>
      <trans-unit id="The_selection_contains_an_error_or_unknown_type">
        <source>The selection contains an error or unknown type.</source>
        <target state="translated">La sélection contient une erreur ou un type inconnu.</target>
        <note />
      </trans-unit>
      <trans-unit id="Type_parameter_0_is_hidden_by_another_type_parameter_1">
        <source>Type parameter '{0}' is hidden by another type parameter '{1}'.</source>
        <target state="translated">Le paramètre de type '{0}' est masqué par un autre paramètre de type '{1}'.</target>
        <note />
      </trans-unit>
      <trans-unit id="The_address_of_a_variable_is_used_inside_the_selected_code">
        <source>The address of a variable is used inside the selected code.</source>
        <target state="translated">L'adresse d'une variable est utilisée dans le code sélectionné.</target>
        <note />
      </trans-unit>
      <trans-unit id="Assigning_to_readonly_fields_must_be_done_in_a_constructor_colon_bracket_0_bracket">
        <source>Assigning to readonly fields must be done in a constructor : [{0}].</source>
        <target state="translated">L'assignation à des champs en lecture seule doit se faire dans un constructeur : [{0}].</target>
        <note />
      </trans-unit>
      <trans-unit id="generated_code_is_overlapping_with_hidden_portion_of_the_code">
        <source>generated code is overlapping with hidden portion of the code</source>
        <target state="translated">Le code généré chevauche une partie cachée du code</target>
        <note />
      </trans-unit>
      <trans-unit id="Add_optional_parameters_to_0">
        <source>Add optional parameters to '{0}'</source>
        <target state="translated">Ajouter des paramètres optionnels à '{0}'</target>
        <note />
      </trans-unit>
      <trans-unit id="Add_parameters_to_0">
        <source>Add parameters to '{0}'</source>
        <target state="translated">Ajouter des paramètres à '{0}'</target>
        <note />
      </trans-unit>
      <trans-unit id="Generate_delegating_constructor_0_1">
        <source>Generate delegating constructor '{0}({1})'</source>
        <target state="translated">Générer le constructeur de délégation '{0}({1})'</target>
        <note />
      </trans-unit>
      <trans-unit id="Generate_constructor_0_1">
        <source>Generate constructor '{0}({1})'</source>
        <target state="translated">Générer le constructeur '{0}({1})'</target>
        <note />
      </trans-unit>
      <trans-unit id="Generate_field_assigning_constructor_0_1">
        <source>Generate field assigning constructor '{0}({1})'</source>
        <target state="translated">Générer un constructeur d'assignation de champ '{0}({1})'</target>
        <note />
      </trans-unit>
      <trans-unit id="Generate_Equals_and_GetHashCode">
        <source>Generate Equals and GetHashCode</source>
        <target state="translated">Générer Equals et GetHashCode</target>
        <note />
      </trans-unit>
      <trans-unit id="Generate_Equals_object">
        <source>Generate Equals(object)</source>
        <target state="translated">Générer Equals(object)</target>
        <note />
      </trans-unit>
      <trans-unit id="Generate_GetHashCode">
        <source>Generate GetHashCode()</source>
        <target state="translated">Générer GetHashCode()</target>
        <note />
      </trans-unit>
      <trans-unit id="Generate_constructor_in_0">
        <source>Generate constructor in '{0}'</source>
        <target state="translated">Générer un constructeur dans '{0}'</target>
        <note />
      </trans-unit>
      <trans-unit id="Generate_all">
        <source>Generate all</source>
        <target state="translated">Générer tout</target>
        <note />
      </trans-unit>
      <trans-unit id="Generate_local_0">
        <source>Generate local '{0}'</source>
        <target state="translated">Générer le '{0}' local</target>
        <note />
      </trans-unit>
      <trans-unit id="Generate_0_1_in_new_file">
        <source>Generate {0} '{1}' in new file</source>
        <target state="translated">Générer {0} '{1}' dans un nouveau fichier</target>
        <note />
      </trans-unit>
      <trans-unit id="Generate_nested_0_1">
        <source>Generate nested {0} '{1}'</source>
        <target state="translated">Générer un {0} '{1}' imbriqué</target>
        <note />
      </trans-unit>
      <trans-unit id="Global_Namespace">
        <source>Global Namespace</source>
        <target state="translated">Espace de noms global</target>
        <note />
      </trans-unit>
      <trans-unit id="Implement_interface_abstractly">
        <source>Implement interface abstractly</source>
        <target state="translated">Implémenter l'interface abstraitement</target>
        <note />
      </trans-unit>
      <trans-unit id="Implement_interface_through_0">
        <source>Implement interface through '{0}'</source>
        <target state="translated">Implémenter l'interface via '{0}'</target>
        <note />
      </trans-unit>
      <trans-unit id="Implement_interface">
        <source>Implement interface</source>
        <target state="translated">Implémenter l'interface</target>
        <note />
      </trans-unit>
      <trans-unit id="Introduce_field_for_0">
        <source>Introduce field for '{0}'</source>
        <target state="translated">Introduire un champ pour '{0}'</target>
        <note />
      </trans-unit>
      <trans-unit id="Introduce_local_for_0">
        <source>Introduce local for '{0}'</source>
        <target state="translated">Introduire un élément local pour '{0}'</target>
        <note />
      </trans-unit>
      <trans-unit id="Introduce_constant_for_0">
        <source>Introduce constant for '{0}'</source>
        <target state="translated">Introduire une constante pour '{0}'</target>
        <note />
      </trans-unit>
      <trans-unit id="Introduce_local_constant_for_0">
        <source>Introduce local constant for '{0}'</source>
        <target state="translated">Introduire une constante locale pour '{0}'</target>
        <note />
      </trans-unit>
      <trans-unit id="Introduce_field_for_all_occurrences_of_0">
        <source>Introduce field for all occurrences of '{0}'</source>
        <target state="translated">Introduire un champ pour toutes les occurrences de '{0}'</target>
        <note />
      </trans-unit>
      <trans-unit id="Introduce_local_for_all_occurrences_of_0">
        <source>Introduce local for all occurrences of '{0}'</source>
        <target state="translated">Introduire un élément local pour toutes les occurrences de '{0}'</target>
        <note />
      </trans-unit>
      <trans-unit id="Introduce_constant_for_all_occurrences_of_0">
        <source>Introduce constant for all occurrences of '{0}'</source>
        <target state="translated">Introduire une constante pour toutes les occurrences de '{0}'</target>
        <note />
      </trans-unit>
      <trans-unit id="Introduce_local_constant_for_all_occurrences_of_0">
        <source>Introduce local constant for all occurrences of '{0}'</source>
        <target state="translated">Introduire une constante locale pour toutes les occurrences de '{0}'</target>
        <note />
      </trans-unit>
      <trans-unit id="Introduce_query_variable_for_all_occurrences_of_0">
        <source>Introduce query variable for all occurrences of '{0}'</source>
        <target state="translated">Introduire une variable de requête pour toutes les occurrences de '{0}'</target>
        <note />
      </trans-unit>
      <trans-unit id="Introduce_query_variable_for_0">
        <source>Introduce query variable for '{0}'</source>
        <target state="translated">Introduire une variable de requête pour '{0}'</target>
        <note />
      </trans-unit>
      <trans-unit id="is_">
        <source>is</source>
        <target state="translated">est</target>
        <note />
      </trans-unit>
      <trans-unit id="Represents_an_object_whose_operations_will_be_resolved_at_runtime">
        <source>Represents an object whose operations will be resolved at runtime.</source>
        <target state="translated">Représente un objet dont les opérations seront résolues au moment de l'exécution.</target>
        <note />
      </trans-unit>
      <trans-unit id="constant">
        <source>constant</source>
        <target state="translated">constante</target>
        <note />
      </trans-unit>
      <trans-unit id="field">
        <source>field</source>
        <target state="translated">Champ</target>
        <note />
      </trans-unit>
      <trans-unit id="local_constant">
        <source>local constant</source>
        <target state="translated">constante locale</target>
        <note />
      </trans-unit>
      <trans-unit id="local_variable">
        <source>local variable</source>
        <target state="translated">variable locale</target>
        <note />
      </trans-unit>
      <trans-unit id="label">
        <source>label</source>
        <target state="translated">Étiquette</target>
        <note />
      </trans-unit>
      <trans-unit id="period_era">
        <source>period/era</source>
        <target state="translated">période/ère</target>
        <note />
      </trans-unit>
      <trans-unit id="period_era_description">
        <source>The "g" or "gg" custom format specifiers (plus any number of additional "g" specifiers) represents the period or era, such as A.D. The formatting operation ignores this specifier if the date to be formatted doesn't have an associated period or era string.

If the "g" format specifier is used without other custom format specifiers, it's interpreted as the "g" standard date and time format specifier.</source>
        <target state="translated">Les spécificateurs de format personnalisés "g" ou "gg" (plus n'importe quel nombre de spécificateurs "g" supplémentaires) représentent la période ou l'ère, par exemple après J.-C. L'opération qui consiste à appliquer un format ignore ce spécificateur si la date visée n'a pas de chaîne de période ou d'ère associée.

Si le spécificateur de format "g" est utilisé sans autres spécificateurs de format personnalisés, il est interprété en tant que spécificateur de format de date et d'heure standard : "g".</target>
        <note />
      </trans-unit>
      <trans-unit id="property_accessor">
        <source>property accessor</source>
        <target state="translated">accesseur de propriété</target>
        <note />
      </trans-unit>
      <trans-unit id="range_variable">
        <source>range variable</source>
        <target state="translated">variable de plage</target>
        <note />
      </trans-unit>
      <trans-unit id="parameter">
        <source>parameter</source>
        <target state="translated">paramètre</target>
        <note />
      </trans-unit>
      <trans-unit id="in_">
        <source>in</source>
        <target state="translated">In</target>
        <note />
      </trans-unit>
      <trans-unit id="Summary_colon">
        <source>Summary:</source>
        <target state="translated">Résumé :</target>
        <note />
      </trans-unit>
      <trans-unit id="Locals_and_parameters">
        <source>Locals and parameters</source>
        <target state="translated">Variables locales et paramètres</target>
        <note />
      </trans-unit>
      <trans-unit id="Type_parameters_colon">
        <source>Type parameters:</source>
        <target state="translated">Paramètres de type :</target>
        <note />
      </trans-unit>
      <trans-unit id="Returns_colon">
        <source>Returns:</source>
        <target state="translated">Retourne :</target>
        <note />
      </trans-unit>
      <trans-unit id="Exceptions_colon">
        <source>Exceptions:</source>
        <target state="translated">Exceptions :</target>
        <note />
      </trans-unit>
      <trans-unit id="Remarks_colon">
        <source>Remarks:</source>
        <target state="translated">Remarques :</target>
        <note />
      </trans-unit>
      <trans-unit id="generating_source_for_symbols_of_this_type_is_not_supported">
        <source>generating source for symbols of this type is not supported</source>
        <target state="translated">La génération de code source pour les symboles de ce type n'est pas prise en charge</target>
        <note />
      </trans-unit>
      <trans-unit id="Assembly">
        <source>Assembly</source>
        <target state="translated">assembly</target>
        <note />
      </trans-unit>
      <trans-unit id="location_unknown">
        <source>location unknown</source>
        <target state="translated">emplacement inconnu</target>
        <note />
      </trans-unit>
      <trans-unit id="Unexpected_interface_member_kind_colon_0">
        <source>Unexpected interface member kind: {0}</source>
        <target state="translated">Genre de membre d'interface inattendu : {0}</target>
        <note />
      </trans-unit>
      <trans-unit id="Unknown_symbol_kind">
        <source>Unknown symbol kind</source>
        <target state="translated">Genre de symbole inconnu</target>
        <note />
      </trans-unit>
      <trans-unit id="Requested_assembly_already_loaded_from_0">
        <source>Requested assembly already loaded from '{0}'.</source>
        <target state="translated">L'assembly demandé est déjà chargé à partir de '{0}'.</target>
        <note />
      </trans-unit>
      <trans-unit id="The_symbol_does_not_have_an_icon">
        <source>The symbol does not have an icon.</source>
        <target state="translated">Le symbole ne possède pas d'icône.</target>
        <note />
      </trans-unit>
      <trans-unit id="Asynchronous_method_cannot_have_ref_out_parameters_colon_bracket_0_bracket">
        <source>Asynchronous method cannot have ref/out parameters : [{0}]</source>
        <target state="translated">Une méthode asynchrone ne peut pas contenir des paramètres ref/out : [{0}]</target>
        <note />
      </trans-unit>
      <trans-unit id="The_member_is_defined_in_metadata">
        <source>The member is defined in metadata.</source>
        <target state="translated">Le membre est défini dans des métadonnées.</target>
        <note />
      </trans-unit>
      <trans-unit id="You_can_only_change_the_signature_of_a_constructor_indexer_method_or_delegate">
        <source>You can only change the signature of a constructor, indexer, method or delegate.</source>
        <target state="translated">Vous pouvez seulement modifier la signature d'un constructeur, d'un indexeur, d'une méthode ou d'un délégué.</target>
        <note />
      </trans-unit>
      <trans-unit id="This_symbol_has_related_definitions_or_references_in_metadata_Changing_its_signature_may_result_in_build_errors_Do_you_want_to_continue">
        <source>This symbol has related definitions or references in metadata. Changing its signature may result in build errors.

Do you want to continue?</source>
        <target state="translated">Ce symbole possède des définitions ou des références associées dans les métadonnées. La modification de sa signature peut entraîner des erreurs de build.

Voulez-vous continuer ?</target>
        <note />
      </trans-unit>
      <trans-unit id="Change_signature">
        <source>Change signature...</source>
        <target state="translated">Modifier la signature...</target>
        <note />
      </trans-unit>
      <trans-unit id="Generate_new_type">
        <source>Generate new type...</source>
        <target state="translated">Générer un nouveau type...</target>
        <note />
      </trans-unit>
      <trans-unit id="User_Diagnostic_Analyzer_Failure">
        <source>User Diagnostic Analyzer Failure.</source>
        <target state="translated">Échec de l'analyseur de diagnostic utilisateur.</target>
        <note />
      </trans-unit>
      <trans-unit id="Analyzer_0_threw_an_exception_of_type_1_with_message_2">
        <source>Analyzer '{0}' threw an exception of type '{1}' with message '{2}'.</source>
        <target state="translated">L'analyseur '{0}' a levé une exception de type {1} avec le message '{2}'.</target>
        <note />
      </trans-unit>
      <trans-unit id="Analyzer_0_threw_the_following_exception_colon_1">
        <source>Analyzer '{0}' threw the following exception:
'{1}'.</source>
        <target state="translated">L'analyseur '{0}' a levé l'exception suivante :
'{1}'.</target>
        <note />
      </trans-unit>
      <trans-unit id="Simplify_Names">
        <source>Simplify Names</source>
        <target state="translated">Simplifier les noms</target>
        <note />
      </trans-unit>
      <trans-unit id="Simplify_Member_Access">
        <source>Simplify Member Access</source>
        <target state="translated">Simplifier l'accès au membre</target>
        <note />
      </trans-unit>
      <trans-unit id="Remove_qualification">
        <source>Remove qualification</source>
        <target state="translated">Supprimer une qualification</target>
        <note />
      </trans-unit>
      <trans-unit id="Unknown_error_occurred">
        <source>Unknown error occurred</source>
        <target state="translated">Une erreur inconnue s'est produite</target>
        <note />
      </trans-unit>
      <trans-unit id="Available">
        <source>Available</source>
        <target state="translated">Disponibilité</target>
        <note />
      </trans-unit>
      <trans-unit id="Not_Available">
        <source>Not Available ⚠</source>
        <target state="translated">Non disponible ⚠</target>
        <note />
      </trans-unit>
      <trans-unit id="_0_1">
        <source>    {0} - {1}</source>
        <target state="translated">    {0} - {1}</target>
        <note />
      </trans-unit>
      <trans-unit id="in_Source">
        <source>in Source</source>
        <target state="translated">dans la source</target>
        <note />
      </trans-unit>
      <trans-unit id="in_Suppression_File">
        <source>in Suppression File</source>
        <target state="translated">dans le fichier de suppression</target>
        <note />
      </trans-unit>
      <trans-unit id="Remove_Suppression_0">
        <source>Remove Suppression {0}</source>
        <target state="translated">Retirer la suppression {0}</target>
        <note />
      </trans-unit>
      <trans-unit id="Remove_Suppression">
        <source>Remove Suppression</source>
        <target state="translated">Retirer la suppression</target>
        <note />
      </trans-unit>
      <trans-unit id="Pending">
        <source>&lt;Pending&gt;</source>
        <target state="translated">&lt;En attente&gt;</target>
        <note />
      </trans-unit>
      <trans-unit id="Note_colon_Tab_twice_to_insert_the_0_snippet">
        <source>Note: Tab twice to insert the '{0}' snippet.</source>
        <target state="translated">Remarque : appuyez deux fois sur la touche Tab pour insérer l'extrait de code '{0}'.</target>
        <note />
      </trans-unit>
      <trans-unit id="Implement_interface_explicitly_with_Dispose_pattern">
        <source>Implement interface explicitly with Dispose pattern</source>
        <target state="translated">Implémenter l'interface explicitement avec le modèle Dispose</target>
        <note />
      </trans-unit>
      <trans-unit id="Implement_interface_with_Dispose_pattern">
        <source>Implement interface with Dispose pattern</source>
        <target state="translated">Implémenter l'interface avec le modèle Dispose</target>
        <note />
      </trans-unit>
      <trans-unit id="Re_triage_0_currently_1">
        <source>Re-triage {0}(currently '{1}')</source>
        <target state="translated">Répétition du triage {0}(actuellement '{1}')</target>
        <note />
      </trans-unit>
      <trans-unit id="Argument_cannot_have_a_null_element">
        <source>Argument cannot have a null element.</source>
        <target state="translated">L'argument ne peut pas avoir un élément null.</target>
        <note />
      </trans-unit>
      <trans-unit id="Argument_cannot_be_empty">
        <source>Argument cannot be empty.</source>
        <target state="translated">L'argument ne peut pas être vide.</target>
        <note />
      </trans-unit>
      <trans-unit id="Reported_diagnostic_with_ID_0_is_not_supported_by_the_analyzer">
        <source>Reported diagnostic with ID '{0}' is not supported by the analyzer.</source>
        <target state="translated">Le diagnostic signalé avec l'ID '{0}' n'est pas pris en charge par l'analyseur.</target>
        <note />
      </trans-unit>
      <trans-unit id="Computing_fix_all_occurrences_code_fix">
        <source>Computing fix all occurrences code fix...</source>
        <target state="translated">Calcul de la correction de toutes les occurrences (correction du code)...</target>
        <note />
      </trans-unit>
      <trans-unit id="Fix_all_occurrences">
        <source>Fix all occurrences</source>
        <target state="translated">Corriger toutes les occurrences</target>
        <note />
      </trans-unit>
      <trans-unit id="Document">
        <source>Document</source>
        <target state="translated">Document</target>
        <note />
      </trans-unit>
      <trans-unit id="Project">
        <source>Project</source>
        <target state="translated">Projet</target>
        <note />
      </trans-unit>
      <trans-unit id="Solution">
        <source>Solution</source>
        <target state="translated">Solution</target>
        <note />
      </trans-unit>
      <trans-unit id="TODO_colon_dispose_managed_state_managed_objects">
        <source>TODO: dispose managed state (managed objects)</source>
        <target state="translated">TODO: supprimer l'état managé (objets managés)</target>
        <note />
      </trans-unit>
      <trans-unit id="TODO_colon_set_large_fields_to_null">
        <source>TODO: set large fields to null</source>
        <target state="translated">TODO: affecter aux grands champs une valeur null</target>
        <note />
      </trans-unit>
      <trans-unit id="Compiler2">
        <source>Compiler</source>
        <target state="translated">Compilateur</target>
        <note />
      </trans-unit>
      <trans-unit id="Live">
        <source>Live</source>
        <target state="translated">En direct</target>
        <note />
      </trans-unit>
      <trans-unit id="enum_value">
        <source>enum value</source>
        <target state="translated">valeur enum</target>
        <note>{Locked="enum"} "enum" is a C#/VB keyword and should not be localized.</note>
      </trans-unit>
      <trans-unit id="const_field">
        <source>const field</source>
        <target state="translated">Champ const</target>
        <note>{Locked="const"} "const" is a C#/VB keyword and should not be localized.</note>
      </trans-unit>
      <trans-unit id="method">
        <source>method</source>
        <target state="translated">méthode</target>
        <note />
      </trans-unit>
      <trans-unit id="operator_">
        <source>operator</source>
        <target state="translated">Opérateur</target>
        <note />
      </trans-unit>
      <trans-unit id="constructor">
        <source>constructor</source>
        <target state="translated">constructeur</target>
        <note />
      </trans-unit>
      <trans-unit id="auto_property">
        <source>auto-property</source>
        <target state="translated">auto-propriété</target>
        <note />
      </trans-unit>
      <trans-unit id="property_">
        <source>property</source>
        <target state="translated">propriété</target>
        <note />
      </trans-unit>
      <trans-unit id="event_accessor">
        <source>event accessor</source>
        <target state="translated">accesseur d'événement</target>
        <note />
      </trans-unit>
      <trans-unit id="rfc1123_date_time">
        <source>rfc1123 date/time</source>
        <target state="translated">date/heure (rfc1123)</target>
        <note />
      </trans-unit>
      <trans-unit id="rfc1123_date_time_description">
        <source>The "R" or "r" standard format specifier represents a custom date and time format string that is defined by the DateTimeFormatInfo.RFC1123Pattern property. The pattern reflects a defined standard, and the property is read-only. Therefore, it is always the same, regardless of the culture used or the format provider supplied. The custom format string is "ddd, dd MMM yyyy HH':'mm':'ss 'GMT'". When this standard format specifier is used, the formatting or parsing operation always uses the invariant culture.</source>
        <target state="translated">Le spécificateur de format standard "R" ou "r" représente une chaîne de format de date et d'heure personnalisée, qui est définie par la propriété DateTimeFormatInfo.RFC1123Pattern. Le modèle reflète une norme définie, et la propriété est en lecture seule. Elle est donc toujours identique, quelle que soit la culture utilisée ou le fournisseur de format indiqué. La chaîne de format personnalisée est "ddd, dd MMM yyyy HH':'mm':'ss 'GMT'". Quand ce spécificateur de format standard est utilisé, l'opération qui consiste à appliquer un format ou à exécuter une analyse utilise toujours la culture invariante.</target>
        <note />
      </trans-unit>
      <trans-unit id="round_trip_date_time">
        <source>round-trip date/time</source>
        <target state="translated">date/heure (aller-retour)</target>
        <note />
      </trans-unit>
      <trans-unit id="round_trip_date_time_description">
        <source>The "O" or "o" standard format specifier represents a custom date and time format string using a pattern that preserves time zone information and emits a result string that complies with ISO 8601. For DateTime values, this format specifier is designed to preserve date and time values along with the DateTime.Kind property in text. The formatted string can be parsed back by using the DateTime.Parse(String, IFormatProvider, DateTimeStyles) or DateTime.ParseExact method if the styles parameter is set to DateTimeStyles.RoundtripKind.

The "O" or "o" standard format specifier corresponds to the "yyyy'-'MM'-'dd'T'HH':'mm':'ss'.'fffffffK" custom format string for DateTime values and to the "yyyy'-'MM'-'dd'T'HH':'mm':'ss'.'fffffffzzz" custom format string for DateTimeOffset values. In this string, the pairs of single quotation marks that delimit individual characters, such as the hyphens, the colons, and the letter "T", indicate that the individual character is a literal that cannot be changed. The apostrophes do not appear in the output string.

The "O" or "o" standard format specifier (and the "yyyy'-'MM'-'dd'T'HH':'mm':'ss'.'fffffffK" custom format string) takes advantage of the three ways that ISO 8601 represents time zone information to preserve the Kind property of DateTime values:

    The time zone component of DateTimeKind.Local date and time values is an offset from UTC (for example, +01:00, -07:00). All DateTimeOffset values are also represented in this format.

    The time zone component of DateTimeKind.Utc date and time values uses "Z" (which stands for zero offset) to represent UTC.

    DateTimeKind.Unspecified date and time values have no time zone information.

Because the "O" or "o" standard format specifier conforms to an international standard, the formatting or parsing operation that uses the specifier always uses the invariant culture and the Gregorian calendar.

Strings that are passed to the Parse, TryParse, ParseExact, and TryParseExact methods of DateTime and DateTimeOffset can be parsed by using the "O" or "o" format specifier if they are in one of these formats. In the case of DateTime objects, the parsing overload that you call should also include a styles parameter with a value of DateTimeStyles.RoundtripKind. Note that if you call a parsing method with the custom format string that corresponds to the "O" or "o" format specifier, you won't get the same results as "O" or "o". This is because parsing methods that use a custom format string can't parse the string representation of date and time values that lack a time zone component or use "Z" to indicate UTC.</source>
        <target state="translated">Le spécificateur de format standard "O" ou "o" représente une chaîne de format de date et d'heure personnalisée à l'aide d'un modèle qui conserve les informations de fuseau horaire et émet une chaîne de résultat conforme à la norme ISO 8601. Pour les valeurs DateTime, ce spécificateur de format permet de conserver les valeurs de date et d'heure ainsi que la propriété DateTime.Kind au format texte. La chaîne à laquelle le format a été appliqué peut être réanalysée à l'aide de la méthode DateTime.Parse(String, IFormatProvider, DateTimeStyles) ou DateTime.ParseExact si le paramètre styles a la valeur DateTimeStyles.RoundtripKind.

Le spécificateur de format standard "O" ou "o" correspond à la chaîne de format personnalisée "yyyy'-'MM'-'dd'T'HH':'mm':'ss'.'fffffffK" pour les valeurs DateTime, et à la chaîne de format personnalisée "yyyy'-'MM'-'dd'T'HH':'mm':'ss'.'fffffffzzz" pour les valeurs DateTimeOffset. Dans cette chaîne, les paires de guillemets simples qui délimitent les caractères individuels, par exemple les tirets, les deux-points et la lettre "T", indiquent que le caractère individuel est un littéral qui ne peut pas être changé. Les apostrophes n'apparaissent pas dans la chaîne de sortie.

Le spécificateur de format standard "O" ou "o" (avec la chaîne de format personnalisée "yyyy'-'MM'-'dd'T'HH':'mm':'ss'.'fffffffK") tire parti des trois façons dont la norme ISO 8601 représente les informations de fuseau horaire pour conserver la propriété Kind des valeurs DateTime :

    Le composant de fuseau horaire des valeurs de date et d'heure de DateTimeKind.Local représente un décalage par rapport à l'heure UTC (par exemple +01:00, -07:00). Toutes les valeurs de DateTimeOffset sont également représentées dans ce format.

    Le composant de fuseau horaire des valeurs de date et d'heure de DateTimeKind.Utc utilise "Z" (qui signifie décalage de zéro) pour représenter l'heure UTC.

    Les valeurs de date et d'heure de DateTimeKind.Unspecified n'ont aucune information de fuseau horaire.

Dans la mesure où le spécificateur de format standard "O" ou "o" est conforme à une norme internationale, l'opération qui consiste à appliquer un format ou à exécuter une analyse en fonction du spécificateur utilise toujours la culture invariante et le calendrier grégorien.

Les chaînes passées aux méthodes Parse, TryParse, ParseExact et TryParseExact de DateTime et DateTimeOffset peuvent être analysées à l'aide du spécificateur de format "O" ou "o", si elles sont dans l'un de ces formats. Dans le cas des objets DateTime, la surcharge d'analyse que vous appelez doit également inclure un paramètre styles ayant la valeur DateTimeStyles.RoundtripKind. Notez que si vous appelez une méthode d'analyse avec la chaîne de format personnalisée qui correspond au spécificateur de format "O" ou "o", vous n'obtenez pas les mêmes résultats que "O" ou "o". Cela est dû au fait que les méthodes d'analyse qui s'appuient sur une chaîne de format personnalisée ne peuvent pas analyser la représentation sous forme de chaîne des valeurs de date et d'heure qui n'ont pas de composant de fuseau horaire ou qui utilisent "Z" pour indiquer l'heure UTC.</target>
        <note />
      </trans-unit>
      <trans-unit id="second_1_2_digits">
        <source>second (1-2 digits)</source>
        <target state="translated">seconde (1 à 2 chiffres)</target>
        <note />
      </trans-unit>
      <trans-unit id="second_1_2_digits_description">
        <source>The "s" custom format specifier represents the seconds as a number from 0 through 59. The result represents whole seconds that have passed since the last minute. A single-digit second is formatted without a leading zero.

If the "s" format specifier is used without other custom format specifiers, it's interpreted as the "s" standard date and time format specifier.</source>
        <target state="translated">Le spécificateur de format personnalisé "s" représente les secondes sous la forme d'un nombre compris entre 0 et 59. Le résultat correspond aux secondes entières qui se sont écoulées depuis la dernière minute. Une seconde à un chiffre est présentée dans un format qui ne comporte aucun zéro de début.

Si le spécificateur de format "s" est utilisé sans autres spécificateurs de format personnalisés, il est interprété en tant que spécificateur de format de date et d'heure standard : "s".</target>
        <note />
      </trans-unit>
      <trans-unit id="second_2_digits">
        <source>second (2 digits)</source>
        <target state="translated">seconde (2 chiffres)</target>
        <note />
      </trans-unit>
      <trans-unit id="second_2_digits_description">
        <source>The "ss" custom format specifier (plus any number of additional "s" specifiers) represents the seconds as a number from 00 through 59. The result represents whole seconds that have passed since the last minute. A single-digit second is formatted with a leading zero.</source>
        <target state="translated">Le spécificateur de format personnalisé "ss" (plus n'importe quel nombre de spécificateurs "s" supplémentaires) représente les secondes sous la forme d'un nombre compris entre 00 et 59. Le résultat correspond aux secondes entières qui se sont écoulées depuis la dernière minute. Une seconde à un chiffre est présentée dans un format qui comporte un zéro de début.</target>
        <note />
      </trans-unit>
      <trans-unit id="short_date">
        <source>short date</source>
        <target state="translated">date courte</target>
        <note />
      </trans-unit>
      <trans-unit id="short_date_description">
        <source>The "d" standard format specifier represents a custom date and time format string that is defined by a specific culture's DateTimeFormatInfo.ShortDatePattern property. For example, the custom format string that is returned by the ShortDatePattern property of the invariant culture is "MM/dd/yyyy".</source>
        <target state="translated">Le spécificateur de format standard "d" représente une chaîne de format de date et d'heure personnalisée, qui est définie par la propriété DateTimeFormatInfo.ShortDatePattern d'une culture spécifique. Par exemple, la chaîne de format personnalisée retournée par la propriété ShortDatePattern de la culture invariante est "MM/dd/yyyy".</target>
        <note />
      </trans-unit>
      <trans-unit id="short_time">
        <source>short time</source>
        <target state="translated">heure courte</target>
        <note />
      </trans-unit>
      <trans-unit id="short_time_description">
        <source>The "t" standard format specifier represents a custom date and time format string that is defined by the current DateTimeFormatInfo.ShortTimePattern property. For example, the custom format string for the invariant culture is "HH:mm".</source>
        <target state="translated">Le spécificateur de format standard "t" représente une chaîne de format de date et d'heure personnalisée, qui est définie par la propriété DateTimeFormatInfo.ShortTimePattern actuelle. Par exemple, la chaîne de format personnalisée pour la culture invariante est "HH:mm".</target>
        <note />
      </trans-unit>
      <trans-unit id="sortable_date_time">
        <source>sortable date/time</source>
        <target state="translated">date/heure pouvant être triée</target>
        <note />
      </trans-unit>
      <trans-unit id="sortable_date_time_description">
        <source>The "s" standard format specifier represents a custom date and time format string that is defined by the DateTimeFormatInfo.SortableDateTimePattern property. The pattern reflects a defined standard (ISO 8601), and the property is read-only. Therefore, it is always the same, regardless of the culture used or the format provider supplied. The custom format string is "yyyy'-'MM'-'dd'T'HH':'mm':'ss".

The purpose of the "s" format specifier is to produce result strings that sort consistently in ascending or descending order based on date and time values. As a result, although the "s" standard format specifier represents a date and time value in a consistent format, the formatting operation does not modify the value of the date and time object that is being formatted to reflect its DateTime.Kind property or its DateTimeOffset.Offset value. For example, the result strings produced by formatting the date and time values 2014-11-15T18:32:17+00:00 and 2014-11-15T18:32:17+08:00 are identical.

When this standard format specifier is used, the formatting or parsing operation always uses the invariant culture.</source>
        <target state="translated">Le spécificateur de format standard "s" représente une chaîne de format de date et d'heure personnalisée, qui est définie par la propriété DateTimeFormatInfo.SortableDateTimePattern. Le modèle reflète une norme définie (ISO 8601), et la propriété est en lecture seule. Elle est donc toujours identique, quelle que soit la culture utilisée ou le fournisseur de format indiqué. La chaîne de format personnalisée est "yyyy'-'MM'-'dd'T'HH':'mm':'ss".

Le spécificateur de format "s" a pour but de produire des chaînes triées de manière cohérente dans l'ordre croissant ou décroissant en fonction des valeurs de date et d'heure. Ainsi, bien que le spécificateur de format standard "s" représente une valeur de date et d'heure dans un format cohérent, l'opération qui consiste à appliquer un format ne modifie pas la valeur de l'objet de date et d'heure visé pour refléter sa propriété DateTime.Kind ou sa valeur DateTimeOffset.Offset. Par exemple, les chaînes qui résultent de l'application du format souhaité aux valeurs de date et d'heure 2014-11-15T18:32:17+00:00 et 2014-11-15T18:32:17+08:00 sont identiques.

Quand ce spécificateur de format standard est utilisé, l'opération qui consiste à appliquer un format ou à exécuter une analyse utilise toujours la culture invariante.</target>
        <note />
      </trans-unit>
      <trans-unit id="static_constructor">
        <source>static constructor</source>
        <target state="translated">constructeur statique</target>
        <note />
      </trans-unit>
      <trans-unit id="symbol_cannot_be_a_namespace">
        <source>'symbol' cannot be a namespace.</source>
        <target state="translated">'symbol' ne peut pas être un espace de noms.</target>
        <note />
      </trans-unit>
      <trans-unit id="time_separator">
        <source>time separator</source>
        <target state="translated">séparateur d'heure</target>
        <note />
      </trans-unit>
      <trans-unit id="time_separator_description">
        <source>The ":" custom format specifier represents the time separator, which is used to differentiate hours, minutes, and seconds. The appropriate localized time separator is retrieved from the DateTimeFormatInfo.TimeSeparator property of the current or specified culture.

Note: To change the time separator for a particular date and time string, specify the separator character within a literal string delimiter. For example, the custom format string hh'_'dd'_'ss produces a result string in which "_" (an underscore) is always used as the time separator. To change the time separator for all dates for a culture, either change the value of the DateTimeFormatInfo.TimeSeparator property of the current culture, or instantiate a DateTimeFormatInfo object, assign the character to its TimeSeparator property, and call an overload of the formatting method that includes an IFormatProvider parameter.

If the ":" format specifier is used without other custom format specifiers, it's interpreted as a standard date and time format specifier and throws a FormatException.</source>
        <target state="translated">Le spécificateur de format personnalisé ":" représente le séparateur d'heure, qui est utilisé pour différencier les heures, les minutes et les secondes. Le séparateur d'heure localisé approprié est récupéré à partir de la propriété DateTimeFormatInfo.TimeSeparator de la culture actuelle ou spécifiée.

Remarque : Pour changer le séparateur d'heure d'une chaîne de date et d'heure particulière, spécifiez le caractère de séparation dans un délimiteur de chaîne littérale. Par exemple, la chaîne de format personnalisée hh'_'dd'_'ss produit une chaîne de résultat dans laquelle "_" (trait de soulignement) est toujours utilisé en tant que séparateur d'heure. Pour changer le séparateur d'heure de toutes les heures d'une culture, changez la valeur de la propriété DateTimeFormatInfo.TimeSeparator de la culture actuelle, ou instanciez un objet DateTimeFormatInfo, affectez le caractère à sa propriété TimeSeparator, puis appelez une surcharge de la méthode de format qui inclut un paramètre IFormatProvider.

Si le spécificateur de format ":" est utilisé sans autres spécificateurs de format personnalisés, il est interprété en tant que spécificateur de format de date et d'heure standard, et lève une exception FormatException.</target>
        <note />
      </trans-unit>
      <trans-unit id="time_zone">
        <source>time zone</source>
        <target state="translated">fuseau horaire</target>
        <note />
      </trans-unit>
      <trans-unit id="time_zone_description">
        <source>The "K" custom format specifier represents the time zone information of a date and time value. When this format specifier is used with DateTime values, the result string is defined by the value of the DateTime.Kind property:

    For the local time zone (a DateTime.Kind property value of DateTimeKind.Local), this specifier is equivalent to the "zzz" specifier and produces a result string containing the local offset from Coordinated Universal Time (UTC); for example, "-07:00".

    For a UTC time (a DateTime.Kind property value of DateTimeKind.Utc), the result string includes a "Z" character to represent a UTC date.

    For a time from an unspecified time zone (a time whose DateTime.Kind property equals DateTimeKind.Unspecified), the result is equivalent to String.Empty.

For DateTimeOffset values, the "K" format specifier is equivalent to the "zzz" format specifier, and produces a result string containing the DateTimeOffset value's offset from UTC.

If the "K" format specifier is used without other custom format specifiers, it's interpreted as a standard date and time format specifier and throws a FormatException.</source>
        <target state="translated">Le spécificateur de format personnalisé "K" représente les informations de fuseau horaire d'une valeur de date et d'heure. Quand ce spécificateur de format est utilisé avec des valeurs DateTime, la chaîne résultante est définie par la valeur de la propriété DateTime.Kind :

    Pour le fuseau horaire local (valeur de propriété DateTime.Kind de DateTimeKind.Local), ce spécificateur est équivalent au spécificateur "zzz". Il produit une chaîne contenant le décalage local par rapport à l'heure UTC, par exemple "-07:00".

    Pour une heure UTC (valeur de propriété DateTime.Kind de DateTimeKind.Utc), la chaîne résultante inclut un caractère "Z" qui représente une date UTC.

    Pour une heure provenant d'un fuseau horaire non spécifié (heure dont la propriété DateTime.Kind est égale à DateTimeKind.Unspecified), le résultat est équivalent à String.Empty.

Pour les valeurs DateTimeOffset, le spécificateur de format "K" est équivalent au spécificateur de format "zzz". Il produit une chaîne qui contient le décalage de la valeur DateTimeOffset par rapport à l'heure UTC.

Si le spécificateur de format "K" est utilisé sans autres spécificateurs de format personnalisés, il est interprété en tant que spécificateur de format de date et d'heure standard, et lève une exception FormatException.</target>
        <note />
      </trans-unit>
      <trans-unit id="type">
        <source>type</source>
        <target state="translated">type</target>
        <note />
      </trans-unit>
      <trans-unit id="type_constraint">
        <source>type constraint</source>
        <target state="translated">contrainte de type</target>
        <note />
      </trans-unit>
      <trans-unit id="type_parameter">
        <source>type parameter</source>
        <target state="translated">paramètre de type</target>
        <note />
      </trans-unit>
      <trans-unit id="attribute">
        <source>attribute</source>
        <target state="translated">attribut</target>
        <note />
      </trans-unit>
      <trans-unit id="Replace_0_and_1_with_property">
        <source>Replace '{0}' and '{1}' with property</source>
        <target state="translated">Remplacer '{0}' et '{1}' par une propriété</target>
        <note />
      </trans-unit>
      <trans-unit id="Replace_0_with_property">
        <source>Replace '{0}' with property</source>
        <target state="translated">Remplacer '{0}' par une propriété</target>
        <note />
      </trans-unit>
      <trans-unit id="Method_referenced_implicitly">
        <source>Method referenced implicitly</source>
        <target state="translated">Méthode référencée implicitement</target>
        <note />
      </trans-unit>
      <trans-unit id="Generate_type_0">
        <source>Generate type '{0}'</source>
        <target state="translated">Générer le type '{0}'</target>
        <note />
      </trans-unit>
      <trans-unit id="Generate_0_1">
        <source>Generate {0} '{1}'</source>
        <target state="translated">Générer {0} '{1}'</target>
        <note />
      </trans-unit>
      <trans-unit id="Change_0_to_1">
        <source>Change '{0}' to '{1}'.</source>
        <target state="translated">Changer '{0}' en '{1}'.</target>
        <note />
      </trans-unit>
      <trans-unit id="Non_invoked_method_cannot_be_replaced_with_property">
        <source>Non-invoked method cannot be replaced with property.</source>
        <target state="translated">Une méthode non appelée ne peut pas être remplacée par une propriété.</target>
        <note />
      </trans-unit>
      <trans-unit id="Only_methods_with_a_single_argument_which_is_not_an_out_variable_declaration_can_be_replaced_with_a_property">
        <source>Only methods with a single argument, which is not an out variable declaration, can be replaced with a property.</source>
        <target state="translated">Seules les méthodes avec un seul argument, qui n'est pas une déclaration de variable de sortie, peuvent être remplacées par une propriété.</target>
        <note />
      </trans-unit>
      <trans-unit id="Roslyn_HostError">
        <source>Roslyn.HostError</source>
        <target state="translated">Roslyn.HostError</target>
        <note />
      </trans-unit>
      <trans-unit id="An_instance_of_analyzer_0_cannot_be_created_from_1_colon_2">
        <source>An instance of analyzer {0} cannot be created from {1}: {2}.</source>
        <target state="translated">Impossible de créer une instance de l'analyseur {0} à partir de {1} : {2}.</target>
        <note />
      </trans-unit>
      <trans-unit id="The_assembly_0_does_not_contain_any_analyzers">
        <source>The assembly {0} does not contain any analyzers.</source>
        <target state="translated">L'assembly {0} ne contient pas d'analyseurs.</target>
        <note />
      </trans-unit>
      <trans-unit id="Unable_to_load_Analyzer_assembly_0_colon_1">
        <source>Unable to load Analyzer assembly {0}: {1}</source>
        <target state="translated">Impossible de charger l'assembly Analyseur {0} : {1}</target>
        <note />
      </trans-unit>
      <trans-unit id="Make_method_synchronous">
        <source>Make method synchronous</source>
        <target state="translated">Rendre la méthode synchrone</target>
        <note />
      </trans-unit>
      <trans-unit id="from_0">
        <source>from {0}</source>
        <target state="translated">de {0}</target>
        <note />
      </trans-unit>
      <trans-unit id="Find_and_install_latest_version">
        <source>Find and install latest version</source>
        <target state="translated">Rechercher et installer la dernière version</target>
        <note />
      </trans-unit>
      <trans-unit id="Use_local_version_0">
        <source>Use local version '{0}'</source>
        <target state="translated">Utiliser la version locale '{0}'</target>
        <note />
      </trans-unit>
      <trans-unit id="Use_locally_installed_0_version_1_This_version_used_in_colon_2">
        <source>Use locally installed '{0}' version '{1}'
This version used in: {2}</source>
        <target state="translated">Utiliser la version installée localement '{0}' '{1}'
Version utilisée dans : {2}</target>
        <note />
      </trans-unit>
      <trans-unit id="Find_and_install_latest_version_of_0">
        <source>Find and install latest version of '{0}'</source>
        <target state="translated">Rechercher et installer la dernière version de '{0}'</target>
        <note />
      </trans-unit>
      <trans-unit id="Install_with_package_manager">
        <source>Install with package manager...</source>
        <target state="translated">Installer avec le gestionnaire de package...</target>
        <note />
      </trans-unit>
      <trans-unit id="Install_0_1">
        <source>Install '{0} {1}'</source>
        <target state="translated">Installer '{0} {1}'</target>
        <note />
      </trans-unit>
      <trans-unit id="Install_version_0">
        <source>Install version '{0}'</source>
        <target state="translated">Installer la version '{0}'</target>
        <note />
      </trans-unit>
      <trans-unit id="Generate_variable_0">
        <source>Generate variable '{0}'</source>
        <target state="translated">Générer la variable '{0}'</target>
        <note />
      </trans-unit>
      <trans-unit id="Classes">
        <source>Classes</source>
        <target state="translated">Classes</target>
        <note />
      </trans-unit>
      <trans-unit id="Constants">
        <source>Constants</source>
        <target state="translated">Constantes</target>
        <note />
      </trans-unit>
      <trans-unit id="Delegates">
        <source>Delegates</source>
        <target state="translated">Délégués</target>
        <note />
      </trans-unit>
      <trans-unit id="Enums">
        <source>Enums</source>
        <target state="translated">Enums</target>
        <note />
      </trans-unit>
      <trans-unit id="Events">
        <source>Events</source>
        <target state="translated">Événements</target>
        <note />
      </trans-unit>
      <trans-unit id="Extension_methods">
        <source>Extension methods</source>
        <target state="translated">Méthodes d'extension</target>
        <note />
      </trans-unit>
      <trans-unit id="Fields">
        <source>Fields</source>
        <target state="translated">Champs</target>
        <note />
      </trans-unit>
      <trans-unit id="Interfaces">
        <source>Interfaces</source>
        <target state="translated">Interfaces</target>
        <note />
      </trans-unit>
      <trans-unit id="Locals">
        <source>Locals</source>
        <target state="translated">Variables locales</target>
        <note />
      </trans-unit>
      <trans-unit id="Methods">
        <source>Methods</source>
        <target state="translated">Méthodes</target>
        <note />
      </trans-unit>
      <trans-unit id="Modules">
        <source>Modules</source>
        <target state="translated">Modules</target>
        <note />
      </trans-unit>
      <trans-unit id="Namespaces">
        <source>Namespaces</source>
        <target state="translated">Espaces de noms</target>
        <note />
      </trans-unit>
      <trans-unit id="Properties">
        <source>Properties</source>
        <target state="translated">Propriétés</target>
        <note />
      </trans-unit>
      <trans-unit id="Structures">
        <source>Structures</source>
        <target state="translated">Structures</target>
        <note />
      </trans-unit>
      <trans-unit id="Parameters_colon">
        <source>Parameters:</source>
        <target state="translated">Paramètres :</target>
        <note />
      </trans-unit>
      <trans-unit id="Variadic_SignatureHelpItem_must_have_at_least_one_parameter">
        <source>Variadic SignatureHelpItem must have at least one parameter.</source>
        <target state="translated">L'élément SignatureHelpItem variadique doit avoir au moins un paramètre.</target>
        <note />
      </trans-unit>
      <trans-unit id="Replace_0_with_method">
        <source>Replace '{0}' with method</source>
        <target state="translated">Remplacer '{0}' par une méthode</target>
        <note />
      </trans-unit>
      <trans-unit id="Replace_0_with_methods">
        <source>Replace '{0}' with methods</source>
        <target state="translated">Remplacer '{0}' par des méthodes</target>
        <note />
      </trans-unit>
      <trans-unit id="Property_referenced_implicitly">
        <source>Property referenced implicitly</source>
        <target state="translated">Propriété référencée implicitement</target>
        <note />
      </trans-unit>
      <trans-unit id="Property_cannot_safely_be_replaced_with_a_method_call">
        <source>Property cannot safely be replaced with a method call</source>
        <target state="translated">Impossible de remplacer la propriété de manière sécurisée par un appel de méthode</target>
        <note />
      </trans-unit>
      <trans-unit id="Convert_to_interpolated_string">
        <source>Convert to interpolated string</source>
        <target state="translated">Convertir en chaîne interpolée</target>
        <note />
      </trans-unit>
      <trans-unit id="Move_type_to_0">
        <source>Move type to {0}</source>
        <target state="translated">Déplacer le type vers {0}</target>
        <note />
      </trans-unit>
      <trans-unit id="Rename_file_to_0">
        <source>Rename file to {0}</source>
        <target state="translated">Renommer le fichier en {0}</target>
        <note />
      </trans-unit>
      <trans-unit id="Rename_type_to_0">
        <source>Rename type to {0}</source>
        <target state="translated">Renommer le type en {0}</target>
        <note />
      </trans-unit>
      <trans-unit id="Remove_tag">
        <source>Remove tag</source>
        <target state="translated">Supprimer une étiquette</target>
        <note />
      </trans-unit>
      <trans-unit id="Add_missing_param_nodes">
        <source>Add missing param nodes</source>
        <target state="translated">Ajouter les nœuds de paramètre manquants</target>
        <note />
      </trans-unit>
      <trans-unit id="paren_Unknown_paren">
        <source>(Unknown)</source>
        <target state="translated">(Inconnu)</target>
        <note />
      </trans-unit>
      <trans-unit id="Use_framework_type">
        <source>Use framework type</source>
        <target state="translated">Utiliser un type d'infrastructure</target>
        <note />
      </trans-unit>
      <trans-unit id="Install_package_0">
        <source>Install package '{0}'</source>
        <target state="translated">Installer le package '{0}'</target>
        <note />
      </trans-unit>
      <trans-unit id="project_0">
        <source>project {0}</source>
        <target state="translated">projet {0}</target>
        <note />
      </trans-unit>
      <trans-unit id="Fully_qualify_0">
        <source>Fully qualify '{0}'</source>
        <target state="translated">{0}' complet</target>
        <note />
      </trans-unit>
      <trans-unit id="Remove_reference_to_0">
        <source>Remove reference to '{0}'.</source>
        <target state="translated">Supprimez la référence à '{0}'.</target>
        <note />
      </trans-unit>
      <trans-unit id="Keywords">
        <source>Keywords</source>
        <target state="translated">Mots clés</target>
        <note />
      </trans-unit>
      <trans-unit id="Snippets">
        <source>Snippets</source>
        <target state="translated">Extraits</target>
        <note />
      </trans-unit>
      <trans-unit id="All_lowercase">
        <source>All lowercase</source>
        <target state="translated">Tout en minuscules</target>
        <note />
      </trans-unit>
      <trans-unit id="All_uppercase">
        <source>All uppercase</source>
        <target state="translated">Tout en majuscules</target>
        <note />
      </trans-unit>
      <trans-unit id="First_word_capitalized">
        <source>First word capitalized</source>
        <target state="translated">Premier mot en majuscule</target>
        <note />
      </trans-unit>
      <trans-unit id="Pascal_Case">
        <source>Pascal Case</source>
        <target state="translated">Casse Pascal</target>
        <note />
      </trans-unit>
      <trans-unit id="Remove_document_0">
        <source>Remove document '{0}'</source>
        <target state="translated">Supprimer le document '{0}'</target>
        <note />
      </trans-unit>
      <trans-unit id="Add_document_0">
        <source>Add document '{0}'</source>
        <target state="translated">Ajouter le document '{0}'</target>
        <note />
      </trans-unit>
      <trans-unit id="Add_argument_name_0">
        <source>Add argument name '{0}'</source>
        <target state="translated">Ajouter le nom d'argument '{0}'</target>
        <note />
      </trans-unit>
      <trans-unit id="Take_0">
        <source>Take '{0}'</source>
        <target state="translated">Prendre '{0}'</target>
        <note />
      </trans-unit>
      <trans-unit id="Take_both">
        <source>Take both</source>
        <target state="translated">Prendre les deux</target>
        <note />
      </trans-unit>
      <trans-unit id="Take_bottom">
        <source>Take bottom</source>
        <target state="translated">Prendre le bas</target>
        <note />
      </trans-unit>
      <trans-unit id="Take_top">
        <source>Take top</source>
        <target state="translated">Prendre le haut</target>
        <note />
      </trans-unit>
      <trans-unit id="Remove_unused_variable">
        <source>Remove unused variable</source>
        <target state="translated">Supprimer la variable inutilisée</target>
        <note />
      </trans-unit>
      <trans-unit id="Convert_to_binary">
        <source>Convert to binary</source>
        <target state="translated">Convertir en valeur binaire</target>
        <note />
      </trans-unit>
      <trans-unit id="Convert_to_decimal">
        <source>Convert to decimal</source>
        <target state="translated">Convertir en valeur décimale</target>
        <note />
      </trans-unit>
      <trans-unit id="Convert_to_hex">
        <source>Convert to hex</source>
        <target state="translated">Convertir en hexadécimal</target>
        <note />
      </trans-unit>
      <trans-unit id="Separate_thousands">
        <source>Separate thousands</source>
        <target state="translated">Séparer les milliers</target>
        <note />
      </trans-unit>
      <trans-unit id="Separate_words">
        <source>Separate words</source>
        <target state="translated">Séparer les mots</target>
        <note />
      </trans-unit>
      <trans-unit id="Separate_nibbles">
        <source>Separate nibbles</source>
        <target state="translated">Séparer les quartets</target>
        <note />
      </trans-unit>
      <trans-unit id="Remove_separators">
        <source>Remove separators</source>
        <target state="translated">Supprimer les séparateurs</target>
        <note />
      </trans-unit>
      <trans-unit id="Add_parameter_to_0">
        <source>Add parameter to '{0}'</source>
        <target state="translated">Ajouter un paramètre à '{0}'</target>
        <note />
      </trans-unit>
      <trans-unit id="Generate_constructor">
        <source>Generate constructor...</source>
        <target state="translated">Générer le constructeur...</target>
        <note />
      </trans-unit>
      <trans-unit id="Pick_members_to_be_used_as_constructor_parameters">
        <source>Pick members to be used as constructor parameters</source>
        <target state="translated">Choisir les membres à utiliser comme paramètres de constructeur</target>
        <note />
      </trans-unit>
      <trans-unit id="Pick_members_to_be_used_in_Equals_GetHashCode">
        <source>Pick members to be used in Equals/GetHashCode</source>
        <target state="translated">Choisir les membres à utiliser dans Equals/GetHashCode</target>
        <note />
      </trans-unit>
      <trans-unit id="Generate_overrides">
        <source>Generate overrides...</source>
        <target state="translated">Générer les substitutions...</target>
        <note />
      </trans-unit>
      <trans-unit id="Pick_members_to_override">
        <source>Pick members to override</source>
        <target state="translated">Choisir les membres à substituer</target>
        <note />
      </trans-unit>
      <trans-unit id="Add_null_check">
        <source>Add null check</source>
        <target state="translated">Ajouter un contrôle de valeur null</target>
        <note />
      </trans-unit>
      <trans-unit id="Add_string_IsNullOrEmpty_check">
        <source>Add 'string.IsNullOrEmpty' check</source>
        <target state="translated">Ajouter le contrôle 'string.IsNullOrEmpty'</target>
        <note />
      </trans-unit>
      <trans-unit id="Add_string_IsNullOrWhiteSpace_check">
        <source>Add 'string.IsNullOrWhiteSpace' check</source>
        <target state="translated">Ajouter le contrôle 'string.IsNullOrWhiteSpace'</target>
        <note />
      </trans-unit>
      <trans-unit id="Initialize_field_0">
        <source>Initialize field '{0}'</source>
        <target state="translated">Initialiser le champ '{0}'</target>
        <note />
      </trans-unit>
      <trans-unit id="Initialize_property_0">
        <source>Initialize property '{0}'</source>
        <target state="translated">Initialiser la propriété '{0}'</target>
        <note />
      </trans-unit>
      <trans-unit id="Add_null_checks">
        <source>Add null checks</source>
        <target state="translated">Ajouter des contrôles de valeur null</target>
        <note />
      </trans-unit>
      <trans-unit id="Generate_operators">
        <source>Generate operators</source>
        <target state="translated">Générer les opérateurs</target>
        <note />
      </trans-unit>
      <trans-unit id="Implement_0">
        <source>Implement {0}</source>
        <target state="translated">Implémenter {0}</target>
        <note />
      </trans-unit>
      <trans-unit id="Reported_diagnostic_0_has_a_source_location_in_file_1_which_is_not_part_of_the_compilation_being_analyzed">
        <source>Reported diagnostic '{0}' has a source location in file '{1}', which is not part of the compilation being analyzed.</source>
        <target state="translated">Le diagnostic signalé '{0}' a un emplacement source dans le fichier '{1}', qui ne fait pas partie de la compilation en cours d'analyse.</target>
        <note />
      </trans-unit>
      <trans-unit id="Reported_diagnostic_0_has_a_source_location_1_in_file_2_which_is_outside_of_the_given_file">
        <source>Reported diagnostic '{0}' has a source location '{1}' in file '{2}', which is outside of the given file.</source>
        <target state="translated">Le diagnostic signalé '{0}' a un emplacement source '{1}' dans le fichier '{2}', qui se trouve en dehors du fichier donné.</target>
        <note />
      </trans-unit>
      <trans-unit id="in_0_project_1">
        <source>in {0} (project {1})</source>
        <target state="translated">dans {0} (projet {1})</target>
        <note />
      </trans-unit>
      <trans-unit id="Add_accessibility_modifiers">
        <source>Add accessibility modifiers</source>
        <target state="translated">Ajouter des modificateurs d'accessibilité</target>
        <note />
      </trans-unit>
      <trans-unit id="Move_declaration_near_reference">
        <source>Move declaration near reference</source>
        <target state="translated">Déplacer la déclaration près de la référence</target>
        <note />
      </trans-unit>
      <trans-unit id="Convert_to_full_property">
        <source>Convert to full property</source>
        <target state="translated">Convertir en propriété complète</target>
        <note />
      </trans-unit>
      <trans-unit id="Warning_Method_overrides_symbol_from_metadata">
        <source>Warning: Method overrides symbol from metadata</source>
        <target state="translated">Avertissement : La méthode remplace le symbole des métadonnées</target>
        <note />
      </trans-unit>
      <trans-unit id="Use_0">
        <source>Use {0}</source>
        <target state="translated">Utiliser {0}</target>
        <note />
      </trans-unit>
      <trans-unit id="Add_argument_name_0_including_trailing_arguments">
        <source>Add argument name '{0}' (including trailing arguments)</source>
        <target state="translated">Ajouter le nom d'argument '{0}' (ainsi que les arguments de fin)</target>
        <note />
      </trans-unit>
      <trans-unit id="local_function">
        <source>local function</source>
        <target state="translated">fonction locale</target>
        <note />
      </trans-unit>
      <trans-unit id="indexer_">
        <source>indexer</source>
        <target state="translated">indexeur</target>
        <note />
      </trans-unit>
      <trans-unit id="Alias_ambiguous_type_0">
        <source>Alias ambiguous type '{0}'</source>
        <target state="translated">Alias de type ambigu : '{0}'</target>
        <note />
      </trans-unit>
      <trans-unit id="Warning_colon_Collection_was_modified_during_iteration">
        <source>Warning: Collection was modified during iteration.</source>
        <target state="translated">Avertissement : La collection a été modifiée durant l'itération.</target>
        <note />
      </trans-unit>
      <trans-unit id="Warning_colon_Iteration_variable_crossed_function_boundary">
        <source>Warning: Iteration variable crossed function boundary.</source>
        <target state="translated">Avertissement : La variable d'itération a traversé la limite de fonction.</target>
        <note />
      </trans-unit>
      <trans-unit id="Warning_colon_Collection_may_be_modified_during_iteration">
        <source>Warning: Collection may be modified during iteration.</source>
        <target state="translated">Avertissement : La collection risque d'être modifiée durant l'itération.</target>
        <note />
      </trans-unit>
      <trans-unit id="universal_full_date_time">
        <source>universal full date/time</source>
        <target state="translated">date/heure complète universelle</target>
        <note />
      </trans-unit>
      <trans-unit id="universal_full_date_time_description">
        <source>The "U" standard format specifier represents a custom date and time format string that is defined by a specified culture's DateTimeFormatInfo.FullDateTimePattern property. The pattern is the same as the "F" pattern. However, the DateTime value is automatically converted to UTC before it is formatted.</source>
        <target state="translated">Le spécificateur de format standard "U" représente une chaîne de format de date et d'heure personnalisée, qui est définie par la propriété DateTimeFormatInfo.FullDateTimePattern d'une culture spécifique. Le modèle est identique au modèle "F". Toutefois, la valeur DateTime est automatiquement convertie en heure UTC avant que le format souhaité ne lui soit appliqué.</target>
        <note />
      </trans-unit>
      <trans-unit id="universal_sortable_date_time">
        <source>universal sortable date/time</source>
        <target state="translated">date/heure universelle pouvant être triée</target>
        <note />
      </trans-unit>
      <trans-unit id="universal_sortable_date_time_description">
        <source>The "u" standard format specifier represents a custom date and time format string that is defined by the DateTimeFormatInfo.UniversalSortableDateTimePattern property. The pattern reflects a defined standard, and the property is read-only. Therefore, it is always the same, regardless of the culture used or the format provider supplied. The custom format string is "yyyy'-'MM'-'dd HH':'mm':'ss'Z'". When this standard format specifier is used, the formatting or parsing operation always uses the invariant culture.

Although the result string should express a time as Coordinated Universal Time (UTC), no conversion of the original DateTime value is performed during the formatting operation. Therefore, you must convert a DateTime value to UTC by calling the DateTime.ToUniversalTime method before formatting it.</source>
        <target state="translated">Le spécificateur de format standard "u" représente une chaîne de format de date et d'heure personnalisée, qui est définie par la propriété DateTimeFormatInfo.UniversalSortableDateTimePattern. Le modèle reflète une norme définie, et la propriété est en lecture seule. Elle est donc toujours identique, quelle que soit la culture utilisée ou le fournisseur de format indiqué. La chaîne de format personnalisée est "yyyy'-'MM'-'dd HH':'mm':'ss'Z'". Quand ce spécificateur de format standard est utilisé, l'opération qui consiste à appliquer un format ou à exécuter une analyse utilise toujours la culture invariante.

Bien que la chaîne résultante soit censée exprimer une heure UTC, aucune conversion de la valeur DateTime d'origine n'est effectuée durant l'opération qui consiste à appliquer le format souhaité. Vous devez donc convertir une valeur DateTime au format UTC en appelant la méthode DateTime.ToUniversalTime avant de lui appliquer le format souhaité.</target>
        <note />
      </trans-unit>
      <trans-unit id="updating_usages_in_containing_member">
        <source>updating usages in containing member</source>
        <target state="translated">mise à jour des utilisations dans le membre conteneur</target>
        <note />
      </trans-unit>
      <trans-unit id="updating_usages_in_containing_project">
        <source>updating usages in containing project</source>
        <target state="translated">mise à jour des utilisations dans le projet conteneur</target>
        <note />
      </trans-unit>
      <trans-unit id="updating_usages_in_containing_type">
        <source>updating usages in containing type</source>
        <target state="translated">mise à jour des utilisations dans le type conteneur</target>
        <note />
      </trans-unit>
      <trans-unit id="updating_usages_in_dependent_projects">
        <source>updating usages in dependent projects</source>
        <target state="translated">mise à jour des utilisations dans les projets dépendants</target>
        <note />
      </trans-unit>
      <trans-unit id="utc_hour_and_minute_offset">
        <source>utc hour and minute offset</source>
        <target state="translated">décalage des heures et des minutes UTC</target>
        <note />
      </trans-unit>
      <trans-unit id="utc_hour_and_minute_offset_description">
        <source>With DateTime values, the "zzz" custom format specifier represents the signed offset of the local operating system's time zone from UTC, measured in hours and minutes. It doesn't reflect the value of an instance's DateTime.Kind property. For this reason, the "zzz" format specifier is not recommended for use with DateTime values.

With DateTimeOffset values, this format specifier represents the DateTimeOffset value's offset from UTC in hours and minutes.

The offset is always displayed with a leading sign. A plus sign (+) indicates hours ahead of UTC, and a minus sign (-) indicates hours behind UTC. A single-digit offset is formatted with a leading zero.</source>
        <target state="translated">Avec les valeurs DateTime, le spécificateur de format personnalisé "zzz" représente le décalage signé du fuseau horaire du système d'exploitation local par rapport à l'heure UTC, en heures et en minutes. Il ne reflète pas la valeur de la propriété DateTime.Kind d'une instance. C'est la raison pour laquelle l'utilisation du spécificateur de format "zzz" n'est pas recommandée avec les valeurs DateTime.

Avec les valeurs DateTimeOffset, ce spécificateur de format représente le décalage de la valeur DateTimeOffset par rapport à l'heure UTC, en heures et en minutes.

Le décalage est toujours affiché avec un signe de début. Le signe plus (+) indique les heures d'avance par rapport à l'heure UTC, et le signe moins (-) indique les heures de retard par rapport à l'heure UTC. Un décalage à un chiffre est présenté dans un format qui comporte un zéro de début.</target>
        <note />
      </trans-unit>
      <trans-unit id="utc_hour_offset_1_2_digits">
        <source>utc hour offset (1-2 digits)</source>
        <target state="translated">décalage des heures UTC (1 à 2 chiffres)</target>
        <note />
      </trans-unit>
      <trans-unit id="utc_hour_offset_1_2_digits_description">
        <source>With DateTime values, the "z" custom format specifier represents the signed offset of the local operating system's time zone from Coordinated Universal Time (UTC), measured in hours. It doesn't reflect the value of an instance's DateTime.Kind property. For this reason, the "z" format specifier is not recommended for use with DateTime values.

With DateTimeOffset values, this format specifier represents the DateTimeOffset value's offset from UTC in hours.

The offset is always displayed with a leading sign. A plus sign (+) indicates hours ahead of UTC, and a minus sign (-) indicates hours behind UTC. A single-digit offset is formatted without a leading zero.

If the "z" format specifier is used without other custom format specifiers, it's interpreted as a standard date and time format specifier and throws a FormatException.</source>
        <target state="translated">Avec les valeurs DateTime, le spécificateur de format personnalisé "z" représente le décalage signé du fuseau horaire du système d'exploitation local par rapport à l'heure UTC, en heures. Il ne reflète pas la valeur de la propriété DateTime.Kind d'une instance. C'est la raison pour laquelle l'utilisation du spécificateur de format "z" n'est pas recommandée avec les valeurs DateTime.

Avec les valeurs DateTimeOffset, ce spécificateur de format représente le décalage de la valeur DateTimeOffset par rapport à l'heure UTC, en heures.

Le décalage est toujours affiché avec un signe de début. Le signe plus (+) indique les heures d'avance par rapport à l'heure UTC, et le signe moins (-) indique les heures de retard par rapport à l'heure UTC. Un décalage à un chiffre est présenté dans un format qui ne comporte aucun zéro de début.

Si le spécificateur de format "z" est utilisé sans autres spécificateurs de format personnalisés, il est interprété en tant que spécificateur de format de date et d'heure standard, et lève une exception FormatException.</target>
        <note />
      </trans-unit>
      <trans-unit id="utc_hour_offset_2_digits">
        <source>utc hour offset (2 digits)</source>
        <target state="translated">décalage des heures UTC (2 chiffres)</target>
        <note />
      </trans-unit>
      <trans-unit id="utc_hour_offset_2_digits_description">
        <source>With DateTime values, the "zz" custom format specifier represents the signed offset of the local operating system's time zone from UTC, measured in hours. It doesn't reflect the value of an instance's DateTime.Kind property. For this reason, the "zz" format specifier is not recommended for use with DateTime values.

With DateTimeOffset values, this format specifier represents the DateTimeOffset value's offset from UTC in hours.

The offset is always displayed with a leading sign. A plus sign (+) indicates hours ahead of UTC, and a minus sign (-) indicates hours behind UTC. A single-digit offset is formatted with a leading zero.</source>
        <target state="translated">Avec les valeurs DateTime, le spécificateur de format personnalisé "zz" représente le décalage signé du fuseau horaire du système d'exploitation local par rapport à l'heure UTC, en heures. Il ne reflète pas la valeur de la propriété DateTime.Kind d'une instance. C'est la raison pour laquelle l'utilisation du spécificateur de format "zz" n'est pas recommandée avec les valeurs DateTime.

Avec les valeurs DateTimeOffset, ce spécificateur de format représente le décalage de la valeur DateTimeOffset par rapport à l'heure UTC, en heures.

Le décalage est toujours affiché avec un signe de début. Le signe plus (+) indique les heures d'avance par rapport à l'heure UTC, et le signe moins (-) indique les heures de retard par rapport à l'heure UTC. Un décalage à un chiffre est présenté dans un format qui comporte un zéro de début.</target>
        <note />
      </trans-unit>
      <trans-unit id="x_y_range_in_reverse_order">
        <source>[x-y] range in reverse order</source>
        <target state="translated">Intervalle [x-y] dans l'ordre inverse</target>
        <note>This is an error message shown to the user when they write an invalid Regular Expression. Example: [b-a]</note>
      </trans-unit>
      <trans-unit id="year_1_2_digits">
        <source>year (1-2 digits)</source>
        <target state="translated">année (1 à 2 chiffres)</target>
        <note />
      </trans-unit>
      <trans-unit id="year_1_2_digits_description">
        <source>The "y" custom format specifier represents the year as a one-digit or two-digit number. If the year has more than two digits, only the two low-order digits appear in the result. If the first digit of a two-digit year begins with a zero (for example, 2008), the number is formatted without a leading zero.

If the "y" format specifier is used without other custom format specifiers, it's interpreted as the "y" standard date and time format specifier.</source>
        <target state="translated">Le spécificateur de format personnalisé "y" représente l'année sous la forme d'un nombre à un ou deux chiffres. Si l'année comporte plus de deux chiffres, seuls les deux chiffres de poids faible apparaissent dans le résultat. Si le premier chiffre d'une année à deux chiffres commence par un zéro (par exemple 2008), le nombre est présenté dans un format qui ne comporte aucun zéro de début.

Si le spécificateur de format "y" est utilisé sans autres spécificateurs de format personnalisés, il est interprété en tant que spécificateur de format de date et d'heure standard : "y".</target>
        <note />
      </trans-unit>
      <trans-unit id="year_2_digits">
        <source>year (2 digits)</source>
        <target state="translated">année (2 chiffres)</target>
        <note />
      </trans-unit>
      <trans-unit id="year_2_digits_description">
        <source>The "yy" custom format specifier represents the year as a two-digit number. If the year has more than two digits, only the two low-order digits appear in the result. If the two-digit year has fewer than two significant digits, the number is padded with leading zeros to produce two digits.

In a parsing operation, a two-digit year that is parsed using the "yy" custom format specifier is interpreted based on the Calendar.TwoDigitYearMax property of the format provider's current calendar. The following example parses the string representation of a date that has a two-digit year by using the default Gregorian calendar of the en-US culture, which, in this case, is the current culture. It then changes the current culture's CultureInfo object to use a GregorianCalendar object whose TwoDigitYearMax property has been modified.</source>
        <target state="translated">Le spécificateur de format personnalisé "yy" représente l'année sous la forme d'un nombre à deux chiffres. Si l'année comporte plus de deux chiffres, seuls les deux chiffres de poids faible apparaissent dans le résultat. Si l'année à deux chiffres comporte moins de deux chiffres significatifs, la valeur numérique est complétée avec des zéros de début pour produire deux chiffres.

Dans une opération d'analyse, une année à deux chiffres analysée à l'aide du spécificateur de format personnalisé "yy" est interprétée en fonction de la propriété Calendar.TwoDigitYearMax du calendrier actuel du fournisseur de format. L'exemple suivant analyse la représentation sous forme de chaîne d'une date qui comporte une année à deux chiffres, à l'aide du calendrier grégorien par défaut de la culture en-US, qui, dans le cas présent, correspond à la culture actuelle. Il change ensuite l'objet CultureInfo de la culture actuelle pour utiliser un objet GregorianCalendar dont la propriété TwoDigitYearMax a été modifiée.</target>
        <note />
      </trans-unit>
      <trans-unit id="year_3_4_digits">
        <source>year (3-4 digits)</source>
        <target state="translated">année (3 à 4 chiffres)</target>
        <note />
      </trans-unit>
      <trans-unit id="year_3_4_digits_description">
        <source>The "yyy" custom format specifier represents the year with a minimum of three digits. If the year has more than three significant digits, they are included in the result string. If the year has fewer than three digits, the number is padded with leading zeros to produce three digits.</source>
        <target state="translated">Le spécificateur de format personnalisé "yyy" représente l'année sous la forme d'un nombre à trois chiffres au minimum. Si l'année comporte plus de trois chiffres significatifs, ils sont inclus dans la chaîne résultante. Si l'année comporte moins de trois chiffres, la valeur numérique est complétée avec des zéros de début pour produire trois chiffres.</target>
        <note />
      </trans-unit>
      <trans-unit id="year_4_digits">
        <source>year (4 digits)</source>
        <target state="translated">année (4 chiffres)</target>
        <note />
      </trans-unit>
      <trans-unit id="year_4_digits_description">
        <source>The "yyyy" custom format specifier represents the year with a minimum of four digits. If the year has more than four significant digits, they are included in the result string. If the year has fewer than four digits, the number is padded with leading zeros to produce four digits.</source>
        <target state="translated">Le spécificateur de format personnalisé "yyyy" représente l'année sous la forme d'un nombre à quatre chiffres au minimum. Si l'année comporte plus de quatre chiffres significatifs, ils sont inclus dans la chaîne résultante. Si l'année comporte moins de quatre chiffres, la valeur numérique est complétée avec des zéros de début pour produire quatre chiffres.</target>
        <note />
      </trans-unit>
      <trans-unit id="year_5_digits">
        <source>year (5 digits)</source>
        <target state="translated">année (5 chiffres)</target>
        <note />
      </trans-unit>
      <trans-unit id="year_5_digits_description">
        <source>The "yyyyy" custom format specifier (plus any number of additional "y" specifiers) represents the year with a minimum of five digits. If the year has more than five significant digits, they are included in the result string. If the year has fewer than five digits, the number is padded with leading zeros to produce five digits.

If there are additional "y" specifiers, the number is padded with as many leading zeros as necessary to produce the number of "y" specifiers.</source>
        <target state="translated">Le spécificateur de format personnalisé "yyyyy" (plus n'importe quel nombre de spécificateurs "y" supplémentaires) représente l'année sous la forme d'un nombre à cinq chiffres au minimum. Si l'année comporte plus de cinq chiffres significatifs, ils sont inclus dans la chaîne résultante. Si l'année comporte moins de cinq chiffres, la valeur numérique est complétée avec des zéros de début pour produire cinq chiffres.

S'il existe des spécificateurs "y" supplémentaires, la valeur numérique est complétée avec autant de zéros de début que nécessaire pour produire le nombre de spécificateurs "y".</target>
        <note />
      </trans-unit>
      <trans-unit id="year_month">
        <source>year month</source>
        <target state="translated">année mois</target>
        <note />
      </trans-unit>
      <trans-unit id="year_month_description">
        <source>The "Y" or "y" standard format specifier represents a custom date and time format string that is defined by the DateTimeFormatInfo.YearMonthPattern property of a specified culture. For example, the custom format string for the invariant culture is "yyyy MMMM".</source>
        <target state="translated">Le spécificateur de format standard "Y" ou "y" représente une chaîne de format de date et d'heure personnalisée, qui est définie par la propriété DateTimeFormatInfo.YearMonthPattern de la culture spécifiée. Par exemple, la chaîne de format personnalisée pour la culture invariante est "yyyy MMMM".</target>
        <note />
      </trans-unit>
    </body>
  </file>
</xliff><|MERGE_RESOLUTION|>--- conflicted
+++ resolved
@@ -1235,20 +1235,9 @@
         <target state="translated">Tirer les membres jusqu'au type de base...</target>
         <note />
       </trans-unit>
-<<<<<<< HEAD
-      <trans-unit id="Unwrap_all_elements">
-        <source>Unwrap all elements</source>
-        <target state="new">Unwrap all elements</target>
-        <note />
-      </trans-unit>
-      <trans-unit id="Unwrap_all_parameters">
-        <source>Unwrap all parameters</source>
-        <target state="translated">Désenvelopper tous les paramètres</target>
-=======
       <trans-unit id="Pull_members_up_to_new_base_class">
         <source>Pull member(s) up to new base class...</source>
         <target state="translated">Tirer (pull) le ou les membres jusqu'à la nouvelle classe de base...</target>
->>>>>>> 688e22fd
         <note />
       </trans-unit>
       <trans-unit id="Quantifier_x_y_following_nothing">
@@ -1296,20 +1285,9 @@
         <target state="translated">Tous les caractères correspondant à des lettres. Cela inclut les caractères Lu, Ll, Lt, Lm et Lo.</target>
         <note />
       </trans-unit>
-<<<<<<< HEAD
-      <trans-unit id="Unwrap_initializer">
-        <source>Unwrap initializer</source>
-        <target state="new">Unwrap initializer</target>
-        <note />
-      </trans-unit>
-      <trans-unit id="Unwrap_parameter_list">
-        <source>Unwrap parameter list</source>
-        <target state="translated">Désenvelopper la liste de paramètres</target>
-=======
       <trans-unit id="Regex_all_letter_characters_short">
         <source>all letter characters</source>
         <target state="translated">tous les caractères correspondant à des lettres</target>
->>>>>>> 688e22fd
         <note />
       </trans-unit>
       <trans-unit id="Regex_all_numbers_long">
@@ -1453,20 +1431,9 @@
         <target state="translated">soustraction de classe de caractères</target>
         <note />
       </trans-unit>
-<<<<<<< HEAD
-      <trans-unit id="Wrap_initializer">
-        <source>Wrap initializer</source>
-        <target state="new">Wrap initializer</target>
-        <note />
-      </trans-unit>
-      <trans-unit id="Wrap_long_argument_list">
-        <source>Wrap long argument list</source>
-        <target state="translated">Envelopper la longue liste d'arguments</target>
-=======
       <trans-unit id="Regex_character_group">
         <source>character-group</source>
         <target state="translated">groupe de caractères</target>
->>>>>>> 688e22fd
         <note />
       </trans-unit>
       <trans-unit id="Regex_comment">
@@ -1474,16 +1441,6 @@
         <target state="translated">commentaire</target>
         <note />
       </trans-unit>
-<<<<<<< HEAD
-      <trans-unit id="Wrap_long_initializer">
-        <source>Wrap long initializer</source>
-        <target state="new">Wrap long initializer</target>
-        <note />
-      </trans-unit>
-      <trans-unit id="Wrap_long_parameter_list">
-        <source>Wrap long parameter list</source>
-        <target state="translated">Envelopper la longue liste de paramètres</target>
-=======
       <trans-unit id="Regex_conditional_expression_match_long">
         <source>This language element attempts to match one of two patterns depending on whether it can match an initial pattern.
 
@@ -1491,7 +1448,6 @@
         <target state="translated">Cet élément de langage tente d'établir une correspondance avec l'un des deux modèles, selon qu'il peut correspondre ou non à un modèle initial.
 
 'expression' est le modèle initial à rechercher, 'oui' est le modèle à rechercher si 'expression' retourne une correspondance, et 'non' est le modèle facultatif à rechercher si 'expression' ne retourne aucune correspondance.</target>
->>>>>>> 688e22fd
         <note />
       </trans-unit>
       <trans-unit id="Regex_conditional_expression_match_short">
@@ -2669,6 +2625,11 @@
         <target state="translated">Désenvelopper tous les arguments</target>
         <note />
       </trans-unit>
+      <trans-unit id="Unwrap_all_elements">
+        <source>Unwrap all elements</source>
+        <target state="new">Unwrap all elements</target>
+        <note />
+      </trans-unit>
       <trans-unit id="Unwrap_all_parameters">
         <source>Unwrap all parameters</source>
         <target state="translated">Désenvelopper tous les paramètres</target>
@@ -2697,6 +2658,11 @@
       <trans-unit id="Unwrap_expression">
         <source>Unwrap expression</source>
         <target state="translated">Désenvelopper l'expression</target>
+        <note />
+      </trans-unit>
+      <trans-unit id="Unwrap_initializer">
+        <source>Unwrap initializer</source>
+        <target state="new">Unwrap initializer</target>
         <note />
       </trans-unit>
       <trans-unit id="Unwrap_parameter_list">
@@ -2874,6 +2840,11 @@
         <target state="translated">Envelopper l'expression</target>
         <note />
       </trans-unit>
+      <trans-unit id="Wrap_initializer">
+        <source>Wrap initializer</source>
+        <target state="new">Wrap initializer</target>
+        <note />
+      </trans-unit>
       <trans-unit id="Wrap_long_argument_list">
         <source>Wrap long argument list</source>
         <target state="translated">Envelopper la longue liste d'arguments</target>
@@ -2882,6 +2853,11 @@
       <trans-unit id="Wrap_long_call_chain">
         <source>Wrap long call chain</source>
         <target state="translated">Envelopper la longue chaîne d'appels</target>
+        <note />
+      </trans-unit>
+      <trans-unit id="Wrap_long_initializer">
+        <source>Wrap long initializer</source>
+        <target state="new">Wrap long initializer</target>
         <note />
       </trans-unit>
       <trans-unit id="Wrap_long_parameter_list">
