﻿// Copyright (c) Microsoft.  All Rights Reserved.  Licensed under the Apache License, Version 2.0.  See License.txt in the project root for license information.

using System;
using System.Collections.Generic;
using System.Collections.Immutable;
using System.Diagnostics;
using System.IO;
using System.Linq;
using System.Threading;
using System.Threading.Tasks;
using Microsoft.CodeAnalysis.Emit;
using Microsoft.CodeAnalysis.ErrorReporting;
using Microsoft.CodeAnalysis.Text;
using Roslyn.Utilities;

#nullable enable

namespace Microsoft.CodeAnalysis.EditAndContinue
{
    /// <summary>
    /// Represents a debugging session.
    /// </summary>
    internal sealed class DebuggingSession : IDisposable
    {
        public readonly Workspace Workspace;
        public readonly IActiveStatementProvider ActiveStatementProvider;
        public readonly IDebuggeeModuleMetadataProvider DebugeeModuleMetadataProvider;
        public readonly ICompilationOutputsProviderService CompilationOutputsProvider;

        private readonly CancellationTokenSource _cancellationSource = new CancellationTokenSource();

        /// <summary>
        /// MVIDs read from the assembly built for given project id.
        /// </summary>
        private readonly Dictionary<ProjectId, (Guid Mvid, Diagnostic Error)> _projectModuleIds;
        private readonly object _projectModuleIdsGuard = new object();

        /// <summary>
        /// The current baseline for given project id.
        /// The baseline is updated when changes are committed at the end of edit session.
        /// The backing module readers of some baselines need to be kept alive -- store them in 
        /// <see cref="_lazyBaselineModuleReaders"/> and dispose them at the end of the debugging session
        /// </summary>
        private readonly Dictionary<ProjectId, EmitBaseline> _projectEmitBaselines;
        private List<IDisposable>? _lazyBaselineModuleReaders;
        private readonly object _projectEmitBaselinesGuard = new object();

        // Maps active statement instructions to their latest spans.
        // Consumed by the next edit session and updated when changes are committed at the end of the edit session.
        //
        // Consider a function F containing a call to function G that is updated a couple of times
        // before the thread returns from G and is remapped to the latest version of F.
        // '>' indicates an active statement instruction.
        //
        // F v1:        F v2:       F v3:
        // 0: nop       0: nop      0: nop
        // 1> G()       1: nop      1: nop
        // 2: nop       2: G()      2: nop
        // 3: nop       3: nop      3> G()
        //
        // When entering a break state we query the debugger for current active statements.
        // The returned statements reflect the current state of the threads in the runtime.
        // When a change is successfully applied we remember changes in active statement spans.
        // These changes are passed to the next edit session.
        // We use them to map the spans for active statements returned by the debugger. 
        // 
        // In the above case the sequence of events is 
        // 1st break: get active statements returns (F, v=1, il=1, span1) the active statement is up-to-date
        // 1st apply: detected span change for active statement (F, v=1, il=1): span1->span2
        // 2nd break: previously updated statements contains (F, v=1, il=1)->span2
        //            get active statements returns (F, v=1, il=1, span1) which is mapped to (F, v=1, il=1, span2) using previously updated statements
        // 2nd apply: detected span change for active statement (F, v=1, il=1): span2->span3
        // 3rd break: previously updated statements contains (F, v=1, il=1)->span3
        //            get active statements returns (F, v=3, il=3, span3) the active statement is up-to-date
        //
        internal ImmutableDictionary<ActiveMethodId, ImmutableArray<NonRemappableRegion>> NonRemappableRegions { get; private set; }

        private readonly HashSet<Guid> _modulesPreparedForUpdate;
        private readonly object _modulesPreparedForUpdateGuard = new object();

        /// <summary>
        /// The solution captured when the debugging session entered run mode (application debugging started),
        /// or the solution which the last changes committed to the debuggee at the end of edit session were calculated from.
        /// The solution reflecting the current state of the modules loaded in the debugee.
        /// </summary>
        internal readonly CommittedSolution LastCommittedSolution;

        internal DebuggingSession(
            Workspace workspace,
            IDebuggeeModuleMetadataProvider debugeeModuleMetadataProvider,
            IActiveStatementProvider activeStatementProvider,
            ICompilationOutputsProviderService compilationOutputsProvider)
        {
<<<<<<< HEAD
            Debug.Assert(workspace != null);
            Debug.Assert(debugeeModuleMetadataProvider != null);

=======
>>>>>>> 955b7983
            Workspace = workspace;
            DebugeeModuleMetadataProvider = debugeeModuleMetadataProvider;
            CompilationOutputsProvider = compilationOutputsProvider;
            _projectModuleIds = new Dictionary<ProjectId, (Guid, Diagnostic)>();
            _projectEmitBaselines = new Dictionary<ProjectId, EmitBaseline>();
            _modulesPreparedForUpdate = new HashSet<Guid>();

            ActiveStatementProvider = activeStatementProvider;

            LastCommittedSolution = new CommittedSolution(this, workspace.CurrentSolution);
            NonRemappableRegions = ImmutableDictionary<ActiveMethodId, ImmutableArray<NonRemappableRegion>>.Empty;
        }

        // test only
        internal void Test_SetNonRemappableRegions(ImmutableDictionary<ActiveMethodId, ImmutableArray<NonRemappableRegion>> nonRemappableRegions)
        {
            NonRemappableRegions = nonRemappableRegions;
        }

        // test only
        internal EmitBaseline Test_GetProjectEmitBaseline(ProjectId id)
        {
            lock (_projectEmitBaselinesGuard)
            {
                return _projectEmitBaselines[id];
            }
        }

        // internal for testing
        internal ImmutableArray<IDisposable> GetBaselineModuleReaders()
        {
            lock (_projectEmitBaselinesGuard)
            {
                return _lazyBaselineModuleReaders.ToImmutableArrayOrEmpty();
            }
        }

        internal CancellationToken CancellationToken => _cancellationSource.Token;
        internal void Cancel() => _cancellationSource.Cancel();

        public void Dispose()
        {
            foreach (var reader in GetBaselineModuleReaders())
            {
                reader.Dispose();
            }

            _cancellationSource.Dispose();
        }

        internal void PrepareModuleForUpdate(Guid mvid)
        {
            lock (_modulesPreparedForUpdateGuard)
            {
                if (!_modulesPreparedForUpdate.Add(mvid))
                {
                    return;
                }
            }

            DebugeeModuleMetadataProvider.PrepareModuleForUpdate(mvid);
        }

        public void CommitSolutionUpdate(PendingSolutionUpdate update)
        {
            // Save new non-remappable regions for the next edit session.
            // If no edits were made the pending list will be empty and we need to keep the previous regions.

            var nonRemappableRegions = GroupToImmutableDictionary(
                from delta in update.Deltas
                from region in delta.NonRemappableRegions
                group region.Region by region.Method);

            if (nonRemappableRegions.Count > 0)
            {
                NonRemappableRegions = nonRemappableRegions;
            }

            // update baselines:
            lock (_projectEmitBaselinesGuard)
            {
                foreach (var (projectId, baseline) in update.EmitBaselines)
                {
                    _projectEmitBaselines[projectId] = baseline;
                }

                if (!update.ModuleReaders.IsEmpty)
                {
                    if (_lazyBaselineModuleReaders == null)
                    {
                        _lazyBaselineModuleReaders = new List<IDisposable>();
                    }

                    _lazyBaselineModuleReaders.AddRange(update.ModuleReaders);
                }
            }

            LastCommittedSolution.CommitSolution(update.Solution, update.ChangedDocuments);
        }

        /// <summary>
        /// Reads the MVID of a compiled project.
        /// </summary>
        /// <returns>
        /// An MVID and an error message to report, in case an IO exception occurred while reading the binary.
        /// The MVID is default if either project not built, or an it can't be read from the module binary.
        /// </returns>
        public async Task<(Guid Mvid, Diagnostic? Error)> GetProjectModuleIdAsync(ProjectId projectId, CancellationToken cancellationToken)
        {
            lock (_projectModuleIdsGuard)
            {
                if (_projectModuleIds.TryGetValue(projectId, out var id))
                {
                    return id;
                }
            }

            (Guid Mvid, Diagnostic? Error) ReadMvid()
            {
                var outputs = CompilationOutputsProvider.GetCompilationOutputs(projectId);

                try
                {
                    return (outputs.ReadAssemblyModuleVersionId(), Error: null);
                }
                catch (Exception e) when (e is FileNotFoundException || e is DirectoryNotFoundException)
                {
                    return (Mvid: Guid.Empty, Error: null);
                }
                catch (Exception e)
                {
                    var descriptor = EditAndContinueDiagnosticDescriptors.GetDescriptor(EditAndContinueErrorCode.ErrorReadingFile);
                    return (Mvid: Guid.Empty, Error: Diagnostic.Create(descriptor, Location.None, new[] { outputs.AssemblyDisplayPath, e.Message }));
                }
            }

            var newId = await Task.Run(ReadMvid, cancellationToken).ConfigureAwait(false);

            lock (_projectModuleIdsGuard)
            {
                if (_projectModuleIds.TryGetValue(projectId, out var id))
                {
                    return id;
                }

                return _projectModuleIds[projectId] = newId;
            }
        }

        /// <summary>
        /// Get <see cref="EmitBaseline"/> for given project.
        /// Must be called on MTA thread.
        /// </summary>
        /// <returns>Null if the module corresponding to he project hasn't been loaded yet</returns>
        /// <exception cref="IOException">Error reading project's binary.</exception>
        public EmitBaseline? GetOrCreateEmitBaseline(ProjectId projectId, Guid mvid)
        {
            Debug.Assert(Thread.CurrentThread.GetApartmentState() == ApartmentState.MTA, "SymReader requires MTA");

            EmitBaseline baseline;
            lock (_projectEmitBaselinesGuard)
            {
                if (_projectEmitBaselines.TryGetValue(projectId, out baseline))
                {
                    return baseline;
                }
            }

            var moduleInfo = DebugeeModuleMetadataProvider.TryGetBaselineModuleInfo(mvid);
            if (moduleInfo == null)
            {
                // Module not loaded.
                // Do not cache this result as the module may be loaded in the next edit session.
                return null;
            }

            var infoReader = EditAndContinueMethodDebugInfoReader.Create(moduleInfo.SymReader, version: 1);

            var newBaseline = EmitBaseline.CreateInitialBaseline(
                moduleInfo.Metadata,
                infoReader.GetDebugInfo,
                infoReader.GetLocalSignature,
                infoReader.IsPortable);

            lock (_projectEmitBaselinesGuard)
            {
                if (_projectEmitBaselines.TryGetValue(projectId, out baseline))
                {
                    return baseline;
                }

                return _projectEmitBaselines[projectId] = newBaseline;
            }
        }

        private static ImmutableDictionary<K, ImmutableArray<V>> GroupToImmutableDictionary<K, V>(IEnumerable<IGrouping<K, V>> items)
        {
            var builder = ImmutableDictionary.CreateBuilder<K, ImmutableArray<V>>();

            foreach (var item in items)
            {
                builder.Add(item.Key, item.ToImmutableArray());
            }

            return builder.ToImmutable();
        }
    }
}<|MERGE_RESOLUTION|>--- conflicted
+++ resolved
@@ -9,8 +9,6 @@
 using System.Threading;
 using System.Threading.Tasks;
 using Microsoft.CodeAnalysis.Emit;
-using Microsoft.CodeAnalysis.ErrorReporting;
-using Microsoft.CodeAnalysis.Text;
 using Roslyn.Utilities;
 
 #nullable enable
@@ -91,12 +89,6 @@
             IActiveStatementProvider activeStatementProvider,
             ICompilationOutputsProviderService compilationOutputsProvider)
         {
-<<<<<<< HEAD
-            Debug.Assert(workspace != null);
-            Debug.Assert(debugeeModuleMetadataProvider != null);
-
-=======
->>>>>>> 955b7983
             Workspace = workspace;
             DebugeeModuleMetadataProvider = debugeeModuleMetadataProvider;
             CompilationOutputsProvider = compilationOutputsProvider;
