﻿// Copyright (c) Microsoft.  All Rights Reserved.  Licensed under the Apache License, Version 2.0.  See License.txt in the project root for license information.

namespace Microsoft.CodeAnalysis.Diagnostics
{
    internal static class IDEDiagnosticIds
    {
        public const string SimplifyNamesDiagnosticId = "IDE0001";
        public const string SimplifyMemberAccessDiagnosticId = "IDE0002";
        public const string RemoveQualificationDiagnosticId = "IDE0003";
        public const string RemoveUnnecessaryCastDiagnosticId = "IDE0004";
        public const string RemoveUnnecessaryImportsDiagnosticId = "IDE0005";
        public const string IntellisenseBuildFailedDiagnosticId = "IDE0006";
        public const string UseImplicitTypeDiagnosticId = "IDE0007";
        public const string UseExplicitTypeDiagnosticId = "IDE0008";
        public const string AddQualificationDiagnosticId = "IDE0009";
        public const string PopulateSwitchDiagnosticId = "IDE0010";
        public const string AddBracesDiagnosticId = "IDE0011";

        // IDE0012-IDE0015 deprecated and replaced with PreferBuiltInOrFrameworkTypeDiagnosticId (IDE0049)
        // public const string PreferIntrinsicPredefinedTypeInDeclarationsDiagnosticId = "IDE0012";
        // public const string PreferIntrinsicPredefinedTypeInMemberAccessDiagnosticId = "IDE0013";
        // public const string PreferFrameworkTypeInDeclarationsDiagnosticId = "IDE0014";
        // public const string PreferFrameworkTypeInMemberAccessDiagnosticId = "IDE0015";

        public const string UseThrowExpressionDiagnosticId = "IDE0016";
        public const string UseObjectInitializerDiagnosticId = "IDE0017";
        public const string InlineDeclarationDiagnosticId = "IDE0018";
        public const string InlineAsTypeCheckId = "IDE0019";
        public const string InlineIsTypeCheckId = "IDE0020";

        public const string UseExpressionBodyForConstructorsDiagnosticId = "IDE0021";
        public const string UseExpressionBodyForMethodsDiagnosticId = "IDE0022";
        public const string UseExpressionBodyForConversionOperatorsDiagnosticId = "IDE0023";
        public const string UseExpressionBodyForOperatorsDiagnosticId = "IDE0024";
        public const string UseExpressionBodyForPropertiesDiagnosticId = "IDE0025";
        public const string UseExpressionBodyForIndexersDiagnosticId = "IDE0026";
        public const string UseExpressionBodyForAccessorsDiagnosticId = "IDE0027";

        public const string UseCollectionInitializerDiagnosticId = "IDE0028";

        public const string UseCoalesceExpressionDiagnosticId = "IDE0029";
        public const string UseCoalesceExpressionForNullableDiagnosticId = "IDE0030";

        public const string UseNullPropagationDiagnosticId = "IDE0031";

        public const string UseAutoPropertyDiagnosticId = "IDE0032";

        public const string UseExplicitTupleNameDiagnosticId = "IDE0033";

        public const string UseDefaultLiteralDiagnosticId = "IDE0034";

        public const string RemoveUnreachableCodeDiagnosticId = "IDE0035";

        public const string OrderModifiersDiagnosticId = "IDE0036";

        public const string UseInferredMemberNameDiagnosticId = "IDE0037";

        public const string InlineIsTypeWithoutNameCheckDiagnosticsId = "IDE0038";

        public const string UseLocalFunctionDiagnosticId = "IDE0039";

        public const string AddAccessibilityModifiersDiagnosticId = "IDE0040";

        public const string UseIsNullCheckDiagnosticId = "IDE0041";

        public const string UseDeconstructionDiagnosticId = "IDE0042";

        public const string ValidateFormatStringDiagnosticID = "IDE0043";

        public const string MakeFieldReadonlyDiagnosticId = "IDE0044";

        public const string UseConditionalExpressionForAssignmentDiagnosticId = "IDE0045";
        public const string UseConditionalExpressionForReturnDiagnosticId = "IDE0046";

        public const string RemoveUnnecessaryParenthesesDiagnosticId = "IDE0047";
        public const string AddRequiredParenthesesDiagnosticId = "IDE0048";

        public const string PreferBuiltInOrFrameworkTypeDiagnosticId = "IDE0049";

<<<<<<< HEAD
=======
        public const string ConvertAnonymousTypeToTupleDiagnosticId = "IDE0050";
>>>>>>> 719987a1

        // Analyzer error Ids
        public const string AnalyzerChangedId = "IDE1001";
        public const string AnalyzerDependencyConflictId = "IDE1002";
        public const string MissingAnalyzerReferenceId = "IDE1003";
        public const string ErrorReadingRulesetId = "IDE1004";
        public const string InvokeDelegateWithConditionalAccessId = "IDE1005";
        public const string NamingRuleId = "IDE1006";
        public const string UnboundIdentifierId = "IDE1007";
        public const string UnboundConstructorId = "IDE1008";
    }
}<|MERGE_RESOLUTION|>--- conflicted
+++ resolved
@@ -77,10 +77,7 @@
 
         public const string PreferBuiltInOrFrameworkTypeDiagnosticId = "IDE0049";
 
-<<<<<<< HEAD
-=======
         public const string ConvertAnonymousTypeToTupleDiagnosticId = "IDE0050";
->>>>>>> 719987a1
 
         // Analyzer error Ids
         public const string AnalyzerChangedId = "IDE1001";
