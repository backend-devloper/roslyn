﻿// Copyright (c) Microsoft.  All Rights Reserved.  Licensed under the Apache License, Version 2.0.  See License.txt in the project root for license information.

namespace Microsoft.CodeAnalysis.Diagnostics
{
    internal static class IDEDiagnosticIds
    {
        public const string SimplifyNamesDiagnosticId = "IDE0001";
        public const string SimplifyMemberAccessDiagnosticId = "IDE0002";
        public const string RemoveQualificationDiagnosticId = "IDE0003";
        public const string RemoveUnnecessaryCastDiagnosticId = "IDE0004";
        public const string RemoveUnnecessaryImportsDiagnosticId = "IDE0005";
        public const string IntellisenseBuildFailedDiagnosticId = "IDE0006";
        public const string UseImplicitTypeDiagnosticId = "IDE0007";
        public const string UseExplicitTypeDiagnosticId = "IDE0008";
        public const string AddQualificationDiagnosticId = "IDE0009";
        public const string PopulateSwitchDiagnosticId = "IDE0010";
        public const string AddBracesDiagnosticId = "IDE0011";
        public const string PreferIntrinsicPredefinedTypeInDeclarationsDiagnosticId = "IDE0012";
        public const string PreferIntrinsicPredefinedTypeInMemberAccessDiagnosticId = "IDE0013";
        public const string PreferFrameworkTypeInDeclarationsDiagnosticId = "IDE0014";
        public const string PreferFrameworkTypeInMemberAccessDiagnosticId = "IDE0015";
        public const string UseThrowExpressionDiagnosticId = "IDE0016";
        public const string UseObjectInitializerDiagnosticId = "IDE0017";
        public const string InlineDeclarationDiagnosticId = "IDE0018";
        public const string InlineAsTypeCheckId = "IDE0019";
        public const string InlineIsTypeCheckId = "IDE0020";

        public const string UseExpressionBodyForConstructorsDiagnosticId = "IDE0021";
        public const string UseExpressionBodyForMethodsDiagnosticId = "IDE0022";
        public const string UseExpressionBodyForConversionOperatorsDiagnosticId = "IDE0023";
        public const string UseExpressionBodyForOperatorsDiagnosticId = "IDE0024";
        public const string UseExpressionBodyForPropertiesDiagnosticId = "IDE0025";
        public const string UseExpressionBodyForIndexersDiagnosticId = "IDE0026";
        public const string UseExpressionBodyForAccessorsDiagnosticId = "IDE0027";

        public const string UseCollectionInitializerDiagnosticId = "IDE0028";

        public const string UseCoalesceExpressionDiagnosticId = "IDE0029";
        public const string UseCoalesceExpressionForNullableDiagnosticId = "IDE0030";

        public const string UseNullPropagationDiagnosticId = "IDE0031";

        public const string UseAutoPropertyDiagnosticId = "IDE0032";

        public const string UseExplicitTupleNameDiagnosticId = "IDE0033";

        public const string UseDefaultLiteralDiagnosticId = "IDE0034";

        public const string RemoveUnreachableCodeDiagnosticId = "IDE0035";

        public const string OrderModifiersDiagnosticId = "IDE0036";

        public const string UseInferredMemberNameDiagnosticId = "IDE0037";

        public const string InlineIsTypeWithoutNameCheckDiagnosticsId = "IDE0038";

        public const string UseLocalFunctionDiagnosticId = "IDE0039";

        public const string AddAccessibilityModifiersDiagnosticId = "IDE0040";

        public const string UseIsNullCheckDiagnosticId = "IDE0041";

        public const string UseDeconstructionDiagnosticId = "IDE0042";

        public const string ValidateFormatStringDiagnosticID = "IDE0043";

<<<<<<< HEAD
        public const string RemoveUnnecessaryParenthesesDiagnosticId = "IDE0044";
        public const string AddRequiredParenthesesDiagnosticId = "IDE0045";
=======
        public const string MakeFieldReadonlyDiagnosticId = "IDE0044";
>>>>>>> c4ab61ef

        // Analyzer error Ids
        public const string AnalyzerChangedId = "IDE1001";
        public const string AnalyzerDependencyConflictId = "IDE1002";
        public const string MissingAnalyzerReferenceId = "IDE1003";
        public const string ErrorReadingRulesetId = "IDE1004";
        public const string InvokeDelegateWithConditionalAccessId = "IDE1005";
        public const string NamingRuleId = "IDE1006";
        public const string UnboundIdentifierId = "IDE1007";
        public const string UnboundConstructorId = "IDE1008";
    }
}<|MERGE_RESOLUTION|>--- conflicted
+++ resolved
@@ -64,12 +64,10 @@
 
         public const string ValidateFormatStringDiagnosticID = "IDE0043";
 
-<<<<<<< HEAD
-        public const string RemoveUnnecessaryParenthesesDiagnosticId = "IDE0044";
-        public const string AddRequiredParenthesesDiagnosticId = "IDE0045";
-=======
         public const string MakeFieldReadonlyDiagnosticId = "IDE0044";
->>>>>>> c4ab61ef
+
+        public const string RemoveUnnecessaryParenthesesDiagnosticId = "IDE0045";
+        public const string AddRequiredParenthesesDiagnosticId = "IDE0046";
 
         // Analyzer error Ids
         public const string AnalyzerChangedId = "IDE1001";
