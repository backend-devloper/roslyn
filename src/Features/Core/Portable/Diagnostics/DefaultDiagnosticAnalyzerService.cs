--- conflicted
+++ resolved
@@ -222,13 +222,7 @@
                 => Task.CompletedTask;
 
             public Task RemoveProjectAsync(ProjectId projectId, CancellationToken cancellationToken)
-<<<<<<< HEAD
-            {
-                return Task.CompletedTask;
-            }
-=======
-                => Task.CompletedTask;
->>>>>>> b7adfda7
+                => Task.CompletedTask;
 
             private class DefaultUpdateArgsId : BuildToolId.Base<int, DocumentId>, ISupportLiveUpdate
             {
