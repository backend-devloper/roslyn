--- conflicted
+++ resolved
@@ -69,12 +69,8 @@
                 if (siblingBanner.Length > 0 && !siblingDocument.IsGeneratedCode(cancellationToken))
                 {
                     context.RegisterRefactoring(
-<<<<<<< HEAD
-                        new MyCodeAction(c => AddBannerAsync(document, root, siblingDocument, siblingBanner, c)),
+                        new MyCodeAction(_ => AddBannerAsync(document, root, siblingDocument, siblingBanner)),
                         new Text.TextSpan(position, length: 0));
-=======
-                        new MyCodeAction(_ => AddBannerAsync(document, root, siblingDocument, siblingBanner)));
->>>>>>> b501d853
                     return;
                 }
             }
