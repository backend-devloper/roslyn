﻿// Licensed to the .NET Foundation under one or more agreements.
// The .NET Foundation licenses this file to you under the MIT license.
// See the LICENSE file in the project root for more information.

using System;
using System.Collections.Generic;
using System.Collections.Immutable;
using System.Linq;
using System.Threading;
using System.Threading.Tasks;
using Microsoft.CodeAnalysis.LanguageServices;
using Microsoft.CodeAnalysis.Options;
using Microsoft.CodeAnalysis.PooledObjects;
using Microsoft.CodeAnalysis.Shared.Extensions;
using Microsoft.CodeAnalysis.Text;

namespace Microsoft.CodeAnalysis.InlineHints
{
    internal abstract class AbstractInlineTypeHintsService : IInlineTypeHintsService
    {
        protected static readonly SymbolDisplayFormat s_minimalTypeStyle = new SymbolDisplayFormat(
            genericsOptions: SymbolDisplayGenericsOptions.IncludeTypeParameters,
            miscellaneousOptions: SymbolDisplayMiscellaneousOptions.AllowDefaultLiteral | SymbolDisplayMiscellaneousOptions.IncludeNullableReferenceTypeModifier | SymbolDisplayMiscellaneousOptions.UseSpecialTypes);

        private readonly IGlobalOptionService _globalOptions;

        public AbstractInlineTypeHintsService(IGlobalOptionService globalOptions)
        {
            _globalOptions = globalOptions;
        }

        protected abstract TypeHint? TryGetTypeHint(
            SemanticModel semanticModel, SyntaxNode node,
            bool displayAllOverride,
            bool forImplicitVariableTypes,
            bool forLambdaParameterTypes,
            bool forImplicitObjectCreation,
            CancellationToken cancellationToken);

        public async Task<ImmutableArray<InlineHint>> GetInlineHintsAsync(
            Document document, TextSpan textSpan, CancellationToken cancellationToken)
        {
            var options = InlineTypeHintsOptions.From(document.Project);
            var displayOptions = SymbolDescriptionOptions.From(document.Project);
            var displayAllOverride = _globalOptions.GetOption(InlineHintsGlobalStateOption.DisplayAllOverride);

            var enabledForTypes = options.EnabledForTypes;
            if (!enabledForTypes && !displayAllOverride)
                return ImmutableArray<InlineHint>.Empty;

            var forImplicitVariableTypes = enabledForTypes && options.ForImplicitVariableTypes;
            var forLambdaParameterTypes = enabledForTypes && options.ForLambdaParameterTypes;
            var forImplicitObjectCreation = enabledForTypes && options.ForImplicitObjectCreation;
            if (!forImplicitVariableTypes && !forLambdaParameterTypes && !forImplicitObjectCreation && !displayAllOverride)
                return ImmutableArray<InlineHint>.Empty;

            var anonymousTypeService = document.GetRequiredLanguageService<IStructuralTypeDisplayService>();
            var root = await document.GetRequiredSyntaxRootAsync(cancellationToken).ConfigureAwait(false);
            var semanticModel = await document.GetRequiredSemanticModelAsync(cancellationToken).ConfigureAwait(false);

            using var _1 = ArrayBuilder<InlineHint>.GetInstance(out var result);

            foreach (var node in root.DescendantNodes(n => n.Span.IntersectsWith(textSpan)))
            {
                var hintOpt = TryGetTypeHint(
                    semanticModel, node,
                    displayAllOverride,
                    forImplicitVariableTypes,
                    forLambdaParameterTypes,
                    forImplicitObjectCreation,
                    cancellationToken);
                if (hintOpt == null)
                    continue;

                var (type, span, textChange, prefix, suffix) = hintOpt.Value;

                using var _2 = ArrayBuilder<SymbolDisplayPart>.GetInstance(out var finalParts);
                finalParts.AddRange(prefix);

                var parts = type.ToDisplayParts(s_minimalTypeStyle);
                AddParts(anonymousTypeService, finalParts, parts, semanticModel, span.Start);

                // If we have nothing to show, then don't bother adding this hint.
                if (finalParts.All(p => string.IsNullOrWhiteSpace(p.ToString())))
                    continue;

                finalParts.AddRange(suffix);
                var taggedText = finalParts.ToTaggedText();

                result.Add(new InlineHint(
<<<<<<< HEAD
                    span, taggedText, textChange,
                    InlineHintHelpers.GetDescriptionFunction(span.Start, type.GetSymbolKey(cancellationToken: cancellationToken))));
=======
                    span, finalParts.ToTaggedText(),
                    InlineHintHelpers.GetDescriptionFunction(span.Start, type.GetSymbolKey(cancellationToken: cancellationToken), displayOptions)));
>>>>>>> 47fa6b17
            }

            return result.ToImmutable();
        }

        private void AddParts(
            IStructuralTypeDisplayService anonymousTypeService,
            ArrayBuilder<SymbolDisplayPart> finalParts,
            ImmutableArray<SymbolDisplayPart> parts,
            SemanticModel semanticModel,
            int position,
            HashSet<INamedTypeSymbol>? seenSymbols = null)
        {
            seenSymbols ??= new();

            foreach (var part in parts)
            {
                if (part.Symbol is INamedTypeSymbol { IsAnonymousType: true } anonymousType)
                {
                    if (seenSymbols.Add(anonymousType))
                    {
                        var anonymousParts = anonymousTypeService.GetAnonymousTypeParts(anonymousType, semanticModel, position);
                        AddParts(anonymousTypeService, finalParts, anonymousParts, semanticModel, position, seenSymbols);
                        seenSymbols.Remove(anonymousType);
                    }
                    else
                    {
                        finalParts.Add(new SymbolDisplayPart(SymbolDisplayPartKind.Text, symbol: null, "..."));
                    }
                }
                else
                {
                    finalParts.Add(part);
                }
            }
        }
    }
}<|MERGE_RESOLUTION|>--- conflicted
+++ resolved
@@ -88,13 +88,8 @@
                 var taggedText = finalParts.ToTaggedText();
 
                 result.Add(new InlineHint(
-<<<<<<< HEAD
                     span, taggedText, textChange,
-                    InlineHintHelpers.GetDescriptionFunction(span.Start, type.GetSymbolKey(cancellationToken: cancellationToken))));
-=======
-                    span, finalParts.ToTaggedText(),
                     InlineHintHelpers.GetDescriptionFunction(span.Start, type.GetSymbolKey(cancellationToken: cancellationToken), displayOptions)));
->>>>>>> 47fa6b17
             }
 
             return result.ToImmutable();
