﻿// Licensed to the .NET Foundation under one or more agreements.
// The .NET Foundation licenses this file to you under the MIT license.
// See the LICENSE file in the project root for more information.

using System;
using System.Collections.Immutable;
using System.Composition;
using Microsoft.CodeAnalysis.Host.Mef;
using Microsoft.CodeAnalysis.Options;
using Microsoft.CodeAnalysis.Options.Providers;

namespace Microsoft.CodeAnalysis.InlineHints
{
    internal static class InlineHintsOptions
    {
        public static readonly Option2<bool> DisplayAllHintsWhilePressingCtrlAlt =
            new(nameof(InlineHintsOptions),
                nameof(DisplayAllHintsWhilePressingCtrlAlt),
                defaultValue: true,
                storageLocations: new RoamingProfileStorageLocation("TextEditor.Specific.DisplayAllHintsWhilePressingCtrlAlt"));

        public static readonly PerLanguageOption2<bool> ColorHints =
            new(nameof(InlineHintsOptions),
                nameof(ColorHints),
                defaultValue: true,
                storageLocations: new RoamingProfileStorageLocation("TextEditor.%LANGUAGE%.Specific.ColorHints"));

        /// <summary>
        /// Non-persisted option used to switch to displaying everything while the user is holding ctrl-alt.
        /// </summary>
        public static readonly Option2<bool> DisplayAllOverride =
            new(nameof(DisplayAllOverride),
                nameof(EnabledForParameters),
                defaultValue: false);

        public static readonly PerLanguageOption2<bool> EnabledForParameters =
            new(nameof(InlineHintsOptions),
                nameof(EnabledForParameters),
                defaultValue: false,
                storageLocations: new RoamingProfileStorageLocation("TextEditor.%LANGUAGE%.Specific.InlineParameterNameHints"));

        public static readonly PerLanguageOption2<bool> ForLiteralParameters =
            new(nameof(InlineHintsOptions),
                nameof(ForLiteralParameters),
                defaultValue: true,
                storageLocations: new RoamingProfileStorageLocation("TextEditor.%LANGUAGE%.Specific.InlineParameterNameHints.ForLiteralParameters"));

        public static readonly PerLanguageOption2<bool> ForObjectCreationParameters =
            new(nameof(InlineHintsOptions),
                nameof(ForObjectCreationParameters),
                defaultValue: true,
                storageLocations: new RoamingProfileStorageLocation("TextEditor.%LANGUAGE%.Specific.InlineParameterNameHints.ForObjectCreationParameters"));

        public static readonly PerLanguageOption2<bool> ForOtherParameters =
            new(nameof(InlineHintsOptions),
                nameof(ForOtherParameters),
                defaultValue: false,
                storageLocations: new RoamingProfileStorageLocation("TextEditor.%LANGUAGE%.Specific.InlineParameterNameHints.ForOtherParameters"));

        public static readonly PerLanguageOption2<bool> SuppressForParametersThatDifferOnlyBySuffix =
            new(nameof(InlineHintsOptions),
                nameof(SuppressForParametersThatDifferOnlyBySuffix),
                defaultValue: true,
                storageLocations: new RoamingProfileStorageLocation("TextEditor.%LANGUAGE%.Specific.InlineParameterNameHints.SuppressForParametersThatDifferOnlyBySuffix"));

        public static readonly PerLanguageOption2<bool> SuppressForParametersThatMatchMethodIntent =
            new(nameof(InlineHintsOptions),
                nameof(SuppressForParametersThatMatchMethodIntent),
                defaultValue: true,
                storageLocations: new RoamingProfileStorageLocation("TextEditor.%LANGUAGE%.Specific.InlineParameterNameHints.SuppressForParametersThatMatchMethodIntent"));

        public static readonly PerLanguageOption2<bool> EnabledForTypes =
            new(nameof(InlineHintsOptions),
                nameof(EnabledForTypes),
                defaultValue: false,
                storageLocations: new RoamingProfileStorageLocation("TextEditor.%LANGUAGE%.Specific.InlineTypeHints"));

        public static readonly PerLanguageOption2<bool> ForImplicitVariableTypes =
            new(nameof(InlineHintsOptions),
                nameof(ForImplicitVariableTypes),
                defaultValue: true,
                storageLocations: new RoamingProfileStorageLocation("TextEditor.%LANGUAGE%.Specific.InlineTypeHints.ForImplicitVariableTypes"));

        public static readonly PerLanguageOption2<bool> ForLambdaParameterTypes =
            new(nameof(InlineHintsOptions),
                nameof(ForLambdaParameterTypes),
                defaultValue: true,
                storageLocations: new RoamingProfileStorageLocation("TextEditor.%LANGUAGE%.Specific.InlineTypeHints.ForLambdaParameterTypes"));
    }

    [ExportOptionProvider, Shared]
    internal sealed class InlineHintsOptionsProvider : IOptionProvider
    {
        [ImportingConstructor]
        [Obsolete(MefConstruction.ImportingConstructorMessage, error: true)]
        public InlineHintsOptionsProvider()
        {
        }

        public ImmutableArray<IOption> Options { get; } = ImmutableArray.Create<IOption>(
            InlineHintsOptions.DisplayAllHintsWhilePressingCtrlAlt,
<<<<<<< HEAD
            InlineHintsOptions.ColorHints,
=======
>>>>>>> f8088c03
            InlineHintsOptions.EnabledForParameters,
            InlineHintsOptions.ForLiteralParameters,
            InlineHintsOptions.ForObjectCreationParameters,
            InlineHintsOptions.ForOtherParameters,
            InlineHintsOptions.EnabledForTypes,
            InlineHintsOptions.ForImplicitVariableTypes,
            InlineHintsOptions.ForLambdaParameterTypes);
    }
}<|MERGE_RESOLUTION|>--- conflicted
+++ resolved
@@ -99,10 +99,7 @@
 
         public ImmutableArray<IOption> Options { get; } = ImmutableArray.Create<IOption>(
             InlineHintsOptions.DisplayAllHintsWhilePressingCtrlAlt,
-<<<<<<< HEAD
             InlineHintsOptions.ColorHints,
-=======
->>>>>>> f8088c03
             InlineHintsOptions.EnabledForParameters,
             InlineHintsOptions.ForLiteralParameters,
             InlineHintsOptions.ForObjectCreationParameters,
