﻿// Licensed to the .NET Foundation under one or more agreements.
// The .NET Foundation licenses this file to you under the MIT license.
// See the LICENSE file in the project root for more information.

#nullable disable

using System.Threading;
using System.Threading.Tasks;
using Microsoft.CodeAnalysis.CodeActions;
using Microsoft.CodeAnalysis.CodeGeneration;
using Microsoft.CodeAnalysis.LanguageServices;
using Microsoft.CodeAnalysis.Shared.Utilities;

namespace Microsoft.CodeAnalysis.GenerateMember.GenerateEnumMember
{
    internal abstract partial class AbstractGenerateEnumMemberService<TService, TSimpleNameSyntax, TExpressionSyntax>
    {
        private partial class GenerateEnumMemberCodeAction : CodeAction
        {
            private readonly Document _document;
            private readonly State _state;
            private readonly CodeAndImportGenerationOptionsProvider _fallbackOptions;

            public GenerateEnumMemberCodeAction(
                Document document,
                State state,
                CodeAndImportGenerationOptionsProvider fallbackOptions)
            {
                _document = document;
                _state = state;
                _fallbackOptions = fallbackOptions;
            }

            protected override async Task<Document> GetChangedDocumentAsync(CancellationToken cancellationToken)
            {
<<<<<<< HEAD
                var languageServices = _document.Project.Solution.Services.GetLanguageServices(_state.TypeToGenerateIn.Language);
=======
                var languageServices = _document.Project.Solution.Services.GetProjectServices(_state.TypeToGenerateIn.Language);
>>>>>>> 34e80c8e
                var codeGenerator = languageServices.GetService<ICodeGenerationService>();
                var semanticFacts = languageServices.GetService<ISemanticFactsService>();

                var value = semanticFacts.LastEnumValueHasInitializer(_state.TypeToGenerateIn)
                    ? EnumValueUtilities.GetNextEnumValue(_state.TypeToGenerateIn)
                    : null;

                var result = await codeGenerator.AddFieldAsync(
                    new CodeGenerationSolutionContext(
                        _document.Project.Solution,
                        new CodeGenerationContext(
                            contextLocation: _state.IdentifierToken.GetLocation()),
                        _fallbackOptions),
                    _state.TypeToGenerateIn,
                    CodeGenerationSymbolFactory.CreateFieldSymbol(
                        attributes: default,
                        accessibility: Accessibility.Public,
                        modifiers: default,
                        type: _state.TypeToGenerateIn,
                        name: _state.IdentifierToken.ValueText,
                        hasConstantValue: value != null,
                        constantValue: value),
                    cancellationToken).ConfigureAwait(false);

                return result;
            }

            public override string Title
            {
                get
                {
                    return string.Format(
                        FeaturesResources.Generate_enum_member_0, _state.IdentifierToken.ValueText);
                }
            }
        }
    }
}<|MERGE_RESOLUTION|>--- conflicted
+++ resolved
@@ -33,11 +33,7 @@
 
             protected override async Task<Document> GetChangedDocumentAsync(CancellationToken cancellationToken)
             {
-<<<<<<< HEAD
-                var languageServices = _document.Project.Solution.Services.GetLanguageServices(_state.TypeToGenerateIn.Language);
-=======
                 var languageServices = _document.Project.Solution.Services.GetProjectServices(_state.TypeToGenerateIn.Language);
->>>>>>> 34e80c8e
                 var codeGenerator = languageServices.GetService<ICodeGenerationService>();
                 var semanticFacts = languageServices.GetService<ISemanticFactsService>();
 
