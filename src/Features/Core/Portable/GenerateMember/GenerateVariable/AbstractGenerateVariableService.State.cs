﻿// Copyright (c) Microsoft.  All Rights Reserved.  Licensed under the Apache License, Version 2.0.  See License.txt in the project root for license information.

using System;
using System.Collections.Generic;
using System.Collections.Immutable;
using System.Linq;
using System.Threading;
using System.Threading.Tasks;
using Microsoft.CodeAnalysis;
using Microsoft.CodeAnalysis.CodeGeneration;
using Microsoft.CodeAnalysis.FindSymbols;
using Microsoft.CodeAnalysis.LanguageServices;
using Microsoft.CodeAnalysis.Shared.Extensions;
using Roslyn.Utilities;

namespace Microsoft.CodeAnalysis.GenerateMember.GenerateVariable
{
    internal abstract partial class AbstractGenerateVariableService<TService, TSimpleNameSyntax, TExpressionSyntax>
    {
        private partial class State
        {
            public INamedTypeSymbol ContainingType { get; private set; }
            public INamedTypeSymbol TypeToGenerateIn { get; private set; }
            public IMethodSymbol ContainingMethod { get; private set; }
            public bool IsStatic { get; private set; }
            public bool IsConstant { get; private set; }
            public bool IsIndexer { get; private set; }
            public bool IsContainedInUnsafeType { get; private set; }
            public ImmutableArray<IParameterSymbol> Parameters { get; private set; }

            // Just the name of the method.  i.e. "Goo" in "Goo" or "X.Goo"
            public SyntaxToken IdentifierToken { get; private set; }
            public TSimpleNameSyntax SimpleNameOpt { get; private set; }

            // The entire expression containing the name.  i.e. "X.Goo"
            public TExpressionSyntax SimpleNameOrMemberAccessExpressionOpt { get; private set; }

            public ITypeSymbol TypeMemberType { get; private set; }
            public ITypeSymbol LocalType { get; private set; }

            public bool OfferReadOnlyFieldFirst { get; private set; }

            public bool IsWrittenTo { get; private set; }
            public bool IsOnlyWrittenTo { get; private set; }

            public bool IsInConstructor { get; private set; }
            public bool IsInRefContext { get; private set; }
            public bool IsInInContext { get; private set; }
            public bool IsInOutContext { get; private set; }
            public bool IsInMemberContext { get; private set; }

            public bool IsInExecutableBlock { get; private set; }
            public bool IsInConditionalAccessExpression { get; private set; }

            public Location AfterThisLocation { get; private set; }
            public Location BeforeThisLocation { get; private set; }

            public static async Task<State> GenerateAsync(
                TService service,
                SemanticDocument document,
                SyntaxNode interfaceNode,
                CancellationToken cancellationToken)
            {
                var state = new State();
                if (!await state.TryInitializeAsync(service, document, interfaceNode, cancellationToken).ConfigureAwait(false))
                {
                    return null;
                }

                return state;
            }

            private async Task<bool> TryInitializeAsync(
                TService service,
                SemanticDocument document,
                SyntaxNode node,
                CancellationToken cancellationToken)
            {
                if (service.IsIdentifierNameGeneration(node))
                {
                    // Cases that we deal with currently:
                    //
                    // 1) expr.Goo
                    // 2) expr->Goo
                    // 3) Goo
                    if (!TryInitializeSimpleName(service, document, (TSimpleNameSyntax)node, cancellationToken))
                    {
                        return false;
                    }
                }
                else if (service.IsExplicitInterfaceGeneration(node))
                {
                    // 4)  bool IGoo.NewProp
                    if (!TryInitializeExplicitInterface(service, document, node, cancellationToken))
                    {
                        return false;
                    }
                }
                else
                {
                    return false;
                }

                // Ok.  It either didn't bind to any symbols, or it bound to a symbol but with
                // errors.  In the former case we definitely want to offer to generate a field.  In
                // the latter case, we want to generate a field *unless* there's an existing member
                // with the same name.  Note: it's ok if there's a  method with the same name.
                var existingMembers = TypeToGenerateIn.GetMembers(IdentifierToken.ValueText)
                                                           .Where(m => m.Kind != SymbolKind.Method);
                if (existingMembers.Any())
                {
                    // TODO: Code coverage
                    // There was an existing method that the new method would clash with.  
                    return false;
                }

                if (cancellationToken.IsCancellationRequested)
                {
                    return false;
                }

                TypeToGenerateIn = await SymbolFinder.FindSourceDefinitionAsync(TypeToGenerateIn, document.Project.Solution, cancellationToken).ConfigureAwait(false) as INamedTypeSymbol;

                if (!service.ValidateTypeToGenerateIn(
                    document.Project.Solution, TypeToGenerateIn, IsStatic, ClassInterfaceModuleStructTypes, cancellationToken))
                {
                    return false;
                }

                IsContainedInUnsafeType = service.ContainingTypesOrSelfHasUnsafeKeyword(TypeToGenerateIn);

                return CanGenerateLocal() || CodeGenerator.CanAdd(document.Project.Solution, TypeToGenerateIn, cancellationToken);
            }

            internal bool CanGenerateLocal()
            {
                // !this.IsInMemberContext prevents us offering this fix for `x.goo` where `goo` does not exist
                return !IsInMemberContext && IsInExecutableBlock;
            }

            internal bool CanGenerateParameter()
            {
                // !this.IsInMemberContext prevents us offering this fix for `x.goo` where `goo` does not exist
                return ContainingMethod != null && !IsInMemberContext && !IsConstant;
            }

            private bool TryInitializeExplicitInterface(
                TService service,
                SemanticDocument document,
                SyntaxNode propertyDeclaration,
                CancellationToken cancellationToken)
            {
                if (!service.TryInitializeExplicitInterfaceState(
                    document, propertyDeclaration, cancellationToken,
                    out var identifierToken, out var propertySymbol, out var typeToGenerateIn))
                {
                    return false;
                }

                IdentifierToken = identifierToken;
                TypeToGenerateIn = typeToGenerateIn;

                if (propertySymbol.ExplicitInterfaceImplementations.Any())
                {
                    return false;
                }

                cancellationToken.ThrowIfCancellationRequested();

                var semanticModel = document.SemanticModel;
                ContainingType = semanticModel.GetEnclosingNamedType(IdentifierToken.SpanStart, cancellationToken);
                if (ContainingType == null)
                {
                    return false;
                }

                if (!ContainingType.Interfaces.OfType<INamedTypeSymbol>().Contains(TypeToGenerateIn))
                {
                    return false;
                }

                IsIndexer = propertySymbol.IsIndexer;
                Parameters = propertySymbol.Parameters;
                TypeMemberType = propertySymbol.Type;

                // By default, make it readonly, unless there's already an setter defined.
                IsWrittenTo = propertySymbol.SetMethod != null;

                return true;
            }

            private bool TryInitializeSimpleName(
                TService service,
                SemanticDocument semanticDocument,
                TSimpleNameSyntax simpleName,
                CancellationToken cancellationToken)
            {
                if (!service.TryInitializeIdentifierNameState(
                        semanticDocument, simpleName, cancellationToken,
                        out var identifierToken, out var simpleNameOrMemberAccessExpression, out var isInExecutableBlock, out var isInConditionalAccessExpression))
                {
                    return false;
                }

                if (string.IsNullOrWhiteSpace(identifierToken.ValueText))
                {
                    return false;
                }

                SimpleNameOpt = simpleName;
                IdentifierToken = identifierToken;
                SimpleNameOrMemberAccessExpressionOpt = simpleNameOrMemberAccessExpression;
                IsInExecutableBlock = isInExecutableBlock;
                IsInConditionalAccessExpression = isInConditionalAccessExpression;

                // If we're in a type context then we shouldn't offer to generate a field or
                // property.
                var syntaxFacts = semanticDocument.Document.GetLanguageService<ISyntaxFactsService>();
                if (syntaxFacts.IsInNamespaceOrTypeContext(SimpleNameOrMemberAccessExpressionOpt))
                {
                    return false;
                }

                IsConstant = syntaxFacts.IsInConstantContext(SimpleNameOrMemberAccessExpressionOpt);

                // If we're not in a type, don't even bother.  NOTE(cyrusn): We'll have to rethink this
                // for C# Script.
                cancellationToken.ThrowIfCancellationRequested();
                var semanticModel = semanticDocument.SemanticModel;
                ContainingType = semanticModel.GetEnclosingNamedType(IdentifierToken.SpanStart, cancellationToken);
                if (ContainingType == null)
                {
                    return false;
                }

                // Now, try to bind the invocation and see if it succeeds or not.  if it succeeds and
                // binds uniquely, then we don't need to offer this quick fix.
                cancellationToken.ThrowIfCancellationRequested();
                var semanticInfo = semanticModel.GetSymbolInfo(SimpleNameOrMemberAccessExpressionOpt, cancellationToken);

                cancellationToken.ThrowIfCancellationRequested();
                if (semanticInfo.Symbol != null)
                {
                    return false;
                }

                // Either we found no matches, or this was ambiguous. Either way, we might be able
                // to generate a method here.  Determine where the user wants to generate the method
                // into, and if it's valid then proceed.
                cancellationToken.ThrowIfCancellationRequested();
                if (!service.TryDetermineTypeToGenerateIn(semanticDocument, ContainingType, SimpleNameOrMemberAccessExpressionOpt, cancellationToken,
                    out var typeToGenerateIn, out var isStatic))
                {
                    return false;
                }

                TypeToGenerateIn = typeToGenerateIn;
                IsStatic = isStatic;

                DetermineFieldType(semanticDocument, cancellationToken);

                var semanticFacts = semanticDocument.Document.GetLanguageService<ISemanticFactsService>();
                IsInRefContext = semanticFacts.IsInRefContext(semanticModel, SimpleNameOrMemberAccessExpressionOpt, cancellationToken);
                IsInInContext = semanticFacts.IsInInContext(semanticModel, SimpleNameOrMemberAccessExpressionOpt, cancellationToken);
                IsInOutContext = semanticFacts.IsInOutContext(semanticModel, SimpleNameOrMemberAccessExpressionOpt, cancellationToken);
                IsWrittenTo = semanticFacts.IsWrittenTo(semanticModel, SimpleNameOrMemberAccessExpressionOpt, cancellationToken);
                IsOnlyWrittenTo = semanticFacts.IsOnlyWrittenTo(semanticModel, SimpleNameOrMemberAccessExpressionOpt, cancellationToken);
                IsInConstructor = DetermineIsInConstructor(semanticDocument);
                IsInMemberContext = SimpleNameOpt != SimpleNameOrMemberAccessExpressionOpt ||
                                         syntaxFacts.IsObjectInitializerNamedAssignmentIdentifier(SimpleNameOrMemberAccessExpressionOpt);

                ContainingMethod = semanticModel.GetEnclosingSymbol<IMethodSymbol>(IdentifierToken.SpanStart, cancellationToken);

                CheckSurroundingContext(semanticDocument, SymbolKind.Field, cancellationToken);
                CheckSurroundingContext(semanticDocument, SymbolKind.Property, cancellationToken);

                return true;
            }

            private void CheckSurroundingContext(
                SemanticDocument semanticDocument, SymbolKind symbolKind, CancellationToken cancellationToken)
            {
                // See if we're being assigned to.  If so, look at the before/after statements
                // to see if either is an assignment.  If so, we can use that to try to determine
                // user patterns that can be used when generating the member.  For example,
                // if the sibling assignment is to a readonly field, then we want to offer to 
                // generate a readonly field vs a writable field.
                //
                // Also, because users often like to keep members/assignments in the same order
                // we can pick a good place for the new member based on the surrounding assignments.
                var syntaxFacts = semanticDocument.Document.GetLanguageService<ISyntaxFactsService>();
                var simpleName = SimpleNameOrMemberAccessExpressionOpt;

                if (syntaxFacts.IsLeftSideOfAssignment(simpleName))
                {
                    var assignmentStatement = simpleName.Ancestors().FirstOrDefault(syntaxFacts.IsSimpleAssignmentStatement);
                    if (assignmentStatement != null)
                    {
                        syntaxFacts.GetPartsOfAssignmentStatement(
                            assignmentStatement, out var left, out var right);

                        if (left == simpleName)
                        {
                            var block = assignmentStatement.Parent;
                            var children = block.ChildNodesAndTokens();

                            var statementindex = GetStatementIndex(children, assignmentStatement);

                            var previousAssignedSymbol = TryGetAssignedSymbol(semanticDocument, symbolKind, children, statementindex - 1, cancellationToken);
                            var nextAssignedSymbol = TryGetAssignedSymbol(semanticDocument, symbolKind, children, statementindex + 1, cancellationToken);

                            if (symbolKind == SymbolKind.Field)
                            {
                                OfferReadOnlyFieldFirst = FieldIsReadOnly(previousAssignedSymbol) ||
                                                               FieldIsReadOnly(nextAssignedSymbol);
                            }

<<<<<<< HEAD
                            this.AfterThisLocation ??= previousAssignedSymbol?.Locations.FirstOrDefault();
                            this.BeforeThisLocation ??= nextAssignedSymbol?.Locations.FirstOrDefault();
=======
                            AfterThisLocation ??= previousAssignedSymbol?.Locations.FirstOrDefault();
                            BeforeThisLocation ??= nextAssignedSymbol?.Locations.FirstOrDefault();
>>>>>>> 524d24c7
                        }
                    }
                }
            }

            private ISymbol TryGetAssignedSymbol(
                SemanticDocument semanticDocument, SymbolKind symbolKind,
                ChildSyntaxList children, int index,
                CancellationToken cancellationToken)
            {
                var syntaxFacts = semanticDocument.Document.GetLanguageService<ISyntaxFactsService>();
                if (index >= 0 && index < children.Count)
                {
                    var sibling = children[index];
                    if (sibling.IsNode)
                    {
                        var siblingNode = sibling.AsNode();
                        if (syntaxFacts.IsSimpleAssignmentStatement(siblingNode))
                        {
                            syntaxFacts.GetPartsOfAssignmentStatement(
                                siblingNode, out var left, out var right);

                            var symbol = semanticDocument.SemanticModel.GetSymbolInfo(left, cancellationToken).Symbol;
                            if (symbol?.Kind == symbolKind &&
                                symbol.ContainingType.Equals(ContainingType))
                            {
                                return symbol;
                            }
                        }
                    }
                }

                return null;
            }

            private bool FieldIsReadOnly(ISymbol symbol)
                => symbol is IFieldSymbol field && field.IsReadOnly;

            private int GetStatementIndex(ChildSyntaxList children, SyntaxNode statement)
            {
                var index = 0;
                foreach (var child in children)
                {
                    if (child == statement)
                    {
                        return index;
                    }

                    index++;
                }

                throw ExceptionUtilities.Unreachable;
            }

            private void DetermineFieldType(
                SemanticDocument semanticDocument,
                CancellationToken cancellationToken)
            {
                var typeInference = semanticDocument.Document.GetLanguageService<ITypeInferenceService>();
                var inferredType = typeInference.InferType(
                    semanticDocument.SemanticModel, SimpleNameOrMemberAccessExpressionOpt, objectAsDefault: true,
                    nameOpt: IdentifierToken.ValueText, cancellationToken: cancellationToken);

                var compilation = semanticDocument.SemanticModel.Compilation;
                inferredType = inferredType.SpecialType == SpecialType.System_Void
                    ? compilation.ObjectType
                    : inferredType;

                if (IsInConditionalAccessExpression)
                {
                    inferredType = inferredType.RemoveNullableIfPresent();
                }

                if (inferredType.IsDelegateType() && !inferredType.CanBeReferencedByName)
                {
                    var namedDelegateType = inferredType.GetDelegateType(compilation)?.DelegateInvokeMethod?.ConvertToType(compilation);
                    if (namedDelegateType != null)
                    {
                        inferredType = namedDelegateType;
                    }
                }

                // Substitute 'object' for all captured method type parameters.  Note: we may need to
                // do this for things like anonymous types, as well as captured type parameters that
                // aren't in scope in the destination type.
                var capturedMethodTypeParameters = inferredType.GetReferencedMethodTypeParameters();
                var mapping = capturedMethodTypeParameters.ToDictionary(tp => tp,
                    tp => compilation.ObjectType);

                TypeMemberType = inferredType.SubstituteTypes(mapping, compilation);
                var availableTypeParameters = TypeToGenerateIn.GetAllTypeParameters();
                TypeMemberType = TypeMemberType.RemoveUnavailableTypeParameters(
                    compilation, availableTypeParameters);

                var enclosingMethodSymbol = semanticDocument.SemanticModel.GetEnclosingSymbol<IMethodSymbol>(SimpleNameOrMemberAccessExpressionOpt.SpanStart, cancellationToken);
                if (enclosingMethodSymbol != null && enclosingMethodSymbol.TypeParameters != null && enclosingMethodSymbol.TypeParameters.Length != 0)
                {
                    var combinedTypeParameters = new List<ITypeParameterSymbol>();
                    combinedTypeParameters.AddRange(availableTypeParameters);
                    combinedTypeParameters.AddRange(enclosingMethodSymbol.TypeParameters);
                    LocalType = inferredType.RemoveUnavailableTypeParameters(
                    compilation, combinedTypeParameters);
                }
                else
                {
                    LocalType = TypeMemberType;
                }
            }

            private bool DetermineIsInConstructor(SemanticDocument semanticDocument)
            {
                if (!ContainingType.OriginalDefinition.Equals(TypeToGenerateIn.OriginalDefinition))
                {
                    return false;
                }

                var syntaxFacts = semanticDocument.Document.GetLanguageService<ISyntaxFactsService>();
                return syntaxFacts.IsInConstructor(SimpleNameOpt);
            }
        }
    }
}<|MERGE_RESOLUTION|>--- conflicted
+++ resolved
@@ -315,13 +315,8 @@
                                                                FieldIsReadOnly(nextAssignedSymbol);
                             }
 
-<<<<<<< HEAD
-                            this.AfterThisLocation ??= previousAssignedSymbol?.Locations.FirstOrDefault();
-                            this.BeforeThisLocation ??= nextAssignedSymbol?.Locations.FirstOrDefault();
-=======
                             AfterThisLocation ??= previousAssignedSymbol?.Locations.FirstOrDefault();
                             BeforeThisLocation ??= nextAssignedSymbol?.Locations.FirstOrDefault();
->>>>>>> 524d24c7
                         }
                     }
                 }
