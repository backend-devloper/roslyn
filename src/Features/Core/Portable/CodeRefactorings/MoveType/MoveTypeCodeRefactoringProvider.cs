--- conflicted
+++ resolved
@@ -23,12 +23,7 @@
                 return;
             }
 
-<<<<<<< HEAD
-            var generatedCodeRecognitionService = workspace.Services.GetService<IGeneratedCodeRecognitionService>();
-            if (generatedCodeRecognitionService.IsGeneratedCode(document, cancellationToken))
-=======
-            if (document.IsGeneratedCode())
->>>>>>> e8b65703
+            if (document.IsGeneratedCode(cancellationToken))
             {
                 return;
             }
