﻿// Licensed to the .NET Foundation under one or more agreements.
// The .NET Foundation licenses this file to you under the MIT license.
// See the LICENSE file in the project root for more information.

using System;
using System.Threading;
using Microsoft.CodeAnalysis.Shared.Collections;

namespace Microsoft.CodeAnalysis.Structure
{
    internal abstract class AbstractSyntaxTriviaStructureProvider : AbstractSyntaxStructureProvider
    {
        public sealed override void CollectBlockSpans(
            SyntaxNode node,
<<<<<<< HEAD
            ref TemporaryArray<BlockSpan> spans,
=======
            ArrayBuilder<BlockSpan> spans,
            BlockStructureOptionProvider optionProvider,
>>>>>>> acb5c9ab
            CancellationToken cancellationToken)
        {
            throw new NotSupportedException();
        }
    }
}<|MERGE_RESOLUTION|>--- conflicted
+++ resolved
@@ -12,12 +12,8 @@
     {
         public sealed override void CollectBlockSpans(
             SyntaxNode node,
-<<<<<<< HEAD
             ref TemporaryArray<BlockSpan> spans,
-=======
-            ArrayBuilder<BlockSpan> spans,
             BlockStructureOptionProvider optionProvider,
->>>>>>> acb5c9ab
             CancellationToken cancellationToken)
         {
             throw new NotSupportedException();
