--- conflicted
+++ resolved
@@ -11,22 +11,14 @@
     {
         public abstract void CollectBlockSpans(
             SyntaxNode node,
-<<<<<<< HEAD
             ref TemporaryArray<BlockSpan> spans,
-=======
-            ArrayBuilder<BlockSpan> spans,
             BlockStructureOptionProvider optionProvider,
->>>>>>> acb5c9ab
             CancellationToken cancellationToken);
 
         public abstract void CollectBlockSpans(
             SyntaxTrivia trivia,
-<<<<<<< HEAD
             ref TemporaryArray<BlockSpan> spans,
-=======
-            ArrayBuilder<BlockSpan> spans,
             BlockStructureOptionProvider optionProvider,
->>>>>>> acb5c9ab
             CancellationToken cancellationToken);
     }
 }