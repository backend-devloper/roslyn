--- conflicted
+++ resolved
@@ -54,12 +54,8 @@
             HintSpan = hintSpan;
             AutoCollapse = autoCollapse;
             IsDefaultCollapsed = isDefaultCollapsed;
-<<<<<<< HEAD
-            Type = type ?? BlockTypes.Nonstructural;
-=======
             IsCollapsible = isCollapsible;
             Type = type;
->>>>>>> dd6981aa
         }
 
         public override string ToString()
