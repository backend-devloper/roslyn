--- conflicted
+++ resolved
@@ -2,11 +2,8 @@
 
 using System;
 using System.Collections.Immutable;
-<<<<<<< HEAD
-=======
 using System.Diagnostics;
 using System.Linq;
->>>>>>> abcde0b2
 using Microsoft.CodeAnalysis.CodeStyle;
 using Microsoft.CodeAnalysis.Diagnostics;
 using Microsoft.CodeAnalysis.PooledObjects;
@@ -16,12 +13,9 @@
     internal abstract class AbstractEmbeddedLanguageDiagnosticAnalyzer : DiagnosticAnalyzer, IBuiltInAnalyzer
     {
         private readonly ImmutableArray<AbstractCodeStyleDiagnosticAnalyzer> _analyzers;
-<<<<<<< HEAD
-=======
         private readonly DiagnosticAnalyzerCategory _category;
 
         public override ImmutableArray<DiagnosticDescriptor> SupportedDiagnostics { get; }
->>>>>>> abcde0b2
 
         protected AbstractEmbeddedLanguageDiagnosticAnalyzer(
             IEmbeddedLanguageFeaturesProvider languagesProvider)
@@ -30,12 +24,9 @@
 
             var analyzers = ArrayBuilder<AbstractCodeStyleDiagnosticAnalyzer>.GetInstance();
 
-<<<<<<< HEAD
             var analyzerCategory = default(DiagnosticAnalyzerCategory?);
-=======
-            var category = default(DiagnosticAnalyzerCategory?);
+
             Debug.Assert(languagesProvider.Languages.Length > 0);
->>>>>>> abcde0b2
             foreach (var language in languagesProvider.Languages)
             {
                 foreach (var analyzer in language.DiagnosticAnalyzers)
@@ -43,39 +34,25 @@
                     analyzers.Add(analyzer);
                     supportedDiagnostics.AddRange(analyzer.SupportedDiagnostics);
 
-<<<<<<< HEAD
                     analyzerCategory = analyzerCategory ?? analyzer.GetAnalyzerCategory();
 
                     if (analyzerCategory != analyzer.GetAnalyzerCategory())
                     {
-                        throw new InvalidOperationException("All diagnostic analyzers must share the same category.");
-=======
-                    category = category ?? analyzer.GetAnalyzerCategory();
-                    if (category != analyzer.GetAnalyzerCategory())
-                    {
                         throw new InvalidOperationException("All embedded analyzers must have the same analyzer category.");
->>>>>>> abcde0b2
                     }
                 }
             }
 
-            _category = category.Value;
+            _category = analyzerCategory.Value;
             _analyzers = analyzers.ToImmutableAndFree();
             this.SupportedDiagnostics = supportedDiagnostics.ToImmutableAndFree();
         }
 
         public DiagnosticAnalyzerCategory GetAnalyzerCategory()
-<<<<<<< HEAD
-            => _analyzers[0].GetAnalyzerCategory();
-
-        public bool OpenFileOnly(Workspace workspace)
-            => _analyzers[0].OpenFileOnly(workspace);
-=======
             => _category;
 
         public bool OpenFileOnly(Workspace workspace)
             => _analyzers.Any(a => a.OpenFileOnly(workspace));
->>>>>>> abcde0b2
 
         public override void Initialize(AnalysisContext context)
         {
