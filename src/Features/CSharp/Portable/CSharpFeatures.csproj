﻿<?xml version="1.0" encoding="utf-8"?>
<!-- Copyright (c)  Microsoft.  All Rights Reserved.  Licensed under the Apache License, Version 2.0.  See License.txt in the project root for license information. -->
<Project ToolsVersion="14.0" DefaultTargets="Build" xmlns="http://schemas.microsoft.com/developer/msbuild/2003">
  <Import Project="..\..\..\..\build\Targets\Settings.props" />
  <PropertyGroup>
    <Platform Condition="'$(Platform)' == ''">AnyCPU</Platform>
    <PlatformTarget>AnyCPU</PlatformTarget>
    <ProjectGuid>{3973B09A-4FBF-44A5-8359-3D22CEB71F71}</ProjectGuid>
    <OutputType>Library</OutputType>
    <RootNamespace>Microsoft.CodeAnalysis.CSharp</RootNamespace>
    <AssemblyName>Microsoft.CodeAnalysis.CSharp.Features</AssemblyName>
    <TargetExt>.dll</TargetExt>
    <TargetFrameworkIdentifier>.NETPortable</TargetFrameworkIdentifier>
    <TargetFrameworkVersion>v5.0</TargetFrameworkVersion>
    <ProjectTypeGuids>{786C830F-07A1-408B-BD7F-6EE04809D6DB};{FAE04EC0-301F-11D3-BF4B-00C04F79EFBC}</ProjectTypeGuids>
  </PropertyGroup>
  <ItemGroup Label="Project References">
    <ProjectReference Include="..\..\..\Compilers\Core\Portable\CodeAnalysis.csproj">
      <Project>{1EE8CAD3-55F9-4D91-96B2-084641DA9A6C}</Project>
      <Name>CodeAnalysis</Name>
    </ProjectReference>
    <ProjectReference Include="..\..\..\Compilers\CSharp\Portable\CSharpCodeAnalysis.csproj">
      <Project>{B501A547-C911-4A05-AC6E-274A50DFF30E}</Project>
      <Name>CSharpCodeAnalysis</Name>
    </ProjectReference>
    <ProjectReference Include="..\..\..\Workspaces\Core\Portable\Workspaces.csproj">
      <Project>{5F8D2414-064A-4B3A-9B42-8E2A04246BE5}</Project>
      <Name>Workspaces</Name>
    </ProjectReference>
    <ProjectReference Include="..\..\..\Workspaces\CSharp\Portable\CSharpWorkspace.csproj">
      <Project>{21B239D0-D144-430F-A394-C066D58EE267}</Project>
      <Name>CSharpWorkspace</Name>
    </ProjectReference>
    <ProjectReference Include="..\..\Core\Portable\Features.csproj">
      <Project>{EDC68A0E-C68D-4A74-91B7-BF38EC909888}</Project>
      <Name>Features</Name>
    </ProjectReference>
  </ItemGroup>
  <PropertyGroup Condition="'$(Configuration)|$(Platform)' == 'Debug|AnyCPU'" />
  <PropertyGroup Condition="'$(Configuration)|$(Platform)' == 'Release|AnyCPU'" />
  <ItemGroup>
    <InternalsVisibleTo Include="Microsoft.CodeAnalysis.CSharp.EditorFeatures" />
    <InternalsVisibleTo Include="Microsoft.VisualStudio.LanguageServices.CSharp" />
    <InternalsVisibleTo Include="Microsoft.CodeAnalysis.CSharp.InteractiveEditorFeatures" />
    <InternalsVisibleTo Include="Microsoft.CodeAnalysis.Remote.Workspaces" />
    <InternalsVisibleToMonodevelop Include="MonoDevelop.CSharpBinding" />
    <InternalsVisibleToMonodevelop Include="MonoDevelop.CSharpBinding.Tests" />
    <InternalsVisibleToTest Include="Roslyn.Services.Editor.CSharp.UnitTests" />
    <InternalsVisibleToTest Include="Roslyn.Services.Editor.CSharp2.UnitTests" />
    <InternalsVisibleToTest Include="Roslyn.Services.Editor.UnitTests" />
    <InternalsVisibleToTest Include="Roslyn.Services.Editor2.UnitTests" />
    <InternalsVisibleToTest Include="Roslyn.Services.Editor.VisualBasic.UnitTests" />
    <InternalsVisibleToTest Include="Roslyn.Services.UnitTests" />
    <InternalsVisibleToTest Include="Roslyn.VisualStudio.CSharp.UnitTests" />
    <InternalsVisibleToTest Include="Roslyn.Services.Test.Utilities" />
    <InternalsVisibleToTest Include="Roslyn.Services.Test.Utilities2" />
    <InternalsVisibleToTest Include="Roslyn.VisualStudio.Next.UnitTests" />
  </ItemGroup>
  <ItemGroup>
    <Compile Include="..\..\..\Compilers\CSharp\Portable\Syntax\LambdaUtilities.cs">
      <Link>InternalUtilities\LambdaUtilities.cs</Link>
    </Compile>
    <Compile Include="AddPackage\CSharpAddSpecificPackageCodeFixProvider.cs" />
<<<<<<< HEAD
    <Compile Include="CodeRefactorings\UseNamedArguments\CSharpUseNamedArgumentsCodeRefactoringProvider.cs" />
=======
    <Compile Include="CSharpFeaturesResources.Designer.cs">
      <AutoGen>True</AutoGen>
      <DesignTime>True</DesignTime>
      <DependentUpon>CSharpFeaturesResources.resx</DependentUpon>
    </Compile>
>>>>>>> 9f955741
    <Compile Include="ImplementAbstractClass\CSharpImplementAbstractClassCodeFixProvider.cs" />
    <Compile Include="ImplementInterface\CSharpImplementInterfaceCodeFixProvider.cs" />
    <Compile Include="Structure\Providers\ArrowExpressionClauseStructureProvider.cs" />
    <Compile Include="ConvertToInterpolatedString\CSharpConvertConcatenationToInterpolatedStringRefactoringProvider.cs" />
    <Compile Include="RemoveUnnecessaryImports\CSharpRemoveUnnecessaryImportsService.cs" />
    <Compile Include="RemoveUnnecessaryImports\CSharpUnnecessaryImportsService.cs" />
    <Compile Include="Structure\Providers\InitializerExpressionStructureProvider.cs" />
    <Compile Include="UseCoalesceExpression\CSharpUseCoalesceExpressionForNullableDiagnosticAnalyzer.cs" />
    <Compile Include="UseCoalesceExpression\CSharpUseCoalesceExpressionDiagnosticAnalyzer.cs" />
    <Compile Include="UseExpressionBody\Accessors\UseExpressionBodyForAccessorsCodeFixProvider.cs" />
    <Compile Include="UseExpressionBody\Accessors\UseExpressionBodyForAccessorsDiagnosticAnalyzer.cs" />
    <Compile Include="UseExpressionBody\Indexers\UseExpressionBodyForIndexersCodeFixProvider.cs" />
    <Compile Include="UseExpressionBody\Indexers\UseExpressionBodyForIndexersDiagnosticAnalyzer.cs" />
    <Compile Include="UseExpressionBody\Properties\UseExpressionBodyForPropertiesCodeFixProvider.cs" />
    <Compile Include="UseExpressionBody\Properties\UseExpressionBodyForPropertiesDiagnosticAnalyzer.cs" />
    <Compile Include="UseExpressionBody\Operators\UseExpressionBodyForConversionOperatorsCodeFixProvider.cs" />
    <Compile Include="UseExpressionBody\Operators\UseExpressionBodyForConversionOperatorsDiagnosticAnalyzer.cs" />
    <Compile Include="UseExpressionBody\Constructors\UseExpressionBodyForConstructorsDiagnosticAnalyzer.cs" />
    <Compile Include="UseExpressionBody\Operators\UseExpressionBodyForOperatorsDiagnosticAnalyzer.cs" />
    <Compile Include="UseExpressionBody\Constructors\UseExpressionBodyForConstructorsCodeFixProvider.cs" />
    <Compile Include="UseExpressionBody\Operators\UseExpressionBodyForOperatorsCodeFixProvider.cs" />
    <Compile Include="AddBraces\CSharpAddBracesCodeFixProvider.cs" />
    <Compile Include="AddBraces\CSharpAddBracesDiagnosticAnalyzer.cs" />
    <Compile Include="UseCollectionInitializer\CSharpUseCollectionInitializerCodeFixProvider.cs" />
    <Compile Include="UseCollectionInitializer\CSharpUseCollectionInitializerDiagnosticAnalyzer.cs" />
    <Compile Include="UseNullPropagation\CSharpUseNullPropagationCodeFixProvider.cs" />
    <Compile Include="UseNullPropagation\CSharpUseNullPropagationDiagnosticAnalyzer.cs" />
    <Compile Include="UsePatternMatching\CSharpIsAndCastCheckCodeFixProvider.cs" />
    <Compile Include="UsePatternMatching\CSharpIsAndCastCheckDiagnosticAnalyzer.cs" />
    <Compile Include="UsePatternMatching\CSharpAsAndNullCheckDiagnosticAnalyzer.cs" />
    <Compile Include="UsePatternMatching\CSharpAsAndNullCheckCodeFixProvider.cs" />
    <Compile Include="Structure\Providers\BlockSyntaxStructureProvider.cs" />
    <Compile Include="ChangeSignature\ChangeSignatureFormattingRule.cs" />
    <Compile Include="ChangeSignature\CSharpChangeSignatureService.cs" />
    <Compile Include="ChangeSignature\UnifiedArgumentSyntax.cs" />
    <Compile Include="AddImport\CSharpAddImportCodeFixProvider.cs" />
    <Compile Include="AddMissingReference\CSharpAddMissingReferenceCodeFixProvider.cs" />
    <Compile Include="CodeFixes\Async\CSharpAddAwaitCodeFixProvider.cs" />
    <Compile Include="CodeFixes\Async\CSharpConvertToAsyncMethodCodeFixProvider.cs" />
    <Compile Include="CodeFixes\FullyQualify\CSharpFullyQualifyCodeFixProvider.cs" />
    <Compile Include="CodeFixes\GenerateConstructor\GenerateConstructorCodeFixProvider.cs" />
    <Compile Include="CodeFixes\GenerateEnumMember\GenerateEnumMemberCodeFixProvider.cs" />
    <Compile Include="CodeFixes\GenerateMethod\GenerateConversionCodeFixProvider.cs" />
    <Compile Include="CodeFixes\GenerateMethod\GenerateMethodCodeFixProvider.cs" />
    <Compile Include="CodeFixes\GenerateType\GenerateTypeCodeFixProvider.cs" />
    <Compile Include="CodeFixes\GenerateVariable\GenerateVariableCodeFixProvider.cs" />
    <Compile Include="CodeFixes\HideBase\HideBaseCodeFixProvider.AddNewKeywordAction.cs" />
    <Compile Include="CodeFixes\HideBase\HideBaseCodeFixProvider.cs" />
    <Compile Include="CodeFixes\Iterator\CSharpAddYieldCodeFixProvider.cs" />
    <Compile Include="CodeFixes\Iterator\CSharpChangeToIEnumerableCodeFixProvider.cs" />
    <Compile Include="QualifyMemberAccess\CSharpQualifyMemberAccessCodeFixProvider.cs" />
    <Compile Include="CodeFixes\RemoveUnnecessaryCast\RemoveUnnecessaryCastCodeFixProvider.RemoveUnnecessaryCastFixAllProvider.cs" />
    <Compile Include="CodeFixes\RemoveUnnecessaryCast\RemoveUnnecessaryCastCodeFixProvider.cs" />
    <Compile Include="RemoveUnnecessaryImports\CSharpRemoveUnnecessaryImportsCodeFixProvider.cs" />
    <Compile Include="CodeFixes\SimplifyTypeNames\SimplifyTypeNamesCodeFixProvider.SimplifyTypeNamesFixAllProvider.cs" />
    <Compile Include="CodeFixes\SimplifyTypeNames\SimplifyTypeNamesCodeFixProvider.cs" />
    <Compile Include="CodeFixes\Suppression\CSharpSuppressionCodeFixProvider.cs" />
    <Compile Include="TypeStyle\UseExplicitTypeCodeFixProvider.cs" />
    <Compile Include="TypeStyle\UseImplicitTypeCodeFixProvider.cs" />
    <Compile Include="CodeLens\CSharpCodeLensDisplayInfoService.cs" />
    <Compile Include="ConvertToInterpolatedString\CSharpConvertPlaceholderToInterpolatedStringRefactoringProvider.cs" />
    <Compile Include="CodeRefactorings\InlineTemporary\InlineTemporaryCodeRefactoringProvider.cs" />
    <Compile Include="CodeRefactorings\InlineTemporary\InlineTemporaryCodeRefactoringProvider.InitializerRewriter.cs" />
    <Compile Include="CodeRefactorings\InlineTemporary\InlineTemporaryCodeRefactoringProvider.ReferenceRewriter.cs" />
    <Compile Include="CodeRefactorings\InvertIf\InvertIfCodeRefactoringProvider.cs" />
    <Compile Include="CodeRefactorings\LambdaSimplifier\LambdaSimplifierCodeRefactoringProvider.cs" />
    <Compile Include="CodeRefactorings\LambdaSimplifier\LambdaSimplifierCodeRefactoringProvider.Rewriter.cs" />
    <Compile Include="CodeRefactorings\MoveDeclarationNearReference\MoveDeclarationNearReferenceCodeRefactoringProvider.cs" />
    <Compile Include="CodeRefactorings\MoveDeclarationNearReference\MoveDeclarationNearReferenceCodeRefactoringProvider.Rewriter.cs" />
    <Compile Include="CodeRefactorings\MoveDeclarationNearReference\MoveDeclarationNearReferenceCodeRefactoringProvider.State.cs" />
    <Compile Include="CodeRefactorings\MoveType\CSharpMoveTypeService.cs" />
    <Compile Include="Completion\CompletionProviders\AttributeNamedParameterCompletionProvider.cs" />
    <Compile Include="Completion\CompletionProviders\CompletionUtilities.cs" />
    <Compile Include="Completion\CompletionProviders\CrefCompletionProvider.cs" />
    <Compile Include="Completion\CompletionProviders\EnumAndCompletionListTagCompletionProvider.cs" />
    <Compile Include="Completion\CompletionProviders\ExplicitInterfaceCompletionProvider.cs" />
    <Compile Include="Completion\CompletionProviders\ExternAliasCompletionProvider.cs" />
    <Compile Include="Completion\CompletionProviders\KeywordCompletionProvider.cs" />
    <Compile Include="Completion\CompletionProviders\NamedParameterCompletionProvider.cs" />
    <Compile Include="Completion\CompletionProviders\ObjectCreationCompletionProvider.cs" />
    <Compile Include="Completion\CompletionProviders\ObjectInitializerCompletionProvider.cs" />
    <Compile Include="Completion\CompletionProviders\OverrideCompletionProvider.cs" />
    <Compile Include="Completion\CompletionProviders\PartialTypeCompletionProvider.cs" />
    <Compile Include="Completion\CompletionProviders\PartialMethodCompletionProvider.cs" />
    <Compile Include="Completion\CompletionProviders\SnippetCompletionProvider.cs" />
    <Compile Include="Completion\CompletionProviders\SpeculativeTCompletionProvider.cs" />
    <Compile Include="Completion\CompletionProviders\XmlDocCommentCompletionProvider.cs" />
    <Compile Include="Completion\KeywordRecommenders\AbstractSpecialTypePreselectingKeywordRecommender.cs" />
    <Compile Include="Completion\KeywordRecommenders\LoadKeywordRecommender.cs" />
    <Compile Include="Completion\SuggestionMode\CSharpSuggestionModeCompletionProvider.cs" />
    <Compile Include="Completion\CompletionProviders\SymbolCompletionProvider.cs" />
    <Compile Include="Completion\CSharpCompletionOptions.cs" />
    <Compile Include="Completion\CSharpCompletionService.cs" />
    <Compile Include="Completion\KeywordRecommenders\AbstractKeywordRecommender.cs" />
    <Compile Include="Completion\KeywordRecommenders\AbstractSyntacticSingleKeywordRecommender.cs" />
    <Compile Include="Completion\KeywordRecommenders\AddKeywordRecommender.cs" />
    <Compile Include="Completion\KeywordRecommenders\AliasKeywordRecommender.cs" />
    <Compile Include="Completion\KeywordRecommenders\AscendingKeywordRecommender.cs" />
    <Compile Include="Completion\KeywordRecommenders\AsKeywordRecommender.cs" />
    <Compile Include="Completion\KeywordRecommenders\AssemblyKeywordRecommender.cs" />
    <Compile Include="Completion\KeywordRecommenders\AsyncKeywordRecommender.cs" />
    <Compile Include="Completion\KeywordRecommenders\AwaitKeywordRecommender.cs" />
    <Compile Include="Completion\KeywordRecommenders\BaseKeywordRecommender.cs" />
    <Compile Include="Completion\KeywordRecommenders\BoolKeywordRecommender.cs" />
    <Compile Include="Completion\KeywordRecommenders\BreakKeywordRecommender.cs" />
    <Compile Include="Completion\KeywordRecommenders\ByKeywordRecommender.cs" />
    <Compile Include="Completion\KeywordRecommenders\ByteKeywordRecommender.cs" />
    <Compile Include="Completion\KeywordRecommenders\CaseKeywordRecommender.cs" />
    <Compile Include="Completion\KeywordRecommenders\CatchKeywordRecommender.cs" />
    <Compile Include="Completion\KeywordRecommenders\CharKeywordRecommender.cs" />
    <Compile Include="Completion\KeywordRecommenders\CheckedKeywordRecommender.cs" />
    <Compile Include="Completion\KeywordRecommenders\ChecksumKeywordRecommender.cs" />
    <Compile Include="Completion\KeywordRecommenders\ClassKeywordRecommender.cs" />
    <Compile Include="Completion\KeywordRecommenders\ConstKeywordRecommender.cs" />
    <Compile Include="Completion\KeywordRecommenders\ContinueKeywordRecommender.cs" />
    <Compile Include="Completion\KeywordRecommenders\DecimalKeywordRecommender.cs" />
    <Compile Include="Completion\KeywordRecommenders\DefaultKeywordRecommender.cs" />
    <Compile Include="Completion\KeywordRecommenders\DefineKeywordRecommender.cs" />
    <Compile Include="Completion\KeywordRecommenders\DelegateKeywordRecommender.cs" />
    <Compile Include="Completion\KeywordRecommenders\DescendingKeywordRecommender.cs" />
    <Compile Include="Completion\KeywordRecommenders\DisableKeywordRecommender.cs" />
    <Compile Include="Completion\KeywordRecommenders\DoKeywordRecommender.cs" />
    <Compile Include="Completion\KeywordRecommenders\DoubleKeywordRecommender.cs" />
    <Compile Include="Completion\KeywordRecommenders\DynamicKeywordRecommender.cs" />
    <Compile Include="Completion\KeywordRecommenders\ElifKeywordRecommender.cs" />
    <Compile Include="Completion\KeywordRecommenders\ElseKeywordRecommender.cs" />
    <Compile Include="Completion\KeywordRecommenders\EndIfKeywordRecommender.cs" />
    <Compile Include="Completion\KeywordRecommenders\EndRegionKeywordRecommender.cs" />
    <Compile Include="Completion\KeywordRecommenders\EnumKeywordRecommender.cs" />
    <Compile Include="Completion\KeywordRecommenders\EqualsKeywordRecommender.cs" />
    <Compile Include="Completion\KeywordRecommenders\ErrorKeywordRecommender.cs" />
    <Compile Include="Completion\KeywordRecommenders\EventKeywordRecommender.cs" />
    <Compile Include="Completion\KeywordRecommenders\ExplicitKeywordRecommender.cs" />
    <Compile Include="Completion\KeywordRecommenders\ExternKeywordRecommender.cs" />
    <Compile Include="Completion\KeywordRecommenders\FalseKeywordRecommender.cs" />
    <Compile Include="Completion\KeywordRecommenders\FieldKeywordRecommender.cs" />
    <Compile Include="Completion\KeywordRecommenders\FinallyKeywordRecommender.cs" />
    <Compile Include="Completion\KeywordRecommenders\FixedKeywordRecommender.cs" />
    <Compile Include="Completion\KeywordRecommenders\FloatKeywordRecommender.cs" />
    <Compile Include="Completion\KeywordRecommenders\ForEachKeywordRecommender.cs" />
    <Compile Include="Completion\KeywordRecommenders\ForKeywordRecommender.cs" />
    <Compile Include="Completion\KeywordRecommenders\FromKeywordRecommender.cs" />
    <Compile Include="Completion\KeywordRecommenders\GetKeywordRecommender.cs" />
    <Compile Include="Completion\KeywordRecommenders\GlobalKeywordRecommender.cs" />
    <Compile Include="Completion\KeywordRecommenders\GotoKeywordRecommender.cs" />
    <Compile Include="Completion\KeywordRecommenders\GroupKeywordRecommender.cs" />
    <Compile Include="Completion\KeywordRecommenders\HiddenKeywordRecommender.cs" />
    <Compile Include="Completion\KeywordRecommenders\IfKeywordRecommender.cs" />
    <Compile Include="Completion\KeywordRecommenders\ImplicitKeywordRecommender.cs" />
    <Compile Include="Completion\KeywordRecommenders\InKeywordRecommender.cs" />
    <Compile Include="Completion\KeywordRecommenders\InterfaceKeywordRecommender.cs" />
    <Compile Include="Completion\KeywordRecommenders\InternalKeywordRecommender.cs" />
    <Compile Include="Completion\KeywordRecommenders\IntKeywordRecommender.cs" />
    <Compile Include="Completion\KeywordRecommenders\IntoKeywordRecommender.cs" />
    <Compile Include="Completion\KeywordRecommenders\IsKeywordRecommender.cs" />
    <Compile Include="Completion\KeywordRecommenders\JoinKeywordRecommender.cs" />
    <Compile Include="Completion\KeywordRecommenders\LetKeywordRecommender.cs" />
    <Compile Include="Completion\KeywordRecommenders\LineKeywordRecommender.cs" />
    <Compile Include="Completion\KeywordRecommenders\LockKeywordRecommender.cs" />
    <Compile Include="Completion\KeywordRecommenders\LongKeywordRecommender.cs" />
    <Compile Include="Completion\KeywordRecommenders\MethodKeywordRecommender.cs" />
    <Compile Include="Completion\KeywordRecommenders\ModuleKeywordRecommender.cs" />
    <Compile Include="Completion\KeywordRecommenders\NamespaceKeywordRecommender.cs" />
    <Compile Include="Completion\KeywordRecommenders\NewKeywordRecommender.cs" />
    <Compile Include="Completion\KeywordRecommenders\NullKeywordRecommender.cs" />
    <Compile Include="Completion\KeywordRecommenders\ObjectKeywordRecommender.cs" />
    <Compile Include="Completion\KeywordRecommenders\OnKeywordRecommender.cs" />
    <Compile Include="Completion\KeywordRecommenders\OperatorKeywordRecommender.cs" />
    <Compile Include="Completion\KeywordRecommenders\OrderByKeywordRecommender.cs" />
    <Compile Include="Completion\KeywordRecommenders\OutKeywordRecommender.cs" />
    <Compile Include="Completion\KeywordRecommenders\OverrideKeywordRecommender.cs" />
    <Compile Include="Completion\KeywordRecommenders\ParamKeywordRecommender.cs" />
    <Compile Include="Completion\KeywordRecommenders\ParamsKeywordRecommender.cs" />
    <Compile Include="Completion\KeywordRecommenders\PartialKeywordRecommender.cs" />
    <Compile Include="Completion\KeywordRecommenders\PragmaKeywordRecommender.cs" />
    <Compile Include="Completion\KeywordRecommenders\PrivateKeywordRecommender.cs" />
    <Compile Include="Completion\KeywordRecommenders\PropertyKeywordRecommender.cs" />
    <Compile Include="Completion\KeywordRecommenders\ProtectedKeywordRecommender.cs" />
    <Compile Include="Completion\KeywordRecommenders\PublicKeywordRecommender.cs" />
    <Compile Include="Completion\KeywordRecommenders\ReadOnlyKeywordRecommender.cs" />
    <Compile Include="Completion\KeywordRecommenders\ReferenceKeywordRecommender.cs" />
    <Compile Include="Completion\KeywordRecommenders\RefKeywordRecommender.cs" />
    <Compile Include="Completion\KeywordRecommenders\RegionKeywordRecommender.cs" />
    <Compile Include="Completion\KeywordRecommenders\RemoveKeywordRecommender.cs" />
    <Compile Include="Completion\KeywordRecommenders\RestoreKeywordRecommender.cs" />
    <Compile Include="Completion\KeywordRecommenders\ReturnKeywordRecommender.cs" />
    <Compile Include="Completion\KeywordRecommenders\SByteKeywordRecommender.cs" />
    <Compile Include="Completion\KeywordRecommenders\SealedKeywordRecommender.cs" />
    <Compile Include="Completion\KeywordRecommenders\SelectKeywordRecommender.cs" />
    <Compile Include="Completion\KeywordRecommenders\SetKeywordRecommender.cs" />
    <Compile Include="Completion\KeywordRecommenders\ShortKeywordRecommender.cs" />
    <Compile Include="Completion\KeywordRecommenders\SizeOfKeywordRecommender.cs" />
    <Compile Include="Completion\KeywordRecommenders\StackAllocKeywordRecommender.cs" />
    <Compile Include="Completion\KeywordRecommenders\StaticKeywordRecommender.cs" />
    <Compile Include="Completion\KeywordRecommenders\StringKeywordRecommender.cs" />
    <Compile Include="Completion\KeywordRecommenders\StructKeywordRecommender.cs" />
    <Compile Include="Completion\KeywordRecommenders\SwitchKeywordRecommender.cs" />
    <Compile Include="Completion\KeywordRecommenders\ThisKeywordRecommender.cs" />
    <Compile Include="Completion\KeywordRecommenders\ThrowKeywordRecommender.cs" />
    <Compile Include="Completion\KeywordRecommenders\TrueKeywordRecommender.cs" />
    <Compile Include="Completion\KeywordRecommenders\TryKeywordRecommender.cs" />
    <Compile Include="Completion\KeywordRecommenders\TypeKeywordRecommender.cs" />
    <Compile Include="Completion\KeywordRecommenders\NameOfKeywordRecommender.cs" />
    <Compile Include="Completion\KeywordRecommenders\TypeOfKeywordRecommender.cs" />
    <Compile Include="Completion\KeywordRecommenders\TypeVarKeywordRecommender.cs" />
    <Compile Include="Completion\KeywordRecommenders\UIntKeywordRecommender.cs" />
    <Compile Include="Completion\KeywordRecommenders\ULongKeywordRecommender.cs" />
    <Compile Include="Completion\KeywordRecommenders\UncheckedKeywordRecommender.cs" />
    <Compile Include="Completion\KeywordRecommenders\UndefKeywordRecommender.cs" />
    <Compile Include="Completion\KeywordRecommenders\UnsafeKeywordRecommender.cs" />
    <Compile Include="Completion\KeywordRecommenders\UShortKeywordRecommender.cs" />
    <Compile Include="Completion\KeywordRecommenders\UsingKeywordRecommender.cs" />
    <Compile Include="Completion\KeywordRecommenders\VarKeywordRecommender.cs" />
    <Compile Include="Completion\KeywordRecommenders\VirtualKeywordRecommender.cs" />
    <Compile Include="Completion\KeywordRecommenders\VoidKeywordRecommender.cs" />
    <Compile Include="Completion\KeywordRecommenders\VolatileKeywordRecommender.cs" />
    <Compile Include="Completion\KeywordRecommenders\WarningKeywordRecommender.cs" />
    <Compile Include="Completion\KeywordRecommenders\WhenKeywordRecommender.cs" />
    <Compile Include="Completion\KeywordRecommenders\WhereKeywordRecommender.cs" />
    <Compile Include="Completion\KeywordRecommenders\WhileKeywordRecommender.cs" />
    <Compile Include="Completion\KeywordRecommenders\YieldKeywordRecommender.cs" />
    <Compile Include="Diagnostics\Analyzers\CSharpPreferFrameworkTypeDiagnosticAnalyzer.cs" />
    <Compile Include="Diagnostics\Analyzers\CSharpTypeStyleDiagnosticAnalyzerBase.cs" />
    <Compile Include="Diagnostics\Analyzers\CSharpTypeStyleDiagnosticAnalyzerBase.State.cs" />
    <Compile Include="QualifyMemberAccess\CSharpQualifyMemberAccessDiagnosticAnalyzer.cs" />
    <Compile Include="Diagnostics\Analyzers\CSharpNamingStyleDiagnosticAnalyzer.cs" />
    <Compile Include="Diagnostics\Analyzers\CSharpUnboundIdentifiersDiagnosticAnalyzer.cs" />
    <Compile Include="Diagnostics\Analyzers\CSharpRemoveUnnecessaryCastDiagnosticAnalyzer.cs" />
    <Compile Include="RemoveUnnecessaryImports\CSharpRemoveUnnecessaryImportsDiagnosticAnalyzer.cs" />
    <Compile Include="Diagnostics\Analyzers\CSharpSimplifyTypeNamesDiagnosticAnalyzer.cs" />
    <Compile Include="Diagnostics\Analyzers\CSharpUseExplicitTypeDiagnosticAnalyzer.cs" />
    <Compile Include="Diagnostics\Analyzers\CSharpUseImplicitTypeDiagnosticAnalyzer.cs" />
    <Compile Include="Diagnostics\CSharpAnalyzerDriverService.cs" />
    <Compile Include="DocumentationComments\CodeFixes\CSharpAddDocCommentNodesCodeFixProvider.cs" />
    <Compile Include="DocumentationComments\CodeFixes\CSharpRemoveDocCommentNodeCodeFixProvider.cs" />
    <Compile Include="DocumentationComments\CSharpDocumentationCommentFormattingService.cs" />
    <Compile Include="DocumentationComments\DocumentationCommentUtilities.cs" />
    <Compile Include="EditAndContinue\BreakpointSpans.cs" />
    <Compile Include="EditAndContinue\CSharpEditAndContinueAnalyzer.cs" />
    <Compile Include="EditAndContinue\StatementSyntaxComparer.cs" />
    <Compile Include="EditAndContinue\SyntaxComparer.cs" />
    <Compile Include="EditAndContinue\SyntaxUtilities.cs" />
    <Compile Include="EditAndContinue\TopSyntaxComparer.cs" />
    <Compile Include="EncapsulateField\CSharpEncapsulateFieldService.cs" />
    <Compile Include="ExtractInterface\CSharpExtractInterfaceService.cs" />
    <Compile Include="ExtractMethod\CSharpExtractMethodService.cs" />
    <Compile Include="ExtractMethod\CSharpMethodExtractor.Analyzer.cs" />
    <Compile Include="ExtractMethod\CSharpMethodExtractor.cs" />
    <Compile Include="ExtractMethod\CSharpMethodExtractor.CSharpCodeGenerator.CallSiteContainerRewriter.cs" />
    <Compile Include="ExtractMethod\CSharpMethodExtractor.CSharpCodeGenerator.cs" />
    <Compile Include="ExtractMethod\CSharpMethodExtractor.CSharpCodeGenerator.ExpressionCodeGenerator.cs" />
    <Compile Include="ExtractMethod\CSharpMethodExtractor.CSharpCodeGenerator.MultipleStatementsCodeGenerator.cs" />
    <Compile Include="ExtractMethod\CSharpMethodExtractor.CSharpCodeGenerator.SingleStatementCodeGenerator.cs" />
    <Compile Include="ExtractMethod\CSharpMethodExtractor.FormattingProvider.cs" />
    <Compile Include="ExtractMethod\CSharpMethodExtractor.PostProcessor.cs" />
    <Compile Include="ExtractMethod\CSharpMethodExtractor.TriviaResult.cs" />
    <Compile Include="ExtractMethod\CSharpSelectionResult.cs" />
    <Compile Include="ExtractMethod\CSharpSelectionResult.ExpressionResult.cs" />
    <Compile Include="ExtractMethod\CSharpSelectionResult.StatementResult.cs" />
    <Compile Include="ExtractMethod\CSharpSelectionValidator.cs" />
    <Compile Include="ExtractMethod\CSharpSelectionValidator.Validator.cs" />
    <Compile Include="ExtractMethod\CSharpSyntaxTriviaService.cs" />
    <Compile Include="ExtractMethod\CSharpSyntaxTriviaServiceFactory.cs" />
    <Compile Include="ExtractMethod\Extensions.cs" />
    <Compile Include="GenerateFromMembers\AddConstructorParameters\CSharpAddConstructorParametersService.cs" />
    <Compile Include="GenerateFromMembers\GenerateConstructorFromMembers\CSharpGenerateConstructorFromMembersService.cs" />
    <Compile Include="GenerateFromMembers\GenerateEqualsAndGetHashCode\CSharpGenerateEqualsAndGetHashCodeService.cs" />
    <Compile Include="GenerateFromMembers\GenerateFromMembersHelpers.cs" />
    <Compile Include="GenerateMember\GenerateConstructor\CSharpGenerateConstructorService.cs" />
    <Compile Include="GenerateMember\GenerateDefaultConstructors\CSharpGenerateDefaultConstructorsService.cs" />
    <Compile Include="GenerateMember\GenerateEnumMember\CSharpGenerateEnumMemberService.cs" />
    <Compile Include="GenerateMember\GenerateParameterizedMember\CSharpCommonGenerationServiceMethods.cs" />
    <Compile Include="GenerateMember\GenerateParameterizedMember\CSharpGenerateConversionService.cs" />
    <Compile Include="GenerateMember\GenerateParameterizedMember\CSharpGenerateMethodService.cs" />
    <Compile Include="GenerateMember\GenerateParameterizedMember\CSharpGenerateParameterizedMemberService.cs" />
    <Compile Include="GenerateMember\GenerateVariable\CSharpGenerateVariableService.cs" />
    <Compile Include="GenerateType\CSharpGenerateTypeService.cs" />
    <Compile Include="ImplementAbstractClass\CSharpImplementAbstractClassService.cs" />
    <Compile Include="ImplementInterface\CSharpImplementInterfaceService.cs" />
    <Compile Include="InternalUtilities\InternalExtensions.cs" />
    <Compile Include="IntroduceVariable\CSharpIntroduceVariableService.cs" />
    <Compile Include="IntroduceVariable\CSharpIntroduceVariableService.Rewriter.cs" />
    <Compile Include="IntroduceVariable\CSharpIntroduceVariableService_IntroduceField.cs" />
    <Compile Include="IntroduceVariable\CSharpIntroduceVariableService_IntroduceLocal.cs" />
    <Compile Include="IntroduceVariable\CSharpIntroduceVariableService_IntroduceQueryLocal.cs" />
    <Compile Include="InvokeDelegateWithConditionalAccess\InvokeDelegateWithConditionalAccessAnalyzer.cs" />
    <Compile Include="InvokeDelegateWithConditionalAccess\InvokeDelegateWithConditionalAccessCodeFixProvider.cs" />
    <Compile Include="LanguageServices\CSharpAnonymousTypeDisplayService.cs" />
    <Compile Include="LanguageServices\CSharpSymbolDisplayService.cs" />
    <Compile Include="LanguageServices\CSharpSymbolDisplayService.SymbolDescriptionBuilder.cs" />
    <Compile Include="LanguageServices\CSharpSymbolDisplayServiceFactory.cs" />
    <Compile Include="MakeMethodAsynchronous\CSharpMakeMethodAsynchronousCodeFixProvider.cs" />
    <Compile Include="MakeMethodSynchronous\CSharpMakeMethodSynchronousCodeFixProvider.cs" />
    <Compile Include="MetadataAsSource\CSharpMetadataAsSourceService.cs" />
    <Compile Include="MetadataAsSource\CSharpMetadataAsSourceServiceFactory.cs" />
    <Compile Include="NavigateTo\CSharpNavigateToSearchService.cs" />
    <Compile Include="OrganizeImports\CSharpOrganizeImportsService.cs" />
    <Compile Include="OrganizeImports\CSharpOrganizeImportsService.Rewriter.cs" />
    <Compile Include="Organizing\CSharpOrganizingService.cs" />
    <Compile Include="Organizing\CSharpOrganizingService.Rewriter.cs" />
    <Compile Include="Organizing\Organizers\ClassDeclarationOrganizer.cs" />
    <Compile Include="Organizing\Organizers\ConstructorDeclarationOrganizer.cs" />
    <Compile Include="Organizing\Organizers\DestructorDeclarationOrganizer.cs" />
    <Compile Include="Organizing\Organizers\EnumDeclarationOrganizer.cs" />
    <Compile Include="Organizing\Organizers\EventDeclarationOrganizer.cs" />
    <Compile Include="Organizing\Organizers\EventFieldDeclarationOrganizer.cs" />
    <Compile Include="Organizing\Organizers\FieldDeclarationOrganizer.cs" />
    <Compile Include="Organizing\Organizers\IndexerDeclarationOrganizer.cs" />
    <Compile Include="Organizing\Organizers\InterfaceDeclarationOrganizer.cs" />
    <Compile Include="Organizing\Organizers\MemberDeclarationsOrganizer.Comparer.cs" />
    <Compile Include="Organizing\Organizers\MemberDeclarationsOrganizer.cs" />
    <Compile Include="Organizing\Organizers\MethodDeclarationOrganizer.cs" />
    <Compile Include="Organizing\Organizers\ModifiersOrganizer.Comparer.cs" />
    <Compile Include="Organizing\Organizers\ModifiersOrganizer.cs" />
    <Compile Include="Organizing\Organizers\OperatorDeclarationOrganizer.cs" />
    <Compile Include="Organizing\Organizers\PropertyDeclarationOrganizer.cs" />
    <Compile Include="Organizing\Organizers\StructDeclarationOrganizer.cs" />
    <Compile Include="Structure\Providers\SwitchStatementStructureProvider.cs" />
    <Compile Include="InlineDeclaration\CSharpInlineDeclarationCodeFixProvider.cs" />
    <Compile Include="InlineDeclaration\CSharpInlineDeclarationDiagnosticAnalyzer.cs" />
    <Compile Include="UseExpressionBody\Methods\UseExpressionBodyForMethodsCodeFixProvider.cs" />
    <Compile Include="UseExpressionBody\Methods\UseExpressionBodyForMethodsDiagnosticAnalyzer.cs" />
    <Compile Include="UseExpressionBody\AbstractUseExpressionBodyCodeFixProvider.cs" />
    <Compile Include="UseExpressionBody\AbstractUseExpressionBodyDiagnosticAnalyzer.cs" />
    <Compile Include="UseObjectInitializer\CSharpUseObjectInitializerCodeFixProvider.cs" />
    <Compile Include="SignatureHelp\TupleConstructionSignatureHelpProvider.cs" />
    <Compile Include="UseThrowExpression\CSharpUseThrowExpressionDiagnosticAnalyzer.cs" />
    <Compile Include="Structure\CSharpBlockStructureProvider.cs" />
    <Compile Include="Structure\CSharpStructureHelpers.cs" />
    <Compile Include="Structure\CSharpBlockStructureService.cs" />
    <Compile Include="Structure\Providers\AccessorDeclarationStructureProvider.cs" />
    <Compile Include="Structure\Providers\AnonymousMethodExpressionStructureProvider.cs" />
    <Compile Include="Structure\Providers\CompilationUnitStructureProvider.cs" />
    <Compile Include="Structure\Providers\ConstructorDeclarationStructureProvider.cs" />
    <Compile Include="Structure\Providers\ConversionOperatorDeclarationStructureProvider.cs" />
    <Compile Include="Structure\Providers\DelegateDeclarationStructureProvider.cs" />
    <Compile Include="Structure\Providers\DestructorDeclarationStructureProvider.cs" />
    <Compile Include="Structure\Providers\DisabledTextTriviaStructureProvider.cs" />
    <Compile Include="Structure\Providers\DocumentationCommentStructureProvider.cs" />
    <Compile Include="Structure\Providers\EnumDeclarationStructureProvider.cs" />
    <Compile Include="Structure\Providers\EventDeclarationStructureProvider.cs" />
    <Compile Include="Structure\Providers\EventFieldDeclarationStructureProvider.cs" />
    <Compile Include="Structure\Providers\FieldDeclarationStructureProvider.cs" />
    <Compile Include="Structure\Providers\IndexerDeclarationStructureProvider.cs" />
    <Compile Include="Structure\Providers\MetadataAsSource\AbstractMetadataAsSourceStructureProvider.cs" />
    <Compile Include="Structure\Providers\MetadataAsSource\ConstructorDeclarationStructureProvider.cs" />
    <Compile Include="Structure\Providers\MetadataAsSource\ConversionOperatorDeclarationStructureProvider.cs" />
    <Compile Include="Structure\Providers\MetadataAsSource\DelegateDeclarationStructureProvider.cs" />
    <Compile Include="Structure\Providers\MetadataAsSource\DestructorDeclarationStructureProvider.cs" />
    <Compile Include="Structure\Providers\MetadataAsSource\EnumDeclarationStructureProvider.cs" />
    <Compile Include="Structure\Providers\MetadataAsSource\EnumMemberDeclarationStructureProvider.cs" />
    <Compile Include="Structure\Providers\MetadataAsSource\EventDeclarationStructureProvider.cs" />
    <Compile Include="Structure\Providers\MetadataAsSource\EventFieldDeclarationStructureProvider.cs" />
    <Compile Include="Structure\Providers\MetadataAsSource\FieldDeclarationStructureProvider.cs" />
    <Compile Include="Structure\Providers\MetadataAsSource\IndexerDeclarationStructureProvider.cs" />
    <Compile Include="Structure\Providers\MetadataAsSource\MethodDeclarationStructureProvider.cs" />
    <Compile Include="Structure\Providers\MetadataAsSource\OperatorDeclarationStructureProvider.cs" />
    <Compile Include="Structure\Providers\MetadataAsSource\PropertyDeclarationStructureProvider.cs" />
    <Compile Include="Structure\Providers\MetadataAsSource\RegionDirectiveStructureProvider.cs" />
    <Compile Include="Structure\Providers\MetadataAsSource\TypeDeclarationStructureProvider.cs" />
    <Compile Include="Structure\Providers\MethodDeclarationStructureProvider.cs" />
    <Compile Include="Structure\Providers\NamespaceDeclarationStructureProvider.cs" />
    <Compile Include="Structure\Providers\OperatorDeclarationStructureProvider.cs" />
    <Compile Include="Structure\Providers\ParenthesizedLambdaExpressionStructureProvider.cs" />
    <Compile Include="Structure\Providers\PropertyDeclarationStructureProvider.cs" />
    <Compile Include="Structure\Providers\RegionDirectiveStructureProvider.cs" />
    <Compile Include="Structure\Providers\SimpleLambdaExpressionStructureProvider.cs" />
    <Compile Include="Structure\Providers\TypeDeclarationStructureProvider.cs" />
    <Compile Include="RemoveUnnecessaryImports\AbstractCSharpRemoveUnnecessaryImportsService.cs" />
    <Compile Include="RemoveUnnecessaryImports\AbstractCSharpRemoveUnnecessaryImportsService.Rewriter.cs" />
    <Compile Include="ReplaceMethodWithProperty\CSharpReplaceMethodWithPropertyService.cs" />
    <Compile Include="ReplacePropertyWithMethods\CSharpReplacePropertyWithMethodsService.cs" />
    <Compile Include="SignatureHelp\AbstractCSharpSignatureHelpProvider.cs" />
    <Compile Include="SignatureHelp\AttributeSignatureHelpProvider.cs" />
    <Compile Include="SignatureHelp\ConstructorInitializerSignatureHelpProvider.cs" />
    <Compile Include="SignatureHelp\ElementAccessExpressionSignatureHelpProvider.cs" />
    <Compile Include="SignatureHelp\GenericNamePartiallyWrittenSignatureHelpProvider.cs" />
    <Compile Include="SignatureHelp\GenericNameSignatureHelpProvider.cs" />
    <Compile Include="SignatureHelp\GenericNameSignatureHelpProvider_Method.cs" />
    <Compile Include="SignatureHelp\GenericNameSignatureHelpProvider_NamedType.cs" />
    <Compile Include="SignatureHelp\InvocationExpressionSignatureHelpProvider.cs" />
    <Compile Include="SignatureHelp\InvocationExpressionSignatureHelpProvider_DelegateInvoke.cs" />
    <Compile Include="SignatureHelp\InvocationExpressionSignatureHelpProvider_MethodGroup.cs" />
    <Compile Include="SignatureHelp\ObjectCreationExpressionSignatureHelpProvider.cs" />
    <Compile Include="SignatureHelp\ObjectCreationExpressionSignatureHelpProvider_DelegateType.cs" />
    <Compile Include="SignatureHelp\ObjectCreationExpressionSignatureHelpProvider_NormalType.cs" />
    <Compile Include="SignatureHelp\SignatureHelpUtilities.cs" />
    <Compile Include="SolutionCrawler\CSharpDocumentDifferenceService.cs" />
    <Compile Include="UseObjectInitializer\CSharpUseObjectInitializerDiagnosticAnalyzer.cs" />
  </ItemGroup>
  <ItemGroup>
    <EmbeddedResource Include="CSharpFeaturesResources.resx">
      <Generator>ResXFileCodeGenerator</Generator>
      <SubType>Designer</SubType>
      <LastGenOutput>CSharpFeaturesResources.Designer.cs</LastGenOutput>
    </EmbeddedResource>
  </ItemGroup>
  <ItemGroup>
    <None Include="project.json" />
    <PublicAPI Include="PublicAPI.Shipped.txt" />
    <PublicAPI Include="PublicAPI.Unshipped.txt" />
  </ItemGroup>
  <ItemGroup>
    <Compile Include="CodeFixes\SpellCheck\CSharpSpellCheckCodeFixProvider.cs" />
  </ItemGroup>
  <ItemGroup />
  <Import Project="..\..\..\Compilers\CSharp\CSharpAnalyzerDriver\CSharpAnalyzerDriver.projitems" Label="Shared" />
  <Import Project="..\..\..\..\build\Targets\Imports.targets" />
</Project><|MERGE_RESOLUTION|>--- conflicted
+++ resolved
@@ -61,15 +61,12 @@
       <Link>InternalUtilities\LambdaUtilities.cs</Link>
     </Compile>
     <Compile Include="AddPackage\CSharpAddSpecificPackageCodeFixProvider.cs" />
-<<<<<<< HEAD
     <Compile Include="CodeRefactorings\UseNamedArguments\CSharpUseNamedArgumentsCodeRefactoringProvider.cs" />
-=======
     <Compile Include="CSharpFeaturesResources.Designer.cs">
       <AutoGen>True</AutoGen>
       <DesignTime>True</DesignTime>
       <DependentUpon>CSharpFeaturesResources.resx</DependentUpon>
     </Compile>
->>>>>>> 9f955741
     <Compile Include="ImplementAbstractClass\CSharpImplementAbstractClassCodeFixProvider.cs" />
     <Compile Include="ImplementInterface\CSharpImplementInterfaceCodeFixProvider.cs" />
     <Compile Include="Structure\Providers\ArrowExpressionClauseStructureProvider.cs" />
