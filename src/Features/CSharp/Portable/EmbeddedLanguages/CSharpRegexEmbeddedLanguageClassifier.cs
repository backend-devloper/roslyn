﻿// Licensed to the .NET Foundation under one or more agreements.
// The .NET Foundation licenses this file to you under the MIT license.
// See the LICENSE file in the project root for more information.

using System;
using System.Composition;
using Microsoft.CodeAnalysis.Classification;
using Microsoft.CodeAnalysis.CSharp.EmbeddedLanguages.LanguageServices;
using Microsoft.CodeAnalysis.Features.EmbeddedLanguages.RegularExpressions.LanguageServices;
using Microsoft.CodeAnalysis.Host.Mef;

namespace Microsoft.CodeAnalysis.CSharp.Features.EmbeddedLanguages
{
<<<<<<< HEAD
    [ExportEmbeddedLanguageClassifier(PredefinedEmbeddedLanguageClassifierNames.Regex, LanguageNames.CSharp, "Regex"), Shared]
=======
    // Order regex classification before json classification.  Json lights up on probable-json strings, but we don't
    // want that to happen for APIs that are certain to be another language like Regex.
    [ExtensionOrder(Before = PredefinedEmbeddedLanguageClassifierNames.Json)]
    [ExportEmbeddedLanguageClassifier(PredefinedEmbeddedLanguageClassifierNames.Regex, LanguageNames.CSharp), Shared]
>>>>>>> c0bb4e5e
    internal class CSharpRegexEmbeddedLanguageClassifier : AbstractRegexEmbeddedLanguageClassifier
    {
        [ImportingConstructor]
        [Obsolete(MefConstruction.ImportingConstructorMessage, error: true)]
        public CSharpRegexEmbeddedLanguageClassifier()
            : base(CSharpEmbeddedLanguagesProvider.Info)
        {
        }
    }
}<|MERGE_RESOLUTION|>--- conflicted
+++ resolved
@@ -11,14 +11,10 @@
 
 namespace Microsoft.CodeAnalysis.CSharp.Features.EmbeddedLanguages
 {
-<<<<<<< HEAD
-    [ExportEmbeddedLanguageClassifier(PredefinedEmbeddedLanguageClassifierNames.Regex, LanguageNames.CSharp, "Regex"), Shared]
-=======
     // Order regex classification before json classification.  Json lights up on probable-json strings, but we don't
     // want that to happen for APIs that are certain to be another language like Regex.
     [ExtensionOrder(Before = PredefinedEmbeddedLanguageClassifierNames.Json)]
-    [ExportEmbeddedLanguageClassifier(PredefinedEmbeddedLanguageClassifierNames.Regex, LanguageNames.CSharp), Shared]
->>>>>>> c0bb4e5e
+    [ExportEmbeddedLanguageClassifier(PredefinedEmbeddedLanguageClassifierNames.Regex, LanguageNames.CSharp, "Regex", "Regexp"), Shared]
     internal class CSharpRegexEmbeddedLanguageClassifier : AbstractRegexEmbeddedLanguageClassifier
     {
         [ImportingConstructor]
