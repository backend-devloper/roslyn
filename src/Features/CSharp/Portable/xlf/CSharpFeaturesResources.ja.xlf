﻿<?xml version="1.0" encoding="utf-8"?>
<xliff xmlns="urn:oasis:names:tc:xliff:document:1.2" xmlns:xsi="http://www.w3.org/2001/XMLSchema-instance" version="1.2" xsi:schemaLocation="urn:oasis:names:tc:xliff:document:1.2 xliff-core-1.2-transitional.xsd">
  <file datatype="xml" source-language="en" target-language="ja" original="../CSharpFeaturesResources.resx">
    <body>
      <trans-unit id="Add_await">
        <source>Add 'await'</source>
        <target state="new">Add 'await'</target>
        <note>{Locked="await"} "await" is a C# keyword and should not be localized.</note>
      </trans-unit>
      <trans-unit id="Add_await_and_ConfigureAwaitFalse">
        <source>Add 'await' and 'ConfigureAwait(false)'</source>
        <target state="translated">'await' と 'ConfigureAwait(false)' の追加</target>
        <note>{Locked="await"} "await" is a C# keyword and should not be localized.</note>
      </trans-unit>
      <trans-unit id="Add_missing_usings">
        <source>Add missing usings</source>
        <target state="translated">不足している using を追加する</target>
        <note>{Locked="using"} "using" is a C# keyword and should not be localized.</note>
      </trans-unit>
      <trans-unit id="Add_required_braces_for_single_line_control_statements">
        <source>Add required braces for single-line control statements</source>
        <target state="new">Add required braces for single-line control statements</target>
        <note />
      </trans-unit>
      <trans-unit id="Allow_unsafe_code_in_this_project">
        <source>Allow unsafe code in this project</source>
        <target state="translated">このプロジェクトでアンセーフ コードを許可する</target>
        <note />
      </trans-unit>
      <trans-unit id="Apply_blank_line_after_colon_in_constructor_initializer_preferences_experimental">
        <source>Apply blank line after colon in constructor initializer preferences (experimental)</source>
        <target state="new">Apply blank line after colon in constructor initializer preferences (experimental)</target>
        <note />
      </trans-unit>
      <trans-unit id="Apply_blank_lines_between_consecutive_braces_preferences_experimental">
        <source>Apply blank lines between consecutive braces preferences (experimental)</source>
        <target state="new">Apply blank lines between consecutive braces preferences (experimental)</target>
        <note />
      </trans-unit>
      <trans-unit id="Apply_conditional_delegate_call_preferences">
        <source>Apply conditional delegate call preferences</source>
        <target state="new">Apply conditional delegate call preferences</target>
        <note />
      </trans-unit>
      <trans-unit id="Apply_deconstruct_preferences">
        <source>Apply deconstruct preferences</source>
        <target state="new">Apply deconstruct preferences</target>
        <note />
      </trans-unit>
      <trans-unit id="Apply_default_T_preferences">
        <source>Apply default(T) preferences</source>
        <target state="new">Apply default(T) preferences</target>
        <note />
      </trans-unit>
      <trans-unit id="Apply_embedded_statements_on_same_line_preferences_experimental">
        <source>Apply embedded statements on same line preferences (experimental)</source>
        <target state="new">Apply embedded statements on same line preferences (experimental)</target>
        <note />
      </trans-unit>
      <trans-unit id="Apply_expression_block_body_preferences">
        <source>Apply expression/block body preferences</source>
        <target state="translated">式/ブロック本体の基本設定を適用します</target>
        <note />
      </trans-unit>
      <trans-unit id="Apply_inline_out_variable_preferences">
        <source>Apply inline 'out' variables preferences</source>
        <target state="translated">インラインの 'out' 変数の基本設定を適用します</target>
        <note />
      </trans-unit>
      <trans-unit id="Apply_local_over_anonymous_function_preferences">
        <source>Apply local over anonymous function preferences</source>
        <target state="new">Apply local over anonymous function preferences</target>
        <note />
      </trans-unit>
      <trans-unit id="Apply_method_group_conversion_preferences">
        <source>Apply method group conversion preferences</source>
        <target state="new">Apply method group conversion preferences</target>
        <note />
      </trans-unit>
      <trans-unit id="Apply_namespace_preferences">
        <source>Apply namespace preferences</source>
        <target state="new">Apply namespace preferences</target>
        <note />
      </trans-unit>
      <trans-unit id="Apply_new_preferences">
        <source>Apply new() preferences</source>
        <target state="new">Apply new() preferences</target>
        <note />
      </trans-unit>
      <trans-unit id="Apply_parameter_null_preferences">
        <source>Apply parameter null preferences</source>
        <target state="new">Apply parameter null preferences</target>
        <note />
      </trans-unit>
      <trans-unit id="Apply_pattern_matching_preferences">
        <source>Apply pattern matching preferences</source>
        <target state="new">Apply pattern matching preferences</target>
        <note />
      </trans-unit>
      <trans-unit id="Apply_range_preferences">
        <source>Apply range preferences</source>
        <target state="new">Apply range preferences</target>
        <note />
      </trans-unit>
      <trans-unit id="Apply_static_local_function_preferences">
        <source>Apply static local function preferences</source>
        <target state="new">Apply static local function preferences</target>
        <note />
      </trans-unit>
      <trans-unit id="Apply_throw_expression_preferences">
        <source>Apply throw expression preferences</source>
        <target state="new">Apply throw expression preferences</target>
        <note />
      </trans-unit>
      <trans-unit id="Apply_using_statement_preferences">
        <source>Apply using statement preferences</source>
        <target state="new">Apply using statement preferences</target>
        <note />
      </trans-unit>
      <trans-unit id="Apply_var_preferences">
        <source>Apply 'var' preferences</source>
        <target state="new">Apply 'var' preferences</target>
        <note />
      </trans-unit>
      <trans-unit id="Assign_out_parameters">
        <source>Assign 'out' parameters</source>
        <target state="translated">'out' パラメーターの割り当て</target>
        <note>{Locked="out"} "out" is a C# keyword and should not be localized.</note>
      </trans-unit>
      <trans-unit id="Assign_out_parameters_at_start">
        <source>Assign 'out' parameters (at start)</source>
        <target state="translated">'out' パラメーターの割り当て (開始時)</target>
        <note>{Locked="out"} "out" is a C# keyword and should not be localized.</note>
      </trans-unit>
      <trans-unit id="Autoselect_disabled_due_to_potential_pattern_variable_declaration">
        <source>Autoselect disabled due to potential pattern variable declaration.</source>
        <target state="translated">パターン変数宣言の可能性があるため、自動選択は無効になっています。</target>
        <note />
      </trans-unit>
      <trans-unit id="Change_to_as_expression">
        <source>Change to 'as' expression</source>
        <target state="translated">'as' 式に変更</target>
        <note />
      </trans-unit>
      <trans-unit id="Change_to_cast">
        <source>Change to cast</source>
        <target state="translated">キャストに変更</target>
        <note />
      </trans-unit>
      <trans-unit id="Convert_to_method">
        <source>Convert to method</source>
        <target state="translated">メソッドに変換</target>
        <note />
      </trans-unit>
      <trans-unit id="Convert_to_raw_string">
        <source>Convert to raw string</source>
        <target state="new">Convert to raw string</target>
        <note />
      </trans-unit>
      <trans-unit id="Convert_to_raw_string_no_indent">
        <source>Convert to raw string (no indent)</source>
        <target state="new">Convert to raw string (no indent)</target>
        <note />
      </trans-unit>
      <trans-unit id="Convert_to_regular_string">
        <source>Convert to regular string</source>
        <target state="translated">正規文字列に変換する</target>
        <note />
      </trans-unit>
      <trans-unit id="Convert_to_switch_expression">
        <source>Convert to 'switch' expression</source>
        <target state="translated">'switch' 式に変換する</target>
        <note />
      </trans-unit>
      <trans-unit id="Convert_to_switch_statement">
        <source>Convert to 'switch' statement</source>
        <target state="translated">'switch' ステートメントに変換</target>
        <note />
      </trans-unit>
      <trans-unit id="Convert_to_verbatim_string">
        <source>Convert to verbatim string</source>
        <target state="translated">逐語的文字列に変換する</target>
        <note />
      </trans-unit>
      <trans-unit id="Enable_nullable_reference_types_in_project">
        <source>Enable nullable reference types in project</source>
        <target state="translated">プロジェクトで null 許容参照型を有効にする</target>
        <note />
      </trans-unit>
      <trans-unit id="Inline_temporary_variable">
        <source>Inline temporary variable</source>
        <target state="translated">インラインの一時変数</target>
        <note />
      </trans-unit>
      <trans-unit id="Conflict_s_detected">
        <source>Conflict(s) detected.</source>
        <target state="translated">競合が検出されました。</target>
        <note />
      </trans-unit>
      <trans-unit id="Make_private_field_readonly_when_possible">
        <source>Make private fields readonly when possible</source>
        <target state="translated">可能な場合、private フィールドを読み取り専用にする</target>
        <note />
      </trans-unit>
      <trans-unit id="Make_ref_struct">
        <source>Make 'ref struct'</source>
        <target state="translated">'ref struct' を作成します</target>
        <note>{Locked="ref"}{Locked="struct"} "ref" and "struct" are C# keywords and should not be localized.</note>
      </trans-unit>
      <trans-unit id="Remove_in_keyword">
        <source>Remove 'in' keyword</source>
        <target state="translated">'in' キーワードを削除します</target>
        <note>{Locked="in"} "in" is a C# keyword and should not be localized.</note>
      </trans-unit>
      <trans-unit id="Remove_new_modifier">
        <source>Remove 'new' modifier</source>
        <target state="translated">'new' 修飾子の削除</target>
        <note />
      </trans-unit>
      <trans-unit id="Reverse_for_statement">
        <source>Reverse 'for' statement</source>
        <target state="translated">'for' ステートメントの反転</target>
        <note>{Locked="for"} "for" is a C# keyword and should not be localized.</note>
      </trans-unit>
      <trans-unit id="Selection_cannot_include_global_statements">
        <source>Selection cannot include global statements</source>
        <target state="translated">選択にグローバル ステートメントを含めることはできません</target>
        <note />
      </trans-unit>
      <trans-unit id="Selection_cannot_include_top_level_statements">
        <source>Selection cannot include top-level statements</source>
        <target state="translated">選択に最上位レベルのステートメントを含めることはできません</target>
        <note />
      </trans-unit>
<<<<<<< HEAD
      <trans-unit id="Simplify_lambda_expression">
        <source>Simplify lambda expression</source>
        <target state="translated">ラムダ式の簡略化</target>
        <note />
      </trans-unit>
      <trans-unit id="Simplify_all_occurrences">
        <source>Simplify all occurrences</source>
        <target state="translated">すべての出現箇所を簡素化します</target>
=======
      <trans-unit id="Unseal_class_0">
        <source>Unseal class '{0}'</source>
        <target state="translated">クラス '{0}' のシールを解除</target>
>>>>>>> a8efdef5
        <note />
      </trans-unit>
      <trans-unit id="Use_recursive_patterns">
        <source>Use recursive patterns</source>
        <target state="translated">再帰パターンを使用する</target>
        <note />
      </trans-unit>
      <trans-unit id="Warning_Inlining_temporary_into_conditional_method_call">
        <source>Warning: Inlining temporary into conditional method call.</source>
        <target state="translated">警告: 一時メソッド呼び出しを条件付きメソッド呼び出しにインライン展開しています。</target>
        <note />
      </trans-unit>
      <trans-unit id="Warning_Inlining_temporary_variable_may_change_code_meaning">
        <source>Warning: Inlining temporary variable may change code meaning.</source>
        <target state="translated">警告: 一時変数をインライン化すると、コードの意味が変わる可能性があります。</target>
        <note />
      </trans-unit>
      <trans-unit id="asynchronous_foreach_statement">
        <source>asynchronous foreach statement</source>
        <target state="translated">非同期の foreach ステートメント</target>
        <note>{Locked="foreach"} "foreach" is a C# keyword and should not be localized.</note>
      </trans-unit>
      <trans-unit id="asynchronous_using_declaration">
        <source>asynchronous using declaration</source>
        <target state="translated">非同期の using 宣言</target>
        <note>{Locked="using"} "using" is a C# keyword and should not be localized.</note>
      </trans-unit>
      <trans-unit id="extern_alias">
        <source>extern alias</source>
        <target state="translated">extern エイリアス</target>
        <note />
      </trans-unit>
      <trans-unit id="lambda_expression">
        <source>&lt;lambda expression&gt;</source>
        <target state="translated">&lt;ラムダ式&gt;</target>
        <note />
      </trans-unit>
      <trans-unit id="Autoselect_disabled_due_to_potential_lambda_declaration">
        <source>Autoselect disabled due to potential lambda declaration.</source>
        <target state="translated">ラムダが宣言された可能性があるため、自動選択は無効になっています。</target>
        <note />
      </trans-unit>
      <trans-unit id="local_variable_declaration">
        <source>local variable declaration</source>
        <target state="translated">ローカル変数宣言</target>
        <note />
      </trans-unit>
      <trans-unit id="member_name">
        <source>&lt;member name&gt; = </source>
        <target state="translated">&lt;メンバー名&gt; = </target>
        <note />
      </trans-unit>
      <trans-unit id="Autoselect_disabled_due_to_possible_explicitly_named_anonymous_type_member_creation">
        <source>Autoselect disabled due to possible explicitly named anonymous type member creation.</source>
        <target state="translated">明示的に指定された匿名型メンバーの作成である可能性があるため、自動選択は無効になっています。</target>
        <note />
      </trans-unit>
      <trans-unit id="pattern_variable">
        <source>&lt;pattern variable&gt;</source>
        <target state="translated">&lt;pattern variable&gt;</target>
        <note />
      </trans-unit>
      <trans-unit id="range_variable">
        <source>&lt;range variable&gt;</source>
        <target state="translated">&lt;範囲変数&gt;</target>
        <note />
      </trans-unit>
      <trans-unit id="Autoselect_disabled_due_to_potential_range_variable_declaration">
        <source>Autoselect disabled due to potential range variable declaration.</source>
        <target state="translated">範囲変数宣言の可能性があるため、自動選択は無効になっています。</target>
        <note />
      </trans-unit>
      <trans-unit id="Simplify_name_0">
        <source>Simplify name '{0}'</source>
        <target state="translated">名前 '{0}' の単純化</target>
        <note />
      </trans-unit>
      <trans-unit id="Simplify_member_access_0">
        <source>Simplify member access '{0}'</source>
        <target state="translated">メンバーのアクセス '{0}' を単純化します</target>
        <note />
      </trans-unit>
      <trans-unit id="Remove_this_qualification">
        <source>Remove 'this' qualification</source>
        <target state="translated">this' 修飾子を削除します</target>
        <note />
      </trans-unit>
      <trans-unit id="Can_t_determine_valid_range_of_statements_to_extract">
        <source>Can't determine valid range of statements to extract</source>
        <target state="translated">抽出するステートメントの有効な範囲を決定できません</target>
        <note />
      </trans-unit>
      <trans-unit id="Not_all_code_paths_return">
        <source>Not all code paths return</source>
        <target state="translated">返されないコード パスがあります</target>
        <note />
      </trans-unit>
      <trans-unit id="Selection_does_not_contain_a_valid_node">
        <source>Selection does not contain a valid node</source>
        <target state="translated">選択には有効なノードは含まれません</target>
        <note />
      </trans-unit>
      <trans-unit id="Contains_invalid_selection">
        <source>Contains invalid selection.</source>
        <target state="translated">無効な選択が含まれています。</target>
        <note />
      </trans-unit>
      <trans-unit id="The_selection_contains_syntactic_errors">
        <source>The selection contains syntactic errors</source>
        <target state="translated">選択に構文エラーが含まれています</target>
        <note />
      </trans-unit>
      <trans-unit id="Selection_can_not_cross_over_preprocessor_directives">
        <source>Selection can not cross over preprocessor directives.</source>
        <target state="translated">選択範囲はプリプロセッサ ディレクティブ上を通過できません。</target>
        <note />
      </trans-unit>
      <trans-unit id="Selection_can_not_contain_a_yield_statement">
        <source>Selection can not contain a yield statement.</source>
        <target state="translated">選択範囲に yield ステートメントを含めることはできません。</target>
        <note />
      </trans-unit>
      <trans-unit id="Selection_can_not_contain_throw_statement">
        <source>Selection can not contain throw statement.</source>
        <target state="translated">選択範囲に throw ステートメントを含めることはできません。</target>
        <note />
      </trans-unit>
      <trans-unit id="Selection_can_not_be_part_of_constant_initializer_expression">
        <source>Selection can not be part of constant initializer expression.</source>
        <target state="translated">選択範囲を定数の初期化子式の一部にすることはできません。</target>
        <note />
      </trans-unit>
      <trans-unit id="Selection_can_not_contain_a_pattern_expression">
        <source>Selection can not contain a pattern expression.</source>
        <target state="translated">選択に、パターン式を含めることはできません。</target>
        <note />
      </trans-unit>
      <trans-unit id="The_selected_code_is_inside_an_unsafe_context">
        <source>The selected code is inside an unsafe context.</source>
        <target state="translated">選択されたコードは unsafe コンテキストの内側にあります。</target>
        <note />
      </trans-unit>
      <trans-unit id="No_valid_statement_range_to_extract">
        <source>No valid statement range to extract</source>
        <target state="translated">抽出する有効なステートメントの範囲がありません</target>
        <note />
      </trans-unit>
      <trans-unit id="deprecated">
        <source>deprecated</source>
        <target state="translated">非推奨</target>
        <note />
      </trans-unit>
      <trans-unit id="extension">
        <source>extension</source>
        <target state="translated">拡張子</target>
        <note />
      </trans-unit>
      <trans-unit id="awaitable">
        <source>awaitable</source>
        <target state="translated">待機可能</target>
        <note />
      </trans-unit>
      <trans-unit id="awaitable_extension">
        <source>awaitable, extension</source>
        <target state="translated">待機可能、拡張子</target>
        <note />
      </trans-unit>
      <trans-unit id="Organize_Usings">
        <source>Organize Usings</source>
        <target state="translated">using の整理</target>
        <note />
      </trans-unit>
      <trans-unit id="Make_0_return_Task_instead_of_void">
        <source>Make {0} return Task instead of void.</source>
        <target state="translated">{0} が void ではなくタスクを返すようにします。</target>
        <note />
      </trans-unit>
      <trans-unit id="Generate_explicit_conversion_operator_in_0">
        <source>Generate explicit conversion operator in '{0}'</source>
        <target state="translated">明示的な変換演算子を '{0}' に生成します</target>
        <note />
      </trans-unit>
      <trans-unit id="Generate_implicit_conversion_operator_in_0">
        <source>Generate implicit conversion operator in '{0}'</source>
        <target state="translated">暗黙的な変換演算子を '{0}' に生成します</target>
        <note />
      </trans-unit>
      <trans-unit id="record_">
        <source>record</source>
        <target state="translated">レコード</target>
        <note />
      </trans-unit>
      <trans-unit id="record_struct">
        <source>record struct</source>
        <target state="translated">レコード構造体</target>
        <note />
      </trans-unit>
      <trans-unit id="switch_statement">
        <source>switch statement</source>
        <target state="translated">switch ステートメント</target>
        <note>{Locked="switch"} "switch" is a C# keyword and should not be localized.</note>
      </trans-unit>
      <trans-unit id="switch_statement_case_clause">
        <source>switch statement case clause</source>
        <target state="translated">switch ステートメントの case 句</target>
        <note>{Locked="switch"}{Locked="case"} "switch" and "case" are a C# keyword and should not be localized.</note>
      </trans-unit>
      <trans-unit id="try_block">
        <source>try block</source>
        <target state="translated">try ブロック</target>
        <note>{Locked="try"} "try" is a C# keyword and should not be localized.</note>
      </trans-unit>
      <trans-unit id="catch_clause">
        <source>catch clause</source>
        <target state="translated">catch 句</target>
        <note>{Locked="catch"} "catch" is a C# keyword and should not be localized.</note>
      </trans-unit>
      <trans-unit id="filter_clause">
        <source>filter clause</source>
        <target state="translated">フィルター句</target>
        <note />
      </trans-unit>
      <trans-unit id="finally_clause">
        <source>finally clause</source>
        <target state="translated">finally 句</target>
        <note>{Locked="finally"} "finally" is a C# keyword and should not be localized.</note>
      </trans-unit>
      <trans-unit id="fixed_statement">
        <source>fixed statement</source>
        <target state="translated">fixed ステートメント</target>
        <note>{Locked="fixed"} "fixed" is a C# keyword and should not be localized.</note>
      </trans-unit>
      <trans-unit id="using_declaration">
        <source>using declaration</source>
        <target state="translated">using 宣言</target>
        <note>{Locked="using"} "using" is a C# keyword and should not be localized.</note>
      </trans-unit>
      <trans-unit id="using_statement">
        <source>using statement</source>
        <target state="translated">using ステートメント</target>
        <note>{Locked="using"} "using" is a C# keyword and should not be localized.</note>
      </trans-unit>
      <trans-unit id="lock_statement">
        <source>lock statement</source>
        <target state="translated">lock ステートメント</target>
        <note>{Locked="lock"} "lock" is a C# keyword and should not be localized.</note>
      </trans-unit>
      <trans-unit id="foreach_statement">
        <source>foreach statement</source>
        <target state="translated">foreach ステートメント</target>
        <note>{Locked="foreach"} "foreach" is a C# keyword and should not be localized.</note>
      </trans-unit>
      <trans-unit id="checked_statement">
        <source>checked statement</source>
        <target state="translated">checked ステートメント</target>
        <note>{Locked="checked"} "checked" is a C# keyword and should not be localized.</note>
      </trans-unit>
      <trans-unit id="unchecked_statement">
        <source>unchecked statement</source>
        <target state="translated">unchecked ステートメント</target>
        <note>{Locked="unchecked"} "unchecked" is a C# keyword and should not be localized.</note>
      </trans-unit>
      <trans-unit id="await_expression">
        <source>await expression</source>
        <target state="translated">await 式</target>
        <note>{Locked="await"} "await" is a C# keyword and should not be localized.</note>
      </trans-unit>
      <trans-unit id="lambda">
        <source>lambda</source>
        <target state="translated">ラムダ</target>
        <note />
      </trans-unit>
      <trans-unit id="anonymous_method">
        <source>anonymous method</source>
        <target state="translated">匿名メソッド</target>
        <note />
      </trans-unit>
      <trans-unit id="from_clause">
        <source>from clause</source>
        <target state="translated">from 句</target>
        <note />
      </trans-unit>
      <trans-unit id="join_clause">
        <source>join clause</source>
        <target state="translated">join 句</target>
        <note>{Locked="join"} "join" is a C# keyword and should not be localized.</note>
      </trans-unit>
      <trans-unit id="let_clause">
        <source>let clause</source>
        <target state="translated">let 句</target>
        <note>{Locked="let"} "let" is a C# keyword and should not be localized.</note>
      </trans-unit>
      <trans-unit id="where_clause">
        <source>where clause</source>
        <target state="translated">where 句</target>
        <note>{Locked="where"} "where" is a C# keyword and should not be localized.</note>
      </trans-unit>
      <trans-unit id="orderby_clause">
        <source>orderby clause</source>
        <target state="translated">orderby 句</target>
        <note>{Locked="orderby"} "orderby" is a C# keyword and should not be localized.</note>
      </trans-unit>
      <trans-unit id="select_clause">
        <source>select clause</source>
        <target state="translated">select 句</target>
        <note>{Locked="select"} "select" is a C# keyword and should not be localized.</note>
      </trans-unit>
      <trans-unit id="groupby_clause">
        <source>groupby clause</source>
        <target state="translated">groupby 句</target>
        <note>{Locked="groupby"} "groupby" is a C# keyword and should not be localized.</note>
      </trans-unit>
      <trans-unit id="query_body">
        <source>query body</source>
        <target state="translated">クエリ本体</target>
        <note />
      </trans-unit>
      <trans-unit id="into_clause">
        <source>into clause</source>
        <target state="translated">into 句</target>
        <note>{Locked="into"} "into" is a C# keyword and should not be localized.</note>
      </trans-unit>
      <trans-unit id="is_pattern">
        <source>is pattern</source>
        <target state="translated">is パターン</target>
        <note>{Locked="is"} "is" is a C# keyword and should not be localized.</note>
      </trans-unit>
      <trans-unit id="deconstruction">
        <source>deconstruction</source>
        <target state="translated">分解</target>
        <note />
      </trans-unit>
      <trans-unit id="tuple">
        <source>tuple</source>
        <target state="translated">タプル</target>
        <note />
      </trans-unit>
      <trans-unit id="local_function">
        <source>local function</source>
        <target state="translated">ローカル関数</target>
        <note />
      </trans-unit>
      <trans-unit id="out_var">
        <source>out variable</source>
        <target state="translated">out 変数</target>
        <note>{Locked="out"} "out" is a C# keyword and should not be localized.</note>
      </trans-unit>
      <trans-unit id="ref_local_or_expression">
        <source>ref local or expression</source>
        <target state="translated">ref ローカルまたは式</target>
        <note>{Locked="ref"} "ref" is a C# keyword and should not be localized.</note>
      </trans-unit>
      <trans-unit id="global_statement">
        <source>global statement</source>
        <target state="translated">global ステートメント</target>
        <note>{Locked="global"} "global" is a C# keyword and should not be localized.</note>
      </trans-unit>
      <trans-unit id="using_directive">
        <source>using directive</source>
        <target state="translated">using ディレクティブ</target>
        <note />
      </trans-unit>
      <trans-unit id="event_field">
        <source>event field</source>
        <target state="translated">イベント フィールド</target>
        <note />
      </trans-unit>
      <trans-unit id="conversion_operator">
        <source>conversion operator</source>
        <target state="translated">変換演算子</target>
        <note />
      </trans-unit>
      <trans-unit id="destructor">
        <source>destructor</source>
        <target state="translated">デストラクター</target>
        <note />
      </trans-unit>
      <trans-unit id="indexer">
        <source>indexer</source>
        <target state="translated">インデクサー</target>
        <note />
      </trans-unit>
      <trans-unit id="property_getter">
        <source>property getter</source>
        <target state="translated">プロパティ ゲッター</target>
        <note />
      </trans-unit>
      <trans-unit id="indexer_getter">
        <source>indexer getter</source>
        <target state="translated">インデクサー ゲッター</target>
        <note />
      </trans-unit>
      <trans-unit id="property_setter">
        <source>property setter</source>
        <target state="translated">プロパティ set アクセス操作子</target>
        <note />
      </trans-unit>
      <trans-unit id="indexer_setter">
        <source>indexer setter</source>
        <target state="translated">インデクサー set アクセス操作子</target>
        <note />
      </trans-unit>
      <trans-unit id="attribute_target">
        <source>attribute target</source>
        <target state="translated">属性ターゲット</target>
        <note />
      </trans-unit>
      <trans-unit id="The_name_0_does_not_exist_in_the_current_context">
        <source>The name '{0}' does not exist in the current context.</source>
        <target state="translated">名前 '{0}' は、現在のコンテキストに存在しません。</target>
        <note />
      </trans-unit>
      <trans-unit id="Properties">
        <source>Properties</source>
        <target state="translated">プロパティ</target>
        <note />
      </trans-unit>
      <trans-unit id="Autoselect_disabled_due_to_namespace_declaration">
        <source>Autoselect disabled due to namespace declaration.</source>
        <target state="translated">名前空間宣言により、Autoselect は無効です。</target>
        <note />
      </trans-unit>
      <trans-unit id="namespace_name">
        <source>&lt;namespace name&gt;</source>
        <target state="translated">&lt;名前空間名&gt;</target>
        <note />
      </trans-unit>
      <trans-unit id="Autoselect_disabled_due_to_type_declaration">
        <source>Autoselect disabled due to type declaration.</source>
        <target state="translated">型宣言が原因で、自動選択は無効になっています。</target>
        <note />
      </trans-unit>
      <trans-unit id="Autoselect_disabled_due_to_possible_deconstruction_declaration">
        <source>Autoselect disabled due to possible deconstruction declaration.</source>
        <target state="translated">分解宣言の可能性により、自動選択が無効になりました。</target>
        <note />
      </trans-unit>
      <trans-unit id="Upgrade_this_project_to_csharp_language_version_0">
        <source>Upgrade this project to C# language version '{0}'</source>
        <target state="translated">このプロジェクトを C# 言語バージョン '{0}' にアップグレードする</target>
        <note />
      </trans-unit>
      <trans-unit id="Upgrade_all_csharp_projects_to_language_version_0">
        <source>Upgrade all C# projects to language version '{0}'</source>
        <target state="translated">すべての C# プロジェクトを言語バージョン '{0}' にアップグレードする</target>
        <note />
      </trans-unit>
      <trans-unit id="class_name">
        <source>&lt;class name&gt;</source>
        <target state="translated">&lt;クラス名&gt;</target>
        <note />
      </trans-unit>
      <trans-unit id="interface_name">
        <source>&lt;interface name&gt;</source>
        <target state="translated">&lt;インターフェイス名&gt;</target>
        <note />
      </trans-unit>
      <trans-unit id="designation_name">
        <source>&lt;designation name&gt;</source>
        <target state="translated">&lt;指定名&gt;</target>
        <note />
      </trans-unit>
      <trans-unit id="struct_name">
        <source>&lt;struct name&gt;</source>
        <target state="translated">&lt;構造体名&gt;</target>
        <note />
      </trans-unit>
      <trans-unit id="Make_method_async">
        <source>Make method async</source>
        <target state="translated">メソッドを非同期にします</target>
        <note />
      </trans-unit>
      <trans-unit id="Make_method_async_remain_void">
        <source>Make method async (stay void)</source>
        <target state="translated">メソッドを非同期にする (void を維持)</target>
        <note />
      </trans-unit>
      <trans-unit id="Name">
        <source>&lt;Name&gt;</source>
        <target state="translated">&lt;名前&gt;</target>
        <note />
      </trans-unit>
      <trans-unit id="Autoselect_disabled_due_to_member_declaration">
        <source>Autoselect disabled due to member declaration</source>
        <target state="translated">メンバー宣言が原因で自動選択が無効になりました</target>
        <note />
      </trans-unit>
      <trans-unit id="Suggested_name">
        <source>(Suggested name)</source>
        <target state="translated">(推奨される名前)</target>
        <note />
      </trans-unit>
      <trans-unit id="Remove_unused_function">
        <source>Remove unused function</source>
        <target state="translated">使用されていない関数を削除します</target>
        <note />
      </trans-unit>
      <trans-unit id="Add_parentheses_around_conditional_expression_in_interpolated_string">
        <source>Add parentheses</source>
        <target state="translated">括弧を追加します</target>
        <note />
      </trans-unit>
      <trans-unit id="Convert_to_foreach">
        <source>Convert to 'foreach'</source>
        <target state="translated">'foreach' に変換する</target>
        <note />
      </trans-unit>
      <trans-unit id="Convert_to_for">
        <source>Convert to 'for'</source>
        <target state="translated">'for' に変換する</target>
        <note />
      </trans-unit>
      <trans-unit id="Invert_if">
        <source>Invert if</source>
        <target state="translated">if を反転する</target>
        <note />
      </trans-unit>
      <trans-unit id="Use_0">
        <source>Use '{0}'</source>
        <target state="translated">'{0}' を使用します</target>
        <note />
      </trans-unit>
      <trans-unit id="Introduce_using_statement">
        <source>Introduce 'using' statement</source>
        <target state="translated">'using' ステートメントを導入します</target>
        <note>{Locked="using"} "using" is a C# keyword and should not be localized.</note>
      </trans-unit>
      <trans-unit id="yield_break_statement">
        <source>yield break statement</source>
        <target state="translated">yield break ステートメント</target>
        <note>{Locked="yield break"} "yield break" is a C# keyword and should not be localized.</note>
      </trans-unit>
      <trans-unit id="yield_return_statement">
        <source>yield return statement</source>
        <target state="translated">yield return ステートメント</target>
        <note>{Locked="yield return"} "yield return" is a C# keyword and should not be localized.</note>
      </trans-unit>
    </body>
  </file>
</xliff><|MERGE_RESOLUTION|>--- conflicted
+++ resolved
@@ -232,22 +232,6 @@
         <target state="translated">選択に最上位レベルのステートメントを含めることはできません</target>
         <note />
       </trans-unit>
-<<<<<<< HEAD
-      <trans-unit id="Simplify_lambda_expression">
-        <source>Simplify lambda expression</source>
-        <target state="translated">ラムダ式の簡略化</target>
-        <note />
-      </trans-unit>
-      <trans-unit id="Simplify_all_occurrences">
-        <source>Simplify all occurrences</source>
-        <target state="translated">すべての出現箇所を簡素化します</target>
-=======
-      <trans-unit id="Unseal_class_0">
-        <source>Unseal class '{0}'</source>
-        <target state="translated">クラス '{0}' のシールを解除</target>
->>>>>>> a8efdef5
-        <note />
-      </trans-unit>
       <trans-unit id="Use_recursive_patterns">
         <source>Use recursive patterns</source>
         <target state="translated">再帰パターンを使用する</target>
