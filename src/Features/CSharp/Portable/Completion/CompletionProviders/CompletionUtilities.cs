﻿// Licensed to the .NET Foundation under one or more agreements.
// The .NET Foundation licenses this file to you under the MIT license.
// See the LICENSE file in the project root for more information.

using System.Collections.Immutable;
using Microsoft.CodeAnalysis.Completion;
using Microsoft.CodeAnalysis.CSharp.Extensions;
using Microsoft.CodeAnalysis.CSharp.Syntax;
using Microsoft.CodeAnalysis.Options;
using Microsoft.CodeAnalysis.Shared.Extensions;
using Microsoft.CodeAnalysis.Shared.Extensions.ContextQuery;
using Microsoft.CodeAnalysis.Text;

namespace Microsoft.CodeAnalysis.CSharp.Completion.Providers
{
    internal static class CompletionUtilities
    {
        internal static TextSpan GetCompletionItemSpan(SourceText text, int position)
            => CommonCompletionUtilities.GetWordSpan(text, position, IsCompletionItemStartCharacter, IsWordCharacter);

        public static bool IsWordStartCharacter(char ch)
            => SyntaxFacts.IsIdentifierStartCharacter(ch);

        public static bool IsWordCharacter(char ch)
            => SyntaxFacts.IsIdentifierStartCharacter(ch) || SyntaxFacts.IsIdentifierPartCharacter(ch);

        public static bool IsCompletionItemStartCharacter(char ch)
            => ch == '@' || IsWordCharacter(ch);

        internal static bool IsTriggerCharacter(SourceText text, int characterPosition, OptionSet options)
        {
            var ch = text[characterPosition];
            if (ch == '.')
            {
                return true;
            }

            // Trigger for directive
            if (ch == '#')
            {
                return true;
            }

            // Trigger on pointer member access
            if (ch == '>' && characterPosition >= 1 && text[characterPosition - 1] == '-')
            {
                return true;
            }

            // Trigger on alias name
            if (ch == ':' && characterPosition >= 1 && text[characterPosition - 1] == ':')
            {
                return true;
            }

            if (options.GetOption(CompletionOptions.TriggerOnTypingLetters2, LanguageNames.CSharp) && IsStartingNewWord(text, characterPosition))
            {
                return true;
            }

            return false;
        }

        internal static ImmutableHashSet<char> CommonTriggerCharacters { get; } = ImmutableHashSet.Create('.', '#', '>', ':');

        internal static ImmutableHashSet<char> CommonTriggerCharactersWithArgumentList { get; } = ImmutableHashSet.Create('.', '#', '>', ':', '(', '[', ' ');

        internal static bool IsTriggerCharacterOrArgumentListCharacter(SourceText text, int characterPosition, OptionSet options)
            => IsTriggerCharacter(text, characterPosition, options) || IsArgumentListCharacter(text, characterPosition);

        private static bool IsArgumentListCharacter(SourceText text, int characterPosition)
            => IsArgumentListCharacter(text[characterPosition]);

        internal static bool IsArgumentListCharacter(char ch)
<<<<<<< HEAD
        {
            return ch == '(' || ch == '[' || ch == ' ';
        }
=======
            => ch == '(' || ch == '[' || ch == ' ';
>>>>>>> b7adfda7

        internal static bool IsTriggerAfterSpaceOrStartOfWordCharacter(SourceText text, int characterPosition, OptionSet options)
        {
            // Bring up on space or at the start of a word.
            var ch = text[characterPosition];
            return SpaceTypedNotBeforeWord(ch, text, characterPosition) ||
                (IsStartingNewWord(text, characterPosition) && options.GetOption(CompletionOptions.TriggerOnTypingLetters2, LanguageNames.CSharp));
        }

        internal static ImmutableHashSet<char> SpaceTriggerCharacter => ImmutableHashSet.Create(' ');

        private static bool SpaceTypedNotBeforeWord(char ch, SourceText text, int characterPosition)
            => ch == ' ' && (characterPosition == text.Length - 1 || !IsWordStartCharacter(text[characterPosition + 1]));

        public static bool IsStartingNewWord(SourceText text, int characterPosition)
        {
            return CommonCompletionUtilities.IsStartingNewWord(
                text, characterPosition, IsWordStartCharacter, IsWordCharacter);
        }

        public static (string displayText, string suffix, string insertionText) GetDisplayAndSuffixAndInsertionText(
            ISymbol symbol, SyntaxContext context)
        {
            var insertionText = GetInsertionText(symbol, context);
            var suffix = symbol.GetArity() == 0 ? "" : "<>";

            return (insertionText, suffix, insertionText);
        }

        public static string GetInsertionText(ISymbol symbol, SyntaxContext context)
        {
            if (CommonCompletionUtilities.TryRemoveAttributeSuffix(symbol, context, out var name))
            {
                // Cannot escape Attribute name with the suffix removed. Only use the name with
                // the suffix removed if it does not need to be escaped.
                if (name.Equals(name.EscapeIdentifier()))
                {
                    return name;
                }
            }

            if (symbol.Kind == SymbolKind.Label &&
                symbol.DeclaringSyntaxReferences[0].GetSyntax().Kind() == SyntaxKind.DefaultSwitchLabel)
            {
                return symbol.Name;
            }

            return symbol.Name.EscapeIdentifier(isQueryContext: context.IsInQuery);
        }

        public static int GetTargetCaretPositionForMethod(MethodDeclarationSyntax methodDeclaration)
        {
            if (methodDeclaration.Body == null)
            {
                return methodDeclaration.GetLocation().SourceSpan.End;
            }
            else
            {
                // move to the end of the last statement in the method
                var lastStatement = methodDeclaration.Body.Statements.Last();
                return lastStatement.GetLocation().SourceSpan.End;
            }
        }
    }
}<|MERGE_RESOLUTION|>--- conflicted
+++ resolved
@@ -72,13 +72,7 @@
             => IsArgumentListCharacter(text[characterPosition]);
 
         internal static bool IsArgumentListCharacter(char ch)
-<<<<<<< HEAD
-        {
-            return ch == '(' || ch == '[' || ch == ' ';
-        }
-=======
             => ch == '(' || ch == '[' || ch == ' ';
->>>>>>> b7adfda7
 
         internal static bool IsTriggerAfterSpaceOrStartOfWordCharacter(SourceText text, int characterPosition, OptionSet options)
         {
