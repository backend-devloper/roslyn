﻿// Licensed to the .NET Foundation under one or more agreements.
// The .NET Foundation licenses this file to you under the MIT license.
// See the LICENSE file in the project root for more information.

using System;
using System.Collections.Generic;
using System.Collections.Immutable;
using System.Composition;
using System.Linq;
using System.Threading;
using System.Threading.Tasks;
using Microsoft.CodeAnalysis.Completion;
using Microsoft.CodeAnalysis.Completion.Log;
using Microsoft.CodeAnalysis.Completion.Providers;
using Microsoft.CodeAnalysis.CSharp.Extensions;
using Microsoft.CodeAnalysis.CSharp.Extensions.ContextQuery;
using Microsoft.CodeAnalysis.Host.Mef;
using Microsoft.CodeAnalysis.Options;
using Microsoft.CodeAnalysis.Shared.Extensions;
using Microsoft.CodeAnalysis.Shared.Utilities;
using Microsoft.CodeAnalysis.Text;

namespace Microsoft.CodeAnalysis.CSharp.Completion.Providers
{
    [ExportCompletionProvider(nameof(SymbolCompletionProvider), LanguageNames.CSharp)]
    [ExtensionOrder(After = nameof(SpeculativeTCompletionProvider))]
    [Shared]
    internal partial class SymbolCompletionProvider : AbstractRecommendationServiceBasedCompletionProvider<CSharpSyntaxContext>
    {
        private static readonly Dictionary<(bool importDirective, bool preselect, bool tupleLiteral), CompletionItemRules> s_cachedRules = new();

        private bool? _shouldTriggerCompletionInArgumentListsExperiment = null;

        static SymbolCompletionProvider()
        {
            for (var importDirective = 0; importDirective < 2; importDirective++)
            {
                for (var preselect = 0; preselect < 2; preselect++)
                {
                    for (var tupleLiteral = 0; tupleLiteral < 2; tupleLiteral++)
                    {
                        var context = (importDirective: importDirective == 1, preselect: preselect == 1, tupleLiteral: tupleLiteral == 1);
                        s_cachedRules[context] = MakeRule(context);
                    }
                }
            }

            return;

            static CompletionItemRules MakeRule((bool importDirective, bool preselect, bool tupleLiteral) context)
            {
                // '<' should not filter the completion list, even though it's in generic items like IList<>
                var generalBaseline = CompletionItemRules.Default.
                    WithFilterCharacterRule(CharacterSetModificationRule.Create(CharacterSetModificationKind.Remove, '<')).
                    WithCommitCharacterRule(CharacterSetModificationRule.Create(CharacterSetModificationKind.Add, '<'));

                var importDirectiveBaseline = CompletionItemRules.Create(commitCharacterRules:
                    ImmutableArray.Create(CharacterSetModificationRule.Create(CharacterSetModificationKind.Replace, '.', ';')));

                var rule = context.importDirective ? importDirectiveBaseline : generalBaseline;

                if (context.preselect)
                    rule = rule.WithSelectionBehavior(CompletionItemSelectionBehavior.HardSelection);

                if (context.tupleLiteral)
                    rule = rule.WithCommitCharacterRule(CharacterSetModificationRule.Create(CharacterSetModificationKind.Remove, ':'));

                return rule;
            }
        }

        [ImportingConstructor]
        [Obsolete(MefConstruction.ImportingConstructorMessage, error: true)]
        public SymbolCompletionProvider()
        {
        }

        protected override CompletionItemSelectionBehavior PreselectedItemSelectionBehavior => CompletionItemSelectionBehavior.HardSelection;

        protected override async Task<bool> ShouldPreselectInferredTypesAsync(
            CompletionContext? context,
            int position,
            OptionSet options,
            CancellationToken cancellationToken)
        {
<<<<<<< HEAD
            if (context != null)
=======
            if (ShouldTriggerInArgumentLists(options))
>>>>>>> 0b59a6b7
            {
                var document = context.Document;
                if (ShouldTriggerInArgumentLists(document.Project.Solution.Workspace, options))
                {
                    // Avoid preselection & hard selection when triggered via insertion in an argument list.
                    // If an item is hard selected, then a user trying to type MethodCall() will get
                    // MethodCall(someVariable) instead. We need only soft selected items to prevent this.
                    if (context.Trigger.Kind == CompletionTriggerKind.Insertion &&
                        position > 0 &&
                        await IsTriggerInArgumentListAsync(document, position - 1, cancellationToken).ConfigureAwait(false) == true)
                    {
                        return false;
                    }
                }
            }

            return true;
        }

        protected override bool IsInstrinsic(ISymbol s)
            => s is ITypeSymbol ts && ts.IsIntrinsicType();

        public override bool IsInsertionTrigger(SourceText text, int characterPosition, OptionSet options)
        {
<<<<<<< HEAD
            return Workspace.TryGetWorkspace(text.Container, out var workspace) && ShouldTriggerInArgumentLists(workspace, options)
=======
            return ShouldTriggerInArgumentLists(options)
>>>>>>> 0b59a6b7
                ? CompletionUtilities.IsTriggerCharacterOrArgumentListCharacter(text, characterPosition, options)
                : CompletionUtilities.IsTriggerCharacter(text, characterPosition, options);
        }

        internal override async Task<bool> IsSyntacticTriggerCharacterAsync(Document document, int caretPosition, CompletionTrigger trigger, OptionSet options, CancellationToken cancellationToken)
        {
            if (trigger.Kind == CompletionTriggerKind.Insertion && caretPosition > 0)
            {
                var result = await IsTriggerOnDotAsync(document, caretPosition - 1, cancellationToken).ConfigureAwait(false);
                if (result.HasValue)
                    return result.Value;

                if (ShouldTriggerInArgumentLists(await document.GetOptionsAsync(cancellationToken).ConfigureAwait(false)))
                {
                    result = await IsTriggerInArgumentListAsync(document, caretPosition - 1, cancellationToken).ConfigureAwait(false);
                    if (result.HasValue)
                        return result.Value;
                }
            }

            // By default we want to proceed with triggering completion if we have items.
            return true;
        }

<<<<<<< HEAD
        public override ImmutableHashSet<char> TriggerCharacters { get; } = CompletionUtilities.CommonTriggerCharactersWithArgumentList;

        private bool ShouldTriggerInArgumentLists(Workspace workspace, OptionSet options)
        {
            var isTriggerInArgumentListOptionEnabled = options.GetOption(CompletionOptions.TriggerInArgumentLists, LanguageNames.CSharp);
            if (isTriggerInArgumentListOptionEnabled != null)
            {
                return isTriggerInArgumentListOptionEnabled.Value;
            }

            if (_shouldTriggerCompletionInArgumentListsExperiment == null)
            {
                var experimentationService = workspace.Services.GetRequiredService<IExperimentationService>();
                _shouldTriggerCompletionInArgumentListsExperiment =
                    experimentationService.IsExperimentEnabled(WellKnownExperimentNames.TriggerCompletionInArgumentLists);
            }

            return _shouldTriggerCompletionInArgumentListsExperiment.Value;
        }
=======
        internal override ImmutableHashSet<char> TriggerCharacters { get; } = CompletionUtilities.CommonTriggerCharactersWithArgumentList;

        protected override async Task<bool> IsSemanticTriggerCharacterAsync(Document document, int characterPosition, CancellationToken cancellationToken)
        {
            var result = await IsTriggerOnDotAsync(document, characterPosition, cancellationToken).ConfigureAwait(false);
            if (result.HasValue)
            {
                return result.Value;
            }

            return true;
        }

        private static bool ShouldTriggerInArgumentLists(OptionSet options)
            => options.GetOption(CompletionOptions.TriggerInArgumentLists, LanguageNames.CSharp);
>>>>>>> 0b59a6b7

        protected override bool IsTriggerOnDot(SyntaxToken token, int characterPosition)
        {
            if (!IsDot(token, characterPosition))
                return false;

            // don't want to trigger after a number.  All other cases after dot are ok.
            return token.GetPreviousToken().Kind() != SyntaxKind.NumericLiteralToken;
        }

        private static bool IsDot(SyntaxToken token, int characterPosition)
        {
            if (token.Kind() == SyntaxKind.DotToken)
                return true;

            // if we're right after the first dot in .. then that's considered completion on dot.
            if (token.Kind() == SyntaxKind.DotDotToken && token.SpanStart == characterPosition)
                return true;

            return false;
        }

        /// <returns><see langword="null"/> if not an argument list character, otherwise whether the trigger is in an argument list.</returns>
        private static async Task<bool?> IsTriggerInArgumentListAsync(Document document, int characterPosition, CancellationToken cancellationToken)
        {
            var text = await document.GetTextAsync(cancellationToken).ConfigureAwait(false);
            if (!CompletionUtilities.IsArgumentListCharacter(text[characterPosition]))
            {
                return null;
            }

            var root = await document.GetRequiredSyntaxRootAsync(cancellationToken).ConfigureAwait(false);
            var token = root.FindToken(characterPosition);

            if (!token.Parent.IsKind(SyntaxKind.ArgumentList, SyntaxKind.BracketedArgumentList, SyntaxKind.AttributeArgumentList, SyntaxKind.ArrayRankSpecifier))
            {
                return false;
            }

            // Be careful, e.g. if we're in a comment before the token
            if (token.Span.End > characterPosition + 1)
            {
                return false;
            }

            // Only allow spaces between the end of the token and the trigger character
            for (var i = token.Span.End; i < characterPosition; i++)
            {
                if (text[i] != ' ')
                {
                    return false;
                }
            }

            return true;
        }

        protected override (string displayText, string suffix, string insertionText) GetDisplayAndSuffixAndInsertionText(ISymbol symbol, CSharpSyntaxContext context)
            => CompletionUtilities.GetDisplayAndSuffixAndInsertionText(symbol, context);

        protected override CompletionItemRules GetCompletionItemRules(ImmutableArray<(ISymbol symbol, bool preselect)> symbols, CSharpSyntaxContext context)
        {
            var preselect = symbols.Any(t => t.preselect);
            s_cachedRules.TryGetValue(ValueTuple.Create(context.IsLeftSideOfImportAliasDirective, preselect, context.IsPossibleTupleContext), out var rule);

            return rule ?? CompletionItemRules.Default;
        }

        protected override CompletionItem CreateItem(
            CompletionContext completionContext,
            string displayText,
            string displayTextSuffix,
            string insertionText,
            ImmutableArray<(ISymbol symbol, bool preselect)> symbols,
            CSharpSyntaxContext context,
            SupportedPlatformData? supportedPlatformData)
        {
            var item = base.CreateItem(
                completionContext,
                displayText,
                displayTextSuffix,
                insertionText,
                symbols,
                context,
                supportedPlatformData);

            var symbol = symbols[0].symbol;
            if (symbol.IsKind(SymbolKind.Method))
            {
                var isInferredTypeDelegate = context.InferredTypes.Any(type => type.IsDelegateType());
                if (!isInferredTypeDelegate)
                {
                    item = SymbolCompletionItem.AddShouldProvideParenthesisCompletion(item);
                }
            }
            else if (symbol.IsKind(SymbolKind.NamedType) || symbol is IAliasSymbol aliasSymbol && aliasSymbol.Target.IsType)
            {
                if (context.IsObjectCreationTypeContext)
                    item = SymbolCompletionItem.AddShouldProvideParenthesisCompletion(item);
            }

            return item;
        }

        protected override string GetInsertionText(CompletionItem item, char ch)
        {
            if (ch is ';' or '.' && SymbolCompletionItem.GetShouldProvideParenthesisCompletion(item))
            {
                CompletionProvidersLogger.LogCustomizedCommitToAddParenthesis(ch);
                return SymbolCompletionItem.GetInsertionText(item) + "()";
            }

            return base.GetInsertionText(item, ch);
        }
    }
}<|MERGE_RESOLUTION|>--- conflicted
+++ resolved
@@ -83,24 +83,16 @@
             OptionSet options,
             CancellationToken cancellationToken)
         {
-<<<<<<< HEAD
-            if (context != null)
-=======
-            if (ShouldTriggerInArgumentLists(options))
->>>>>>> 0b59a6b7
-            {
-                var document = context.Document;
-                if (ShouldTriggerInArgumentLists(document.Project.Solution.Workspace, options))
-                {
-                    // Avoid preselection & hard selection when triggered via insertion in an argument list.
-                    // If an item is hard selected, then a user trying to type MethodCall() will get
-                    // MethodCall(someVariable) instead. We need only soft selected items to prevent this.
-                    if (context.Trigger.Kind == CompletionTriggerKind.Insertion &&
-                        position > 0 &&
-                        await IsTriggerInArgumentListAsync(document, position - 1, cancellationToken).ConfigureAwait(false) == true)
-                    {
-                        return false;
-                    }
+            if (context != null && ShouldTriggerInArgumentLists(options))
+            {
+                // Avoid preselection & hard selection when triggered via insertion in an argument list.
+                // If an item is hard selected, then a user trying to type MethodCall() will get
+                // MethodCall(someVariable) instead. We need only soft selected items to prevent this.
+                if (context.Trigger.Kind == CompletionTriggerKind.Insertion &&
+                    position > 0 &&
+                    await IsTriggerInArgumentListAsync(context.Document, position - 1, cancellationToken).ConfigureAwait(false) == true)
+                {
+                    return false;
                 }
             }
 
@@ -112,11 +104,7 @@
 
         public override bool IsInsertionTrigger(SourceText text, int characterPosition, OptionSet options)
         {
-<<<<<<< HEAD
-            return Workspace.TryGetWorkspace(text.Container, out var workspace) && ShouldTriggerInArgumentLists(workspace, options)
-=======
             return ShouldTriggerInArgumentLists(options)
->>>>>>> 0b59a6b7
                 ? CompletionUtilities.IsTriggerCharacterOrArgumentListCharacter(text, characterPosition, options)
                 : CompletionUtilities.IsTriggerCharacter(text, characterPosition, options);
         }
@@ -141,43 +129,10 @@
             return true;
         }
 
-<<<<<<< HEAD
         public override ImmutableHashSet<char> TriggerCharacters { get; } = CompletionUtilities.CommonTriggerCharactersWithArgumentList;
-
-        private bool ShouldTriggerInArgumentLists(Workspace workspace, OptionSet options)
-        {
-            var isTriggerInArgumentListOptionEnabled = options.GetOption(CompletionOptions.TriggerInArgumentLists, LanguageNames.CSharp);
-            if (isTriggerInArgumentListOptionEnabled != null)
-            {
-                return isTriggerInArgumentListOptionEnabled.Value;
-            }
-
-            if (_shouldTriggerCompletionInArgumentListsExperiment == null)
-            {
-                var experimentationService = workspace.Services.GetRequiredService<IExperimentationService>();
-                _shouldTriggerCompletionInArgumentListsExperiment =
-                    experimentationService.IsExperimentEnabled(WellKnownExperimentNames.TriggerCompletionInArgumentLists);
-            }
-
-            return _shouldTriggerCompletionInArgumentListsExperiment.Value;
-        }
-=======
-        internal override ImmutableHashSet<char> TriggerCharacters { get; } = CompletionUtilities.CommonTriggerCharactersWithArgumentList;
-
-        protected override async Task<bool> IsSemanticTriggerCharacterAsync(Document document, int characterPosition, CancellationToken cancellationToken)
-        {
-            var result = await IsTriggerOnDotAsync(document, characterPosition, cancellationToken).ConfigureAwait(false);
-            if (result.HasValue)
-            {
-                return result.Value;
-            }
-
-            return true;
-        }
 
         private static bool ShouldTriggerInArgumentLists(OptionSet options)
             => options.GetOption(CompletionOptions.TriggerInArgumentLists, LanguageNames.CSharp);
->>>>>>> 0b59a6b7
 
         protected override bool IsTriggerOnDot(SyntaxToken token, int characterPosition)
         {
