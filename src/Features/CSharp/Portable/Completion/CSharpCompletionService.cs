--- conflicted
+++ resolved
@@ -48,12 +48,8 @@
                 new TupleNameCompletionProvider(),
                 new DeclarationNameCompletionProvider(),
                 new InternalsVisibleToCompletionProvider(),
-<<<<<<< HEAD
+                new PropertySubpatternCompletionProvider(),
                 new EmbeddedLanguageCompletionProvider(CSharpEmbeddedLanguageFeaturesProvider.Instance));
-=======
-                new PropertySubpatternCompletionProvider()
-            );
->>>>>>> ffb5c055
 
         private readonly Workspace _workspace;
 
