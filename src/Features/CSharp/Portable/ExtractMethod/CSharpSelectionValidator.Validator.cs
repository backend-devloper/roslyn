﻿// Licensed to the .NET Foundation under one or more agreements.
// The .NET Foundation licenses this file to you under the MIT license.
// See the LICENSE file in the project root for more information.

using System.Threading;
using Microsoft.CodeAnalysis.CSharp.Extensions;
using Microsoft.CodeAnalysis.CSharp.Syntax;

namespace Microsoft.CodeAnalysis.CSharp.ExtractMethod
{
    internal partial class CSharpSelectionValidator
    {
        public bool Check(SemanticModel semanticModel, SyntaxNode node, CancellationToken cancellationToken)
            => node switch
            {
                ExpressionSyntax expression => CheckExpression(semanticModel, expression, cancellationToken),
                BlockSyntax block => CheckBlock(block),
                StatementSyntax statement => CheckStatement(statement),
                GlobalStatementSyntax _ => CheckGlobalStatement(),
                _ => false,
            };

        private bool CheckGlobalStatement()
<<<<<<< HEAD
        {
            return true;
        }
=======
            => true;
>>>>>>> b7adfda7

        private bool CheckBlock(BlockSyntax block)
        {
            // TODO(cyrusn): Is it intentional that fixed statement is not in this list?
            return block.Parent is BlockSyntax ||
                   block.Parent is DoStatementSyntax ||
                   block.Parent is ElseClauseSyntax ||
                   block.Parent is CommonForEachStatementSyntax ||
                   block.Parent is ForStatementSyntax ||
                   block.Parent is IfStatementSyntax ||
                   block.Parent is LockStatementSyntax ||
                   block.Parent is UsingStatementSyntax ||
                   block.Parent is WhileStatementSyntax;
        }

        private bool CheckExpression(SemanticModel semanticModel, ExpressionSyntax expression, CancellationToken cancellationToken)
        {
            cancellationToken.ThrowIfCancellationRequested();

            // TODO(cyrusn): This is probably unnecessary.  What we should be doing is binding
            // the type of the expression and seeing if it contains an anonymous type.
            if (expression is AnonymousObjectCreationExpressionSyntax)
            {
                return false;
            }

            return expression.CanReplaceWithRValue(semanticModel, cancellationToken);
        }

        private bool CheckStatement(StatementSyntax statement)
            => statement is CheckedStatementSyntax ||
               statement is DoStatementSyntax ||
               statement is EmptyStatementSyntax ||
               statement is ExpressionStatementSyntax ||
               statement is FixedStatementSyntax ||
               statement is CommonForEachStatementSyntax ||
               statement is ForStatementSyntax ||
               statement is IfStatementSyntax ||
               statement is LocalDeclarationStatementSyntax ||
               statement is LockStatementSyntax ||
               statement is ReturnStatementSyntax ||
               statement is SwitchStatementSyntax ||
               statement is ThrowStatementSyntax ||
               statement is TryStatementSyntax ||
               statement is UnsafeStatementSyntax ||
               statement is UsingStatementSyntax ||
               statement is WhileStatementSyntax;
    }
}<|MERGE_RESOLUTION|>--- conflicted
+++ resolved
@@ -21,13 +21,7 @@
             };
 
         private bool CheckGlobalStatement()
-<<<<<<< HEAD
-        {
-            return true;
-        }
-=======
             => true;
->>>>>>> b7adfda7
 
         private bool CheckBlock(BlockSyntax block)
         {
