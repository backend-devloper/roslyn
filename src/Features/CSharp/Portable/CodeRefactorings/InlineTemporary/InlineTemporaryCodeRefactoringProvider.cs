--- conflicted
+++ resolved
@@ -372,37 +372,18 @@
             var semanticModel = await document.GetRequiredSemanticModelAsync(cancellationToken).ConfigureAwait(false);
             var expression = variableDeclarator.Initializer.Value.WalkDownParentheses();
 
-<<<<<<< HEAD
-            var expression = variableDeclarator.Initializer.Value.WalkDownParentheses();
-            var semanticModel = await updatedDocument.GetSemanticModelAsync(cancellationToken).ConfigureAwait(false);
             var localSymbol = (ILocalSymbol)semanticModel.GetDeclaredSymbol(variableDeclarator, cancellationToken);
 
-            var newExpression = InitializerRewriter.Visit(expression, localSymbol, semanticModel);
-
-            if (newExpression.IsKind(SyntaxKind.ImplicitObjectCreationExpression))
-=======
-            var localSymbol = (ILocalSymbol)semanticModel.GetDeclaredSymbol(variableDeclarator, cancellationToken);
-
             if (expression is ImplicitObjectCreationExpressionSyntax implicitCreation)
->>>>>>> bdd73f7b
             {
                 // Consider: C c = new(); Console.WriteLine(c.ToString());
                 // Inlining result should be: Console.WriteLine(new C().ToString()); instead of Console.WriteLine(new().ToString());
                 // This condition converts implicit object creation expression to normal object creation expression.
 
-<<<<<<< HEAD
-                var implicitCreation = (ImplicitObjectCreationExpressionSyntax)newExpression;
-                var type = localSymbol.Type.GenerateTypeSyntax();
-                newExpression = SyntaxFactory.ObjectCreationExpression(implicitCreation.NewKeyword, type, implicitCreation.ArgumentList, implicitCreation.Initializer);
-                newExpression = newExpression.WithAdditionalAnnotations(InitializerAnnotation);
-            }
-            else if (newExpression.Kind() == SyntaxKind.ArrayInitializerExpression)
-=======
                 var type = localSymbol.Type.GenerateTypeSyntax();
                 return SyntaxFactory.ObjectCreationExpression(implicitCreation.NewKeyword, type, implicitCreation.ArgumentList, implicitCreation.Initializer);
             }
             else if (expression.IsKind(SyntaxKind.ArrayInitializerExpression, out InitializerExpressionSyntax arrayInitializer))
->>>>>>> bdd73f7b
             {
                 // If this is an array initializer, we need to transform it into an array creation
                 // expression for inlining.
@@ -418,39 +399,6 @@
                         arrayType = arrayType.WithTrailingTrivia(trailingTrivia);
                 }
 
-<<<<<<< HEAD
-                newExpression = SyntaxFactory.ArrayCreationExpression(arrayType, arrayInitializer);
-                newExpression = newExpression.WithAdditionalAnnotations(InitializerAnnotation);
-            }
-            else if (!localSymbol.Type.ContainsAnonymousType() &&
-                     !localSymbol.Type.Equals(semanticModel.GetTypeInfo(expression, cancellationToken).Type))
-            {
-                // If the initializer doesn't have the same type as the local variable itself, then an implicit
-                // conversion occurred.  Put in an explicit conversion so that the conversion is maintained at
-                // reference locations.  Note: these conversions will be removed later during the cleanup pass
-                // if they are not necessary at that location.
-                newExpression = newExpression.WithAdditionalAnnotations(InitializerAnnotation);
-                newExpression = newExpression.Cast(localSymbol.Type);
-            }
-            else
-            {
-                newExpression = newExpression.WithAdditionalAnnotations(InitializerAnnotation);
-            }
-
-            updatedDocument = await updatedDocument.ReplaceNodeAsync(variableDeclarator.Initializer.Value, newExpression, cancellationToken).ConfigureAwait(false);
-            semanticModel = await updatedDocument.GetSemanticModelAsync(cancellationToken).ConfigureAwait(false);
-            newExpression = await FindInitializerAsync(updatedDocument, cancellationToken).ConfigureAwait(false);
-            var newVariableDeclarator = await FindDeclaratorAsync(updatedDocument, cancellationToken).ConfigureAwait(false);
-            localSymbol = (ILocalSymbol)semanticModel.GetDeclaredSymbol(newVariableDeclarator, cancellationToken);
-
-            //var explicitCastExpression = newExpression.CastIfPossible(localSymbol.Type, newVariableDeclarator.SpanStart, semanticModel, cancellationToken);
-            //if (explicitCastExpression != newExpression)
-            //{
-            //    updatedDocument = await updatedDocument.ReplaceNodeAsync(newExpression, explicitCastExpression, cancellationToken).ConfigureAwait(false);
-            //    semanticModel = await updatedDocument.GetSemanticModelAsync(cancellationToken).ConfigureAwait(false);
-            //    newVariableDeclarator = await FindDeclaratorAsync(updatedDocument, cancellationToken).ConfigureAwait(false);
-            //}
-=======
                 return SyntaxFactory.ArrayCreationExpression(arrayType, arrayInitializer);
             }
             else if (isVar && expression is ObjectCreationExpressionSyntax or ArrayCreationExpressionSyntax or CastExpressionSyntax)
@@ -463,7 +411,6 @@
             {
                 if (localSymbol.Type.ContainsAnonymousType() || localSymbol.Type is IErrorTypeSymbol { Name: null or "" })
                     return expression;
->>>>>>> bdd73f7b
 
                 return expression.Cast(localSymbol.Type);
             }
@@ -472,95 +419,6 @@
         private static SyntaxNode GetTopMostParentingExpression(ExpressionSyntax expression)
             => expression.AncestorsAndSelf().OfType<ExpressionSyntax>().Last();
 
-<<<<<<< HEAD
-        private static async Task<Document> DetectSemanticConflictsAsync(
-            Document inlinedDocument,
-            SemanticModel newSemanticModelForInlinedDocument,
-            SemanticModel semanticModelBeforeInline,
-            SymbolInfo originalInitializerSymbolInfo,
-            CancellationToken cancellationToken)
-        {
-            // In this method we detect if inlining the expression introduced the following semantic change:
-            // The symbol info associated with any of the inlined expressions does not match the symbol info for original initializer expression prior to inline.
-
-            // If any semantic changes were introduced by inlining, we update the document with conflict annotations.
-            // Otherwise we return the given inlined document without any changes.
-
-            var syntaxRootBeforeInline = await semanticModelBeforeInline.SyntaxTree.GetRootAsync(cancellationToken).ConfigureAwait(false);
-
-            // Get all the identifier nodes which were replaced with inlined expression.
-            var originalIdentifierNodes = FindReferenceAnnotatedNodes(syntaxRootBeforeInline);
-
-            if (originalIdentifierNodes.IsEmpty())
-            {
-                // No conflicts
-                return inlinedDocument;
-            }
-
-            // Get all the inlined expression nodes.
-            var syntaxRootAfterInline = await inlinedDocument.GetSyntaxRootAsync(cancellationToken).ConfigureAwait(false);
-            var inlinedExprNodes = syntaxRootAfterInline.GetAnnotatedNodesAndTokens(ExpressionToInlineAnnotation);
-            Debug.Assert(originalIdentifierNodes.Count() == inlinedExprNodes.Count());
-
-            Dictionary<SyntaxNode, SyntaxNode> replacementNodesWithChangedSemantics = null;
-            using (var originalNodesEnum = originalIdentifierNodes.GetEnumerator())
-            {
-                using var inlinedNodesOrTokensEnum = inlinedExprNodes.GetEnumerator();
-
-                while (originalNodesEnum.MoveNext())
-                {
-                    inlinedNodesOrTokensEnum.MoveNext();
-                    var originalNode = originalNodesEnum.Current;
-
-                    // expressionToInline is Parenthesized prior to replacement, so get the parenting parenthesized expression.
-                    var inlinedNode = (ExpressionSyntax)inlinedNodesOrTokensEnum.Current.Parent;
-                    Debug.Assert(inlinedNode.IsKind(SyntaxKind.ParenthesizedExpression));
-
-                    // inlinedNode is the expanded form of the actual initializer expression in the original document.
-                    // We have annotated the inner initializer with a special syntax annotation "InitializerAnnotation".
-                    // Get this annotated node and compute the symbol info for this node in the inlined document.
-                    var innerInitializerInInlineNodeOrToken = inlinedNode.GetAnnotatedNodesAndTokens(InitializerAnnotation).First();
-
-                    var innerInitializerInInlineNode = (ExpressionSyntax)(innerInitializerInInlineNodeOrToken.IsNode
-                        ? innerInitializerInInlineNodeOrToken.AsNode()
-                        : innerInitializerInInlineNodeOrToken.AsToken().Parent);
-                    var newInitializerSymbolInfo = newSemanticModelForInlinedDocument.GetSymbolInfo(innerInitializerInInlineNode, cancellationToken);
-
-                    // Verification: The symbol info associated with any of the inlined expressions does not match the symbol info for original initializer expression prior to inline.
-                    if (!SpeculationAnalyzer.SymbolInfosAreCompatible(originalInitializerSymbolInfo, newInitializerSymbolInfo, performEquivalenceCheck: true))
-                    {
-                        newInitializerSymbolInfo = newSemanticModelForInlinedDocument.GetSymbolInfo(inlinedNode, cancellationToken);
-                        if (!SpeculationAnalyzer.SymbolInfosAreCompatible(originalInitializerSymbolInfo, newInitializerSymbolInfo, performEquivalenceCheck: true))
-                        {
-                            replacementNodesWithChangedSemantics ??= new Dictionary<SyntaxNode, SyntaxNode>();
-                            replacementNodesWithChangedSemantics.Add(inlinedNode, originalNode);
-                        }
-                    }
-
-                    // Verification: Do not inline a variable into the left side of a deconstruction-assignment
-                    if (IsInDeconstructionAssignmentLeft(innerInitializerInInlineNode))
-                    {
-                        replacementNodesWithChangedSemantics ??= new Dictionary<SyntaxNode, SyntaxNode>();
-                        replacementNodesWithChangedSemantics.Add(inlinedNode, originalNode);
-                    }
-                }
-            }
-
-            if (replacementNodesWithChangedSemantics == null)
-            {
-                // No conflicts.
-                return inlinedDocument;
-            }
-
-            // Replace the conflicting inlined nodes with the original nodes annotated with conflict annotation.
-            static SyntaxNode conflictAnnotationAdder(SyntaxNode oldNode, SyntaxNode newNode) =>
-                    newNode.WithAdditionalAnnotations(ConflictAnnotation.Create(CSharpFeaturesResources.Conflict_s_detected));
-
-            return await inlinedDocument.ReplaceNodesAsync(replacementNodesWithChangedSemantics.Keys, conflictAnnotationAdder, cancellationToken).ConfigureAwait(false);
-        }
-
-=======
->>>>>>> bdd73f7b
         private static bool IsInDeconstructionAssignmentLeft(ExpressionSyntax node)
         {
             var parent = node.Parent;
