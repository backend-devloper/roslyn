﻿// Licensed to the .NET Foundation under one or more agreements.
// The .NET Foundation licenses this file to you under the MIT license.
// See the LICENSE file in the project root for more information.

#nullable disable

using System.Threading;
using Microsoft.CodeAnalysis.CSharp.Syntax;
using Microsoft.CodeAnalysis.PooledObjects;
using Microsoft.CodeAnalysis.Shared.Collections;
using Microsoft.CodeAnalysis.Structure;

namespace Microsoft.CodeAnalysis.CSharp.Structure
{
    internal class TypeDeclarationStructureProvider : AbstractSyntaxNodeStructureProvider<TypeDeclarationSyntax>
    {
        protected override void CollectBlockSpans(
            TypeDeclarationSyntax typeDeclaration,
<<<<<<< HEAD
            ref TemporaryArray<BlockSpan> spans,
            bool isMetadataAsSource,
            OptionSet options,
            CancellationToken cancellationToken)
        {
            CSharpStructureHelpers.CollectCommentBlockSpans(typeDeclaration, ref spans, isMetadataAsSource);
=======
            ArrayBuilder<BlockSpan> spans,
            BlockStructureOptionProvider optionProvider,
            CancellationToken cancellationToken)
        {
            CSharpStructureHelpers.CollectCommentBlockSpans(typeDeclaration, spans, optionProvider);
>>>>>>> acb5c9ab

            if (!typeDeclaration.OpenBraceToken.IsMissing &&
                !typeDeclaration.CloseBraceToken.IsMissing)
            {
                var lastToken = typeDeclaration.TypeParameterList == null
                    ? typeDeclaration.Identifier
                    : typeDeclaration.TypeParameterList.GetLastToken(includeZeroWidth: true);

                SyntaxNodeOrToken current = typeDeclaration;
                var nextSibling = current.GetNextSibling();

                // Check IsNode to compress blank lines after this node if it is the last child of the parent.
                //
                // Collapse to Definitions doesn't collapse type nodes, but a Toggle All Outlining would collapse groups
                // of types to the compressed form of not showing blank lines. All kinds of types are grouped together
                // in Metadata as Source.
                var compressEmptyLines = optionProvider.IsMetadataAsSource
                    && (!nextSibling.IsNode || nextSibling.AsNode() is BaseTypeDeclarationSyntax);

                spans.AddIfNotNull(CSharpStructureHelpers.CreateBlockSpan(
                    typeDeclaration,
                    lastToken,
                    compressEmptyLines: compressEmptyLines,
                    autoCollapse: false,
                    type: BlockTypes.Type,
                    isCollapsible: true));
            }

            // add any leading comments before the end of the type block
            if (!typeDeclaration.CloseBraceToken.IsMissing)
            {
                var leadingTrivia = typeDeclaration.CloseBraceToken.LeadingTrivia;
                CSharpStructureHelpers.CollectCommentBlockSpans(leadingTrivia, ref spans);
            }
        }
    }
}<|MERGE_RESOLUTION|>--- conflicted
+++ resolved
@@ -16,20 +16,11 @@
     {
         protected override void CollectBlockSpans(
             TypeDeclarationSyntax typeDeclaration,
-<<<<<<< HEAD
             ref TemporaryArray<BlockSpan> spans,
-            bool isMetadataAsSource,
-            OptionSet options,
-            CancellationToken cancellationToken)
-        {
-            CSharpStructureHelpers.CollectCommentBlockSpans(typeDeclaration, ref spans, isMetadataAsSource);
-=======
-            ArrayBuilder<BlockSpan> spans,
             BlockStructureOptionProvider optionProvider,
             CancellationToken cancellationToken)
         {
-            CSharpStructureHelpers.CollectCommentBlockSpans(typeDeclaration, spans, optionProvider);
->>>>>>> acb5c9ab
+            CSharpStructureHelpers.CollectCommentBlockSpans(typeDeclaration, ref spans, optionProvider);
 
             if (!typeDeclaration.OpenBraceToken.IsMissing &&
                 !typeDeclaration.CloseBraceToken.IsMissing)
