﻿// Licensed to the .NET Foundation under one or more agreements.
// The .NET Foundation licenses this file to you under the MIT license.
// See the LICENSE file in the project root for more information.

#nullable disable

using System.Threading;
using Microsoft.CodeAnalysis.Shared.Collections;
using Microsoft.CodeAnalysis.Structure;
using Microsoft.CodeAnalysis.Text;

namespace Microsoft.CodeAnalysis.CSharp.Structure
{
    internal class DisabledTextTriviaStructureProvider : AbstractSyntaxTriviaStructureProvider
    {
        public override void CollectBlockSpans(
            SyntaxTrivia trivia,
<<<<<<< HEAD
            ref TemporaryArray<BlockSpan> spans,
=======
            ArrayBuilder<BlockSpan> spans,
            BlockStructureOptionProvider optionProvider,
>>>>>>> acb5c9ab
            CancellationToken cancellationToken)
        {
            CollectBlockSpans(trivia.SyntaxTree, trivia, ref spans, cancellationToken);
        }

        public static void CollectBlockSpans(
            SyntaxTree syntaxTree, SyntaxTrivia trivia,
            ref TemporaryArray<BlockSpan> spans, CancellationToken cancellationToken)
        {
            // We'll always be leading trivia of some token.
            var startPos = trivia.FullSpan.Start;

            var parentTriviaList = trivia.Token.LeadingTrivia;
            var indexInParent = parentTriviaList.IndexOf(trivia);

            // Note: in some error cases (for example when all future tokens end up being skipped)
            // the parser may end up attaching pre-processor directives as trailing trivia to a 
            // preceding token.
            if (indexInParent < 0)
            {
                parentTriviaList = trivia.Token.TrailingTrivia;
                indexInParent = parentTriviaList.IndexOf(trivia);
            }

            if (indexInParent <= 0)
            {
                return;
            }

            if (!parentTriviaList[indexInParent - 1].IsKind(SyntaxKind.IfDirectiveTrivia) &&
                !parentTriviaList[indexInParent - 1].IsKind(SyntaxKind.ElifDirectiveTrivia) &&
                !parentTriviaList[indexInParent - 1].IsKind(SyntaxKind.ElseDirectiveTrivia))
            {
                return;
            }

            var endTrivia = GetCorrespondingEndTrivia(trivia, parentTriviaList, indexInParent);
            var endPos = GetEndPositionExludingLastNewLine(syntaxTree, endTrivia, cancellationToken);

            var span = TextSpan.FromBounds(startPos, endPos);
            spans.Add(new BlockSpan(
                isCollapsible: true,
                textSpan: span,
                type: BlockTypes.PreprocessorRegion,
                bannerText: CSharpStructureHelpers.Ellipsis,
                autoCollapse: true));
        }

        private static int GetEndPositionExludingLastNewLine(SyntaxTree syntaxTree, SyntaxTrivia trivia, CancellationToken cancellationToken)
        {
            var endPos = trivia.FullSpan.End;
            var text = syntaxTree.GetText(cancellationToken);
            return endPos >= 2 && text[endPos - 1] == '\n' && text[endPos - 2] == '\r' ? endPos - 2 :
                   endPos >= 1 && SyntaxFacts.IsNewLine(text[endPos - 1]) ? endPos - 1 : endPos;
        }

        private static SyntaxTrivia GetCorrespondingEndTrivia(
            SyntaxTrivia trivia, SyntaxTriviaList triviaList, int index)
        {
            // Look through our parent token's trivia, to extend the span to the end of the last
            // disabled trivia.
            //
            // The issue is that if there are other pre-processor directives (like #regions or
            // #lines) mixed in the disabled code, they will be interleaved.  Keep walking past
            // them to the next thing that will actually end a disabled block. When we encounter
            // one, we must also consider which opening block they end. In case of nested pre-processor
            // directives, the inner most end block should match the inner most open block and so on.

            var nestedIfDirectiveTrivia = 0;
            for (var i = index; i < triviaList.Count; i++)
            {
                var currentTrivia = triviaList[i];
                switch (currentTrivia.Kind())
                {
                    case SyntaxKind.IfDirectiveTrivia:
                        // Hit a nested #if directive.  Keep track of this so we can ensure
                        // that our actual disabled region reached the right end point.
                        nestedIfDirectiveTrivia++;
                        continue;

                    case SyntaxKind.EndIfDirectiveTrivia:
                        if (nestedIfDirectiveTrivia > 0)
                        {
                            // This #endif corresponded to a nested #if, pop our stack
                            // and keep searching.
                            nestedIfDirectiveTrivia--;
                            continue;
                        }

                        // Found an #endif corresponding to our original #if/#elif/#else region we
                        // started with. Mark up to the trivia before this as the range to collapse.
                        return triviaList[i - 1];

                    case SyntaxKind.ElseDirectiveTrivia:
                    case SyntaxKind.ElifDirectiveTrivia:
                        if (nestedIfDirectiveTrivia > 0)
                        {
                            // This #else/#elif corresponded to a nested #if, ignore as
                            // they're not relevant to the original construct we started 
                            // on.
                            continue;
                        }

                        // We found the next #else/#elif corresponding to our original #if/#elif/#else
                        // region we started with. Mark up to the trivia before this as the range
                        // to collapse.
                        return triviaList[i - 1];
                }
            }

            // Couldn't find a future trivia to collapse up to.  Just collapse the original 
            // disabled text trivia we started with.
            return trivia;
        }
    }
}<|MERGE_RESOLUTION|>--- conflicted
+++ resolved
@@ -15,12 +15,8 @@
     {
         public override void CollectBlockSpans(
             SyntaxTrivia trivia,
-<<<<<<< HEAD
             ref TemporaryArray<BlockSpan> spans,
-=======
-            ArrayBuilder<BlockSpan> spans,
             BlockStructureOptionProvider optionProvider,
->>>>>>> acb5c9ab
             CancellationToken cancellationToken)
         {
             CollectBlockSpans(trivia.SyntaxTree, trivia, ref spans, cancellationToken);
