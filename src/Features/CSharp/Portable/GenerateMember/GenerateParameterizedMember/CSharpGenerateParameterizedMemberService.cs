--- conflicted
+++ resolved
@@ -154,13 +154,7 @@
                 => _invocationExpression.ArgumentList.Arguments.Select(a => false).ToImmutableArray();
 
             protected override bool IsIdentifierName()
-<<<<<<< HEAD
-            {
-                return State.SimpleNameOpt.Kind() == SyntaxKind.IdentifierName;
-            }
-=======
                 => State.SimpleNameOpt.Kind() == SyntaxKind.IdentifierName;
->>>>>>> b7adfda7
 
             protected override bool IsImplicitReferenceConversion(Compilation compilation, ITypeSymbol sourceType, ITypeSymbol targetType)
             {
