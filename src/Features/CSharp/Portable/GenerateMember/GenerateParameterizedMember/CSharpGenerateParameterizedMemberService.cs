﻿// Copyright (c) Microsoft.  All Rights Reserved.  Licensed under the Apache License, Version 2.0.  See License.txt in the project root for license information.

using System;
using System.Collections.Generic;
using System.Collections.Immutable;
using System.Linq;
using System.Threading;
using Microsoft.CodeAnalysis;
using Microsoft.CodeAnalysis.CodeGeneration;
using Microsoft.CodeAnalysis.CSharp.Extensions;
using Microsoft.CodeAnalysis.CSharp.Symbols;
using Microsoft.CodeAnalysis.CSharp.Syntax;
using Microsoft.CodeAnalysis.GenerateMember.GenerateParameterizedMember;
using Microsoft.CodeAnalysis.LanguageServices;
using Microsoft.CodeAnalysis.PooledObjects;
using Microsoft.CodeAnalysis.Shared.Extensions;
using Microsoft.CodeAnalysis.Shared.Utilities;
using Microsoft.CodeAnalysis.Utilities;

namespace Microsoft.CodeAnalysis.CSharp.GenerateMember.GenerateMethod
{
    internal abstract class CSharpGenerateParameterizedMemberService<TService> : AbstractGenerateParameterizedMemberService<TService, SimpleNameSyntax, ExpressionSyntax, InvocationExpressionSyntax>
        where TService : AbstractGenerateParameterizedMemberService<TService, SimpleNameSyntax, ExpressionSyntax, InvocationExpressionSyntax>
    {
        internal partial class InvocationExpressionInfo : AbstractInvocationInfo
        {
            private readonly InvocationExpressionSyntax _invocationExpression;

            public InvocationExpressionInfo(SemanticDocument document, State state)
                : base(document, state)
            {
                _invocationExpression = state.InvocationExpressionOpt;
            }

            protected override ImmutableArray<ParameterName> DetermineParameterNames(CancellationToken cancellationToken)
            {
                return this.Document.SemanticModel.GenerateParameterNames(
                    _invocationExpression.ArgumentList, cancellationToken);
            }

            protected override RefKind DetermineRefKind(CancellationToken cancellationToken)
                => _invocationExpression.IsParentKind(SyntaxKind.RefExpression) ? RefKind.Ref : RefKind.None;

            protected override ITypeSymbol DetermineReturnTypeWorker(CancellationToken cancellationToken)
            {
                // Defer to the type inferrer to figure out what the return type of this new method
                // should be.
                var typeInference = this.Document.Document.GetLanguageService<ITypeInferenceService>();
                var inferredType = typeInference.InferType(
                    this.Document.SemanticModel, _invocationExpression, objectAsDefault: true,
                    nameOpt: this.State.IdentifierToken.ValueText, cancellationToken: cancellationToken);
                return inferredType;
            }

            protected override ImmutableArray<ITypeParameterSymbol> GetCapturedTypeParameters(CancellationToken cancellationToken)
            {
                var result = new List<ITypeParameterSymbol>();
                var semanticModel = this.Document.SemanticModel;
                foreach (var argument in _invocationExpression.ArgumentList.Arguments)
                {
                    var type = argument.DetermineParameterType(semanticModel, cancellationToken);
                    type.GetReferencedTypeParameters(result);
                }

                return result.ToImmutableArray();
            }

            protected override ImmutableArray<ITypeParameterSymbol> GenerateTypeParameters(CancellationToken cancellationToken)
            {
                // Generate dummy type parameter names for a generic method.  If the user is inside a
                // generic method, and calls a generic method with type arguments from the outer
                // method, then use those same names for the generated type parameters.
                //
                // TODO(cyrusn): If we do capture method type variables, then we should probably
                // capture their constraints as well.
                var genericName = (GenericNameSyntax)this.State.SimpleNameOpt;
                var semanticModel = this.Document.SemanticModel;

                if (genericName.TypeArgumentList.Arguments.Count == 1)
                {
                    var typeParameter = GetUniqueTypeParameter(
                        genericName.TypeArgumentList.Arguments.First(),
                        s => !State.TypeToGenerateIn.GetAllTypeParameters().Any(t => t.Name == s),
                        cancellationToken);

                    return ImmutableArray.Create(typeParameter);
                }
                else
                {
                    var list = ArrayBuilder<ITypeParameterSymbol>.GetInstance();

                    var usedIdentifiers = new HashSet<string> { "T" };
                    foreach (var type in genericName.TypeArgumentList.Arguments)
                    {
                        var typeParameter = GetUniqueTypeParameter(
                            type,
                            s => !usedIdentifiers.Contains(s) && !State.TypeToGenerateIn.GetAllTypeParameters().Any(t => t.Name == s),
                            cancellationToken);

                        usedIdentifiers.Add(typeParameter.Name);

                        list.Add(typeParameter);
                    }

                    return list.ToImmutableAndFree();
                }
            }

            private ITypeParameterSymbol GetUniqueTypeParameter(
                TypeSyntax type,
                Func<string, bool> isUnique,
                CancellationToken cancellationToken)
            {
                var methodTypeParameter = GetMethodTypeParameter(type, cancellationToken);
<<<<<<< HEAD
                return methodTypeParameter ?? CodeGenerationSymbolFactory.CreateTypeParameterSymbol(NameGenerator.GenerateUniqueName("T", isUnique));
=======
                return methodTypeParameter != null
                    ? methodTypeParameter
                    : CodeGenerationSymbolFactory.CreateTypeParameterSymbol(NameGenerator.GenerateUniqueName("T", isUnique)).WithNullability(NullableAnnotation.NotApplicable);
>>>>>>> 7cbb75a8
            }

            private ITypeParameterSymbol GetMethodTypeParameter(TypeSyntax type, CancellationToken cancellationToken)
            {
                if (type is IdentifierNameSyntax)
                {
                    var info = this.Document.SemanticModel.GetTypeInfo(type, cancellationToken);
                    if (info.Type is ITypeParameterSymbol typeParameter &&
                        typeParameter.TypeParameterKind == TypeParameterKind.Method)
                    {
                        return typeParameter;
                    }
                }

                return null;
            }

            protected override ImmutableArray<RefKind> DetermineParameterModifiers(CancellationToken cancellationToken)
            {
                return
                    _invocationExpression.ArgumentList.Arguments.Select(
                        a => a.RefOrOutKeyword.Kind() == SyntaxKind.RefKeyword ? RefKind.Ref :
                             a.RefOrOutKeyword.Kind() == SyntaxKind.OutKeyword ? RefKind.Out : RefKind.None).ToImmutableArray();
            }

            protected override ImmutableArray<ITypeSymbol> DetermineParameterTypes(CancellationToken cancellationToken)
                => _invocationExpression.ArgumentList.Arguments.Select(a => DetermineParameterType(a, cancellationToken)).ToImmutableArray();

            private ITypeSymbol DetermineParameterType(
                ArgumentSyntax argument,
                CancellationToken cancellationToken)
            {
                return argument.DetermineParameterType(this.Document.SemanticModel, cancellationToken);
            }

            protected override ImmutableArray<bool> DetermineParameterOptionality(CancellationToken cancellationToken)
                => _invocationExpression.ArgumentList.Arguments.Select(a => false).ToImmutableArray();

            protected override bool IsIdentifierName()
            {
                return this.State.SimpleNameOpt.Kind() == SyntaxKind.IdentifierName;
            }

            protected override bool IsImplicitReferenceConversion(Compilation compilation, ITypeSymbol sourceType, ITypeSymbol targetType)
            {
                var conversion = compilation.ClassifyConversion(sourceType, targetType);
                return conversion.IsImplicit && conversion.IsReference;
            }

            protected override ImmutableArray<ITypeSymbol> DetermineTypeArguments(CancellationToken cancellationToken)
            {
                var result = ArrayBuilder<ITypeSymbol>.GetInstance();

                if (State.SimpleNameOpt is GenericNameSyntax)
                {
                    foreach (var typeArgument in ((GenericNameSyntax)State.SimpleNameOpt).TypeArgumentList.Arguments)
                    {
                        var typeInfo = this.Document.SemanticModel.GetTypeInfo(typeArgument, cancellationToken);
                        result.Add(typeInfo.Type.WithNullability(typeInfo.Nullability.Annotation));
                    }
                }

                return result.ToImmutableAndFree();
            }
        }
    }
}<|MERGE_RESOLUTION|>--- conflicted
+++ resolved
@@ -112,13 +112,9 @@
                 CancellationToken cancellationToken)
             {
                 var methodTypeParameter = GetMethodTypeParameter(type, cancellationToken);
-<<<<<<< HEAD
-                return methodTypeParameter ?? CodeGenerationSymbolFactory.CreateTypeParameterSymbol(NameGenerator.GenerateUniqueName("T", isUnique));
-=======
                 return methodTypeParameter != null
                     ? methodTypeParameter
                     : CodeGenerationSymbolFactory.CreateTypeParameterSymbol(NameGenerator.GenerateUniqueName("T", isUnique)).WithNullability(NullableAnnotation.NotApplicable);
->>>>>>> 7cbb75a8
             }
 
             private ITypeParameterSymbol GetMethodTypeParameter(TypeSyntax type, CancellationToken cancellationToken)
