--- conflicted
+++ resolved
@@ -91,10 +91,7 @@
 #endregion
 
 var NuGetAdditionalFilesPath = Path.Combine(SolutionRoot, "build/NuGetAdditionalFiles");
-<<<<<<< HEAD
-=======
 var SrcDirPath = Path.Combine(SolutionRoot, "src");
->>>>>>> 14a5a3c9
 
 string[] RedistPackageNames = {
     "Microsoft.CodeAnalysis",
@@ -231,13 +228,9 @@
         { "projectURL", ProjectURL },
         { "tags", Tags },
         { "emptyDirPath", emptyDir },
-<<<<<<< HEAD
-        { "additionalFilesPath", NuGetAdditionalFilesPath }
-=======
         { "additionalFilesPath", NuGetAdditionalFilesPath },
         { "commitPathMessage", CommitPathMessage },
         { "srcDirPath", SrcDirPath }
->>>>>>> 14a5a3c9
     };
 
     foreach (var dependencyVersion in dependencyVersions)
