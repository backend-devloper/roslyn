--- conflicted
+++ resolved
@@ -12,11 +12,7 @@
 {
     internal partial class CSharpTypeStyleHelper
     {
-<<<<<<< HEAD
-        protected struct State
-=======
         protected readonly struct State
->>>>>>> 17ac3664
         {
             public readonly UseVarPreference TypeStylePreference;
 
