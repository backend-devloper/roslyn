--- conflicted
+++ resolved
@@ -55,13 +55,8 @@
             var token = documentSyntax.Root.FindToken(Math.Max(0, caretPosition - 1), findInsideTrivia: true);
             if (token.IsMissing ||
                 !ValidSingleOrMultiCharactersTokenKind(typedChar, token.Kind()) ||
-<<<<<<< HEAD
-                token.Kind() is SyntaxKind.EndOfFileToken or SyntaxKind.None||
-                root.SyntaxTree.IsInNonUserCode(caretPosition, cancellationToken))
-=======
-                token.IsKind(SyntaxKind.EndOfFileToken, SyntaxKind.None) ||
+                token.Kind() is SyntaxKind.EndOfFileToken or SyntaxKind.None ||
                 documentSyntax.SyntaxTree.IsInNonUserCode(caretPosition, cancellationToken))
->>>>>>> d0daa8ab
             {
                 return false;
             }
