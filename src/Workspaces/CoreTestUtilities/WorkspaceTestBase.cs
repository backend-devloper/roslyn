--- conflicted
+++ resolved
@@ -12,12 +12,8 @@
 
 namespace Microsoft.CodeAnalysis.UnitTests
 {
-<<<<<<< HEAD
+    [UseExportProvider]
     public class WorkspaceTestBase : TestBase
-=======
-    [UseExportProvider]
-    public partial class WorkspaceTestBase : TestBase
->>>>>>> 524c83d4
     {
         protected readonly TempDirectory SolutionDirectory;
 
