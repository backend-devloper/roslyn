--- conflicted
+++ resolved
@@ -4,199 +4,39 @@
 
 #nullable enable
 
-<<<<<<< HEAD
-using System;
-using System.Collections.Concurrent;
 using System.Collections.Immutable;
-using System.Linq;
 using System.Threading;
 using System.Threading.Tasks;
 using Microsoft.CodeAnalysis.DesignerAttribute;
-using Microsoft.CodeAnalysis.ErrorReporting;
-using Microsoft.CodeAnalysis.PooledObjects;
-using Microsoft.CodeAnalysis.Shared.Extensions;
-using Microsoft.CodeAnalysis.SolutionCrawler;
-using Roslyn.Utilities;
-=======
-using System.Collections.Generic;
-using System.Threading;
-using System.Threading.Tasks;
-using Microsoft.CodeAnalysis.DesignerAttribute;
->>>>>>> f9b42880
 
 namespace Microsoft.CodeAnalysis.Remote
 {
-    internal sealed class RemoteDesignerAttributeIncrementalAnalyzer : AbstractDesignerAttributeIncrementalAnalyzer
+    internal sealed partial class RemoteDesignerAttributeIncrementalAnalyzer : AbstractDesignerAttributeIncrementalAnalyzer
     {
         /// <summary>
         /// Channel back to VS to inform it of the designer attributes we discover.
         /// </summary>
         private readonly RemoteEndPoint _endPoint;
 
-<<<<<<< HEAD
-        /// <summary>
-        /// Keep track of the last information we reported.  We will avoid notifying the host if we recompute and these
-        /// don't change.
-        /// </summary>
-        private readonly ConcurrentDictionary<DocumentId, (string? category, VersionStamp projectVersion)> _documentToLastReportedInformation =
-            new ConcurrentDictionary<DocumentId, (string? category, VersionStamp projectVersion)>();
-
         public RemoteDesignerAttributeIncrementalAnalyzer(RemoteEndPoint endPoint)
-=======
-        public RemoteDesignerAttributeIncrementalAnalyzer(Workspace workspace, RemoteEndPoint endPoint)
-            : base(workspace)
->>>>>>> f9b42880
         {
             _endPoint = endPoint;
         }
 
-<<<<<<< HEAD
-        public override async Task RemoveProjectAsync(ProjectId projectId, CancellationToken cancellationToken)
-=======
-        protected override Task ReportProjectRemovedAsync(ProjectId projectId, CancellationToken cancellationToken)
->>>>>>> f9b42880
+        protected override async Task ReportProjectRemovedAsync(ProjectId projectId, CancellationToken cancellationToken)
         {
             await _endPoint.InvokeAsync(
                 nameof(IDesignerAttributeListener.OnProjectRemovedAsync),
                 new object[] { projectId },
                 cancellationToken).ConfigureAwait(false);
-
-            foreach (var docId in _documentToLastReportedInformation.Keys)
-            {
-                if (projectId == docId.ProjectId)
-                    _documentToLastReportedInformation.TryRemove(docId, out _);
-            }
         }
 
-        public override Task RemoveDocumentAsync(DocumentId documentId, CancellationToken cancellationToken)
+        protected override async Task ReportDesignerAttributeDataAsync(ImmutableArray<DesignerAttributeData> data, CancellationToken cancellationToken)
         {
-            _documentToLastReportedInformation.TryRemove(documentId, out _);
-            return Task.CompletedTask;
-        }
-
-<<<<<<< HEAD
-        public override Task AnalyzeProjectAsync(Project project, bool semanticsChanged, InvocationReasons reasons, CancellationToken cancellationToken)
-            => AnalyzeProjectAsync(project, specificDocument: null, cancellationToken);
-
-        public override Task AnalyzeDocumentAsync(Document document, SyntaxNode? body, InvocationReasons reasons, CancellationToken cancellationToken)
-        {
-            // don't need to reanalyze file if just a method body was edited.  That can't
-            // affect designer attributes.
-            if (body != null)
-                return Task.CompletedTask;
-
-            // When we register our analyzer we will get called into for every document to
-            // 'reanalyze' them all.  Ignore those as we would prefer to analyze the project
-            // en-mass.
-            if (reasons.Contains(PredefinedInvocationReasons.Reanalyze))
-                return Task.CompletedTask;
-
-            return AnalyzeProjectAsync(document.Project, document, cancellationToken);
-        }
-
-        private async Task AnalyzeProjectAsync(Project project, Document? specificDocument, CancellationToken cancellationToken)
-        {
-            if (!project.SupportsCompilation)
-                return;
-
-            // We need to reanalyze the project whenever it (or any of its dependencies) have
-            // changed.  We need to know about dependencies since if a downstream project adds the
-            // DesignerCategory attribute to a class, that can affect us when we examine the classes
-            // in this project.
-            var projectVersion = await project.GetDependentSemanticVersionAsync(cancellationToken).ConfigureAwait(false);
-
-            // Now get all the values that actually changed and notify VS about them. We don't need
-            // to tell it about the ones that didn't change since that will have no effect on the
-            // user experience.
-            var latestData = await ComputeLatestDataAsync(
-                project, specificDocument, projectVersion, cancellationToken).ConfigureAwait(false);
-
-            var changedData =
-                latestData.Where(d =>
-                {
-                    _documentToLastReportedInformation.TryGetValue(d.document.Id, out var existingInfo);
-                    return existingInfo.category != d.data.Category;
-                }).ToImmutableArray();
-
-            if (!changedData.IsEmpty)
-            {
-                await _endPoint.InvokeAsync(
-                    nameof(IDesignerAttributeListener.ReportDesignerAttributeDataAsync),
-                    new object[] { changedData.Select(d => d.data).ToArray() },
-                    cancellationToken).ConfigureAwait(false);
-            }
-
-            // Now, keep track of what we've reported to the host so we won't report unchanged files in the future.
-            foreach (var (document, info) in latestData)
-                _documentToLastReportedInformation[document.Id] = (info.Category, projectVersion);
-        }
-
-        private async Task<(Document document, DesignerAttributeData data)[]> ComputeLatestDataAsync(
-            Project project, Document? specificDocument, VersionStamp projectVersion, CancellationToken cancellationToken)
-        {
-            var compilation = await project.GetRequiredCompilationAsync(cancellationToken).ConfigureAwait(false);
-            var designerCategoryType = compilation.DesignerCategoryAttributeType();
-
-            using var _ = ArrayBuilder<Task<(Document document, DesignerAttributeData data)>>.GetInstance(out var tasks);
-            foreach (var document in project.Documents)
-            {
-                // If we're only analyzing a specific document, then skip the rest.
-                if (specificDocument != null && document != specificDocument)
-                    continue;
-
-                // If we don't have a path for this document, we cant proceed with it.
-                // We need that path to inform the project system which file we're referring to.
-                if (document.FilePath == null)
-                    continue;
-
-                // If nothing has changed at the top level between the last time we analyzed this document and now, then
-                // no need to analyze again.
-                if (_documentToLastReportedInformation.TryGetValue(document.Id, out var existingInfo) &&
-                    existingInfo.projectVersion == projectVersion)
-                {
-                    continue;
-                }
-
-                tasks.Add(ComputeDesignerAttributeDataAsync(designerCategoryType, document, cancellationToken));
-            }
-
-            return await Task.WhenAll(tasks).ConfigureAwait(false);
-        }
-
-        private static async Task<(Document document, DesignerAttributeData data)> ComputeDesignerAttributeDataAsync(
-            INamedTypeSymbol? designerCategoryType, Document document, CancellationToken cancellationToken)
-        {
-            try
-            {
-                Contract.ThrowIfNull(document.FilePath);
-
-                // We either haven't computed the designer info, or our data was out of date.  We need
-                // So recompute here.  Figure out what the current category is, and if that's different
-                // from what we previously stored.
-                var category = await DesignerAttributeHelpers.ComputeDesignerAttributeCategoryAsync(
-                    designerCategoryType, document, cancellationToken).ConfigureAwait(false);
-
-                var data = new DesignerAttributeData
-                {
-                    Category = category,
-                    DocumentId = document.Id,
-                    FilePath = document.FilePath,
-                };
-
-                return (document, data);
-            }
-            catch (Exception e) when (FatalError.ReportWithoutCrashUnlessCanceled(e))
-            {
-                return default;
-            }
-=======
-        protected override Task ReportDesignerAttributeDataAsync(List<DesignerAttributeData> data, CancellationToken cancellationToken)
-        {
-            return _endPoint.InvokeAsync(
+            await _endPoint.InvokeAsync(
                 nameof(IDesignerAttributeListener.ReportDesignerAttributeDataAsync),
                 new object[] { data },
-                cancellationToken);
->>>>>>> f9b42880
+                cancellationToken).ConfigureAwait(false);
         }
     }
 }