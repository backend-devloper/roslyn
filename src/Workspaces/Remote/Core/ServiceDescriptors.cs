﻿// Licensed to the .NET Foundation under one or more agreements.
// The .NET Foundation licenses this file to you under the MIT license.
// See the LICENSE file in the project root for more information.

using System;
using System.Collections.Generic;
using System.Collections.Immutable;
using System.Runtime.InteropServices;
using Microsoft.CodeAnalysis.AddImport;
using Microsoft.CodeAnalysis.Classification;
using Microsoft.CodeAnalysis.CodeFixes.FullyQualify;
using Microsoft.CodeAnalysis.CodeLens;
using Microsoft.CodeAnalysis.Completion.Providers;
using Microsoft.CodeAnalysis.ConvertTupleToStruct;
using Microsoft.CodeAnalysis.DesignerAttribute;
using Microsoft.CodeAnalysis.Diagnostics;
using Microsoft.CodeAnalysis.DocumentHighlighting;
using Microsoft.CodeAnalysis.EditAndContinue;
using Microsoft.CodeAnalysis.EncapsulateField;
using Microsoft.CodeAnalysis.ExternalAccess.UnitTesting;
using Microsoft.CodeAnalysis.FindSymbols;
using Microsoft.CodeAnalysis.FindUsages;
using Microsoft.CodeAnalysis.Host;
using Microsoft.CodeAnalysis.InheritanceMargin;
using Microsoft.CodeAnalysis.LegacySolutionEvents;
using Microsoft.CodeAnalysis.NavigateTo;
using Microsoft.CodeAnalysis.NavigationBar;
using Microsoft.CodeAnalysis.Rename;
using Microsoft.CodeAnalysis.Shared.TestHooks;
using Microsoft.CodeAnalysis.StackTraceExplorer;
using Microsoft.CodeAnalysis.SymbolSearch;
using Microsoft.CodeAnalysis.TaskList;
using Microsoft.CodeAnalysis.UnusedReferences;
using Microsoft.CodeAnalysis.ValueTracking;
using Roslyn.Utilities;

namespace Microsoft.CodeAnalysis.Remote
{
    /// <summary>
    /// Service descriptors of brokered Roslyn ServiceHub services.
    /// </summary>
    internal sealed class ServiceDescriptors
    {
        internal const string ComponentName = "LanguageServices";

        private const string InterfaceNamePrefix = "IRemote";
        private const string InterfaceNameSuffix = "Service";

        private const string Suffix64 = "64";
        private const string SuffixServerGC = "S";
        private const string SuffixCoreClr = "Core";

        public static readonly ServiceDescriptors Instance = new(ComponentName, GetFeatureDisplayName, RemoteSerializationOptions.Default, new (Type, Type?)[]
        {
            (typeof(IRemoteAssetSynchronizationService), null),
            (typeof(IRemoteAsynchronousOperationListenerService), null),
            (typeof(IRemoteTaskListService), null),
            (typeof(IRemoteDesignerAttributeDiscoveryService), typeof(IRemoteDesignerAttributeDiscoveryService.ICallback)),
            (typeof(IRemoteDiagnosticAnalyzerService), null),
            (typeof(IRemoteSemanticClassificationService), null),
            (typeof(IRemoteDocumentHighlightsService), null),
            (typeof(IRemoteEncapsulateFieldService), typeof(IRemoteEncapsulateFieldService.ICallback)),
            (typeof(IRemoteRenamerService), typeof(IRemoteRenamerService.ICallback)),
            (typeof(IRemoteConvertTupleToStructCodeRefactoringService), typeof(IRemoteConvertTupleToStructCodeRefactoringService.ICallback)),
            (typeof(IRemoteSymbolFinderService), typeof(IRemoteSymbolFinderService.ICallback)),
            (typeof(IRemoteFindUsagesService), typeof(IRemoteFindUsagesService.ICallback)),
<<<<<<< HEAD
=======
            (typeof(IRemoteFullyQualifyService), null),
>>>>>>> 05c3cd4a
            (typeof(IRemoteNavigateToSearchService), typeof(IRemoteNavigateToSearchService.ICallback)),
            (typeof(IRemoteNavigationBarItemService), null),
            (typeof(IRemoteMissingImportDiscoveryService), typeof(IRemoteMissingImportDiscoveryService.ICallback)),
            (typeof(IRemoteSymbolSearchUpdateService), typeof(IRemoteSymbolSearchUpdateService.ICallback)),
            (typeof(IRemoteExtensionMethodImportCompletionService), null),
            (typeof(IRemoteDependentTypeFinderService), null),
            (typeof(IRemoteGlobalNotificationDeliveryService), null),
            (typeof(IRemoteCodeLensReferencesService), null),
            (typeof(IRemoteEditAndContinueService), typeof(IRemoteEditAndContinueService.ICallback)),
            (typeof(IRemoteValueTrackingService), null),
            (typeof(IRemoteInheritanceMarginService), null),
            (typeof(IRemoteUnusedReferenceAnalysisService), null),
            (typeof(IRemoteProcessTelemetryService), null),
            (typeof(IRemoteCompilationAvailableService), null),
            (typeof(IRemoteLegacySolutionEventsAggregationService), null),
            (typeof(IRemoteStackTraceExplorerService), null),
            (typeof(IRemoteUnitTestingSearchService), null),
        });

        internal readonly RemoteSerializationOptions Options;
        private readonly ImmutableDictionary<Type, (ServiceDescriptor descriptor64, ServiceDescriptor descriptor64ServerGC, ServiceDescriptor descriptorCoreClr64, ServiceDescriptor descriptorCoreClr64ServerGC)> _descriptors;
        private readonly string _componentName;
        private readonly Func<string, string> _featureDisplayNameProvider;

        public ServiceDescriptors(
            string componentName,
            Func<string, string> featureDisplayNameProvider,
            RemoteSerializationOptions serializationOptions,
            IEnumerable<(Type serviceInterface, Type? callbackInterface)> interfaces)
        {
            Options = serializationOptions;
            _componentName = componentName;
            _featureDisplayNameProvider = featureDisplayNameProvider;
            _descriptors = interfaces.ToImmutableDictionary(i => i.serviceInterface, i => CreateDescriptors(i.serviceInterface, i.callbackInterface));
        }

        internal static string GetSimpleName(Type serviceInterface)
        {
            Contract.ThrowIfFalse(serviceInterface.IsInterface);
            var interfaceName = serviceInterface.Name;
            Contract.ThrowIfFalse(interfaceName.StartsWith(InterfaceNamePrefix, StringComparison.Ordinal));
            Contract.ThrowIfFalse(interfaceName.EndsWith(InterfaceNameSuffix, StringComparison.Ordinal));

            return interfaceName.Substring(InterfaceNamePrefix.Length, interfaceName.Length - InterfaceNamePrefix.Length - InterfaceNameSuffix.Length);
        }

        private (ServiceDescriptor, ServiceDescriptor, ServiceDescriptor, ServiceDescriptor) CreateDescriptors(Type serviceInterface, Type? callbackInterface)
        {
            Contract.ThrowIfFalse(callbackInterface == null || callbackInterface.IsInterface);

            var simpleName = GetSimpleName(serviceInterface);
            var descriptor64 = ServiceDescriptor.CreateRemoteServiceDescriptor(_componentName, simpleName, Suffix64, Options, _featureDisplayNameProvider, callbackInterface);
            var descriptor64ServerGC = ServiceDescriptor.CreateRemoteServiceDescriptor(_componentName, simpleName, Suffix64 + SuffixServerGC, Options, _featureDisplayNameProvider, callbackInterface);
            var descriptorCoreClr64 = ServiceDescriptor.CreateRemoteServiceDescriptor(_componentName, simpleName, SuffixCoreClr + Suffix64, Options, _featureDisplayNameProvider, callbackInterface);
            var descriptorCoreClr64ServerGC = ServiceDescriptor.CreateRemoteServiceDescriptor(_componentName, simpleName, SuffixCoreClr + Suffix64 + SuffixServerGC, Options, _featureDisplayNameProvider, callbackInterface);

            return (descriptor64, descriptor64ServerGC, descriptorCoreClr64, descriptorCoreClr64ServerGC);
        }

        public static bool IsCurrentProcessRunningOnCoreClr()
            => !RuntimeInformation.FrameworkDescription.StartsWith(".NET Framework") &&
               !RuntimeInformation.FrameworkDescription.StartsWith(".NET Native");

        public ServiceDescriptor GetServiceDescriptorForServiceFactory(Type serviceType)
            => GetServiceDescriptor(serviceType, RemoteProcessConfiguration.ServerGC | (IsCurrentProcessRunningOnCoreClr() ? RemoteProcessConfiguration.Core : 0));

        public ServiceDescriptor GetServiceDescriptor(Type serviceType, RemoteProcessConfiguration configuration)
        {
            var (descriptor64, descriptor64ServerGC, descriptorCoreClr64, descriptorCoreClr64ServerGC) = _descriptors[serviceType];
            return (configuration & (RemoteProcessConfiguration.Core | RemoteProcessConfiguration.ServerGC)) switch
            {
                0 => descriptor64,
                RemoteProcessConfiguration.Core => descriptorCoreClr64,
                RemoteProcessConfiguration.ServerGC => descriptor64ServerGC,
                RemoteProcessConfiguration.Core | RemoteProcessConfiguration.ServerGC => descriptorCoreClr64ServerGC,
                _ => throw ExceptionUtilities.Unreachable()
            };
        }

        /// <summary>
        /// <paramref name="serviceName"/> is a short service name, e.g. "EditAndContinue".
        /// </summary>
        internal static string GetFeatureDisplayName(string serviceName)
            => RemoteWorkspacesResources.GetResourceString("FeatureName_" + serviceName);

        internal TestAccessor GetTestAccessor()
            => new(this);

        internal readonly struct TestAccessor
        {
            private readonly ServiceDescriptors _serviceDescriptors;

            internal TestAccessor(ServiceDescriptors serviceDescriptors)
                => _serviceDescriptors = serviceDescriptors;

            public ImmutableDictionary<Type, (ServiceDescriptor descriptor64, ServiceDescriptor descriptor64ServerGC, ServiceDescriptor descriptorCoreClr64, ServiceDescriptor descriptorCoreClr64ServerGC)> Descriptors
                => _serviceDescriptors._descriptors;
        }
    }
}<|MERGE_RESOLUTION|>--- conflicted
+++ resolved
@@ -64,10 +64,7 @@
             (typeof(IRemoteConvertTupleToStructCodeRefactoringService), typeof(IRemoteConvertTupleToStructCodeRefactoringService.ICallback)),
             (typeof(IRemoteSymbolFinderService), typeof(IRemoteSymbolFinderService.ICallback)),
             (typeof(IRemoteFindUsagesService), typeof(IRemoteFindUsagesService.ICallback)),
-<<<<<<< HEAD
-=======
             (typeof(IRemoteFullyQualifyService), null),
->>>>>>> 05c3cd4a
             (typeof(IRemoteNavigateToSearchService), typeof(IRemoteNavigateToSearchService.ICallback)),
             (typeof(IRemoteNavigationBarItemService), null),
             (typeof(IRemoteMissingImportDiscoveryService), typeof(IRemoteMissingImportDiscoveryService.ICallback)),
