﻿// Licensed to the .NET Foundation under one or more agreements.
// The .NET Foundation licenses this file to you under the MIT license.
// See the LICENSE file in the project root for more information.

#nullable enable

namespace Microsoft.CodeAnalysis.CodeActions
{
    /// <summary>
    /// Apply this annotation to a SyntaxNode to indicate a conflict may exist that requires user understanding and acknowledgment before taking action.
    /// </summary>
    public static class ConflictAnnotation
    {
        public const string Kind = "CodeAction_Conflict";

        public static SyntaxAnnotation Create(string description)
            => new SyntaxAnnotation(Kind, description);

        public static string? GetDescription(SyntaxAnnotation annotation)
<<<<<<< HEAD
        {
            return annotation.Data;
        }
=======
            => annotation.Data;
>>>>>>> b7adfda7
    }
}<|MERGE_RESOLUTION|>--- conflicted
+++ resolved
@@ -17,12 +17,6 @@
             => new SyntaxAnnotation(Kind, description);
 
         public static string? GetDescription(SyntaxAnnotation annotation)
-<<<<<<< HEAD
-        {
-            return annotation.Data;
-        }
-=======
             => annotation.Data;
->>>>>>> b7adfda7
     }
 }