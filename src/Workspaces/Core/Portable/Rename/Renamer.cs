--- conflicted
+++ resolved
@@ -3,13 +3,7 @@
 // See the LICENSE file in the project root for more information.
 
 using System;
-<<<<<<< HEAD
-using System.Collections.Generic;
 using System.Collections.Immutable;
-using System.Linq;
-=======
-using System.Collections.Immutable;
->>>>>>> 79970096
 using System.Threading;
 using System.Threading.Tasks;
 using Microsoft.CodeAnalysis.FindSymbols;
@@ -66,19 +60,6 @@
 
             cancellationToken.ThrowIfCancellationRequested();
 
-<<<<<<< HEAD
-            var symbolAndProjectId = locations.SymbolAndProjectId;
-            if (filter != null)
-            {
-                locations = new RenameLocations(
-                    locations.Locations.Where(loc => filter(loc.Location)).ToImmutableHashSet(),
-                    symbolAndProjectId, locations.Solution,
-                    locations.ReferencedSymbols, locations.ImplicitLocations.WhereAsArray(loc => filter(loc.Location)),
-                    locations.Options);
-            }
-
-=======
->>>>>>> 79970096
             var conflictResolution = await ConflictResolver.ResolveConflictsAsync(
                 locations, locations.SymbolAndProjectId.Symbol.Name, newName,
                 locations.Options, nonConflictSymbols, cancellationToken).ConfigureAwait(false);
