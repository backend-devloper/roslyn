--- conflicted
+++ resolved
@@ -4,10 +4,7 @@
 
 #nullable disable
 
-<<<<<<< HEAD
-=======
 using System;
->>>>>>> 8d416fab
 using System.Threading;
 using System.Threading.Tasks;
 using Microsoft.CodeAnalysis.ErrorReporting;
@@ -56,12 +53,6 @@
 
         public ValueTask OnDefinitionFoundAsync(SymbolGroup group, CancellationToken cancellationToken)
         {
-<<<<<<< HEAD
-            foreach (var symbol in group.Symbols)
-                _progress.OnDefinitionFound(symbol);
-
-            return default;
-=======
             try
             {
                 foreach (var symbol in group.Symbols)
@@ -73,7 +64,6 @@
             {
                 throw ExceptionUtilities.Unreachable;
             }
->>>>>>> 8d416fab
         }
 
         public ValueTask OnReferenceFoundAsync(SymbolGroup group, ISymbol symbol, ReferenceLocation location, CancellationToken cancellationToken)
