--- conflicted
+++ resolved
@@ -16,11 +16,7 @@
     {
         private async Task ProcessDocumentQueueAsync(
             Document document,
-<<<<<<< HEAD
-            HashSet<(ISymbol symbol, IReferenceFinder finder)> documentQueue,
-=======
             HashSet<ISymbol> documentQueue,
->>>>>>> ed4448af
             CancellationToken cancellationToken)
         {
             await _progress.OnFindInDocumentStartedAsync(document, cancellationToken).ConfigureAwait(false);
@@ -33,13 +29,8 @@
                 // start cache for this semantic model
                 FindReferenceCache.Start(model);
 
-<<<<<<< HEAD
-                foreach (var (symbol, finder) in documentQueue)
-                    await ProcessDocumentAsync(document, model, symbol, finder, cancellationToken).ConfigureAwait(false);
-=======
                 foreach (var symbol in documentQueue)
                     await ProcessDocumentAsync(document, model, symbol, cancellationToken).ConfigureAwait(false);
->>>>>>> ed4448af
             }
             finally
             {
@@ -64,15 +55,6 @@
             {
                 try
                 {
-<<<<<<< HEAD
-                    //var definitions = await finder.FindDefinitionsInDocumentAsync(
-                    //    symbol, )
-
-                    var references = await finder.FindReferencesInDocumentAsync(
-                        symbol, document, semanticModel, _options, cancellationToken).ConfigureAwait(false);
-                    foreach (var (_, location) in references)
-                        await HandleLocationAsync(symbol, location, cancellationToken).ConfigureAwait(false);
-=======
                     foreach (var finder in _finders)
                     {
                         var references = await finder.FindReferencesInDocumentAsync(
@@ -80,7 +62,6 @@
                         foreach (var (_, location) in references)
                             await HandleLocationAsync(symbol, location, cancellationToken).ConfigureAwait(false);
                     }
->>>>>>> ed4448af
                 }
                 finally
                 {
