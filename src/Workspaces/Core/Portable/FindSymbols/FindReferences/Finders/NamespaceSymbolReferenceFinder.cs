--- conflicted
+++ resolved
@@ -47,11 +47,7 @@
                 }
             }
 
-<<<<<<< HEAD
-            var documentsWithGlobalAttributes = await FindDocumentsWithGlobalAttributesAsync(project, documents, cancellationToken).ConfigureAwait(false);
-=======
             var documentsWithGlobalAttributes = await FindDocumentsWithGlobalSuppressMessageAttributeAsync(project, documents, cancellationToken).ConfigureAwait(false);
->>>>>>> 8d416fab
             result.AddRange(documentsWithGlobalAttributes);
 
             return result.ToImmutable();
