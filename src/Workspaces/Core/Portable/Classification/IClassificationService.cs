--- conflicted
+++ resolved
@@ -30,11 +30,7 @@
         /// <remarks>This method is optional and only should be implemented by languages that support
         /// syntax.  If the language does not support syntax, callers should use
         /// <see cref="AddSyntacticClassificationsAsync"/> instead.</remarks>
-<<<<<<< HEAD
-        void AddSyntacticClassifications(HostWorkspaceServices services, SyntaxNode root, TextSpan textSpan, ArrayBuilder<ClassifiedSpan> result, CancellationToken cancellationToken);
-=======
         void AddSyntacticClassifications(HostSolutionServices services, SyntaxNode root, TextSpan textSpan, ArrayBuilder<ClassifiedSpan> result, CancellationToken cancellationToken);
->>>>>>> 34e80c8e
 
         /// <summary>
         /// Produce the classifications for the span of text specified.  The syntax of the document 
@@ -98,11 +94,7 @@
         /// syntax.  If the language does not support syntax, callers should use
         /// <see cref="ComputeSyntacticChangeRangeAsync"/> instead.</remarks>
         TextChangeRange? ComputeSyntacticChangeRange(
-<<<<<<< HEAD
-            HostWorkspaceServices workspace, SyntaxNode oldRoot, SyntaxNode newRoot,
-=======
             HostSolutionServices workspace, SyntaxNode oldRoot, SyntaxNode newRoot,
->>>>>>> 34e80c8e
             TimeSpan timeout, CancellationToken cancellationToken);
     }
 }