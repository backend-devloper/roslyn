﻿<?xml version="1.0" encoding="utf-8"?>
<!-- Copyright (c)  Microsoft.  All Rights Reserved.  Licensed under the Apache License, Version 2.0.  See License.txt in the project root for license information. -->
<Project ToolsVersion="4.0" DefaultTargets="Build" xmlns="http://schemas.microsoft.com/developer/msbuild/2003">
  <Import Project="..\..\..\..\build\Targets\VSL.Settings.targets" />
  <PropertyGroup>
    <Configuration Condition="'$(Configuration)' == ''">Debug</Configuration>
    <Platform Condition="'$(Platform)' == ''">AnyCPU</Platform>
    <ProjectGuid>{5F8D2414-064A-4B3A-9B42-8E2A04246BE5}</ProjectGuid>
    <OutputType>Library</OutputType>
    <RootNamespace>Microsoft.CodeAnalysis</RootNamespace>
    <AssemblyName>Microsoft.CodeAnalysis.Workspaces</AssemblyName>
    <AllowUnsafeBlocks>true</AllowUnsafeBlocks>
    <SolutionDir Condition="'$(SolutionDir)' == '' OR '$(SolutionDir)' == '*Undefined*'">..\..\..\</SolutionDir>
    <TargetFrameworkVersion>v4.5</TargetFrameworkVersion>
    <TargetFrameworkProfile>Profile7</TargetFrameworkProfile>
    <TargetFrameworkIdentifier>.NETPortable</TargetFrameworkIdentifier>
    <ProjectTypeGuids>{786C830F-07A1-408B-BD7F-6EE04809D6DB};{FAE04EC0-301F-11D3-BF4B-00C04F79EFBC}</ProjectTypeGuids>
    <ServiceablePackage>true</ServiceablePackage>
  </PropertyGroup>
  <ItemGroup Label="Project References">
    <ProjectReference Include="..\..\..\Compilers\Core\Portable\CodeAnalysis.csproj">
      <Project>{1EE8CAD3-55F9-4D91-96B2-084641DA9A6C}</Project>
      <Name>CodeAnalysis</Name>
    </ProjectReference>
  </ItemGroup>
  <ItemGroup Label="Linked Files">
    <Compile Include="..\..\..\Compilers\Core\Portable\Collections\ArrayBuilderExtensions.cs">
      <Link>Collections\ArrayBuilderExtensions.cs</Link>
    </Compile>
    <Compile Include="..\..\..\Compilers\Core\Portable\Collections\BitVector.cs">
      <Link>InternalUtilities\BitVector.cs</Link>
    </Compile>
    <Compile Include="..\..\..\Compilers\Core\Portable\Collections\Boxes.cs">
      <Link>InternalUtilities\Boxes.cs</Link>
    </Compile>
    <Compile Include="..\..\..\Compilers\Core\Portable\Collections\ImmutableArrayExtensions.cs">
      <Link>InternalUtilities\ImmutableArrayExtensions.cs</Link>
    </Compile>
    <Compile Include="..\..\..\Compilers\Core\Portable\Collections\OrderPreservingMultiDictionary.cs">
      <Link>Utilities\CompilerUtilities\OrderPreservingMultiDictionary.cs</Link>
    </Compile>
    <Compile Include="..\..\..\Compilers\Core\Portable\CorLightup.cs">
      <Link>InternalUtilities\CorLightup.cs</Link>
    </Compile>
    <Compile Include="..\..\..\Compilers\Core\Portable\DiagnosticAnalyzer\AnalyzerAssemblyLoader.cs">
      <Link>InternalUtilities\AnalyzerAssemblyLoader.cs</Link>
    </Compile>
    <Compile Include="..\..\..\Compilers\Core\Portable\FileSystem\RelativePathResolver.cs">
      <Link>InternalUtilities\RelativePathResolver.cs</Link>
    </Compile>
    <Compile Include="..\..\..\Compilers\Core\Portable\InternalUtilities\AssemblyIdentityUtils.cs">
      <Link>InternalUtilities\AssemblyIdentityUtils.cs</Link>
    </Compile>
    <Compile Include="..\..\..\Compilers\Core\Portable\InternalUtilities\BitArithmeticUtilities.cs">
      <Link>InternalUtilities\BitArithmeticUtilities.cs</Link>
    </Compile>
    <Compile Include="..\..\..\Compilers\Core\Portable\InternalUtilities\ArrayExtensions.cs">
      <Link>InternalUtilities\ArrayExtensions.cs</Link>
    </Compile>
    <Compile Include="..\..\..\Compilers\Core\Portable\InternalUtilities\CompilerOptionParseUtilities.cs">
      <Link>InternalUtilities\CompilerOptionParseUtilities.cs</Link>
    </Compile>
    <Compile Include="..\..\..\Compilers\Core\Portable\InternalUtilities\ConcurrentSet.cs">
      <Link>InternalUtilities\ConcurrentSet.cs</Link>
    </Compile>
    <Compile Include="..\..\..\Compilers\Core\Portable\InternalUtilities\ConsList`1.cs">
      <Link>InternalUtilities\ConsList`1.cs</Link>
    </Compile>
    <Compile Include="..\..\..\Compilers\Core\Portable\InternalUtilities\DecimalUtilities.cs">
      <Link>InternalUtilities\DecimalUtilities.cs</Link>
    </Compile>
    <Compile Include="..\..\..\Compilers\Core\Portable\InternalUtilities\DocumentationCommentXmlNames.cs">
      <Link>InternalUtilities\DocumentationCommentXmlNames.cs</Link>
    </Compile>
    <Compile Include="..\..\..\Compilers\Core\Portable\InternalUtilities\EnumerableExtensions.cs">
      <Link>InternalUtilities\EnumerableExtensions.cs</Link>
    </Compile>
    <Compile Include="..\..\..\Compilers\Core\Portable\InternalUtilities\EnumUtilties.cs">
      <Link>InternalUtilities\EnumUtilties.cs</Link>
    </Compile>
    <Compile Include="..\..\..\Compilers\Core\Portable\InternalUtilities\FailFast.cs">
      <Link>InternalUtilities\FailFast.cs</Link>
    </Compile>
    <Compile Include="..\..\..\Compilers\Core\Portable\InternalUtilities\FatalError.cs">
      <Link>InternalUtilities\FatalError.cs</Link>
    </Compile>
    <Compile Include="..\..\..\Compilers\Core\Portable\InternalUtilities\FileNameUtilities.cs">
      <Link>InternalUtilities\PathUtilities.cs</Link>
    </Compile>
    <Compile Include="..\..\..\Compilers\Core\Portable\InternalUtilities\Hash.cs">
      <Link>InternalUtilities\Hash.cs</Link>
    </Compile>
    <Compile Include="..\..\..\Compilers\Core\Portable\InternalUtilities\HashAlgorithms.cs">
      <Link>InternalUtilities\HashAlgorithms.cs</Link>
    </Compile>
    <Compile Include="..\..\..\Compilers\Core\Portable\InternalUtilities\ImmutableListExtensions.cs">
      <Link>InternalUtilities\ImmutableListExtensions.cs</Link>
    </Compile>
    <Compile Include="..\..\..\Compilers\Core\Portable\InternalUtilities\ISetExtensions.cs">
      <Link>InternalUtilities\ISetExtensions.cs</Link>
    </Compile>
    <Compile Include="..\..\..\Compilers\Core\Portable\InternalUtilities\KeyValuePair.cs">
      <Link>InternalUtilities\KeyValuePair.cs</Link>
    </Compile>
    <Compile Include="..\..\..\Compilers\Core\Portable\InternalUtilities\MultiDictionary.cs">
      <Link>InternalUtilities\MultiDictionary.cs</Link>
    </Compile>
    <Compile Include="..\..\..\Compilers\Core\Portable\InternalUtilities\IReadOnlySet.cs">
      <Link>InternalUtilities\IReadOnlySet.cs</Link>
    </Compile>
    <Compile Include="..\..\..\Compilers\Core\Portable\FileSystem\PathKind.cs">
      <Link>InternalUtilities\PathKind.cs</Link>
    </Compile>
    <Compile Include="..\..\..\Compilers\Core\Portable\InternalUtilities\ExceptionUtilities.cs">
      <Link>InternalUtilities\ExceptionUtilities.cs</Link>
    </Compile>
    <Compile Include="..\..\..\Compilers\Core\Portable\InternalUtilities\ReaderWriterLockSlimExtensions.cs">
      <Link>InternalUtilities\ReaderWriterLockSlimExtensions.cs</Link>
    </Compile>
    <Compile Include="..\..\..\Compilers\Core\Portable\InternalUtilities\ReferenceEqualityComparer.cs">
      <Link>InternalUtilities\ReferenceEqualityComparer.cs</Link>
    </Compile>
    <Compile Include="..\..\..\Compilers\Core\Portable\InternalUtilities\SemaphoreSlimExtensions.cs">
      <Link>InternalUtilities\SemaphoreSlimExtensions.cs</Link>
    </Compile>
    <Compile Include="..\..\..\Compilers\Core\Portable\InternalUtilities\SpecializedCollections.cs">
      <Link>InternalUtilities\SpecializedCollections.cs</Link>
    </Compile>
    <Compile Include="..\..\..\Compilers\Core\Portable\InternalUtilities\SpecializedCollections.Empty.Array.cs">
      <Link>InternalUtilities\SpecializedCollections.Empty.Array.cs</Link>
    </Compile>
    <Compile Include="..\..\..\Compilers\Core\Portable\InternalUtilities\SpecializedCollections.Empty.Collection.cs">
      <Link>InternalUtilities\SpecializedCollections.Empty.Collection.cs</Link>
    </Compile>
    <Compile Include="..\..\..\Compilers\Core\Portable\InternalUtilities\SpecializedCollections.Empty.Dictionary.cs">
      <Link>InternalUtilities\SpecializedCollections.Empty.Dictionary.cs</Link>
    </Compile>
    <Compile Include="..\..\..\Compilers\Core\Portable\InternalUtilities\SpecializedCollections.Empty.Enumerable.cs">
      <Link>InternalUtilities\SpecializedCollections.Empty.Enumerable.cs</Link>
    </Compile>
    <Compile Include="..\..\..\Compilers\Core\Portable\InternalUtilities\SpecializedCollections.Empty.Enumerator.cs">
      <Link>InternalUtilities\SpecializedCollections.Empty.Enumerator.cs</Link>
    </Compile>
    <Compile Include="..\..\..\Compilers\Core\Portable\InternalUtilities\SpecializedCollections.Empty.Enumerator`1.cs">
      <Link>InternalUtilities\SpecializedCollections.Empty.Enumerator`1.cs</Link>
    </Compile>
    <Compile Include="..\..\..\Compilers\Core\Portable\InternalUtilities\SpecializedCollections.Empty.List.cs">
      <Link>InternalUtilities\SpecializedCollections.Empty.List.cs</Link>
    </Compile>
    <Compile Include="..\..\..\Compilers\Core\Portable\InternalUtilities\SpecializedCollections.Empty.Set.cs">
      <Link>InternalUtilities\SpecializedCollections.Empty.Set.cs</Link>
    </Compile>
    <Compile Include="..\..\..\Compilers\Core\Portable\InternalUtilities\SpecializedCollections.ReadOnly.Collection.cs">
      <Link>InternalUtilities\SpecializedCollections.ReadOnly.Collection.cs</Link>
    </Compile>
    <Compile Include="..\..\..\Compilers\Core\Portable\InternalUtilities\SpecializedCollections.ReadOnly.Enumerable`1.cs">
      <Link>InternalUtilities\SpecializedCollections.ReadOnly.Enumerable`1.cs</Link>
    </Compile>
    <Compile Include="..\..\..\Compilers\Core\Portable\InternalUtilities\SpecializedCollections.ReadOnly.Enumerable`2.cs">
      <Link>InternalUtilities\SpecializedCollections.ReadOnly.Enumerable`2.cs</Link>
    </Compile>
    <Compile Include="..\..\..\Compilers\Core\Portable\InternalUtilities\SpecializedCollections.ReadOnly.Set.cs">
      <Link>InternalUtilities\SpecializedCollections.ReadOnly.Set.cs</Link>
    </Compile>
    <Compile Include="..\..\..\Compilers\Core\Portable\InternalUtilities\SpecializedCollections.Singleton.Collection`1.cs">
      <Link>InternalUtilities\SpecializedCollections.Singleton.Collection`1.cs</Link>
    </Compile>
    <Compile Include="..\..\..\Compilers\Core\Portable\InternalUtilities\SpecializedCollections.Singleton.Enumerator`1.cs">
      <Link>InternalUtilities\SpecializedCollections.Singleton.Enumerator`1.cs</Link>
    </Compile>
    <Compile Include="..\..\..\Compilers\Core\Portable\InternalUtilities\StringExtensions.cs">
      <Link>InternalUtilities\StringExtensions.cs</Link>
    </Compile>
    <Compile Include="..\..\..\Compilers\Core\Portable\InternalUtilities\TextChangeRangeExtensions.cs">
      <Link>InternalUtilities\TextChangeRangeExtensions.cs</Link>
    </Compile>
    <Compile Include="..\..\..\Compilers\Core\Portable\InternalUtilities\ValueTuple.cs">
      <Link>InternalUtilities\ValueTuple.cs</Link>
    </Compile>
    <Compile Include="..\..\..\Compilers\Core\Portable\InternalUtilities\ValueTuple`2.cs">
      <Link>InternalUtilities\ValueTuple`2.cs</Link>
    </Compile>
    <Compile Include="..\..\..\Compilers\Core\Portable\InternalUtilities\ValueTuple`3.cs">
      <Link>InternalUtilities\ValueTuple`3.cs</Link>
    </Compile>
    <Compile Include="..\..\..\Compilers\Core\Portable\InternalUtilities\WeakReferenceExtensions.cs">
      <Link>InternalUtilities\WeakReferenceExtensions.cs</Link>
    </Compile>
    <Compile Include="..\..\..\Compilers\Core\Portable\Serialization\FixedObjectBinder.cs">
      <Link>Serialization\FixedObjectBinder.cs</Link>
    </Compile>
    <Compile Include="..\..\..\Compilers\Core\Portable\Serialization\IObjectReadable.cs">
      <Link>Serialization\IObjectReadable.cs</Link>
    </Compile>
    <Compile Include="..\..\..\Compilers\Core\Portable\Serialization\IObjectWritable.cs">
      <Link>Serialization\IObjectWritable.cs</Link>
    </Compile>
    <Compile Include="..\..\..\Compilers\Core\Portable\Serialization\ObjectBinder.cs">
      <Link>Serialization\ObjectBinder.cs</Link>
    </Compile>
    <Compile Include="..\..\..\Compilers\Core\Portable\Serialization\ObjectReader.cs">
      <Link>Serialization\ObjectReader.cs</Link>
    </Compile>
    <Compile Include="..\..\..\Compilers\Core\Portable\Serialization\ObjectReaderData.cs">
      <Link>Serialization\ObjectReaderData.cs</Link>
    </Compile>
    <Compile Include="..\..\..\Compilers\Core\Portable\Serialization\ObjectReaderWriterBase.cs">
      <Link>Serialization\ObjectReaderWriterBase.cs</Link>
    </Compile>
    <Compile Include="..\..\..\Compilers\Core\Portable\Serialization\ObjectWriter.cs">
      <Link>Serialization\ObjectWriter.cs</Link>
    </Compile>
    <Compile Include="..\..\..\Compilers\Core\Portable\Serialization\ObjectWriterData.cs">
      <Link>Serialization\ObjectWriterData.cs</Link>
    </Compile>
    <Compile Include="..\..\..\Compilers\Core\Portable\Serialization\RecordingObjectBinder.cs">
      <Link>Serialization\RecordingObjectBinder.cs</Link>
    </Compile>
    <Compile Include="..\..\..\Compilers\Core\Portable\Serialization\SimpleRecordingObjectBinder.cs">
      <Link>Serialization\SimpleRecordingObjectBinder.cs</Link>
    </Compile>
    <Compile Include="..\..\..\Compilers\Core\Portable\FileSystem\FileUtilities.cs">
      <Link>InternalUtilities\FileUtilities.cs</Link>
    </Compile>
    <Compile Include="..\..\..\Compilers\Core\Portable\FileSystem\PathUtilities.cs">
      <Link>InternalUtilities\PathUtilities.cs</Link>
    </Compile>
    <Compile Include="..\..\..\Compilers\Core\Portable\InternalUtilities\ReflectionUtilities.cs">
      <Link>InternalUtilities\ReflectionUtilities.cs</Link>
    </Compile>
    <Compile Include="..\..\..\Compilers\Core\Portable\PortableShim.cs">
      <Link>InternalUtilities\PortableShim.cs</Link>
    </Compile>
  </ItemGroup>
  <PropertyGroup>
    <DefineConstants>$(DefineConstants);WORKSPACE</DefineConstants>
  </PropertyGroup>
  <ItemGroup>
    <InternalsVisibleTo Include="csi" />
    <InternalsVisibleTo Include="Microsoft.CodeAnalysis.CSharp.EditorFeatures" />
    <InternalsVisibleTo Include="Microsoft.CodeAnalysis.CSharp.Features" />
    <InternalsVisibleTo Include="Microsoft.CodeAnalysis.CSharp.InteractiveEditorFeatures" />
    <InternalsVisibleTo Include="Microsoft.CodeAnalysis.CSharp.Workspaces" />
    <InternalsVisibleTo Include="Microsoft.CodeAnalysis.EditorFeatures" />
    <InternalsVisibleTo Include="Microsoft.CodeAnalysis.EditorFeatures.Next" />
    <InternalsVisibleTo Include="Microsoft.CodeAnalysis.EditorFeatures.Text" />
    <InternalsVisibleTo Include="Microsoft.CodeAnalysis.Features" />
    <InternalsVisibleTo Include="Microsoft.CodeAnalysis.InteractiveEditorFeatures" />
    <InternalsVisibleTo Include="Microsoft.CodeAnalysis.InteractiveFeatures" />
    <InternalsVisibleTo Include="Microsoft.CodeAnalysis.TestImpact.BuildManager" />
    <InternalsVisibleTo Include="Microsoft.CodeAnalysis.TestImpact.BuildManager.UnitTests" />
    <InternalsVisibleTo Include="Microsoft.CodeAnalysis.TestImpact.Orchestrator" />
    <InternalsVisibleTo Include="Microsoft.CodeAnalysis.TestImpact.Orchestrator.UnitTests" />
    <InternalsVisibleTo Include="Microsoft.CodeAnalysis.TestImpact.Test.Utilities" />
    <InternalsVisibleTo Include="Microsoft.CodeAnalysis.VisualBasic.InteractiveEditorFeatures" />
    <InternalsVisibleTo Include="Microsoft.CodeAnalysis.VisualBasic.EditorFeatures" />
    <InternalsVisibleTo Include="Microsoft.CodeAnalysis.VisualBasic.Features" />
    <InternalsVisibleTo Include="Microsoft.CodeAnalysis.VisualBasic.Workspaces" />
    <InternalsVisibleTo Include="Microsoft.CodeAnalysis.Workspaces.Desktop" />
    <InternalsVisibleTo Include="Microsoft.VisualStudio.CSharp.Repl" />
    <InternalsVisibleTo Include="Microsoft.VisualStudio.InteractiveServices" />
    <InternalsVisibleTo Include="Microsoft.VisualStudio.LanguageServices" />
    <InternalsVisibleTo Include="Microsoft.VisualStudio.LanguageServices.Next" />
    <InternalsVisibleTo Include="Microsoft.VisualStudio.LanguageServices.CSharp" />
    <InternalsVisibleTo Include="Microsoft.VisualStudio.LanguageServices.Implementation" />
    <InternalsVisibleTo Include="Microsoft.VisualStudio.LanguageServices.SolutionExplorer" />
    <InternalsVisibleTo Include="Microsoft.VisualStudio.LanguageServices.VisualBasic" />
    <InternalsVisibleTo Include="Microsoft.VisualStudio.LanguageServices.Xaml" />
    <InternalsVisibleTo Include="Microsoft.VisualStudio.VisualBasic.Repl" />
    <InternalsVisibleTo Include="Roslyn.VisualStudio.Setup" />
    <InternalsVisibleTo Include="Roslyn.VisualStudio.DiagnosticsWindow" />
    <InternalsVisibleTo Include="Microsoft.CodeAnalysis.Remote.Workspaces" />
    <InternalsVisibleTo Include="Microsoft.CodeAnalysis.Remote.ServiceHub" />
    <InternalsVisibleToTest Include="Microsoft.CodeAnalysis.Editor.UI.Wpf" />
    <InternalsVisibleTo Include="Roslyn.Hosting.Diagnostics" />
    <InternalsVisibleTo Include="MonoDevelop.Ide" />
    <InternalsVisibleTo Include="MonoDevelop.Refactoring" />
    <InternalsVisibleTo Include="MonoDevelop.CSharpBinding" />
    <InternalsVisibleTo Include="MonoDevelop.VBNetBinding" />
    <InternalsVisibleToTest Include="Roslyn.Services.Editor.CSharp.UnitTests" />
    <InternalsVisibleToTest Include="Roslyn.Services.Editor.UnitTests" />
    <InternalsVisibleToTest Include="Roslyn.Services.Editor.UnitTests2" />
    <InternalsVisibleToTest Include="Roslyn.Services.Editor.VisualBasic.UnitTests" />
    <InternalsVisibleToTest Include="Roslyn.Services.Test.Utilities" />
    <InternalsVisibleToTest Include="Roslyn.Services.UnitTests" />
    <InternalsVisibleToTest Include="Roslyn.Services.CSharp.UnitTests" />
    <InternalsVisibleToTest Include="Roslyn.Services.VisualBasic.UnitTests" />
    <InternalsVisibleToTest Include="Roslyn.Test.Utilities.Desktop" />
    <InternalsVisibleToTest Include="Roslyn.VisualStudio.CSharp.UnitTests" />
    <InternalsVisibleToTest Include="Roslyn.VisualStudio.Closed.UnitTests" />
    <InternalsVisibleToTest Include="Roslyn.VisualStudio.Test.Setup" />
    <InternalsVisibleToTest Include="Roslyn.VisualStudio.Test.Utilities" />
    <InternalsVisibleToTest Include="Roslyn.VisualStudio.Test.Utilities.Next" />
    <InternalsVisibleToTest Include="Roslyn.VisualStudio.Services.UnitTests" />
    <InternalsVisibleToTest Include="RoslynETAHost" />
    <InternalsVisibleToTest Include="RoslynTaoActions" />
    <InternalsVisibleToTypeScript Include="Microsoft.CodeAnalysis.TypeScript.EditorFeatures" />
    <InternalsVisibleToTypeScript Include="Microsoft.VisualStudio.LanguageServices.TypeScript" />
    <InternalsVisibleToTypeScript Include="Roslyn.Services.Editor.TypeScript.UnitTests" />
    <InternalsVisibleToMoq Include="DynamicProxyGenAssembly2" />
  </ItemGroup>
  <ItemGroup>
    <Compile Include="..\..\..\Compilers\Core\Portable\UnicodeCharacterUtilities.cs">
      <Link>Shared\UnicodeCharacterUtilities.cs</Link>
    </Compile>
    <Compile Include="CaseCorrection\AbstractCaseCorrectionService.cs" />
    <Compile Include="CaseCorrection\CaseCorrector.cs" />
    <Compile Include="CaseCorrection\ICaseCorrectionService.cs" />
    <Compile Include="Classification\AbstractClassificationService.cs" />
    <Compile Include="Classification\AbstractClassificationService.Worker.cs" />
    <Compile Include="Classification\ClassificationExtensions.cs" />
    <Compile Include="Classification\ClassificationTypeNames.cs" />
    <Compile Include="Classification\ClassifiedSpan.cs" />
    <Compile Include="Classification\ClassifiedText.cs" />
    <Compile Include="Classification\Classifier.cs" />
    <Compile Include="Classification\Classifiers\ISyntaxClassifier.cs" />
    <Compile Include="Classification\IClassificationService.cs" />
    <Compile Include="CodeActions\Annotations\SuppressDiagnosticsAnnotation.cs" />
    <Compile Include="CodeActions\CodeActionPriority.cs" />
    <Compile Include="CodeActions\Operations\PreviewOperation.cs" />
    <Compile Include="CodeCleanup\AbstractCodeCleanerService.cs" />
    <Compile Include="CodeCleanup\CodeCleaner.cs" />
    <Compile Include="CodeCleanup\ICodeCleanerService.cs" />
    <Compile Include="CodeCleanup\Providers\ExportCodeCleanupProvider.cs" />
    <Compile Include="CodeCleanup\Providers\FormatCodeCleanupProvider.cs" />
    <Compile Include="CodeCleanup\Providers\ICodeCleanupProvider.cs" />
    <Compile Include="CodeCleanup\Providers\PredefinedCodeCleanupProviderNames.cs" />
    <Compile Include="CodeCleanup\Providers\SimpleCodeCleanupProvider.cs" />
    <Compile Include="CodeCleanup\Providers\SimplificationCodeCleanupProvider.cs" />
    <Compile Include="CodeFixes\CodeFixContext.cs" />
    <Compile Include="CodeFixes\FixAllOccurrences\BatchSimplificationFixAllProvider.cs" />
    <Compile Include="CodeFixes\FixAllOccurrences\FixAllState.FixAllDiagnosticProvider.cs" />
    <Compile Include="CodeFixes\FixAllOccurrences\FixAllProviderInfo.cs" />
    <Compile Include="CodeFixes\FixAllOccurrences\FixAllState.FixMultipleDiagnosticProvider.cs" />
    <Compile Include="CodeFixes\FixAllOccurrences\FixAllLogger.cs" />
    <Compile Include="CodeFixes\FixAllOccurrences\FixAllContext.DiagnosticProvider.cs" />
    <Compile Include="CodeFixes\FixAllOccurrences\FixAllState.cs" />
    <Compile Include="CodeFixes\Supression\ISuppressionFixProvider.cs" />
    <Compile Include="CodeFixes\FixAllOccurrences\WellKnownFixAllProviders.cs" />
    <Compile Include="CodeFixes\FixAllOccurrences\BatchFixAllProvider.cs" />
    <Compile Include="CodeFixes\FixAllOccurrences\FixAllContext.cs" />
    <Compile Include="CodeFixes\FixAllOccurrences\FixAllScope.cs" />
    <Compile Include="CodeFixes\FixAllOccurrences\FixAllProvider.cs" />
    <Compile Include="CodeFixes\CodeFix.cs" />
    <Compile Include="CodeGeneration\AbstractCodeGenerationService.cs" />
    <Compile Include="CodeGeneration\AbstractCodeGenerationService_FindDeclaration.cs" />
    <Compile Include="CodeGeneration\AbstractFlagsEnumGenerator.cs" />
    <Compile Include="CodeGeneration\AbstractImportsAdder.cs" />
    <Compile Include="CodeGeneration\CodeGenerationDestination.cs" />
    <Compile Include="CodeGeneration\CodeGenerationHelpers.cs" />
    <Compile Include="CodeGeneration\CodeGenerationOperatorKind.cs" />
    <Compile Include="CodeGeneration\CodeGenerationOptions.cs" />
    <Compile Include="CodeGeneration\CodeGenerationSymbolFactory.cs" />
    <Compile Include="CodeGeneration\CodeGenerator.cs" />
    <Compile Include="CodeStyle\CodeStyleOptions.cs" />
    <Compile Include="CodeStyle\NotificationOption.cs" />
    <Compile Include="CodeStyle\CodeStyleOption.cs" />
    <Compile Include="Diagnostics\DiagnosticAnalysisResult.cs" />
    <Compile Include="Diagnostics\DiagnosticAnalysisResultMap.cs" />
    <Compile Include="Diagnostics\DiagnosticAnalysisResultBuilder.cs" />
    <Compile Include="Diagnostics\DiagnosticData.cs" />
    <Compile Include="Diagnostics\DiagnosticDataSerializer.cs" />
    <Compile Include="Diagnostics\DiagnosticProvider.cs" />
    <Compile Include="Diagnostics\Extensions.cs" />
    <Compile Include="Diagnostics\InternalDiagnosticsOptions.cs" />
    <Compile Include="Diagnostics\InternalRuntimeDiagnosticOptions.cs" />
    <Compile Include="Execution\ChecksumTreeBuilder.cs" />
    <Compile Include="Execution\ChecksumTreeCollection.ChecksumObjectCache.cs" />
    <Compile Include="Execution\ChecksumTreeCollection.TreeNodes.cs" />
    <Compile Include="Execution\IChecksumTreeNodes.cs" />
    <Compile Include="Execution\Extensions.cs" />
    <Compile Include="Execution\AbstractReferenceSerializationService.cs" />
    <Compile Include="Execution\Asset.cs" />
    <Compile Include="Execution\AssetBuilder.cs" />
    <Compile Include="Execution\Checksum.cs" />
    <Compile Include="Execution\ChecksumObject.cs" />
    <Compile Include="Execution\ChecksumScope.cs" />
    <Compile Include="Execution\Checksum_Factory.cs" />
    <Compile Include="Execution\IOptionsSerializationService.cs" />
    <Compile Include="Execution\IReferenceSerializationService.cs" />
    <Compile Include="Execution\ISolutionChecksumService.cs" />
    <Compile Include="Execution\AbstractOptionsSerializationService.cs" />
    <Compile Include="Execution\ISupportTemporaryStorage.cs" />
    <Compile Include="Execution\PooledList.cs" />
    <Compile Include="Execution\ReferenceSerializationServiceFactory.cs" />
    <Compile Include="Execution\Serializer.cs" />
    <Compile Include="Execution\Serializer_Asset.cs" />
    <Compile Include="Execution\Serializer_ChecksumObjectWithChildren.cs" />
    <Compile Include="Execution\Serializer_OptionSet.cs" />
    <Compile Include="Execution\SolutionChecksumObjects.cs" />
    <Compile Include="Execution\SolutionChecksumObjectInfo.cs" />
    <Compile Include="Execution\ChecksumTreeCollection.cs" />
    <Compile Include="Execution\SolutionChecksumService.cs" />
<<<<<<< HEAD
    <Compile Include="FindSymbols\ISymbolFinderEngineService.cs" />
=======
>>>>>>> 2e89a75a
    <Compile Include="FindSymbols\FindReferences\StreamingFindReferencesProgress.cs" />
    <Compile Include="FindSymbols\IStreamingFindReferencesProgress.cs" />
    <Compile Include="FindSymbols\SymbolAndProjectId.cs" />
    <Compile Include="FindSymbols\SymbolTree\SymbolTreeInfo.FirstEntityHandleProvider.cs" />
    <Compile Include="FindSymbols\SyntaxTree\IDeclarationInfo.cs" />
    <Compile Include="LanguageServices\SyntaxFactsService\AbstractSyntaxFactsService.cs" />
    <Compile Include="Options\GlobalOptionService.cs" />
    <Compile Include="Options\IGlobalOptionService.cs" />
    <Compile Include="Options\IWorkspaceOptionService.cs" />
    <Compile Include="Shared\RuntimeOptions.cs" />
    <Compile Include="Shared\RuntimeOptionsProvider.cs" />
    <Compile Include="Shared\Utilities\IStreamingProgressTracker.cs" />
    <Compile Include="Shared\Utilities\StreamingProgressTracker.cs" />
    <Compile Include="Options\OptionStorageLocation.cs" />
    <Compile Include="Options\LocalUserProfileStorageLocation.cs" />
    <Compile Include="Options\RoamingProfileStorageLocation.cs" />
    <Compile Include="SolutionCrawler\ExportIncrementalAnalyzerProviderAttribute.cs" />
    <Compile Include="SolutionCrawler\IIncrementalAnalyzer.cs" />
    <Compile Include="SolutionCrawler\IIncrementalAnalyzerProvider.cs" />
    <Compile Include="SolutionCrawler\IncrementalAnalyzerProviderMetadata.cs" />
    <Compile Include="SolutionCrawler\InvocationReasons.cs" />
    <Compile Include="SolutionCrawler\InvocationReasons_Constants.cs" />
    <Compile Include="SolutionCrawler\ISolutionCrawlerRegistrationService.cs" />
    <Compile Include="Diagnostics\IWorkspaceVenusSpanMappingService.cs" />
    <Compile Include="Diagnostics\WellKnownDiagnosticPropertyNames.cs" />
    <Compile Include="Editing\DeclarationKind.cs" />
    <Compile Include="Editing\DocumentEditor.cs" />
    <Compile Include="CodeGeneration\ICodeGenerationService.cs" />
    <Compile Include="CodeGeneration\INamedTypeSymbolExtensions.cs" />
    <Compile Include="CodeGeneration\LiteralSpecialValues.cs" />
    <Compile Include="Editing\GenerationOptions.cs" />
    <Compile Include="Editing\GenerationOptionsProvider.cs" />
    <Compile Include="Editing\ImportAdder.cs" />
    <Compile Include="Editing\ImportAdderService.cs" />
    <Compile Include="Editing\OperatorKind.cs" />
    <Compile Include="Editing\SolutionEditor.cs" />
    <Compile Include="Editing\SymbolEditor.cs" />
    <Compile Include="Editing\SymbolEditorExtensions.cs" />
    <Compile Include="Editing\SyntaxEditor.cs" />
    <Compile Include="Editing\SyntaxEditorExtensions.cs" />
    <Compile Include="Editing\SyntaxGenerator.cs" />
    <Compile Include="Editing\DeclarationModifiers.cs" />
    <Compile Include="CodeGeneration\Symbols\CodeGenerationAbstractMethodSymbol.cs" />
    <Compile Include="CodeGeneration\Symbols\CodeGenerationAbstractNamedTypeSymbol.cs" />
    <Compile Include="CodeGeneration\Symbols\CodeGenerationArrayTypeSymbol.cs" />
    <Compile Include="CodeGeneration\Symbols\CodeGenerationAttributeData.cs" />
    <Compile Include="CodeGeneration\Symbols\CodeGenerationConstructedMethodSymbol.cs" />
    <Compile Include="CodeGeneration\Symbols\CodeGenerationConstructedNamedTypeSymbol.cs" />
    <Compile Include="CodeGeneration\Symbols\CodeGenerationConstructorInfo.cs" />
    <Compile Include="CodeGeneration\Symbols\CodeGenerationConstructorSymbol.cs" />
    <Compile Include="CodeGeneration\Symbols\CodeGenerationConversionSymbol.cs" />
    <Compile Include="CodeGeneration\Symbols\CodeGenerationDestructorInfo.cs" />
    <Compile Include="CodeGeneration\Symbols\CodeGenerationDestructorSymbol.cs" />
    <Compile Include="CodeGeneration\Symbols\CodeGenerationEventInfo.cs" />
    <Compile Include="CodeGeneration\Symbols\CodeGenerationEventSymbol.cs" />
    <Compile Include="CodeGeneration\Symbols\CodeGenerationFieldInfo.cs" />
    <Compile Include="CodeGeneration\Symbols\CodeGenerationFieldSymbol.cs" />
    <Compile Include="CodeGeneration\Symbols\CodeGenerationMethodInfo.cs" />
    <Compile Include="CodeGeneration\Symbols\CodeGenerationMethodSymbol.cs" />
    <Compile Include="CodeGeneration\Symbols\CodeGenerationNamedTypeSymbol.cs" />
    <Compile Include="CodeGeneration\Symbols\CodeGenerationNamespaceInfo.cs" />
    <Compile Include="CodeGeneration\Symbols\CodeGenerationNamespaceOrTypeSymbol.cs" />
    <Compile Include="CodeGeneration\Symbols\CodeGenerationNamespaceSymbol.cs" />
    <Compile Include="CodeGeneration\Symbols\CodeGenerationOperatorSymbol.cs" />
    <Compile Include="CodeGeneration\Symbols\CodeGenerationParameterSymbol.cs" />
    <Compile Include="CodeGeneration\Symbols\CodeGenerationPointerTypeSymbol.cs" />
    <Compile Include="CodeGeneration\Symbols\CodeGenerationPropertyInfo.cs" />
    <Compile Include="CodeGeneration\Symbols\CodeGenerationPropertySymbol.cs" />
    <Compile Include="CodeGeneration\Symbols\CodeGenerationSymbol.cs" />
    <Compile Include="CodeGeneration\Symbols\CodeGenerationTypeParameterSymbol.cs" />
    <Compile Include="CodeGeneration\Symbols\CodeGenerationTypeSymbol.cs" />
    <Compile Include="CodeGeneration\SyntaxAnnotationExtensions.cs" />
    <Compile Include="Editing\TypeConstraintKind.cs" />
    <Compile Include="CodeGeneration\TypeGenerator.cs" />
    <Compile Include="CodeRefactorings\CodeRefactoringContext.cs" />
    <Compile Include="Differencing\LongestCommonImmutableArraySubsequence.cs" />
    <Compile Include="Differencing\SequenceEdit.cs" />
    <Compile Include="ExtensionManager\IErrorReportingService.cs" />
    <Compile Include="FindSymbols\DeclaredSymbolInfo.cs" />
    <Compile Include="FindSymbols\FindReferences\Finders\ILanguageServiceReferenceFinder.cs" />
    <Compile Include="FindSymbols\SymbolTree\SymbolTreeInfo_Metadata.cs" />
    <Compile Include="FindSymbols\SymbolTree\SymbolTreeInfo_Source.cs" />
    <Compile Include="LinkedFileDiffMerging\LinkedFileDiffMergingLogger.cs" />
    <Compile Include="Options\DocumentOptionSet.cs" />
    <Compile Include="Options\OptionSet.cs" />
    <Compile Include="Packaging\IPackageInstallerService.cs" />
    <Compile Include="SolutionCrawler\PredefinedInvocationReasons.cs" />
    <Compile Include="SymbolKey\SymbolKey.ComparisonOptions.cs" />
    <Compile Include="SymbolKey\SymbolKey.SymbolKeyComparer.cs" />
    <Compile Include="SymbolKey\SymbolKey.PropertySymbolKey.cs" />
    <Compile Include="SymbolKey\SymbolKey.AnonymousTypeSymbolKey.cs" />
    <Compile Include="SymbolKey\SymbolKey.TypeParameterOrdinalSymbolKey.cs" />
    <Compile Include="SymbolKey\SymbolKey.TypeParameterSymbolKey.cs" />
    <Compile Include="SymbolKey\SymbolKey.ErrorTypeSymbolKey.cs" />
    <Compile Include="SymbolKey\SymbolKey.MethodSymbolKey.cs" />
    <Compile Include="SymbolKey\SymbolKey.TupleTypeSymbolKey.cs" />
    <Compile Include="SymbolKey\SymbolKey.BodyLevelSymbolKey.cs" />
    <Compile Include="SymbolKey\SymbolKey.NamedTypeSymbolKey.cs" />
    <Compile Include="SymbolKey\SymbolKey.AliasSymbolKey.cs" />
    <Compile Include="SymbolKey\SymbolKey.EventSymbolKey.cs" />
    <Compile Include="SymbolKey\SymbolKey.NamespaceSymbolKey.cs" />
    <Compile Include="SymbolKey\SymbolKey.PointerTypeSymbolKey.cs" />
    <Compile Include="SymbolKey\SymbolKey.ParameterSymbolKey.cs" />
    <Compile Include="SymbolKey\SymbolKey.ModuleSymbolKey.cs" />
    <Compile Include="SymbolKey\SymbolKey.AssemblySymbolKey.cs" />
    <Compile Include="SymbolKey\SymbolKey.FieldSymbolKey.cs" />
    <Compile Include="SymbolKey\SymbolKey.DynamicTypeSymbolKey.cs" />
    <Compile Include="SymbolKey\SymbolKey.ArrayTypeSymbolKey.cs" />
    <Compile Include="SymbolKey\SymbolKey.SymbolKeyWriter.cs" />
    <Compile Include="SymbolKey\SymbolKey.cs" />
    <Compile Include="SymbolSearch\ISymbolSearchService.cs" />
    <Compile Include="FindSymbols\SymbolTree\ISymbolTreeInfoCacheService.cs" />
    <Compile Include="FindSymbols\FindReferences\MetadataUnifyingEquivalenceComparer.cs" />
    <Compile Include="Shared\Utilities\IProgressTracker.cs" />
    <Compile Include="SolutionCrawler\NullSolutionCrawlerRegisterationService.cs" />
    <Compile Include="SolutionCrawler\WellKnownSolutionCrawlerAnalyzers.cs" />
    <Compile Include="Utilities\ArraySlice.cs" />
    <Compile Include="Utilities\BKTree.cs" />
    <Compile Include="FindSymbols\SyntaxTree\AbstractSyntaxTreeInfo.cs" />
    <Compile Include="FindSymbols\SyntaxTree\SyntaxTreeDeclarationInfo.cs" />
    <Compile Include="Formatting\FormattingOptionsProvider.cs" />
    <Compile Include="LanguageServices\TypeInferenceService\AbstractTypeInferenceService.cs" />
    <Compile Include="LinkedFileDiffMerging\LinkedFileMergeSessionResult.cs" />
    <Compile Include="LinkedFileDiffMerging\DefaultDocumentTextDifferencingService.cs" />
    <Compile Include="Log\AggregateLogger.cs" />
    <Compile Include="Log\IErrorLogger.cs" />
    <Compile Include="Log\KeyValueLogMessage.cs" />
    <Compile Include="Log\LogAggregator.cs" />
    <Compile Include="Log\Logger.LogBlock.cs" />
    <Compile Include="Log\LogMessage.cs" />
    <Compile Include="Log\WorkspaceErrorLogger.cs" />
    <Compile Include="Rename\TokenRenameInfo.cs" />
    <Compile Include="Serialization\AssemblySerializationInfoService.cs" />
    <Compile Include="Serialization\IAssemblySerializationInfoService.cs" />
    <Compile Include="Shared\Extensions\AccessibilityUtilities.cs" />
    <Compile Include="Shared\Extensions\FileLinePositionSpanExtensions.cs" />
    <Compile Include="Shared\Extensions\LocationExtensions.cs" />
    <Compile Include="Shared\Extensions\MethodKindExtensions.cs" />
    <Compile Include="Shared\Extensions\SymbolInfoExtensions.cs" />
    <Compile Include="Shared\Extensions\SyntaxNodeExtensions.cs" />
    <Compile Include="Shared\Extensions\SyntaxNodeOrTokenExtensions.cs" />
    <Compile Include="Shared\Extensions\SyntaxTokenExtensions.cs" />
    <Compile Include="Shared\Extensions\SyntaxTreeExtensions.cs" />
    <Compile Include="Shared\Extensions\SyntaxTriviaExtensions.cs" />
    <Compile Include="Shared\Extensions\TextDocumentExtensions.cs" />
    <Compile Include="Shared\Extensions\ITypeSymbolExtensions.ReplaceTypeParameterBasedOnTypeConstraintVisitor.cs" />
    <Compile Include="Shared\Utilities\SymbolEquivalenceComparer.AssemblyComparers.cs" />
    <Compile Include="Shared\Utilities\XmlFragmentParser.cs" />
    <Compile Include="Simplification\SimplificationOptionProvider.cs" />
    <Compile Include="Simplification\SimplifyTypeNameCodeAction.cs" />
    <Compile Include="Utilities\BKTree.Edge.cs" />
    <Compile Include="Utilities\BKTree.Node.cs" />
    <Compile Include="Utilities\BKTree.Serialization.cs" />
    <Compile Include="Utilities\CompilerUtilities\CompilerPathUtilities.cs" />
    <Compile Include="Utilities\ForegroundThreadDataKind.cs" />
    <Compile Include="Utilities\IReadOnlyDictionaryExtensions.cs" />
    <Compile Include="Utilities\IReadOnlyListExtensions.cs" />
    <Compile Include="Utilities\ParameterName.cs" />
    <Compile Include="Utilities\SpellChecker.cs" />
    <Compile Include="Utilities\StringEscapeEncoder.cs" />
    <Compile Include="Utilities\StringSlice.cs" />
    <Compile Include="Utilities\ValuesSources\CachedWeakValueSource.cs" />
    <Compile Include="Utilities\WeakEventHandler.cs" />
    <Compile Include="Versions\Extensions.cs" />
    <Compile Include="Versions\ISemanticVersionTrackingService.cs" />
    <Compile Include="Versions\PersistedVersionStampLogger.cs" />
    <Compile Include="Workspace\AdhocWorkspace.cs" />
    <Compile Include="Workspace\DocumentActiveContextChangedEventArgs.cs" />
    <Compile Include="Workspace\Host\Caching\ICachedObjectOwner.cs" />
    <Compile Include="Workspace\Host\Caching\CacheOptions.cs" />
    <Compile Include="Workspace\Host\Caching\ProjectCacheServiceFactory.cs" />
    <Compile Include="Workspace\Host\Caching\IProjectCacheService.cs" />
    <Compile Include="Differencing\Edit.cs" />
    <Compile Include="Differencing\EditKind.cs" />
    <Compile Include="Differencing\EditScript.cs" />
    <Compile Include="Differencing\LongestCommonSubsequence.cs" />
    <Compile Include="Differencing\LongestCommonSubstring.cs" />
    <Compile Include="Differencing\Match.cs" />
    <Compile Include="Differencing\Match.LongestCommonSubsequence.cs" />
    <Compile Include="Differencing\TreeComparer.cs" />
    <Compile Include="ExtensionManager\AbstractExtensionManager.cs" />
    <Compile Include="ExtensionManager\IExtensionManager.cs" />
    <Compile Include="ExtensionManager\IExtensionManagerExtensions.cs" />
    <Compile Include="ExtensionManager\ServicesLayerExtensionManager.cs" />
    <Compile Include="ExtensionOrderAttribute.cs" />
    <Compile Include="FindSymbols\Extensions.cs" />
    <Compile Include="FindSymbols\FindReferences\DependentProjectsFinder.cs" />
    <Compile Include="FindSymbols\FindReferences\DependentTypeFinder.cs" />
    <Compile Include="FindSymbols\FindReferences\Finders\AbstractMemberScopedReferenceFinder.cs" />
    <Compile Include="FindSymbols\FindReferences\Finders\AbstractMethodOrPropertyOrEventSymbolReferenceFinder.cs" />
    <Compile Include="FindSymbols\FindReferences\Finders\AbstractReferenceFinder.cs" />
    <Compile Include="FindSymbols\FindReferences\Finders\ConstructorInitializerSymbolReferenceFinder.cs" />
    <Compile Include="FindSymbols\FindReferences\Finders\ConstructorSymbolReferenceFinder.cs" />
    <Compile Include="FindSymbols\FindReferences\Finders\DestructorSymbolReferenceFinder.cs" />
    <Compile Include="FindSymbols\FindReferences\Finders\EventSymbolReferenceFinder.cs" />
    <Compile Include="FindSymbols\FindReferences\Finders\ExplicitInterfaceMethodReferenceFinder.cs" />
    <Compile Include="FindSymbols\FindReferences\Finders\FieldSymbolReferenceFinder.cs" />
    <Compile Include="FindSymbols\FindReferences\Finders\IReferenceFinder.cs" />
    <Compile Include="FindSymbols\FindReferences\Finders\LabelSymbolReferenceFinder.cs" />
    <Compile Include="FindSymbols\FindReferences\Finders\LinkedFileReferenceFinder.cs" />
    <Compile Include="FindSymbols\FindReferences\Finders\LocalSymbolReferenceFinder.cs" />
    <Compile Include="FindSymbols\FindReferences\Finders\MethodTypeParameterSymbolReferenceFinder.cs" />
    <Compile Include="FindSymbols\FindReferences\Finders\NamedTypeSymbolReferenceFinder.cs" />
    <Compile Include="FindSymbols\FindReferences\Finders\NamespaceSymbolReferenceFinder.cs" />
    <Compile Include="FindSymbols\FindReferences\Finders\OperatorSymbolReferenceFinder.cs" />
    <Compile Include="FindSymbols\FindReferences\Finders\OrdinaryMethodReferenceFinder.cs" />
    <Compile Include="FindSymbols\FindReferences\Finders\ParameterSymbolReferenceFinder.cs" />
    <Compile Include="FindSymbols\FindReferences\Finders\PropertyAccessorSymbolReferenceFinder.cs" />
    <Compile Include="FindSymbols\FindReferences\Finders\PropertySymbolReferenceFinder.cs" />
    <Compile Include="FindSymbols\FindReferences\Finders\RangeVariableSymbolReferenceFinder.cs" />
    <Compile Include="FindSymbols\FindReferences\Finders\ReferenceFinders.cs" />
    <Compile Include="FindSymbols\FindReferences\Finders\TypeParameterSymbolReferenceFinder.cs" />
    <Compile Include="FindSymbols\FindReferences\FindReferenceCache.cs" />
    <Compile Include="FindSymbols\FindReferences\FindReferencesProgress.cs" />
    <Compile Include="FindSymbols\FindReferences\FindReferencesSearchEngine.cs" />
    <Compile Include="FindSymbols\FindReferences\FindReferencesSearchEngine.ProgressWrapper.cs" />
    <Compile Include="FindSymbols\FindReferences\FindReferencesSearchEngine_DocumentProcessing.cs" />
    <Compile Include="FindSymbols\FindReferences\FindReferencesSearchEngine_MapCreation.cs" />
    <Compile Include="FindSymbols\FindReferences\FindReferencesSearchEngine_ProjectProcessing.cs" />
    <Compile Include="FindSymbols\IFindReferencesProgress.cs" />
    <Compile Include="FindSymbols\ReferencedSymbol.cs" />
    <Compile Include="FindSymbols\ReferenceLocation.cs" />
    <Compile Include="FindSymbols\ReferenceLocationExtensions.cs" />
    <Compile Include="FindSymbols\SymbolCallerInfo.cs" />
    <Compile Include="FindSymbols\SymbolFinder.cs" />
    <Compile Include="FindSymbols\SymbolFinder_Declarations.cs" />
    <Compile Include="FindSymbols\SymbolFinder_Hierarchy.cs" />
    <Compile Include="FindSymbols\SymbolFinder_References.cs" />
    <Compile Include="FindSymbols\SymbolTree\SymbolTreeInfo.cs" />
    <Compile Include="FindSymbols\SymbolTree\SymbolTreeInfo.Node.cs" />
    <Compile Include="FindSymbols\SymbolTree\SymbolTreeInfo_Serialization.cs" />
    <Compile Include="FindSymbols\SyntaxTree\AbstractPersistableState.cs" />
    <Compile Include="FindSymbols\SyntaxTree\ISyntaxTreeInfoPersistentStorage.cs" />
    <Compile Include="FindSymbols\SyntaxTree\SyntaxTreeContextInfo.cs" />
    <Compile Include="FindSymbols\SyntaxTree\SyntaxTreeIdentifierInfo.cs" />
    <Compile Include="FindSymbols\SyntaxTree\SyntaxTreeIdentifierInfo_Set.cs" />
    <Compile Include="FindSymbols\SyntaxTree\SyntaxTreeInfo.cs" />
    <Compile Include="Formatting\AbstractSyntaxFormattingService.cs" />
    <Compile Include="Formatting\BottomUpBaseIndentationFinder.cs" />
    <Compile Include="Formatting\Context\FormattingContext.AnchorData.cs" />
    <Compile Include="Formatting\Context\FormattingContext.cs" />
    <Compile Include="Formatting\Context\FormattingContext.IndentationData.cs" />
    <Compile Include="Formatting\Context\FormattingContext.InitialContextFinder.cs" />
    <Compile Include="Formatting\Context\SuppressIntervalIntrospector.cs" />
    <Compile Include="Formatting\Context\SuppressSpacingData.cs" />
    <Compile Include="Formatting\Context\SuppressWrappingData.cs" />
    <Compile Include="Formatting\ContextIntervalTree.cs" />
    <Compile Include="Formatting\Engine\AbstractAggregatedFormattingResult.cs" />
    <Compile Include="Formatting\Engine\AbstractFormatEngine.cs" />
    <Compile Include="Formatting\Engine\AbstractFormatEngine.OperationApplier.cs" />
    <Compile Include="Formatting\Engine\AbstractFormatEngine.Partitioner.cs" />
    <Compile Include="Formatting\Engine\AbstractFormattingResult.cs" />
    <Compile Include="Formatting\Engine\AbstractTriviaDataFactory.AbstractComplexTrivia.cs" />
    <Compile Include="Formatting\Engine\AbstractTriviaDataFactory.cs" />
    <Compile Include="Formatting\Engine\AbstractTriviaDataFactory.FormattedWhitespace.cs" />
    <Compile Include="Formatting\Engine\AbstractTriviaDataFactory.ModifiedWhitespace.cs" />
    <Compile Include="Formatting\Engine\AbstractTriviaDataFactory.Whitespace.cs" />
    <Compile Include="Formatting\Engine\ActionCache`1.cs" />
    <Compile Include="Formatting\Engine\ChainedFormattingRules.cs" />
    <Compile Include="Formatting\Engine\NodeOperations.cs" />
    <Compile Include="Formatting\Engine\OperationCache`1.cs" />
    <Compile Include="Formatting\Engine\TokenData.cs" />
    <Compile Include="Formatting\Engine\TokenPairWithOperations.cs" />
    <Compile Include="Formatting\Engine\TokenStream.Changes.cs" />
    <Compile Include="Formatting\Engine\TokenStream.cs" />
    <Compile Include="Formatting\Engine\TokenStream.Iterator.cs" />
    <Compile Include="Formatting\Engine\TreeData.cs" />
    <Compile Include="Formatting\Engine\TreeData.Debug.cs" />
    <Compile Include="Formatting\Engine\TreeData.Node.cs" />
    <Compile Include="Formatting\Engine\TreeData.NodeAndText.cs" />
    <Compile Include="Formatting\Engine\TreeData.StructuredTrivia.cs" />
    <Compile Include="Formatting\Engine\TriviaData.cs" />
    <Compile Include="Formatting\Engine\TriviaDataWithList.cs" />
    <Compile Include="Formatting\Formatter.cs" />
    <Compile Include="Formatting\FormattingExtensions.cs" />
    <Compile Include="Formatting\FormattingOptions.cs" />
    <Compile Include="Formatting\IFormattingResult.cs" />
    <Compile Include="Formatting\ISyntaxFormattingService.cs" />
    <Compile Include="Formatting\ListPool.cs" />
    <Compile Include="Formatting\Rules\AbstractFormattingRule.cs" />
    <Compile Include="Formatting\Rules\BaseIndentationFormattingRule.cs" />
    <Compile Include="Formatting\Rules\DefaultFormattingRuleFactoryServiceFactory.cs" />
    <Compile Include="Formatting\Rules\ExportFormattingRule.cs" />
    <Compile Include="Formatting\Rules\IActionHolder`1.cs" />
    <Compile Include="Formatting\Rules\IHostDependentFormattingRuleFactoryService.cs" />
    <Compile Include="Formatting\Rules\IFormattingRule.cs" />
    <Compile Include="Formatting\Rules\IOperationHolder`1.cs" />
    <Compile Include="Formatting\Rules\NextAction`1.cs" />
    <Compile Include="Formatting\Rules\NextOperation`1.cs" />
    <Compile Include="Formatting\Rules\NoOpFormattingRule.cs" />
    <Compile Include="Formatting\Rules\Operations\AdjustNewLinesOperation.cs" />
    <Compile Include="Formatting\Rules\Operations\AdjustNewLinesOption.cs" />
    <Compile Include="Formatting\Rules\Operations\AdjustSpacesOperation.cs" />
    <Compile Include="Formatting\Rules\Operations\AdjustSpacesOption.cs" />
    <Compile Include="Formatting\Rules\Operations\AlignTokensOperation.cs" />
    <Compile Include="Formatting\Rules\Operations\AlignTokensOption.cs" />
    <Compile Include="Formatting\Rules\Operations\AnchorIndentationOperation.cs" />
    <Compile Include="Formatting\Rules\Operations\FormattingOperations.cs" />
    <Compile Include="Formatting\Rules\Operations\IndentBlockOperation.cs" />
    <Compile Include="Formatting\Rules\Operations\IndentBlockOption.cs" />
    <Compile Include="Formatting\Rules\Operations\SuppressOperation.cs" />
    <Compile Include="Formatting\Rules\Operations\SuppressOption.cs" />
    <Compile Include="Formatting\StringBuilderPool.cs" />
    <Compile Include="Formatting\TaskExecutor.cs" />
    <Compile Include="Formatting\TriviaEngine\AbstractTriviaFormatter.cs" />
    <Compile Include="Formatting\TriviaEngine\LineColumn.cs" />
    <Compile Include="Formatting\TriviaEngine\LineColumnDelta.cs" />
    <Compile Include="Formatting\TriviaEngine\LineColumnRule.cs" />
    <Compile Include="Formatting\TriviaEngine\TriviaList.cs" />
    <Compile Include="GeneratedCodeRecognition\GeneratedCodeRecognitionServiceFactory.cs" />
    <Compile Include="GeneratedCodeRecognition\IGeneratedCodeRecognitionService.cs" />
    <Compile Include="IOrderableMetadata.cs" />
    <Compile Include="Utilities\ImmutableArrayExtensions.cs" />
    <Compile Include="Utilities\ObjectPools\PooledObject.cs" />
    <Compile Include="Workspace\Host\Caching\IWorkspaceCacheService.cs" />
    <Compile Include="Workspace\Host\CommandLine\ICommandLineParserService.cs" />
    <Compile Include="Workspace\Host\HostContext\ProjectTypeLookupService.cs" />
    <Compile Include="Workspace\Host\HostContext\IProjectTypeLookupService.cs" />
    <Compile Include="Workspace\Host\Mef\ILanguagesMetadata.cs" />
    <Compile Include="Workspace\Host\Mef\CodeChangeProviderMetadata.cs" />
    <Compile Include="Workspace\Host\Mef\IMefHostExportProvider.cs" />
    <Compile Include="Workspace\Host\Mef\MefHostServices.cs" />
    <Compile Include="Workspace\Host\Mef\MefLanguageServices.cs" />
    <Compile Include="Workspace\Host\Mef\MefWorkspaceServices.cs" />
    <Compile Include="Workspace\Host\Mef\ServiceLayer.cs" />
    <Compile Include="Workspace\Host\Documentation\IDocumentationProviderService.cs" />
    <Compile Include="Workspace\Host\Metadata\FrameworkAssemblyPathResolverFactory.cs" />
    <Compile Include="Workspace\Host\Metadata\IAnalyzerService.cs" />
    <Compile Include="Workspace\Host\Metadata\IFrameworkAssemblyPathResolver.cs" />
    <Compile Include="Workspace\Host\Metadata\MetadataReferenceCache.cs" />
    <Compile Include="Workspace\Host\Metadata\WorkspaceMetadataFileReferenceResolver.cs" />
    <Compile Include="Workspace\Host\PersistentStorage\IPersistentStorageLocationService.cs" />
    <Compile Include="Workspace\Host\PersistentStorage\PersistentStorageOptionsProvider.cs" />
    <Compile Include="Workspace\Host\SyntaxTreeFactory\AbstractSyntaxTreeFactoryService.AbstractRecoverableSyntaxRoot.cs" />
    <Compile Include="Workspace\Host\SyntaxTreeFactory\AbstractSyntaxTreeFactoryService.cs" />
    <Compile Include="Workspace\Host\CompilationFactory\ICompilationFactoryService.cs" />
    <Compile Include="Workspace\Host\Mef\ExportLanguageServiceAttribute.cs" />
    <Compile Include="Workspace\Host\Mef\ExportLanguageServiceFactoryAttribute.cs" />
    <Compile Include="Workspace\Host\Mef\ILanguageMetadata.cs" />
    <Compile Include="Workspace\Host\ILanguageService.cs" />
    <Compile Include="Workspace\Host\Mef\ILanguageServiceFactory.cs" />
    <Compile Include="Workspace\Host\Mef\LanguageMetadata.cs" />
    <Compile Include="Workspace\Host\Mef\LanguageServiceMetadata.cs" />
    <Compile Include="Workspace\Host\Mef\OrderableLanguageMetadata.cs" />
    <Compile Include="LanguageServices\SemanticsFactsService\ForEachSymbols.cs" />
    <Compile Include="LanguageServices\SemanticsFactsService\ISemanticFactsService.cs" />
    <Compile Include="LanguageServices\SymbolDeclarationService\ISymbolDeclarationService.cs" />
    <Compile Include="LanguageServices\SyntaxFactsService\ExternalSourceInfo.cs" />
    <Compile Include="LanguageServices\SyntaxFactsService\ISyntaxFactsService.cs" />
    <Compile Include="LanguageServices\SyntaxFactsService\PredefinedOperator.cs" />
    <Compile Include="LanguageServices\SyntaxFactsService\PredefinedType.cs" />
    <Compile Include="Workspace\Host\SyntaxTreeFactory\ISyntaxTreeFactoryService.cs" />
    <Compile Include="LanguageServices\TypeInferenceService\ITypeInferenceService.cs" />
    <Compile Include="Log\EmptyLogBlock.cs" />
    <Compile Include="Log\EmptyLogger.cs" />
    <Compile Include="Log\FunctionId.cs" />
    <Compile Include="Log\FunctionIdOptions.cs" />
    <Compile Include="Log\ILogger.cs" />
    <Compile Include="Log\InteractionClass.cs" />
    <Compile Include="Log\Logger.cs" />
    <Compile Include="Notification\AbstractGlobalOperationNotificationService.cs" />
    <Compile Include="Notification\GlobalOperationEventArgs.cs" />
    <Compile Include="Notification\GlobalOperationNotificationService.cs" />
    <Compile Include="Notification\GlobalOperationNotificationServiceFactory.cs" />
    <Compile Include="Notification\GlobalOperationRegistration.cs" />
    <Compile Include="Notification\IGlobalOperationNotificationService.cs" />
    <Compile Include="Options\IOption.cs" />
    <Compile Include="Options\IOptionService.cs" />
    <Compile Include="Options\Option`1.cs" />
    <Compile Include="Options\OptionChangedEventArgs.cs" />
    <Compile Include="Options\OptionKey.cs" />
    <Compile Include="Options\OptionServiceFactory.cs" />
    <Compile Include="Options\WorkspaceOptionSet.cs" />
    <Compile Include="Options\PerLanguageOption.cs" />
    <Compile Include="Options\Providers\ExportOptionProviderAttribute.cs" />
    <Compile Include="Options\Providers\IOptionProvider.cs" />
    <Compile Include="Options\IOptionPersister.cs" />
    <Compile Include="OrderableMetadata.cs" />
    <Compile Include="Recommendations\AbstractRecommendationService.cs" />
    <Compile Include="Recommendations\IRecommendationService.cs" />
    <Compile Include="Recommendations\RecommendationOptions.cs" />
    <Compile Include="Recommendations\Recommender.cs" />
    <Compile Include="Rename\ConflictEngine\Annotations\RenameActionAnnotation.cs" />
    <Compile Include="Rename\ConflictEngine\Annotations\RenameAnnotation.cs" />
    <Compile Include="Rename\ConflictEngine\Annotations\RenameDeclarationLocationReference.cs" />
    <Compile Include="Rename\ConflictEngine\Annotations\RenameInvalidIdentifierAnnotation.cs" />
    <Compile Include="Rename\ConflictEngine\Annotations\RenameNodeSimplificationAnnotation.cs" />
    <Compile Include="Rename\ConflictEngine\Annotations\RenameTokenSimplificationAnnotation.cs" />
    <Compile Include="Rename\ConflictEngine\ConflictingIdentifierTracker.cs" />
    <Compile Include="Rename\ConflictEngine\ConflictResolution.cs" />
    <Compile Include="Rename\ConflictEngine\ConflictResolver.cs" />
    <Compile Include="Rename\ConflictEngine\ConflictResolver.Session.cs" />
    <Compile Include="Rename\ConflictEngine\DeclarationConflictHelpers.cs" />
    <Compile Include="Rename\ConflictEngine\RelatedLocation.cs" />
    <Compile Include="Rename\ConflictEngine\RelatedLocationType.cs" />
    <Compile Include="Rename\ConflictEngine\RenamedSpansTracker.cs" />
    <Compile Include="Rename\IRenameRewriterLanguageService.cs" />
    <Compile Include="Rename\RenameEntityKind.cs" />
    <Compile Include="Rename\RenameLocation.cs" />
    <Compile Include="Rename\RenameLocation.ReferenceProcessing.cs" />
    <Compile Include="Rename\RenameLocations.cs" />
    <Compile Include="Rename\RenameOptions.cs" />
    <Compile Include="Rename\Renamer.cs" />
    <Compile Include="Rename\RenameRewriterParameters.cs" />
    <Compile Include="Rename\RenameUtilities.cs" />
    <Compile Include="SemanticModelWorkspaceService\ISemanticModelService.cs" />
    <Compile Include="SemanticModelWorkspaceService\SemanticModelWorkspaceServiceFactory.cs" />
    <Compile Include="Shared\Collections\IIntervalIntrospector.cs" />
    <Compile Include="Shared\Collections\IntervalTree.cs" />
    <Compile Include="Shared\Collections\IntervalTree`1.cs" />
    <Compile Include="Shared\Collections\IntervalTree`1.Node.cs" />
    <Compile Include="Shared\Collections\SimpleIntervalTree.cs" />
    <Compile Include="Shared\Collections\SimpleIntervalTree`1.cs" />
    <Compile Include="Shared\Collections\TextSpanIntervalIntrospector.cs" />
    <Compile Include="Shared\Extensions\ArrayExtensions.cs" />
    <Compile Include="Shared\Extensions\ContextQuery\SyntaxContext.cs" />
    <Compile Include="Shared\Extensions\DocumentExtensions.cs" />
    <Compile Include="Shared\Extensions\IAssemblySymbolExtensions.cs" />
    <Compile Include="Shared\Extensions\ICodeDefinitionFactoryExtensions.cs" />
    <Compile Include="Shared\Extensions\ICodeDefinitionFactoryExtensions_CreateEqualsMethod.cs" />
    <Compile Include="Shared\Extensions\ICodeDefinitionFactoryExtensions_CreateGetHashCodeMethod.cs" />
    <Compile Include="Shared\Extensions\ICollectionExtensions.cs" />
    <Compile Include="Shared\Extensions\IComparerExtensions.cs" />
    <Compile Include="Shared\Extensions\ICompilationExtensions.cs" />
    <Compile Include="Shared\Extensions\IEnumerableExtensions.cs" />
    <Compile Include="Shared\Extensions\IFindReferencesResultExtensions.cs" />
    <Compile Include="Shared\Extensions\ILanguageMetadataExtensions.cs" />
    <Compile Include="Shared\Extensions\ILanguageServiceProviderExtensions.cs" />
    <Compile Include="Shared\Extensions\IListExtensions.cs" />
    <Compile Include="Shared\Extensions\IMethodSymbolExtensions.cs" />
    <Compile Include="Shared\Extensions\INamedTypeSymbolExtensions.cs" />
    <Compile Include="Shared\Extensions\INamespaceOrTypeSymbolExtensions.cs" />
    <Compile Include="Shared\Extensions\INamespaceSymbolExtensions.Comparer.cs" />
    <Compile Include="Shared\Extensions\INamespaceSymbolExtensions.cs" />
    <Compile Include="Shared\Extensions\IParameterSymbolExtensions.cs" />
    <Compile Include="Shared\Extensions\IPropertySymbolExtensions.cs" />
    <Compile Include="Shared\Extensions\ISolutionExtensions.cs" />
    <Compile Include="Shared\Extensions\ISymbolExtensions.cs" />
    <Compile Include="Shared\Extensions\ISymbolExtensions.IsUnsafeVisitor.cs" />
    <Compile Include="Shared\Extensions\ISymbolExtensions_2.cs" />
    <Compile Include="Shared\Extensions\ISymbolExtensions_Accessibility.cs" />
    <Compile Include="Shared\Extensions\ISyntaxFactsServiceExtensions.cs" />
    <Compile Include="Shared\Extensions\ITypeGenerator.cs" />
    <Compile Include="Shared\Extensions\ITypeInferenceServiceExtensions.cs" />
    <Compile Include="Shared\Extensions\ITypeParameterSymbolExtensions.cs" />
    <Compile Include="Shared\Extensions\ITypeSymbolExtensions.AnonymousTypeRemover.cs" />
    <Compile Include="Shared\Extensions\ITypeSymbolExtensions.CollectTypeParameterSymbolsVisitor.cs" />
    <Compile Include="Shared\Extensions\ITypeSymbolExtensions.CompilationTypeGenerator.cs" />
    <Compile Include="Shared\Extensions\ITypeSymbolExtensions.cs" />
    <Compile Include="Shared\Extensions\ITypeSymbolExtensions.MinimalAccessibilityVisitor.cs" />
    <Compile Include="Shared\Extensions\ITypeSymbolExtensions.SubstituteTypesVisitor.cs" />
    <Compile Include="Shared\Extensions\ITypeSymbolExtensions.UnavailableTypeParameterRemover.cs" />
    <Compile Include="Shared\Extensions\ITypeSymbolExtensions.UnnamedErrorTypeRemover.cs" />
    <Compile Include="Shared\Extensions\LineSpan.cs" />
    <Compile Include="Shared\Extensions\LinkedListExtensions.cs" />
    <Compile Include="Shared\Extensions\ObjectExtensions.cs" />
    <Compile Include="Shared\Extensions\ObjectExtensions.TypeSwitch.cs" />
    <Compile Include="Shared\Extensions\PredefinedTypeExtensions.cs" />
    <Compile Include="Shared\Extensions\ProjectExtensions.cs" />
    <Compile Include="Shared\Extensions\SemanticEquivalence.cs" />
    <Compile Include="Shared\Extensions\SemanticModelExtensions.cs" />
    <Compile Include="Shared\Extensions\SimpleIntervalTreeExtensions.cs" />
    <Compile Include="Shared\Extensions\SourceTextExtensions.cs" />
    <Compile Include="Shared\Extensions\SpecialTypeExtensions.cs" />
    <Compile Include="Shared\Extensions\StackExtensions.cs" />
    <Compile Include="Shared\Extensions\StringExtensions.cs" />
    <Compile Include="Shared\Extensions\SymbolDisplayFormats.cs" />
    <Compile Include="Shared\Extensions\SymbolDisplayPartExtensions.cs" />
    <Compile Include="Shared\Extensions\TextLineExtensions.cs" />
    <Compile Include="Shared\Extensions\TextSpanExtensions.cs" />
    <Compile Include="Shared\NormalizedTextSpanCollection.cs" />
    <Compile Include="Shared\Utilities\AliasSymbolCache.cs" />
    <Compile Include="Shared\Utilities\BloomFilter.cs" />
    <Compile Include="Shared\Utilities\BloomFilter_Serialization.cs" />
    <Compile Include="Shared\Utilities\CommonFormattingHelpers.cs" />
    <Compile Include="Shared\Utilities\DocumentationComment.cs" />
    <Compile Include="Shared\Utilities\EditorBrowsableHelpers.cs" />
    <Compile Include="Shared\Utilities\EnumValueUtilities.cs" />
    <Compile Include="Shared\Utilities\ExtensionOrderer.cs" />
    <Compile Include="Shared\Utilities\ExtensionOrderer.Graph.cs" />
    <Compile Include="Shared\Utilities\ExtensionOrderer.Node.cs" />
    <Compile Include="Shared\Utilities\IntegerUtilities.cs" />
    <Compile Include="Shared\Utilities\Matcher.ChoiceMatcher.cs" />
    <Compile Include="Shared\Utilities\Matcher.cs" />
    <Compile Include="Shared\Utilities\Matcher.RepeatMatcher.cs" />
    <Compile Include="Shared\Utilities\Matcher.SequenceMatcher.cs" />
    <Compile Include="Shared\Utilities\Matcher.SingleMatcher.cs" />
    <Compile Include="Shared\Utilities\Matcher`1.cs" />
    <Compile Include="Shared\Utilities\NameGenerator.cs" />
    <Compile Include="Shared\Utilities\ProgressTracker.cs" />
    <Compile Include="Shared\Utilities\SemanticMap.cs" />
    <Compile Include="Shared\Utilities\SemanticMap.Walker.cs" />
    <Compile Include="Shared\Utilities\SignatureComparer.cs" />
    <Compile Include="Shared\Utilities\StringBreaker.cs" />
    <Compile Include="Shared\Utilities\SymbolEquivalenceComparer.cs" />
    <Compile Include="Shared\Utilities\SymbolEquivalenceComparer.EquivalenceVisitor.cs" />
    <Compile Include="Shared\Utilities\SymbolEquivalenceComparer.GetHashCodeVisitor.cs" />
    <Compile Include="Shared\Utilities\SymbolEquivalenceComparer.ParameterSymbolEqualityComparer.cs" />
    <Compile Include="Shared\Utilities\SymbolEquivalenceComparer.SignatureTypeSymbolEquivalenceComparer.cs" />
    <Compile Include="Shared\Utilities\SymbolVisibility.cs" />
    <Compile Include="Simplification\AbstractReducer.cs" />
    <Compile Include="Simplification\AbstractReducer.IExpressionRewriter.cs" />
    <Compile Include="Simplification\AbstractSimplificationService.cs" />
    <Compile Include="Simplification\AliasAnnotation.cs" />
    <Compile Include="Simplification\ISimplificationService.cs" />
    <Compile Include="Simplification\SimplificationHelpers.cs" />
    <Compile Include="Simplification\SimplificationOptions.cs" />
    <Compile Include="Simplification\Simplifier.cs" />
    <Compile Include="Simplification\SpecialTypeAnnotation.cs" />
    <Compile Include="Simplification\SymbolAnnotation.cs" />
    <Compile Include="SymbolKey\SymbolKeyExtensions.cs" />
    <Compile Include="SymbolKey\SymbolKeyResolution.cs" />
    <Compile Include="SymbolKey\SymbolKeyResolutionExtensions.cs" />
    <Compile Include="Utilities\AbstractSpeculationAnalyzer.cs" />
    <Compile Include="Utilities\AnnotationTable.cs" />
    <Compile Include="Utilities\AsyncLazy`1.cs" />
    <Compile Include="Utilities\SemaphoreSlimFactory.cs" />
    <Compile Include="Utilities\BidirectionalMap.cs" />
    <Compile Include="Utilities\CancellableLazy.cs" />
    <Compile Include="Utilities\CancellableLazy`1.cs" />
    <Compile Include="Utilities\CompilerUtilities\ImmutableDictionaryExtensions.cs" />
    <Compile Include="Utilities\CompilerUtilities\ImmutableHashMap.cs" />
    <Compile Include="Utilities\CompilerUtilities\ImmutableHashMapExtensions.cs" />
    <Compile Include="Utilities\CompilerUtilities\linkedhashqueue.cs" />
    <Compile Include="Utilities\NonReentrantLock.cs" />
    <Compile Include="Utilities\Contract.cs" />
    <Compile Include="Utilities\EditDistance.cs" />
    <Compile Include="Utilities\EventMap.cs" />
    <Compile Include="Utilities\ExceptionHelpers.cs" />
    <Compile Include="Utilities\IBidirectionalMap.cs" />
    <Compile Include="Utilities\ICollectionExtensions.cs" />
    <Compile Include="Utilities\IDictionaryExtensions.cs" />
    <Compile Include="Utilities\LazyInitialization.cs" />
    <Compile Include="Utilities\ObjectPools\Extensions.cs" />
    <Compile Include="Utilities\ObjectPools\SharedPools.cs" />
    <Compile Include="Utilities\SerializableBytes.cs" />
    <Compile Include="Utilities\SimpleTaskQueue.cs" />
    <Compile Include="Utilities\SpecializedTasks.cs" />
    <Compile Include="Utilities\SyntaxPath.cs" />
    <Compile Include="Utilities\TaskExtensions.cs" />
    <Compile Include="Utilities\TaskFactoryExtensions.cs" />
    <Compile Include="Utilities\TopologicalSorter.cs" />
    <Compile Include="Utilities\ValuesSources\ConstantValueSource.cs" />
    <Compile Include="Utilities\ValuesSources\ValueSource.cs" />
    <Compile Include="Utilities\ValuesSources\WeakConstantValueSource.cs" />
    <Compile Include="Workspace\ApplyChangesKind.cs" />
    <Compile Include="Utilities\Documentation\DeferredDocumentationProvider.cs" />
    <Compile Include="Utilities\Documentation\XmlDocumentationProvider.cs" />
    <Compile Include="Workspace\DocumentEventArgs.cs" />
    <Compile Include="Utilities\ValuesSources\RecoverableWeakValueSource.cs" />
    <Compile Include="Workspace\Host\HostLanguageServices.cs" />
    <Compile Include="Workspace\Host\HostServices.cs" />
    <Compile Include="Workspace\Host\Metadata\MetadataServiceFactory.cs" />
    <Compile Include="Workspace\Host\Metadata\IMetadataService.cs" />
    <Compile Include="Workspace\Host\PersistentStorage\AbstractPersistentStorage.cs" />
    <Compile Include="Workspace\Host\PersistentStorage\IPersistentStorage.cs" />
    <Compile Include="Workspace\Host\PersistentStorage\IPersistentStorageService.cs" />
    <Compile Include="Workspace\Host\PersistentStorage\NoOpPersistentStorage.cs" />
    <Compile Include="Workspace\Host\PersistentStorage\PersistentStorageOptions.cs" />
    <Compile Include="Workspace\Host\PersistentStorage\PersistentStorageServiceFactory.cs" />
    <Compile Include="Workspace\Host\TaskScheduler\IWorkspaceTaskScheduler.cs" />
    <Compile Include="Workspace\Host\TaskScheduler\IWorkspaceTaskSchedulerFactory.cs" />
    <Compile Include="Workspace\Host\TaskScheduler\WorkspaceTaskSchedulerFactory.cs" />
    <Compile Include="Workspace\Host\TaskScheduler\WorkspaceTaskSchedulerFactory.WorkspaceTaskQueue.cs" />
    <Compile Include="Workspace\Host\TaskScheduler\WorkspaceTaskSchedulerFactoryFactory.cs" />
    <Compile Include="Workspace\Host\TemporaryStorage\ISupportDirectMemoryAccess.cs" />
    <Compile Include="Workspace\Host\TemporaryStorage\ITemporaryStorage.cs" />
    <Compile Include="Workspace\Host\TemporaryStorage\ITemporaryStorageWithName.cs" />
    <Compile Include="Workspace\Host\TemporaryStorage\ITemporaryStorageService.cs" />
    <Compile Include="Workspace\Host\TemporaryStorage\ITemporaryStorageService2.cs" />
    <Compile Include="Workspace\Host\TemporaryStorage\TrivialTemporaryStorageService.cs" />
    <Compile Include="Workspace\Host\TextFactory\ITextFactoryService.cs" />
    <Compile Include="Workspace\Host\HostWorkspaceServices.cs" />
    <Compile Include="Workspace\Host\TextFactory\TextFactoryService.cs" />
    <Compile Include="Workspace\Solution\ITextVersionable.cs" />
    <Compile Include="Workspace\PrimaryWorkspace.cs" />
    <Compile Include="LinkedFileDiffMerging\AbstractLinkedFileMergeConflictCommentAdditionService.cs" />
    <Compile Include="Workspace\Solution\AdditionalTextDocument.cs" />
    <Compile Include="LinkedFileDiffMerging\IMergeConflictHandler.cs" />
    <Compile Include="Workspace\Solution\DocumentState_TreeTextSource.cs" />
    <Compile Include="Workspace\Solution\IDocumentTextDifferencingService.cs" />
    <Compile Include="Workspace\Solution\MetadataReferenceManager.cs" />
    <Compile Include="Workspace\Solution\SolutionState.CompilationTranslationAction.cs" />
    <Compile Include="Workspace\Solution\SolutionState.CompilationTranslationAction.Actions.cs" />
    <Compile Include="Workspace\Solution\SolutionState.CompilationTracker.State.cs" />
    <Compile Include="Workspace\Solution\SolutionState.CompilationTracker.cs" />
    <Compile Include="Workspace\Solution\SolutionState.cs" />
    <Compile Include="Workspace\Solution\TextDocumentState.cs" />
    <Compile Include="Workspace\Solution\BranchId.cs" />
    <Compile Include="Workspace\Solution\Document.cs" />
    <Compile Include="Workspace\Solution\DocumentDiagnostic.cs" />
    <Compile Include="Workspace\Solution\DocumentId.cs" />
    <Compile Include="Workspace\Solution\DocumentInfo.cs" />
    <Compile Include="Workspace\Solution\DocumentState.cs" />
    <Compile Include="Workspace\Solution\DocumentState.EquivalenceResult.cs" />
    <Compile Include="Workspace\Solution\DocumentState_SimpleProperties.cs" />
    <Compile Include="LinkedFileDiffMerging\ILinkedFileMergeConflictCommentAdditionService.cs" />
    <Compile Include="Workspace\Solution\MetadataOnlyImage.cs" />
    <Compile Include="Workspace\Solution\MetadataOnlyReference.cs" />
    <Compile Include="Workspace\Solution\PreservationMode.cs" />
    <Compile Include="Workspace\Solution\Project.cs" />
    <Compile Include="Workspace\Solution\Project.EquivalenceResult.cs" />
    <Compile Include="Workspace\Solution\ProjectChanges.cs" />
    <Compile Include="Workspace\Solution\ProjectDependencyGraph.cs" />
    <Compile Include="Workspace\Solution\ProjectDiagnostic.cs" />
    <Compile Include="Workspace\Solution\ProjectId.cs" />
    <Compile Include="Workspace\Solution\ProjectInfo.cs" />
    <Compile Include="Workspace\Solution\ProjectReference.cs" />
    <Compile Include="Workspace\Solution\ProjectState.cs" />
    <Compile Include="Workspace\Solution\TextDocument.cs" />
    <Compile Include="Workspace\Solution\RecoverableTextAndVersion.cs" />
    <Compile Include="Workspace\Solution\SemanticDocument.cs" />
    <Compile Include="Workspace\Solution\Solution.cs" />
    <Compile Include="LinkedFileDiffMerging\LinkedFileDiffMergingSession.cs" />
    <Compile Include="LinkedFileDiffMerging\LinkedFileMergeResult.cs" />
    <Compile Include="Workspace\Solution\SolutionChanges.cs" />
    <Compile Include="Workspace\Solution\SolutionId.cs" />
    <Compile Include="Workspace\Solution\SolutionInfo.cs" />
    <Compile Include="Workspace\Solution\SolutionServices.cs" />
    <Compile Include="Workspace\Solution\SyntacticDocument.cs" />
    <Compile Include="Workspace\Solution\TextAndVersion.cs" />
    <Compile Include="Workspace\Solution\TextLoader.cs" />
    <Compile Include="Workspace\Solution\TreeAndVersion.cs" />
    <Compile Include="LinkedFileDiffMerging\UnmergedDocumentChanges.cs" />
    <Compile Include="Workspace\Solution\VersionStamp.cs" />
    <Compile Include="Workspace\TextExtensions.cs" />
    <Compile Include="Workspace\Workspace.cs" />
    <Compile Include="Workspace\Workspace.TextTracker.cs" />
    <Compile Include="Workspace\Workspace_Editor.cs" />
    <Compile Include="Workspace\Workspace_Events.cs" />
    <Compile Include="Workspace\Workspace_Registration.cs" />
    <Compile Include="Workspace\WorkspaceChangeEventArgs.cs" />
    <Compile Include="Workspace\WorkspaceChangeKind.cs" />
    <Compile Include="Workspace\WorkspaceDiagnostic.cs" />
    <Compile Include="Workspace\WorkspaceDiagnosticEventArgs.cs" />
    <Compile Include="Workspace\WorkspaceDiagnosticKind.cs" />
    <Compile Include="Workspace\WorkspaceKind.cs" />
    <Compile Include="Workspace\WorkspaceRegistration.cs" />
    <Compile Include="Workspace\Host\Mef\ExportWorkspaceServiceAttribute.cs" />
    <Compile Include="Workspace\Host\Mef\ExportWorkspaceServiceFactoryAttribute.cs" />
    <Compile Include="Workspace\Host\IWorkspaceService.cs" />
    <Compile Include="Workspace\Host\Mef\IWorkspaceServiceFactory.cs" />
    <Compile Include="Workspace\Host\Mef\WorkspaceServiceMetadata.cs" />
    <Compile Include="CodeActions\CodeAction.cs" />
    <Compile Include="CodeActions\CodeActionWithOptions.cs" />
    <Compile Include="CodeActions\Annotations\ConflictAnnotation.cs" />
    <Compile Include="CodeActions\Annotations\RenameAnnotation.cs" />
    <Compile Include="CodeActions\Annotations\WarningAnnotation.cs" />
    <Compile Include="CodeActions\Operations\CodeActionOperation.cs" />
    <Compile Include="CodeActions\Operations\ApplyChangesOperation.cs" />
    <Compile Include="CodeActions\Operations\OpenDocumentOperation.cs" />
    <Compile Include="CodeFixes\CodeFixProvider.cs" />
    <Compile Include="CodeFixes\ExportCodeFixProviderAttribute.cs" />
    <Compile Include="CodeRefactorings\CodeRefactoringProvider.cs" />
    <Compile Include="CodeRefactorings\ExportCodeRefactoringProviderAttribute.cs" />
    <Compile Include="WorkspacesResources.Designer.cs">
      <AutoGen>True</AutoGen>
      <DesignTime>True</DesignTime>
      <DependentUpon>WorkspacesResources.resx</DependentUpon>
    </Compile>
  </ItemGroup>
  <ItemGroup>
    <EmbeddedResource Include="WorkspacesResources.resx">
      <Generator>ResXFileCodeGenerator</Generator>
      <LastGenOutput>WorkspacesResources.Designer.cs</LastGenOutput>
      <SubType>Designer</SubType>
    </EmbeddedResource>
  </ItemGroup>
  <ItemGroup />
  <ItemGroup>
    <None Include="project.json">
      <SubType>
      </SubType>
    </None>
    <Compile Include="Utilities\BKTree.Builder.cs" />
    <Compile Include="SymbolKey\SymbolKey.SymbolKeyReader.cs" />
    <PublicAPI Include="PublicAPI.Shipped.txt" />
    <PublicAPI Include="PublicAPI.Unshipped.txt" />
  </ItemGroup>
  <Import Project="..\..\..\Dependencies\PooledObjects\Microsoft.CodeAnalysis.PooledObjects.projitems" Label="Shared" />
  <Import Project="..\..\..\..\build\Targets\VSL.Imports.targets" />
</Project><|MERGE_RESOLUTION|>--- conflicted
+++ resolved
@@ -391,10 +391,7 @@
     <Compile Include="Execution\SolutionChecksumObjectInfo.cs" />
     <Compile Include="Execution\ChecksumTreeCollection.cs" />
     <Compile Include="Execution\SolutionChecksumService.cs" />
-<<<<<<< HEAD
     <Compile Include="FindSymbols\ISymbolFinderEngineService.cs" />
-=======
->>>>>>> 2e89a75a
     <Compile Include="FindSymbols\FindReferences\StreamingFindReferencesProgress.cs" />
     <Compile Include="FindSymbols\IStreamingFindReferencesProgress.cs" />
     <Compile Include="FindSymbols\SymbolAndProjectId.cs" />
