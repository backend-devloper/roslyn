﻿// Copyright (c) Microsoft.  All Rights Reserved.  Licensed under the Apache License, Version 2.0.  See License.txt in the project root for license information.
using Microsoft.CodeAnalysis.EmbeddedLanguages.VirtualChars;
using Microsoft.CodeAnalysis.LanguageServices;

namespace Microsoft.CodeAnalysis.EmbeddedLanguages.LanguageServices
{
    /// <summary>
    /// A 'fallback' embedded language that can classify normal escape sequences in 
    /// C# or VB strings if no other embedded languages produce results.
    /// </summary>
    internal partial class FallbackEmbeddedLanguage : IEmbeddedLanguage
    {
        private readonly int _stringLiteralTokenKind;
        private readonly int _interpolatedTextTokenKind;
        private readonly ISyntaxFactsService _syntaxFacts;
        private readonly ISemanticFactsService _semanticFacts;
        private readonly IVirtualCharService _virtualCharService;

        public FallbackEmbeddedLanguage(
            int stringLiteralTokenKind,
            int interpolatedTextTokenKind,
            ISyntaxFactsService syntaxFacts,
            ISemanticFactsService semanticFacts,
            IVirtualCharService virtualCharService)
        {
            _stringLiteralTokenKind = stringLiteralTokenKind;
            _interpolatedTextTokenKind = interpolatedTextTokenKind;
            _syntaxFacts = syntaxFacts;
            _semanticFacts = semanticFacts;
            _virtualCharService = virtualCharService;

            Classifier = new FallbackEmbeddedClassifier(this);
        }

        public IEmbeddedClassifier Classifier { get; }

<<<<<<< HEAD
        // No other services are supported.
=======
        // The rest of these services are not provided.
>>>>>>> c35a8874
        public IEmbeddedBraceMatcher BraceMatcher => null;
        public IEmbeddedHighlighter Highlighter => null;
        public IEmbeddedDiagnosticAnalyzer DiagnosticAnalyzer => null;
        public IEmbeddedCodeFixProvider CodeFixProvider => null;
    }
}<|MERGE_RESOLUTION|>--- conflicted
+++ resolved
@@ -34,11 +34,7 @@
 
         public IEmbeddedClassifier Classifier { get; }
 
-<<<<<<< HEAD
-        // No other services are supported.
-=======
         // The rest of these services are not provided.
->>>>>>> c35a8874
         public IEmbeddedBraceMatcher BraceMatcher => null;
         public IEmbeddedHighlighter Highlighter => null;
         public IEmbeddedDiagnosticAnalyzer DiagnosticAnalyzer => null;
