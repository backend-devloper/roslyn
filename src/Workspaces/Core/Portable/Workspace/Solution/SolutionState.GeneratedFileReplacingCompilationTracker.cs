﻿// Licensed to the .NET Foundation under one or more agreements.
// The .NET Foundation licenses this file to you under the MIT license.
// See the LICENSE file in the project root for more information.

using System;
using System.Collections.Immutable;
using System.Diagnostics.CodeAnalysis;
using System.Threading;
using System.Threading.Tasks;
using Microsoft.CodeAnalysis.PooledObjects;
using Roslyn.Utilities;

namespace Microsoft.CodeAnalysis
{
    internal partial class SolutionState
    {
        /// <summary>
        /// An implementation of <see cref="ICompilationTracker"/> that takes a compilation from another compilation tracker and updates it
        /// to return a generated document with a specific content, regardless of what the generator actually produces. In other words, it says
        /// "take the compilation this other thing produced, and pretend the generator gave this content, even if it wouldn't."
        /// </summary>
        private class GeneratedFileReplacingCompilationTracker : ICompilationTracker
        {
            private readonly ICompilationTracker _underlyingTracker;
            private readonly SourceGeneratedDocumentState _replacedGeneratedDocumentState;

            private AsyncLazy<Checksum>? _lazyDependentChecksum;

            /// <summary>
            /// The lazily-produced compilation that has the generated document updated. This is initialized by call to
            /// <see cref="GetCompilationAsync"/>.
            /// </summary>
            [DisallowNull]
            private Compilation? _compilationWithReplacement;

<<<<<<< HEAD
            public SkeletonReferenceCache SkeletonReferenceCache { get; }
=======
            public CachedSkeletonReferences CachedSkeletonReferences { get; }
            public ProjectState ProjectState => _underlyingTracker.ProjectState;
>>>>>>> 55486f68

            public GeneratedFileReplacingCompilationTracker(ICompilationTracker underlyingTracker, SourceGeneratedDocumentState replacementDocumentState)
            {
                _underlyingTracker = underlyingTracker;
                _replacedGeneratedDocumentState = replacementDocumentState;
                SkeletonReferenceCache = underlyingTracker.SkeletonReferenceCache.Clone();
            }

            public bool ContainsAssemblyOrModuleOrDynamic(ISymbol symbol, bool primary)
            {
                if (_compilationWithReplacement == null)
                {
                    // We don't have a compilation yet, so this couldn't have came from us
                    return false;
                }
                else
                {
                    return UnrootedSymbolSet.Create(_compilationWithReplacement).ContainsAssemblyOrModuleOrDynamic(symbol, primary);
                }
            }

            public ICompilationTracker Fork(SolutionServices solutionServices, ProjectState newProject, CompilationAndGeneratorDriverTranslationAction? translate = null, CancellationToken cancellationToken = default)
            {
                // TODO: This only needs to be implemented if a feature that operates from a source generated file then makes
                // further mutations to that project, which isn't needed for now. This will be need to be fixed up when we complete
                // https://github.com/dotnet/roslyn/issues/49533.
                throw new NotImplementedException();
            }

            public ICompilationTracker FreezePartialStateWithTree(SolutionState solution, DocumentState docState, SyntaxTree tree, CancellationToken cancellationToken)
            {
                // Because we override SourceGeneratedDocument.WithFrozenPartialSemantics directly, we shouldn't be able to get here.
                throw ExceptionUtilities.Unreachable;
            }

            public async Task<Compilation> GetCompilationAsync(SolutionState solution, CancellationToken cancellationToken)
            {
                // Fast path if we've definitely already done this before
                if (_compilationWithReplacement != null)
                {
                    return _compilationWithReplacement;
                }

                var underlyingCompilation = await _underlyingTracker.GetCompilationAsync(solution, cancellationToken).ConfigureAwait(false);
                var underlyingSourceGeneratedDocuments = await _underlyingTracker.GetSourceGeneratedDocumentStatesAsync(solution, cancellationToken).ConfigureAwait(false);

                underlyingSourceGeneratedDocuments.TryGetState(_replacedGeneratedDocumentState.Id, out var existingState);

                Compilation newCompilation;

                var newSyntaxTree = await _replacedGeneratedDocumentState.GetSyntaxTreeAsync(cancellationToken).ConfigureAwait(false);

                if (existingState != null)
                {
                    // The generated file still exists in the underlying compilation, but the contents may not match the open file if the open file
                    // is stale. Replace the syntax tree so we have a tree that matches the text.
                    var existingSyntaxTree = await existingState.GetSyntaxTreeAsync(cancellationToken).ConfigureAwait(false);
                    newCompilation = underlyingCompilation.ReplaceSyntaxTree(existingSyntaxTree, newSyntaxTree);
                }
                else
                {
                    // The existing output no longer exists in the underlying compilation. This could happen if the user made
                    // an edit which would cause this file to no longer exist, but they're still operating on an open representation
                    // of that file. To ensure that this snapshot is still usable, we'll just add this document back in. This is not a
                    // semantically correct operation, but working on stale snapshots never has that guarantee.
                    newCompilation = underlyingCompilation.AddSyntaxTrees(newSyntaxTree);
                }

                Interlocked.CompareExchange(ref _compilationWithReplacement, newCompilation, null);

                return _compilationWithReplacement;
            }

            public Task<VersionStamp> GetDependentVersionAsync(SolutionState solution, CancellationToken cancellationToken)
                => _underlyingTracker.GetDependentVersionAsync(solution, cancellationToken);

            public Task<VersionStamp> GetDependentSemanticVersionAsync(SolutionState solution, CancellationToken cancellationToken)
                => _underlyingTracker.GetDependentSemanticVersionAsync(solution, cancellationToken);

            public Task<Checksum> GetDependentChecksumAsync(SolutionState solution, CancellationToken cancellationToken)
            {
                if (_lazyDependentChecksum == null)
                {
                    var tmp = solution; // temp. local to avoid a closure allocation for the fast path
                    // note: solution is captured here, but it will go away once GetValueAsync executes.
                    Interlocked.CompareExchange(ref _lazyDependentChecksum, new AsyncLazy<Checksum>(c => ComputeDependentChecksumAsync(tmp, c), cacheResult: true), null);
                }

                return _lazyDependentChecksum.GetValueAsync(cancellationToken);
            }

            private async Task<Checksum> ComputeDependentChecksumAsync(SolutionState solution, CancellationToken cancellationToken)
                => Checksum.Create(
                    await _underlyingTracker.GetDependentChecksumAsync(solution, cancellationToken).ConfigureAwait(false),
                    await _replacedGeneratedDocumentState.GetChecksumAsync(cancellationToken).ConfigureAwait(false));

            public CompilationReference? GetPartialMetadataReference(ProjectState fromProject, ProjectReference projectReference)
            {
                // This method is used if you're forking a solution with partial semantics, and used to quickly produce references.
                // So this method should only be called if:
                //
                // 1. Project A has a open source generated document, and this CompilationTracker represents A
                // 2. Project B references that A, and is being frozen for partial semantics.
                //
                // We generally don't use partial semantics in a different project than the open file, so this isn't a scenario we need to support.
                throw new NotImplementedException();
            }

            public async ValueTask<TextDocumentStates<SourceGeneratedDocumentState>> GetSourceGeneratedDocumentStatesAsync(SolutionState solution, CancellationToken cancellationToken)
            {
                var underlyingGeneratedDocumentStates = await _underlyingTracker.GetSourceGeneratedDocumentStatesAsync(solution, cancellationToken).ConfigureAwait(false);

                if (underlyingGeneratedDocumentStates.Contains(_replacedGeneratedDocumentState.Id))
                {
                    // The generated file still exists in the underlying compilation, but the contents may not match the open file if the open file
                    // is stale. Replace the syntax tree so we have a tree that matches the text.
                    return underlyingGeneratedDocumentStates.SetState(_replacedGeneratedDocumentState.Id, _replacedGeneratedDocumentState);
                }
                else
                {
                    // The generated output no longer exists in the underlying compilation. This could happen if the user made
                    // an edit which would cause this file to no longer exist, but they're still operating on an open representation
                    // of that file. To ensure that this snapshot is still usable, we'll just add this document back in. This is not a
                    // semantically correct operation, but working on stale snapshots never has that guarantee.
                    return underlyingGeneratedDocumentStates.AddRange(ImmutableArray.Create(_replacedGeneratedDocumentState));
                }
            }

            public Task<bool> HasSuccessfullyLoadedAsync(SolutionState solution, CancellationToken cancellationToken)
            {
                return _underlyingTracker.HasSuccessfullyLoadedAsync(solution, cancellationToken);
            }

            public bool TryGetCompilation([NotNullWhen(true)] out Compilation? compilation)
            {
                compilation = _compilationWithReplacement;
                return compilation != null;
            }

            public SourceGeneratedDocumentState? TryGetSourceGeneratedDocumentStateForAlreadyGeneratedId(DocumentId documentId)
            {
                if (documentId == _replacedGeneratedDocumentState.Id)
                {
                    return _replacedGeneratedDocumentState;
                }
                else
                {
                    return _underlyingTracker.TryGetSourceGeneratedDocumentStateForAlreadyGeneratedId(documentId);
                }
            }
        }
    }
}<|MERGE_RESOLUTION|>--- conflicted
+++ resolved
@@ -33,12 +33,8 @@
             [DisallowNull]
             private Compilation? _compilationWithReplacement;
 
-<<<<<<< HEAD
             public SkeletonReferenceCache SkeletonReferenceCache { get; }
-=======
-            public CachedSkeletonReferences CachedSkeletonReferences { get; }
             public ProjectState ProjectState => _underlyingTracker.ProjectState;
->>>>>>> 55486f68
 
             public GeneratedFileReplacingCompilationTracker(ICompilationTracker underlyingTracker, SourceGeneratedDocumentState replacementDocumentState)
             {
