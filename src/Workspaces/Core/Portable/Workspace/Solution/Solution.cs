--- conflicted
+++ resolved
@@ -542,26 +542,11 @@
                 {
                     throw new InvalidOperationException(WorkspacesResources.The_project_already_references_the_target_project);
                 }
-<<<<<<< HEAD
-
-                if (_state.ContainsTransitiveReference(projectReference.ProjectId, projectId))
-                {
-                    throw new InvalidOperationException(WorkspacesResources.The_project_already_transitively_references_the_target_project);
-                }
-
-                if (_state.IsInvalidSubmissionReference(projectId, projectReference.ProjectId))
-                {
-                    throw new InvalidOperationException(WorkspacesResources.This_submission_already_references_another_submission_project);
-                }
-            }
-
-=======
             }
 
             CheckCircularProjectReferences(projectId, collection);
             CheckSubmissionProjectReferences(projectId, collection, ignoreExistingReferences: false);
 
->>>>>>> b7adfda7
             var newState = _state.AddProjectReferences(projectId, collection);
             if (newState == _state)
             {
@@ -581,12 +566,8 @@
         public Solution RemoveProjectReference(ProjectId projectId, ProjectReference projectReference)
         {
             if (projectReference == null)
-<<<<<<< HEAD
             {
                 throw new ArgumentNullException(nameof(projectReference));
-=======
-            {
-                throw new ArgumentNullException(nameof(projectReference));
             }
 
             CheckContainsProject(projectId);
@@ -595,18 +576,11 @@
             if (newState == _state)
             {
                 throw new ArgumentException(WorkspacesResources.Project_does_not_contain_specified_reference, nameof(projectReference));
->>>>>>> b7adfda7
-            }
-
-            CheckContainsProject(projectId);
-
-<<<<<<< HEAD
-            var newState = _state.RemoveProjectReference(projectId, projectReference);
-            if (newState == _state)
-            {
-                throw new ArgumentException(WorkspacesResources.Project_does_not_contain_specified_reference, nameof(projectReference));
-            }
-=======
+            }
+
+            return new Solution(newState);
+        }
+
         /// <summary>
         /// Create a new solution instance with the project specified updated to contain
         /// the specified list of project references.
@@ -620,33 +594,14 @@
         public Solution WithProjectReferences(ProjectId projectId, IEnumerable<ProjectReference>? projectReferences)
         {
             CheckContainsProject(projectId);
->>>>>>> b7adfda7
 
             // avoid enumerating multiple times:
             var collection = PublicContract.ToBoxedImmutableArrayWithDistinctNonNullItems(projectReferences, nameof(projectReferences));
 
-<<<<<<< HEAD
-        /// <summary>
-        /// Create a new solution instance with the project specified updated to contain
-        /// the specified list of project references.
-        /// </summary>
-        /// <param name="projectId">Id of the project whose references to replace with <paramref name="projectReferences"/>.</param>
-        /// <param name="projectReferences">New project references.</param>
-        /// <exception cref="ArgumentNullException"><paramref name="projectId"/> is <see langword="null"/>.</exception>
-        /// <exception cref="ArgumentNullException"><paramref name="projectReferences"/> contains <see langword="null"/>.</exception>
-        /// <exception cref="ArgumentException"><paramref name="projectReferences"/> contains duplicate items.</exception>
-        /// <exception cref="InvalidOperationException">The solution does not contain <paramref name="projectId"/>.</exception>
-        public Solution WithProjectReferences(ProjectId projectId, IEnumerable<ProjectReference>? projectReferences)
-        {
-            CheckContainsProject(projectId);
-
-            var newState = _state.WithProjectReferences(projectId, PublicContract.ToBoxedImmutableArrayWithDistinctNonNullItems(projectReferences, nameof(projectReferences)));
-=======
             CheckCircularProjectReferences(projectId, collection);
             CheckSubmissionProjectReferences(projectId, collection, ignoreExistingReferences: true);
 
             var newState = _state.WithProjectReferences(projectId, collection);
->>>>>>> b7adfda7
             if (newState == _state)
             {
                 return this;
@@ -781,17 +736,12 @@
         {
             CheckContainsProject(projectId);
 
-<<<<<<< HEAD
-            // avoid enumerating multiple times:
-            var collection = analyzerReferences?.ToCollection();
-=======
             if (analyzerReferences is null)
             {
                 throw new ArgumentNullException(nameof(analyzerReferences));
             }
 
             var collection = analyzerReferences.ToImmutableArray();
->>>>>>> b7adfda7
 
             PublicContract.RequireUniqueNonNullItems(collection, nameof(analyzerReferences));
 
