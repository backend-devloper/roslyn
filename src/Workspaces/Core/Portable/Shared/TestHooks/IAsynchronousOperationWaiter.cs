--- conflicted
+++ resolved
@@ -12,18 +12,14 @@
         bool TrackActiveTokens { get; set; }
         ImmutableArray<AsynchronousOperationListener.DiagnosticAsyncToken> ActiveDiagnosticTokens { get; }
 
-<<<<<<< HEAD
-#pragma warning disable VSTHRD200 // Use "Async" suffix for async methods
-        Task CreateWaitTask();
-#pragma warning restore VSTHRD200 // Use "Async" suffix for async methods
-=======
         /// <summary>
         /// Returns a task which completes when all asynchronous operations currently tracked by this waiter are
         /// completed. Asynchronous operations are expedited when possible, meaning artificial delays placed before
         /// asynchronous operations are shortened.
         /// </summary>
+#pragma warning disable VSTHRD200 // Use "Async" suffix for async methods
         Task CreateExpeditedWaitTask();
->>>>>>> 39ba13bd
+#pragma warning restore VSTHRD200 // Use "Async" suffix for async methods
         bool HasPendingWork { get; }
     }
 }