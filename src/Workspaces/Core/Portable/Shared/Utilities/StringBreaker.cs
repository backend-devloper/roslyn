﻿// Copyright (c) Microsoft.  All Rights Reserved.  Licensed under the Apache License, Version 2.0.  See License.txt in the project root for license information.

using System;
using System.Collections.Generic;
using System.Diagnostics;
using System.Globalization;
using Microsoft.CodeAnalysis.PooledObjects;
using Microsoft.CodeAnalysis.Text;

namespace Microsoft.CodeAnalysis.Shared.Utilities
{
    /// <summary>
    /// Values returned from <see cref="StringBreaker"/> routines.
    /// Optimized for short strings with a handful of spans.
    /// Each span is encoded in two bitfields 'gap' and 'length' and these
    /// bitfields are stored in a 32-bit bitmap.
    /// Falls back to a <see cref="List{T}"/> if the encoding won't work.
    /// </summary>
    internal partial struct StringBreaks : IDisposable
    {
        private readonly ArrayBuilder<TextSpan> _spans;
        private readonly EncodedSpans _encodedSpans;

        // These two values may be adjusted. The remaining constants are
        // derived from them. The values are chosen to minimize the number
        // of fallbacks during normal typing. With 5 total bits per span, we
        // can encode up to 6 spans, each as long as 15 chars with 0 or 1 char
        // gap. This is sufficient for the vast majority of framework symbols.
        private const int BitsForGap = 1;
        private const int BitsForLength = 4;

        private const int BitsPerEncodedSpan = BitsForGap + BitsForLength;
        private const int MaxShortSpans = 32 / BitsPerEncodedSpan;
        private const int MaxGap = (1 << BitsForGap) - 1;
        private const int MaxLength = (1 << BitsForLength) - 1;

        public static StringBreaks CreateSpans(string text, bool word)
        {
            Debug.Assert(text != null);
            return TryEncodeSpans(text, word, out var encodedSpans)
                ? new StringBreaks(encodedSpans)
                : new StringBreaks(CreateFallbackList(text, word));
        }

        private static bool TryEncodeSpans(string text, bool word, out EncodedSpans encodedSpans)
        {
            encodedSpans = default;
            for (int start = 0, b = 0; start < text.Length;)
            {
                var span = StringBreaker.GenerateSpan(text, start, word);
                if (span.IsEmpty)
                {
                    // All done
                    break;
                }

                int gap = span.Start - start;
                Debug.Assert(gap >= 0, "Bad generator.");

                if (b >= MaxShortSpans ||
                    span.Length > MaxLength ||
                    gap > MaxGap)
                {
                    // Too many spans, or span cannot be encoded.
                    return false;
                }

                encodedSpans[b++] = Encode(gap, span.Length);
                start = span.End;
            }

            return true;
        }

        internal static ArrayBuilder<TextSpan> CreateFallbackList(string text, bool word)
        {
            var list = ArrayBuilder<TextSpan>.GetInstance();
            for (int start = 0; start < text.Length;)
            {
                var span = StringBreaker.GenerateSpan(text, start, word);
                if (span.IsEmpty)
                {
                    // All done
                    break;
                }

                Debug.Assert(span.Start >= start, "Bad generator.");

                list.Add(span);
                start = span.End;
            }

            return list;
        }

        private StringBreaks(EncodedSpans encodedSpans)
        {
            _encodedSpans = encodedSpans;
            _spans = null;
        }

        private StringBreaks(ArrayBuilder<TextSpan> spans)
        {
            _encodedSpans = default;
            _spans = spans;
        }

        public void Dispose()
        {
            _spans?.Free();
        }

        public int GetCount()
        {
            if (_spans != null)
            {
                return _spans.Count;
            }

            int i;
            for (i = 0; i < MaxShortSpans; i++)
            {
                if (_encodedSpans[i] == 0)
                {
                    break;
                }
            }

            return i;
        }

        public TextSpan this[int index]
        {
            get
            {
                if (index < 0)
                {
                    throw new IndexOutOfRangeException(nameof(index));
                }

                if (_spans != null)
                {
                    return _spans[index];
                }

                for (int i = 0, start = 0; i < MaxShortSpans; i++)
                {
                    byte b = _encodedSpans[i];
                    if (b == 0)
                    {
                        break;
                    }

                    start += DecodeGap(b);
                    int length = DecodeLength(b);
                    if (i == index)
                    {
                        return new TextSpan(start, length);
                    }

                    start += length;
                }

                throw new IndexOutOfRangeException(nameof(index));
            }
        }

        private static byte Encode(int gap, int length)
        {
            Debug.Assert(gap >= 0 && gap <= MaxGap);
            Debug.Assert(length >= 0 && length <= MaxLength);
            return unchecked((byte)((gap << BitsForLength) | length));
        }

        private static int DecodeLength(byte b) => b & MaxLength;

        private static int DecodeGap(byte b) => b >> BitsForLength;
    }

    internal static class StringBreaker
    {
        /// <summary>
        /// Breaks an identifier string into constituent parts.
        /// </summary>
        public static StringBreaks BreakIntoWordParts(string identifier)
            => StringBreaks.CreateSpans(identifier, word: true);

        public static StringBreaks BreakIntoCharacterParts(string identifier)
            => StringBreaks.CreateSpans(identifier, word: false);

        public static TextSpan GenerateSpan(string identifier, int wordStart, bool word)
        {
            int length = identifier.Length;
            wordStart = SkipPunctuation(identifier, length, wordStart);
            if (wordStart < length)
            {
                var firstChar = identifier[wordStart];
                if (char.IsUpper(firstChar))
                {
                    if (wordStart + 1 == length)
                    {
                        return new TextSpan(wordStart, 1);
                    }

                    if (word)
                    {
                        return ScanWordRun(identifier, length, wordStart);
                    }
                    else
                    {
                        return ScanCharacterRun(identifier, length, wordStart);
                    }
                }
                else if (IsLower(firstChar))
                {
                    return ScanLowerCaseRun(identifier, length, wordStart);
                }
                else if (firstChar == '_')
                {
                    return new TextSpan(wordStart, 1);
                }
                else if (char.IsDigit(firstChar))
                {
                    return ScanNumber(identifier, length, wordStart);
                }
            }

            return default;
        }

        private static TextSpan ScanCharacterRun(string identifier, int length, int wordStart)
        {
            // In a character run, if we have XMLDocument, then we will break that up into
            // X, M, L, and Document.
            var current = wordStart + 1;
            Debug.Assert(current < length);
            var c = identifier[current];

            if (IsLower(c))
            {
                // "Do"
                // 
                // scan the lowercase letters from here on to scna out 'Document'.
                return ScanLowerCaseRun(identifier, length, wordStart);
            }
            else
            {
                return new TextSpan(wordStart, 1);
            }
<<<<<<< HEAD
=======

            return default;
>>>>>>> da7d9c05
        }

        private static TextSpan ScanWordRun(string identifier, int length, int wordStart)
        {
            // In a word run, if we have XMLDocument, then we will break that up into
            // XML and Document.

            var current = wordStart + 1;
            Debug.Assert(current < length);
            var c = identifier[current];

            if (char.IsUpper(c))
            {
                // "XM"

                current++;

                // scan all the upper case letters until we hit one followed by a lower
                // case letter.
                while (current < length && char.IsUpper(identifier[current]))
                {
                    current++;
                }

                if (current < length && IsLower(identifier[current]))
                {
                    // hit the 'o' in XMLDo.  Return "XML"
                    Debug.Assert(char.IsUpper(identifier[current - 1]));
                    var end = current - 1;
                    return new TextSpan(wordStart, end - wordStart);
                }
                else
                {
                    // Hit something else (punctuation, end of string, etc.)
                    // return the entire upper-case section.
                    return new TextSpan(wordStart, current - wordStart);
                }
            }
            else if (IsLower(c))
            {
                // "Do"
                // 
                // scan the lowercase letters from here on to scan out 'Document'.
                return ScanLowerCaseRun(identifier, length, wordStart);
            }
            else
            {
                return new TextSpan(wordStart, 1);
            }
        }

        private static TextSpan ScanLowerCaseRun(string identifier, int length, int wordStart)
        {
            var current = wordStart + 1;
            while (current < length && IsLower(identifier[current]))
            {
                current++;
            }

            return new TextSpan(wordStart, current - wordStart);
        }

        private static TextSpan ScanNumber(string identifier, int length, int wordStart)
        {
            var current = wordStart + 1;
            while (current < length && char.IsDigit(identifier[current]))
            {
                current++;
            }

            return TextSpan.FromBounds(wordStart, current);
        }

        private static int SkipPunctuation(string identifier, int length, int wordStart)
        {
            while (wordStart < length)
            {
                var ch = identifier[wordStart];
                if (ch != '_' && char.IsPunctuation(ch))
                {
                    wordStart++;
                    continue;
                }

                break;
            }

            return wordStart;
        }

        private static bool IsLower(char c)
        {
            if (IsAscii(c))
            {
                return c >= 'a' && c <= 'z';
            }

            return char.IsLower(c);
        }

        private static bool IsAscii(char v)
            => v < 0x80;
    }
}<|MERGE_RESOLUTION|>--- conflicted
+++ resolved
@@ -247,11 +247,6 @@
             {
                 return new TextSpan(wordStart, 1);
             }
-<<<<<<< HEAD
-=======
-
-            return default;
->>>>>>> da7d9c05
         }
 
         private static TextSpan ScanWordRun(string identifier, int length, int wordStart)
