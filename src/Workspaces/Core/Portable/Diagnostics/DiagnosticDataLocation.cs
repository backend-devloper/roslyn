﻿// Licensed to the .NET Foundation under one or more agreements.
// The .NET Foundation licenses this file to you under the MIT license.
// See the LICENSE file in the project root for more information.

using System.IO;
using System.Runtime.Serialization;
using Microsoft.CodeAnalysis.Shared.Extensions;
using Microsoft.CodeAnalysis.Text;
using Roslyn.Utilities;

namespace Microsoft.CodeAnalysis.Diagnostics
{
    [DataContract]
    internal sealed class DiagnosticDataLocation
    {
        [DataMember(Order = 0)]
        public readonly DocumentId? DocumentId;

        // text can be either given or calculated from original line/column
        [DataMember(Order = 1)]
        public readonly TextSpan? SourceSpan;

        [DataMember(Order = 2)]
        public readonly string? OriginalFilePath;

        [DataMember(Order = 3)]
        public readonly int OriginalStartLine;

        [DataMember(Order = 4)]
        public readonly int OriginalStartColumn;

        [DataMember(Order = 5)]
        public readonly int OriginalEndLine;

        [DataMember(Order = 6)]
        public readonly int OriginalEndColumn;

        /// <summary>
        /// Null if path is not mapped and <see cref="OriginalFilePath"/> contains the actual path.
        /// Note that the value might be a relative path. In that case <see cref="OriginalFilePath"/> should be used
        /// as a base path for path resolution.
        /// </summary>
        [DataMember(Order = 7)]
        public readonly string? MappedFilePath;

        [DataMember(Order = 8)]
        public readonly int MappedStartLine;

        [DataMember(Order = 9)]
        public readonly int MappedStartColumn;

        [DataMember(Order = 10)]
        public readonly int MappedEndLine;

        [DataMember(Order = 11)]
        public readonly int MappedEndColumn;

        public DiagnosticDataLocation(
            DocumentId? documentId = null,
            TextSpan? sourceSpan = null,
            string? originalFilePath = null,
            int originalStartLine = 0,
            int originalStartColumn = 0,
            int originalEndLine = 0,
            int originalEndColumn = 0,
            string? mappedFilePath = null,
            int mappedStartLine = 0,
            int mappedStartColumn = 0,
            int mappedEndLine = 0,
            int mappedEndColumn = 0)
        {
            // If the original source location path is not available then mapped must be as well.
            Contract.ThrowIfFalse(originalFilePath != null || mappedFilePath == null);

            DocumentId = documentId;
            SourceSpan = sourceSpan;
            MappedFilePath = mappedFilePath;
            MappedStartLine = mappedStartLine;
            MappedStartColumn = mappedStartColumn;
            MappedEndLine = mappedEndLine;
            MappedEndColumn = mappedEndColumn;
            OriginalFilePath = originalFilePath;
            OriginalStartLine = originalStartLine;
            OriginalStartColumn = originalStartColumn;
            OriginalEndLine = originalEndLine;
            OriginalEndColumn = originalEndColumn;
        }

        public bool IsMapped => MappedFilePath != null;

        internal DiagnosticDataLocation WithSpan(TextSpan newSourceSpan, SyntaxTree tree)
        {
            var mappedLineInfo = tree.GetMappedLineSpan(newSourceSpan);
            var originalLineInfo = tree.GetLineSpan(newSourceSpan);

            return new DiagnosticDataLocation(
                DocumentId,
                newSourceSpan,
                originalFilePath: originalLineInfo.Path,
                originalStartLine: originalLineInfo.StartLinePosition.Line,
                originalStartColumn: originalLineInfo.StartLinePosition.Character,
                originalEndLine: originalLineInfo.EndLinePosition.Line,
                originalEndColumn: originalLineInfo.EndLinePosition.Character,
                mappedFilePath: mappedLineInfo.GetMappedFilePathIfExist(),
                mappedStartLine: mappedLineInfo.StartLinePosition.Line,
                mappedStartColumn: mappedLineInfo.StartLinePosition.Character,
                mappedEndLine: mappedLineInfo.EndLinePosition.Line,
                mappedEndColumn: mappedLineInfo.EndLinePosition.Character);
        }

        internal FileLinePositionSpan GetFileLinePositionSpan()
        {
            var filePath = GetFilePath();
            if (filePath == null)
            {
                return default;
            }

            return IsMapped ?
                new(filePath, new(MappedStartLine, MappedStartColumn), new(MappedEndLine, MappedEndColumn)) :
                new(filePath, new(OriginalStartLine, OriginalStartColumn), new(OriginalEndLine, OriginalEndColumn));
        }

        internal string? GetFilePath()
            => GetFilePath(OriginalFilePath, MappedFilePath);

        private static string? GetFilePath(string? original, string? mapped)
        {
            if (RoslynString.IsNullOrEmpty(mapped))
                return original;

<<<<<<< HEAD
            var directoryName = PathUtilities.GetDirectoryName(original);
            if (string.IsNullOrEmpty(directoryName))
                return mapped;

            var combined = PathUtilities.CombinePaths(directoryName, mapped);
=======
            var combined = PathUtilities.CombinePaths(PathUtilities.GetDirectoryName(original), PathUtilities.GetFileName(mapped));
>>>>>>> f8f5279b
            try
            {
                return Path.GetFullPath(combined);
            }
            catch
            {
                return combined;
            }
        }
    }
}<|MERGE_RESOLUTION|>--- conflicted
+++ resolved
@@ -129,15 +129,7 @@
             if (RoslynString.IsNullOrEmpty(mapped))
                 return original;
 
-<<<<<<< HEAD
-            var directoryName = PathUtilities.GetDirectoryName(original);
-            if (string.IsNullOrEmpty(directoryName))
-                return mapped;
-
-            var combined = PathUtilities.CombinePaths(directoryName, mapped);
-=======
             var combined = PathUtilities.CombinePaths(PathUtilities.GetDirectoryName(original), PathUtilities.GetFileName(mapped));
->>>>>>> f8f5279b
             try
             {
                 return Path.GetFullPath(combined);
