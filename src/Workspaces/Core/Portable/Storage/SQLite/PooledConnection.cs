﻿// Licensed to the .NET Foundation under one or more agreements.
// The .NET Foundation licenses this file to you under the MIT license.
// See the LICENSE file in the project root for more information.

using System;
using Microsoft.CodeAnalysis.Host;
using Microsoft.CodeAnalysis.SQLite.Interop;

namespace Microsoft.CodeAnalysis.SQLite
{
    internal partial class SQLitePersistentStorage : AbstractPersistentStorage
    {
        private struct PooledConnection : IDisposable
        {
            private readonly SQLitePersistentStorage _storage;
            public readonly SqlConnection Connection;

            public PooledConnection(SQLitePersistentStorage sqlitePersistentStorage, SqlConnection sqlConnection)
            {
                this._storage = sqlitePersistentStorage;
                Connection = sqlConnection;
            }

            public void Dispose()
<<<<<<< HEAD
            {
                _storage.ReleaseConnection(Connection);
            }
=======
                => sqlitePersistentStorage.ReleaseConnection(Connection);
>>>>>>> b646531e
        }
    }
}<|MERGE_RESOLUTION|>--- conflicted
+++ resolved
@@ -22,13 +22,7 @@
             }
 
             public void Dispose()
-<<<<<<< HEAD
-            {
-                _storage.ReleaseConnection(Connection);
-            }
-=======
-                => sqlitePersistentStorage.ReleaseConnection(Connection);
->>>>>>> b646531e
+                => _storage.ReleaseConnection(Connection);
         }
     }
 }