--- conflicted
+++ resolved
@@ -196,11 +196,7 @@
 
                 // Load project if we have an empty project filter and the project path is present.
                 if (projectfilter.IsEmpty ||
-<<<<<<< HEAD
-                    projectfilter.Contains(project.RelativePath))
-=======
                     projectfilter.Contains(project.AbsolutePath))
->>>>>>> 4a6764a8
                 {
                     projectPaths.Add(project.RelativePath);
                 }
