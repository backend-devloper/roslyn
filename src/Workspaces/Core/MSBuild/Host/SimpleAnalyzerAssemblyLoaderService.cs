﻿// Copyright (c) Microsoft.  All Rights Reserved.  Licensed under the Apache License, Version 2.0.  See License.txt in the project root for license information.

using System.Composition;
using Microsoft.CodeAnalysis.Host.Mef;

namespace Microsoft.CodeAnalysis.Host
{
    [ExportWorkspaceService(typeof(IAnalyzerService), WorkspaceKind.MSBuild), Shared]
    internal sealed class SimpleAnalyzerAssemblyLoaderService : IAnalyzerService
    {
#if NET472
        private readonly DesktopAnalyzerAssemblyLoader _loader = new DesktopAnalyzerAssemblyLoader();
<<<<<<< HEAD
#elif NETCOREAPP1_1 || NETCOREAPP2_1
=======
#else
>>>>>>> eb92192c
        private readonly CoreClrAnalyzerAssemblyLoader _loader = new CoreClrAnalyzerAssemblyLoader();
#endif

        public IAnalyzerAssemblyLoader GetLoader()
        {
            return _loader;
        }
    }
}<|MERGE_RESOLUTION|>--- conflicted
+++ resolved
@@ -10,11 +10,7 @@
     {
 #if NET472
         private readonly DesktopAnalyzerAssemblyLoader _loader = new DesktopAnalyzerAssemblyLoader();
-<<<<<<< HEAD
 #elif NETCOREAPP1_1 || NETCOREAPP2_1
-=======
-#else
->>>>>>> eb92192c
         private readonly CoreClrAnalyzerAssemblyLoader _loader = new CoreClrAnalyzerAssemblyLoader();
 #endif
 
