--- conflicted
+++ resolved
@@ -657,12 +657,7 @@
 
         Public Overrides Function LocalVariableConflict(
             token As SyntaxToken,
-<<<<<<< HEAD
-            newReferencedSymbols As IEnumerable(Of ISymbol)
-            ) As Boolean
-=======
             newReferencedSymbols As IEnumerable(Of ISymbol)) As Boolean
->>>>>>> a83aa68a
 
             ' This scenario is not present in VB and only in C#
             Return False
