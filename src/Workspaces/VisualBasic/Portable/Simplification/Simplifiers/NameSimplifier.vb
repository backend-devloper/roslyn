--- conflicted
+++ resolved
@@ -77,11 +77,7 @@
                                 aliasReplacement.Name,
                                 name.GetTrailingTrivia())
 
-<<<<<<< HEAD
                         identifierToken = TryEscapeIdentifierToken(identifierToken)
-=======
-                        identifierToken = VisualBasicSimplificationService.TryEscapeIdentifierToken(identifierToken)
->>>>>>> 71fb627b
 
                         replacementNode = SyntaxFactory.IdentifierName(identifierToken)
 
@@ -228,12 +224,7 @@
 
                         replacementNode = qualifiedName.Right.WithLeadingTrivia(name.GetLeadingTrivia())
                         replacementNode = DirectCast(replacementNode, SimpleNameSyntax) _
-<<<<<<< HEAD
                             .WithIdentifier(TryEscapeIdentifierToken(DirectCast(replacementNode, SimpleNameSyntax).Identifier))
-=======
-                            .WithIdentifier(VisualBasicSimplificationService.TryEscapeIdentifierToken(
-                                            DirectCast(replacementNode, SimpleNameSyntax).Identifier))
->>>>>>> 71fb627b
                         issueSpan = qualifiedName.Left.Span
 
                         If CanReplaceWithReducedName(name, replacementNode, semanticModel, cancellationToken) Then
@@ -389,11 +380,7 @@
                                                  identifierToken.LeadingTrivia,
                                                  newIdentifierText,
                                                  identifierToken.TrailingTrivia))
-<<<<<<< HEAD
                     newIdentifierToken = TryEscapeIdentifierToken(newIdentifierToken)
-=======
-                    newIdentifierToken = VisualBasicSimplificationService.TryEscapeIdentifierToken(newIdentifierToken)
->>>>>>> 71fb627b
                     replacementNode = SyntaxFactory.IdentifierName(newIdentifierToken).WithLeadingTrivia(name.GetLeadingTrivia())
                     Return True
                 End If
