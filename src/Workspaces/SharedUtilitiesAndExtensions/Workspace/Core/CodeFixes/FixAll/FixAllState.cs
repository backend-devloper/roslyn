﻿// Licensed to the .NET Foundation under one or more agreements.
// The .NET Foundation licenses this file to you under the MIT license.
// See the LICENSE file in the project root for more information.

using System;
using System.Collections.Generic;
using System.Collections.Immutable;
using System.Linq;
using Microsoft.CodeAnalysis.Internal.Log;
using Roslyn.Utilities;

namespace Microsoft.CodeAnalysis.CodeFixes
{
    internal partial class FixAllState
    {
        internal readonly int CorrelationId = LogAggregator.GetNextId();

        internal FixAllContext.DiagnosticProvider DiagnosticProvider { get; }

        public FixAllProvider? FixAllProvider { get; }
        public string? CodeActionEquivalenceKey { get; }
        public CodeFixProvider CodeFixProvider { get; }
        public ImmutableHashSet<string> DiagnosticIds { get; }
        public Document? Document { get; }
        public Project Project { get; }
        public FixAllScope Scope { get; }
        public Solution Solution => this.Project.Solution;

        internal FixAllState(
            FixAllProvider? fixAllProvider,
            Document document,
            CodeFixProvider codeFixProvider,
            FixAllScope scope,
            string? codeActionEquivalenceKey,
            IEnumerable<string> diagnosticIds,
            FixAllContext.DiagnosticProvider fixAllDiagnosticProvider)
            : this(fixAllProvider, document, document.Project, codeFixProvider, scope, codeActionEquivalenceKey, diagnosticIds, fixAllDiagnosticProvider)
        {
            if (document == null)
            {
                throw new ArgumentNullException(nameof(document));
            }
        }

        internal FixAllState(
            FixAllProvider? fixAllProvider,
            Project project,
            CodeFixProvider codeFixProvider,
            FixAllScope scope,
            string? codeActionEquivalenceKey,
            IEnumerable<string> diagnosticIds,
            FixAllContext.DiagnosticProvider fixAllDiagnosticProvider)
            : this(fixAllProvider, null, project, codeFixProvider, scope, codeActionEquivalenceKey, diagnosticIds, fixAllDiagnosticProvider)
        {
            if (project == null)
            {
                throw new ArgumentNullException(nameof(project));
            }
        }

        private FixAllState(
            FixAllProvider? fixAllProvider,
            Document? document,
            Project project,
            CodeFixProvider codeFixProvider,
            FixAllScope scope,
            string? codeActionEquivalenceKey,
            IEnumerable<string> diagnosticIds,
            FixAllContext.DiagnosticProvider fixAllDiagnosticProvider)
        {
            Contract.ThrowIfNull(project);
            if (diagnosticIds == null)
            {
                throw new ArgumentNullException(nameof(diagnosticIds));
            }

            if (diagnosticIds.Any(d => d == null))
            {
                throw new ArgumentException(WorkspaceExtensionsResources.Supplied_diagnostic_cannot_be_null, nameof(diagnosticIds));
            }

            this.FixAllProvider = fixAllProvider;
            this.Document = document;
            this.Project = project;
            this.CodeFixProvider = codeFixProvider ?? throw new ArgumentNullException(nameof(codeFixProvider));
            this.Scope = scope;
            this.CodeActionEquivalenceKey = codeActionEquivalenceKey;
            this.DiagnosticIds = ImmutableHashSet.CreateRange(diagnosticIds);
            this.DiagnosticProvider = fixAllDiagnosticProvider ?? throw new ArgumentNullException(nameof(fixAllDiagnosticProvider));
        }

        internal bool IsFixMultiple => this.DiagnosticProvider is FixMultipleDiagnosticProvider;

        public FixAllState WithScope(FixAllScope scope)
        {
            if (this.Scope == scope)
                return this;

            return new FixAllState(
                this.FixAllProvider,
                this.Document,
                this.Project,
                this.CodeFixProvider,
                scope,
                this.CodeActionEquivalenceKey,
                this.DiagnosticIds,
                this.DiagnosticProvider);
        }

<<<<<<< HEAD
        public FixAllState WithProjectAndDocument(Project project, Document? document)
        {
            if (this.Project == project && this.Document == document)
=======
        public FixAllState WithProject(Project project)
        {
            if (this.Project == project)
>>>>>>> 7020a02e
                return this;

            return new FixAllState(
                this.FixAllProvider,
<<<<<<< HEAD
                document,
=======
                this.Document,
>>>>>>> 7020a02e
                project,
                this.CodeFixProvider,
                this.Scope,
                this.CodeActionEquivalenceKey,
                this.DiagnosticIds,
                this.DiagnosticProvider);
        }

<<<<<<< HEAD
=======
        public FixAllState WithDocument(Document? document)
        {
            if (this.Document == document)
                return this;

            return new FixAllState(
                this.FixAllProvider,
                document,
                this.Project,
                this.CodeFixProvider,
                this.Scope,
                this.CodeActionEquivalenceKey,
                this.DiagnosticIds,
                this.DiagnosticProvider);
        }

>>>>>>> 7020a02e
        public FixAllState WithScopeAndEquivalenceKey(FixAllScope scope, string? codeActionEquivalenceKey)
        {
            if (this.Scope == scope && this.CodeActionEquivalenceKey == codeActionEquivalenceKey)
            {
                return this;
            }

            return new FixAllState(
                this.FixAllProvider,
                this.Document, this.Project, this.CodeFixProvider,
                scope, codeActionEquivalenceKey,
                this.DiagnosticIds, this.DiagnosticProvider);
        }

        #region FixMultiple

        internal static FixAllState Create(
            FixAllProvider fixAllProvider,
            ImmutableDictionary<Document, ImmutableArray<Diagnostic>> diagnosticsToFix,
            CodeFixProvider codeFixProvider,
            string codeActionEquivalenceKey)
        {
            var triggerDocument = diagnosticsToFix.First().Key;
            var diagnosticIds = GetDiagnosticsIds(diagnosticsToFix.Values);
            var diagnosticProvider = new FixMultipleDiagnosticProvider(diagnosticsToFix);
            return new FixAllState(
                fixAllProvider,
                triggerDocument, codeFixProvider,
                FixAllScope.Custom, codeActionEquivalenceKey,
                diagnosticIds, diagnosticProvider);
        }

        internal static FixAllState Create(
            FixAllProvider fixAllProvider,
            ImmutableDictionary<Project, ImmutableArray<Diagnostic>> diagnosticsToFix,
            CodeFixProvider codeFixProvider,
            string codeActionEquivalenceKey)
        {
            var triggerProject = diagnosticsToFix.First().Key;
            var diagnosticIds = GetDiagnosticsIds(diagnosticsToFix.Values);
            var diagnosticProvider = new FixMultipleDiagnosticProvider(diagnosticsToFix);
            return new FixAllState(
                fixAllProvider,
                triggerProject, codeFixProvider,
                FixAllScope.Custom, codeActionEquivalenceKey,
                diagnosticIds, diagnosticProvider);
        }

        private static ImmutableHashSet<string> GetDiagnosticsIds(IEnumerable<ImmutableArray<Diagnostic>> diagnosticsCollection)
        {
            var uniqueIds = ImmutableHashSet.CreateBuilder<string>();
            foreach (var diagnostics in diagnosticsCollection)
            {
                foreach (var diagnostic in diagnostics)
                {
                    uniqueIds.Add(diagnostic.Id);
                }
            }

            return uniqueIds.ToImmutable();
        }

        #endregion
    }
}<|MERGE_RESOLUTION|>--- conflicted
+++ resolved
@@ -107,24 +107,14 @@
                 this.DiagnosticProvider);
         }
 
-<<<<<<< HEAD
-        public FixAllState WithProjectAndDocument(Project project, Document? document)
-        {
-            if (this.Project == project && this.Document == document)
-=======
         public FixAllState WithProject(Project project)
         {
             if (this.Project == project)
->>>>>>> 7020a02e
-                return this;
-
-            return new FixAllState(
-                this.FixAllProvider,
-<<<<<<< HEAD
-                document,
-=======
+                return this;
+
+            return new FixAllState(
+                this.FixAllProvider,
                 this.Document,
->>>>>>> 7020a02e
                 project,
                 this.CodeFixProvider,
                 this.Scope,
@@ -133,8 +123,6 @@
                 this.DiagnosticProvider);
         }
 
-<<<<<<< HEAD
-=======
         public FixAllState WithDocument(Document? document)
         {
             if (this.Document == document)
@@ -151,7 +139,6 @@
                 this.DiagnosticProvider);
         }
 
->>>>>>> 7020a02e
         public FixAllState WithScopeAndEquivalenceKey(FixAllScope scope, string? codeActionEquivalenceKey)
         {
             if (this.Scope == scope && this.CodeActionEquivalenceKey == codeActionEquivalenceKey)
