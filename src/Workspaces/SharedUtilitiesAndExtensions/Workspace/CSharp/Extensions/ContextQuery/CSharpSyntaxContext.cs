--- conflicted
+++ resolved
@@ -427,8 +427,6 @@
 
                     if (node.IsKind(SyntaxKind.QueryExpression))
                     {
-<<<<<<< HEAD
-=======
                         // There are some cases where "await" is allowed in a query context. See error CS1995 for details:
                         // error CS1995: The 'await' operator may only be used in a query expression within the first collection expression of the initial 'from' clause or within the collection expression of a 'join' clause
                         if (TargetToken.IsKind(SyntaxKind.InKeyword))
@@ -441,7 +439,6 @@
                             };
                         }
 
->>>>>>> 8d416fab
                         return false;
                     }
 
