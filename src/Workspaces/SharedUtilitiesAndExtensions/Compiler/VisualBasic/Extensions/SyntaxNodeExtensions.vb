﻿' Licensed to the .NET Foundation under one or more agreements.
' The .NET Foundation licenses this file to you under the MIT license.
' See the LICENSE file in the project root for more information.

Imports System.Collections.Immutable
Imports System.Runtime.CompilerServices
Imports System.Threading
Imports Microsoft.CodeAnalysis
Imports Microsoft.CodeAnalysis.LanguageServices
Imports Microsoft.CodeAnalysis.Text
Imports Microsoft.CodeAnalysis.VisualBasic.LanguageServices
Imports Microsoft.CodeAnalysis.VisualBasic.Syntax

Namespace Microsoft.CodeAnalysis.VisualBasic.Extensions
    Friend Module SyntaxNodeExtensions
        <Extension()>
        Public Function IsParentKind(node As SyntaxNode, kind As SyntaxKind) As Boolean
            Return node IsNot Nothing AndAlso
                   node.Parent.IsKind(kind)
        End Function

        <Extension()>
        Public Function IsParentKind(node As SyntaxNode, kind1 As SyntaxKind, kind2 As SyntaxKind) As Boolean
            Return node IsNot Nothing AndAlso
                   IsKind(node.Parent, kind1, kind2)
        End Function

        <Extension()>
        Public Function IsParentKind(node As SyntaxNode, kind1 As SyntaxKind, kind2 As SyntaxKind, kind3 As SyntaxKind) As Boolean
            Return node IsNot Nothing AndAlso
                   IsKind(node.Parent, kind1, kind2, kind3)
        End Function

        <Extension()>
        Public Function IsKind(node As SyntaxNode, kind1 As SyntaxKind, kind2 As SyntaxKind) As Boolean
            If node Is Nothing Then
                Return False
            End If

            Return node.Kind = kind1 OrElse
                   node.Kind = kind2
        End Function

        <Extension()>
        Public Function IsKind(node As SyntaxNode, kind1 As SyntaxKind, kind2 As SyntaxKind, kind3 As SyntaxKind) As Boolean
            If node Is Nothing Then
                Return False
            End If

            Return node.Kind = kind1 OrElse
                   node.Kind = kind2 OrElse
                   node.Kind = kind3
        End Function

        <Extension()>
        Public Function IsKind(node As SyntaxNode, kind1 As SyntaxKind, kind2 As SyntaxKind, kind3 As SyntaxKind, kind4 As SyntaxKind) As Boolean
            If node Is Nothing Then
                Return False
            End If

            Return node.Kind = kind1 OrElse
                   node.Kind = kind2 OrElse
                   node.Kind = kind3 OrElse
                   node.Kind = kind4
        End Function

        <Extension()>
        Public Function IsKind(node As SyntaxNode, ParamArray kinds As SyntaxKind()) As Boolean
            If node Is Nothing Then
                Return False
            End If

            Return kinds.Contains(node.Kind())
        End Function

        <Extension()>
        Public Function IsInConstantContext(expression As SyntaxNode) As Boolean
            If expression.GetAncestor(Of ParameterSyntax)() IsNot Nothing Then
                Return True
            End If

            ' TODO(cyrusn): Add more cases
            Return False
        End Function

        <Extension()>
        Public Function IsInStaticContext(node As SyntaxNode) As Boolean
            Dim containingType = node.GetAncestorOrThis(Of TypeBlockSyntax)()
            If containingType.IsKind(SyntaxKind.ModuleBlock) Then
                Return True
            End If

            Return node.GetAncestorsOrThis(Of StatementSyntax)().
                        SelectMany(Function(s) s.GetModifiers()).
                        Any(Function(t) t.Kind = SyntaxKind.SharedKeyword)
        End Function

        <Extension()>
        Public Function IsStatementContainerNode(node As SyntaxNode) As Boolean
            If node.IsExecutableBlock() Then
                Return True
            End If

            Dim singleLineLambdaExpression = TryCast(node, SingleLineLambdaExpressionSyntax)
            If singleLineLambdaExpression IsNot Nothing AndAlso TypeOf singleLineLambdaExpression.Body Is ExecutableStatementSyntax Then
                Return True
            End If

            Return False
        End Function

        <Extension()>
        Public Function GetStatements(node As SyntaxNode) As SyntaxList(Of StatementSyntax)
            Contract.ThrowIfNull(node)
            Contract.ThrowIfFalse(node.IsStatementContainerNode())

            Dim methodBlock = TryCast(node, MethodBlockBaseSyntax)
            If methodBlock IsNot Nothing Then
                Return methodBlock.Statements
            End If

            Dim whileBlock = TryCast(node, WhileBlockSyntax)
            If whileBlock IsNot Nothing Then
                Return whileBlock.Statements
            End If

            Dim usingBlock = TryCast(node, UsingBlockSyntax)
            If usingBlock IsNot Nothing Then
                Return usingBlock.Statements
            End If

            Dim syncLockBlock = TryCast(node, SyncLockBlockSyntax)
            If syncLockBlock IsNot Nothing Then
                Return syncLockBlock.Statements
            End If

            Dim withBlock = TryCast(node, WithBlockSyntax)
            If withBlock IsNot Nothing Then
                Return withBlock.Statements
            End If

            Dim singleLineIfStatement = TryCast(node, SingleLineIfStatementSyntax)
            If singleLineIfStatement IsNot Nothing Then
                Return singleLineIfStatement.Statements
            End If

            Dim singleLineElseClause = TryCast(node, SingleLineElseClauseSyntax)
            If singleLineElseClause IsNot Nothing Then
                Return singleLineElseClause.Statements
            End If

            Dim ifBlock = TryCast(node, MultiLineIfBlockSyntax)
            If ifBlock IsNot Nothing Then
                Return ifBlock.Statements
            End If

            Dim elseIfBlock = TryCast(node, ElseIfBlockSyntax)
            If elseIfBlock IsNot Nothing Then
                Return elseIfBlock.Statements
            End If

            Dim elseBlock = TryCast(node, ElseBlockSyntax)
            If elseBlock IsNot Nothing Then
                Return elseBlock.Statements
            End If

            Dim tryBlock = TryCast(node, TryBlockSyntax)
            If tryBlock IsNot Nothing Then
                Return tryBlock.Statements
            End If

            Dim catchBlock = TryCast(node, CatchBlockSyntax)
            If catchBlock IsNot Nothing Then
                Return catchBlock.Statements
            End If

            Dim finallyBlock = TryCast(node, FinallyBlockSyntax)
            If finallyBlock IsNot Nothing Then
                Return finallyBlock.Statements
            End If

            Dim caseBlock = TryCast(node, CaseBlockSyntax)
            If caseBlock IsNot Nothing Then
                Return caseBlock.Statements
            End If

            Dim doLoopBlock = TryCast(node, DoLoopBlockSyntax)
            If doLoopBlock IsNot Nothing Then
                Return doLoopBlock.Statements
            End If

            Dim forBlock = TryCast(node, ForOrForEachBlockSyntax)
            If forBlock IsNot Nothing Then
                Return forBlock.Statements
            End If

            Dim singleLineLambdaExpression = TryCast(node, SingleLineLambdaExpressionSyntax)
            If singleLineLambdaExpression IsNot Nothing Then
                Return If(TypeOf singleLineLambdaExpression.Body Is StatementSyntax,
                            SyntaxFactory.SingletonList(DirectCast(singleLineLambdaExpression.Body, StatementSyntax)),
                            Nothing)
            End If

            Dim multiLineLambdaExpression = TryCast(node, MultiLineLambdaExpressionSyntax)
            If multiLineLambdaExpression IsNot Nothing Then
                Return multiLineLambdaExpression.Statements
            End If

            Throw ExceptionUtilities.UnexpectedValue(node)
        End Function

        <Extension()>
        Friend Function IsAsyncSupportedFunctionSyntax(node As SyntaxNode) As Boolean
            Select Case node?.Kind()
                Case _
                SyntaxKind.FunctionBlock,
                SyntaxKind.SubBlock,
                SyntaxKind.MultiLineFunctionLambdaExpression,
                SyntaxKind.MultiLineSubLambdaExpression,
                SyntaxKind.SingleLineFunctionLambdaExpression,
                SyntaxKind.SingleLineSubLambdaExpression
                    Return True
            End Select

            Return False
        End Function

        <Extension()>
        Friend Function IsMultiLineLambda(node As SyntaxNode) As Boolean
            Return SyntaxFacts.IsMultiLineLambdaExpression(node.Kind())
        End Function

        <Extension()>
        Friend Function GetTypeCharacterString(type As TypeCharacter) As String
            Select Case type
                Case TypeCharacter.Integer
                    Return "%"
                Case TypeCharacter.Long
                    Return "&"
                Case TypeCharacter.Decimal
                    Return "@"
                Case TypeCharacter.Single
                    Return "!"
                Case TypeCharacter.Double
                    Return "#"
                Case TypeCharacter.String
                    Return "$"
                Case Else
                    Throw New ArgumentException("Unexpected TypeCharacter.", NameOf(type))
            End Select
        End Function

        <Extension()>
        Public Function SpansPreprocessorDirective(Of TSyntaxNode As SyntaxNode)(list As IEnumerable(Of TSyntaxNode)) As Boolean
            Return VisualBasicSyntaxFacts.Instance.SpansPreprocessorDirective(list)
        End Function

        <Extension()>
        Public Function ConvertToSingleLine(Of TNode As SyntaxNode)(node As TNode, Optional useElasticTrivia As Boolean = False) As TNode
            If node Is Nothing Then
                Return node
            End If

            Dim rewriter = New SingleLineRewriter(useElasticTrivia)
            Return DirectCast(rewriter.Visit(node), TNode)
        End Function

        ''' <summary>
        ''' Breaks up the list of provided nodes, based on how they are 
        ''' interspersed with pp directives, into groups.  Within these groups
        ''' nodes can be moved around safely, without breaking any pp 
        ''' constructs.
        ''' </summary>
        <Extension()>
        Public Function SplitNodesOnPreprocessorBoundaries(Of TSyntaxNode As SyntaxNode)(
            nodes As IEnumerable(Of TSyntaxNode),
            cancellationToken As CancellationToken) As IList(Of IList(Of TSyntaxNode))

            Dim result = New List(Of IList(Of TSyntaxNode))()

            Dim currentGroup = New List(Of TSyntaxNode)()
            For Each node In nodes
                Dim hasUnmatchedInteriorDirective = node.ContainsInterleavedDirective(cancellationToken)
                Dim hasLeadingDirective = node.GetLeadingTrivia().Any(Function(t) SyntaxFacts.IsPreprocessorDirective(t.Kind))

                If hasUnmatchedInteriorDirective Then
                    ' we have a #if/#endif/#region/#endregion/#else/#elif in
                    ' this node that belongs to a span of pp directives that
                    ' is not entirely contained within the node.  i.e.:
                    '
                    '   void Goo() {
                    '      #if ...
                    '   }
                    '
                    ' This node cannot be moved at all.  It is in a group that
                    ' only contains itself (and thus can never be moved).

                    ' add whatever group we've built up to now. And reset the 
                    ' next group to empty.
                    result.Add(currentGroup)
                    currentGroup = New List(Of TSyntaxNode)()

                    result.Add(New List(Of TSyntaxNode) From {node})
                ElseIf hasLeadingDirective Then
                    ' We have a PP directive before us.  i.e.:
                    ' 
                    '   #if ...
                    '      void Goo() {
                    '
                    ' That means we start a new group that is contained between
                    ' the above directive and the following directive.

                    ' add whatever group we've built up to now. And reset the 
                    ' next group to empty.
                    result.Add(currentGroup)
                    currentGroup = New List(Of TSyntaxNode)()

                    currentGroup.Add(node)
                Else
                    ' simple case.  just add ourselves to the current group
                    currentGroup.Add(node)
                End If
            Next

            ' add the remainder of the final group.
            result.Add(currentGroup)

            ' Now, filter out any empty groups.
            result = result.Where(Function(group) Not group.IsEmpty()).ToList()
            Return result
        End Function

        ''' <summary>
        ''' Returns true if the passed in node contains an interleaved pp 
        ''' directive.
        ''' 
        ''' i.e. The following returns false:
        ''' 
        '''   void Goo() {
        ''' #if true
        ''' #endif
        '''   }
        ''' 
        ''' #if true
        '''   void Goo() {
        '''   }
        ''' #endif
        ''' 
        ''' but these return true:
        ''' 
        ''' #if true
        '''   void Goo() {
        ''' #endif
        '''   }
        ''' 
        '''   void Goo() {
        ''' #if true
        '''   }
        ''' #endif
        ''' 
        ''' #if true
        '''   void Goo() {
        ''' #else
        '''   }
        ''' #endif
        ''' 
        ''' i.e. the method returns true if it contains a PP directive that 
        ''' belongs to a grouping constructs (like #if/#endif or 
        ''' #region/#endregion), but the grouping construct isn't entirely c
        ''' contained within the span of the node.
        ''' </summary>
        <Extension()>
        Public Function ContainsInterleavedDirective(node As SyntaxNode, cancellationToken As CancellationToken) As Boolean
            Return VisualBasicSyntaxFacts.Instance.ContainsInterleavedDirective(node, cancellationToken)
        End Function

        <Extension>
        Public Function ContainsInterleavedDirective(
            token As SyntaxToken,
            textSpan As TextSpan,
            cancellationToken As CancellationToken) As Boolean

            Return ContainsInterleavedDirective(textSpan, token.LeadingTrivia, cancellationToken) OrElse
                ContainsInterleavedDirective(textSpan, token.TrailingTrivia, cancellationToken)
        End Function

        Private Function ContainsInterleavedDirective(
            textSpan As TextSpan,
            list As SyntaxTriviaList,
            cancellationToken As CancellationToken) As Boolean

            For Each trivia In list
                If textSpan.Contains(trivia.Span) Then
                    If ContainsInterleavedDirective(textSpan, trivia, cancellationToken) Then
                        Return True
                    End If
                End If
            Next trivia

            Return False
        End Function

        Private Function ContainsInterleavedDirective(
            textSpan As TextSpan,
            trivia As SyntaxTrivia,
            cancellationToken As CancellationToken) As Boolean

            If trivia.HasStructure AndAlso TypeOf trivia.GetStructure() Is DirectiveTriviaSyntax Then
                Dim parentSpan = trivia.GetStructure().Span
                Dim directiveSyntax = DirectCast(trivia.GetStructure(), DirectiveTriviaSyntax)
                If directiveSyntax.IsKind(SyntaxKind.RegionDirectiveTrivia, SyntaxKind.EndRegionDirectiveTrivia, SyntaxKind.IfDirectiveTrivia, SyntaxKind.EndIfDirectiveTrivia) Then
                    Dim match = directiveSyntax.GetMatchingStartOrEndDirective(cancellationToken)
                    If match IsNot Nothing Then
                        Dim matchSpan = match.Span
                        If Not textSpan.Contains(matchSpan.Start) Then
                            ' The match for this pp directive is outside
                            ' this node.
                            Return True
                        End If
                    End If
                ElseIf directiveSyntax.IsKind(SyntaxKind.ElseDirectiveTrivia, SyntaxKind.ElseIfDirectiveTrivia) Then
                    Dim directives = directiveSyntax.GetMatchingConditionalDirectives(cancellationToken)
                    If directives IsNot Nothing AndAlso directives.Count > 0 Then
                        If Not textSpan.Contains(directives(0).SpanStart) OrElse
                           Not textSpan.Contains(directives(directives.Count - 1).SpanStart) Then
                            ' This else/elif belongs to a pp span that isn't 
                            ' entirely within this node.
                            Return True
                        End If
                    End If
                End If
            End If

            Return False
        End Function

        <Extension()>
        Public Function GetLeadingBlankLines(Of TSyntaxNode As SyntaxNode)(node As TSyntaxNode) As ImmutableArray(Of SyntaxTrivia)
            Return VisualBasicSyntaxFacts.Instance.GetLeadingBlankLines(node)
        End Function

        <Extension()>
        Public Function GetNodeWithoutLeadingBlankLines(Of TSyntaxNode As SyntaxNode)(node As TSyntaxNode) As TSyntaxNode
            Return VisualBasicSyntaxFacts.Instance.GetNodeWithoutLeadingBlankLines(node)
        End Function

        <Extension()>
        Public Function GetNodeWithoutLeadingBlankLines(Of TSyntaxNode As SyntaxNode)(node As TSyntaxNode, ByRef strippedTrivia As ImmutableArray(Of SyntaxTrivia)) As TSyntaxNode
            Return VisualBasicSyntaxFacts.Instance.GetNodeWithoutLeadingBlankLines(node, strippedTrivia)
        End Function

        <Extension()>
        Public Function GetLeadingBannerAndPreprocessorDirectives(Of TSyntaxNode As SyntaxNode)(node As TSyntaxNode) As ImmutableArray(Of SyntaxTrivia)
            Return VisualBasicSyntaxFacts.Instance.GetLeadingBannerAndPreprocessorDirectives(node)
        End Function

        <Extension()>
        Public Function GetNodeWithoutLeadingBannerAndPreprocessorDirectives(Of TSyntaxNode As SyntaxNode)(node As TSyntaxNode) As TSyntaxNode
            Return VisualBasicSyntaxFacts.Instance.GetNodeWithoutLeadingBannerAndPreprocessorDirectives(node)
        End Function

        <Extension()>
        Public Function GetNodeWithoutLeadingBannerAndPreprocessorDirectives(Of TSyntaxNode As SyntaxNode)(node As TSyntaxNode, ByRef strippedTrivia As ImmutableArray(Of SyntaxTrivia)) As TSyntaxNode
            Return VisualBasicSyntaxFacts.Instance.GetNodeWithoutLeadingBannerAndPreprocessorDirectives(node, strippedTrivia)
        End Function

        ''' <summary>
        ''' Returns true if this is a block that can contain multiple executable statements.  i.e.
        ''' this node is the VB equivalent of a BlockSyntax in C#.
        ''' </summary>
        <Extension()>
        Public Function IsExecutableBlock(node As SyntaxNode) As Boolean
            If node IsNot Nothing Then
                If TypeOf node Is MethodBlockBaseSyntax OrElse
                   TypeOf node Is DoLoopBlockSyntax OrElse
                   TypeOf node Is ForOrForEachBlockSyntax OrElse
                   TypeOf node Is MultiLineLambdaExpressionSyntax Then
                    Return True
                End If

                Select Case node.Kind
                    Case SyntaxKind.WhileBlock,
                         SyntaxKind.UsingBlock,
                         SyntaxKind.SyncLockBlock,
                         SyntaxKind.WithBlock,
                         SyntaxKind.SingleLineIfStatement,
                         SyntaxKind.SingleLineElseClause,
                         SyntaxKind.SingleLineSubLambdaExpression,
                         SyntaxKind.MultiLineIfBlock,
                         SyntaxKind.ElseIfBlock,
                         SyntaxKind.ElseBlock,
                         SyntaxKind.TryBlock,
                         SyntaxKind.CatchBlock,
                         SyntaxKind.FinallyBlock,
                         SyntaxKind.CaseBlock,
                         SyntaxKind.CaseElseBlock
                        Return True
                End Select
            End If

            Return False
        End Function

        <Extension()>
        Public Function GetContainingExecutableBlocks(node As SyntaxNode) As IEnumerable(Of SyntaxNode)
            Return node.GetAncestorsOrThis(Of StatementSyntax).
                        Where(Function(s) s.Parent.IsExecutableBlock() AndAlso s.Parent.GetExecutableBlockStatements().Contains(s)).
                        Select(Function(s) s.Parent)
        End Function

        <Extension()>
        Public Function GetContainingMultiLineExecutableBlocks(node As SyntaxNode) As IEnumerable(Of SyntaxNode)
            Return node.GetAncestorsOrThis(Of StatementSyntax).
                        Where(Function(s) s.Parent.IsMultiLineExecutableBlock AndAlso s.Parent.GetExecutableBlockStatements().Contains(s)).
                        Select(Function(s) s.Parent)
        End Function

        <Extension()>
        Public Function FindInnermostCommonExecutableBlock(nodes As IEnumerable(Of SyntaxNode)) As SyntaxNode
            Dim blocks As IEnumerable(Of SyntaxNode) = Nothing
            For Each node In nodes
                blocks = If(blocks Is Nothing,
                             node.GetContainingExecutableBlocks(),
                             blocks.Intersect(node.GetContainingExecutableBlocks()))
            Next

            Return If(blocks Is Nothing, Nothing, blocks.FirstOrDefault())
        End Function

        <Extension()>
        Public Function GetExecutableBlockStatements(node As SyntaxNode) As SyntaxList(Of StatementSyntax)
            If node IsNot Nothing Then
                If TypeOf node Is MethodBlockBaseSyntax Then
                    Return DirectCast(node, MethodBlockBaseSyntax).Statements
                ElseIf TypeOf node Is DoLoopBlockSyntax Then
                    Return DirectCast(node, DoLoopBlockSyntax).Statements
                ElseIf TypeOf node Is ForOrForEachBlockSyntax Then
                    Return DirectCast(node, ForOrForEachBlockSyntax).Statements
                ElseIf TypeOf node Is MultiLineLambdaExpressionSyntax Then
                    Return DirectCast(node, MultiLineLambdaExpressionSyntax).Statements
                End If

                Select Case node.Kind
                    Case SyntaxKind.WhileBlock
                        Return DirectCast(node, WhileBlockSyntax).Statements
                    Case SyntaxKind.UsingBlock
                        Return DirectCast(node, UsingBlockSyntax).Statements
                    Case SyntaxKind.SyncLockBlock
                        Return DirectCast(node, SyncLockBlockSyntax).Statements
                    Case SyntaxKind.WithBlock
                        Return DirectCast(node, WithBlockSyntax).Statements
                    Case SyntaxKind.SingleLineIfStatement
                        Return DirectCast(node, SingleLineIfStatementSyntax).Statements
                    Case SyntaxKind.SingleLineElseClause
                        Return DirectCast(node, SingleLineElseClauseSyntax).Statements
                    Case SyntaxKind.SingleLineSubLambdaExpression
                        Return SyntaxFactory.SingletonList(DirectCast(DirectCast(node, SingleLineLambdaExpressionSyntax).Body, StatementSyntax))
                    Case SyntaxKind.MultiLineIfBlock
                        Return DirectCast(node, MultiLineIfBlockSyntax).Statements
                    Case SyntaxKind.ElseIfBlock
                        Return DirectCast(node, ElseIfBlockSyntax).Statements
                    Case SyntaxKind.ElseBlock
                        Return DirectCast(node, ElseBlockSyntax).Statements
                    Case SyntaxKind.TryBlock
                        Return DirectCast(node, TryBlockSyntax).Statements
                    Case SyntaxKind.CatchBlock
                        Return DirectCast(node, CatchBlockSyntax).Statements
                    Case SyntaxKind.FinallyBlock
                        Return DirectCast(node, FinallyBlockSyntax).Statements
                    Case SyntaxKind.CaseBlock, SyntaxKind.CaseElseBlock
                        Return DirectCast(node, CaseBlockSyntax).Statements
                End Select
            End If

            Return Nothing
        End Function

        ''' <summary>
        ''' Returns child node or token that contains given position.
        ''' </summary>
        ''' <remarks>
        ''' This is a copy of <see cref="SyntaxNode.ChildThatContainsPosition"/>  that also returns the index of the child node.
        ''' </remarks>
        <Extension>
        Friend Function ChildThatContainsPosition(self As SyntaxNode, position As Integer, ByRef childIndex As Integer) As SyntaxNodeOrToken
            Dim childList = self.ChildNodesAndTokens()
            Dim left As Integer = 0
            Dim right As Integer = childList.Count - 1
            While left <= right
                Dim middle As Integer = left + (right - left) \ 2
                Dim node As SyntaxNodeOrToken = childList(middle)
                Dim span = node.FullSpan
                If position < span.Start Then
                    right = middle - 1
                ElseIf position >= span.End Then
                    left = middle + 1
                Else
                    childIndex = middle
                    Return node
                End If
            End While

            Debug.Assert(Not self.FullSpan.Contains(position), "Position is valid. How could we not find a child?")
            Throw New ArgumentOutOfRangeException(NameOf(position))
        End Function

        <Extension()>
        Public Function ReplaceStatements(node As SyntaxNode,
                                          statements As SyntaxList(Of StatementSyntax),
                                          ParamArray annotations As SyntaxAnnotation()) As SyntaxNode
            Return node.TypeSwitch(
                Function(x As MethodBlockSyntax) x.WithStatements(statements),
                Function(x As ConstructorBlockSyntax) x.WithStatements(statements),
                Function(x As OperatorBlockSyntax) x.WithStatements(statements),
                Function(x As AccessorBlockSyntax) x.WithStatements(statements),
                Function(x As DoLoopBlockSyntax) x.WithStatements(statements),
                Function(x As ForBlockSyntax) x.WithStatements(statements),
                Function(x As ForEachBlockSyntax) x.WithStatements(statements),
                Function(x As MultiLineLambdaExpressionSyntax) x.WithStatements(statements),
                Function(x As WhileBlockSyntax) x.WithStatements(statements),
                Function(x As UsingBlockSyntax) x.WithStatements(statements),
                Function(x As SyncLockBlockSyntax) x.WithStatements(statements),
                Function(x As WithBlockSyntax) x.WithStatements(statements),
                Function(x As SingleLineIfStatementSyntax) x.WithStatements(statements),
                Function(x As SingleLineElseClauseSyntax) x.WithStatements(statements),
                Function(x As SingleLineLambdaExpressionSyntax) ReplaceSingleLineLambdaExpressionStatements(x, statements, annotations),
                Function(x As MultiLineIfBlockSyntax) x.WithStatements(statements),
                Function(x As ElseIfBlockSyntax) x.WithStatements(statements),
                Function(x As ElseBlockSyntax) x.WithStatements(statements),
                Function(x As TryBlockSyntax) x.WithStatements(statements),
                Function(x As CatchBlockSyntax) x.WithStatements(statements),
                Function(x As FinallyBlockSyntax) x.WithStatements(statements),
                Function(x As CaseBlockSyntax) x.WithStatements(statements))
        End Function

        <Extension()>
        Public Function ReplaceSingleLineLambdaExpressionStatements(
                node As SingleLineLambdaExpressionSyntax,
                statements As SyntaxList(Of StatementSyntax),
                ParamArray annotations As SyntaxAnnotation()) As SyntaxNode
            If node.Kind = SyntaxKind.SingleLineSubLambdaExpression Then
                Dim singleLineLambda = DirectCast(node, SingleLineLambdaExpressionSyntax)
                If statements.Count = 1 Then
                    Return node.WithBody(statements.First())
                Else
#If False Then
                    Dim statementsAndSeparators = statements.GetWithSeparators()
                    If statementsAndSeparators.LastOrDefault().IsNode Then
                        statements = Syntax.SeparatedList(Of StatementSyntax)(
                            statementsAndSeparators.Concat(Syntax.Token(SyntaxKind.StatementTerminatorToken)))
                    End If
#End If

                    Return SyntaxFactory.MultiLineSubLambdaExpression(
                        singleLineLambda.SubOrFunctionHeader,
                        statements,
                        SyntaxFactory.EndSubStatement()).WithAdditionalAnnotations(annotations)
                End If
            End If

            ' Can't be called on a single line lambda (as it can't have statements for children)
            Throw New InvalidOperationException()
        End Function

        <Extension()>
        Public Function ReplaceStatements(tree As SyntaxTree,
                                          executableBlock As SyntaxNode,
                                          statements As SyntaxList(Of StatementSyntax),
                                          ParamArray annotations As SyntaxAnnotation()) As SyntaxNode
            If executableBlock.IsSingleLineExecutableBlock() Then
                Return ConvertSingleLineToMultiLineExecutableBlock(tree, executableBlock, statements, annotations)
            End If

            ' TODO(cyrusn): Implement this.
            Throw ExceptionUtilities.Unreachable
        End Function

        <Extension()>
        Public Function IsSingleLineExecutableBlock(executableBlock As SyntaxNode) As Boolean
            Select Case executableBlock.Kind
                Case SyntaxKind.SingleLineElseClause,
                     SyntaxKind.SingleLineIfStatement,
                     SyntaxKind.SingleLineSubLambdaExpression
                    Return executableBlock.GetExecutableBlockStatements().Count = 1
                Case Else
                    Return False
            End Select
        End Function

        <Extension()>
        Public Function IsMultiLineExecutableBlock(node As SyntaxNode) As Boolean
            Return node.IsExecutableBlock AndAlso Not node.IsSingleLineExecutableBlock
        End Function

        Private Sub UpdateStatements(executableBlock As SyntaxNode,
                                     newStatements As SyntaxList(Of StatementSyntax),
                                     annotations As SyntaxAnnotation(),
                                     ByRef singleLineIf As SingleLineIfStatementSyntax,
                                     ByRef multiLineIf As MultiLineIfBlockSyntax)

            Dim ifStatements As SyntaxList(Of StatementSyntax)
            Dim elseStatements As SyntaxList(Of StatementSyntax)

            Select Case executableBlock.Kind
                Case SyntaxKind.SingleLineIfStatement
                    singleLineIf = DirectCast(executableBlock, SingleLineIfStatementSyntax)
                    ifStatements = newStatements
                    elseStatements = If(singleLineIf.ElseClause Is Nothing, Nothing, singleLineIf.ElseClause.Statements)
                Case SyntaxKind.SingleLineElseClause
                    singleLineIf = DirectCast(executableBlock.Parent, SingleLineIfStatementSyntax)
                    ifStatements = singleLineIf.Statements
                    elseStatements = newStatements
                Case Else
                    Return
            End Select

            Dim ifStatement = SyntaxFactory.IfStatement(singleLineIf.IfKeyword, singleLineIf.Condition, singleLineIf.ThenKeyword) _
                                           .WithPrependedLeadingTrivia(SyntaxFactory.ElasticMarker).WithAppendedTrailingTrivia(SyntaxFactory.ElasticMarker)

            Dim elseBlockOpt = If(singleLineIf.ElseClause Is Nothing,
                                  Nothing,
                                  SyntaxFactory.ElseBlock(
                                                    SyntaxFactory.ElseStatement(singleLineIf.ElseClause.ElseKeyword).WithAppendedTrailingTrivia(SyntaxFactory.ElasticMarker),
                                                    elseStatements) _
                                               .WithPrependedLeadingTrivia(SyntaxFactory.ElasticMarker).WithAppendedTrailingTrivia(SyntaxFactory.ElasticMarker))

            Dim [endIf] = SyntaxFactory.EndIfStatement(SyntaxFactory.Token(SyntaxKind.EndKeyword), SyntaxFactory.Token(SyntaxKind.IfKeyword)) _
                                       .WithAdditionalAnnotations(annotations)

            multiLineIf = SyntaxFactory.MultiLineIfBlock(
                                            SyntaxFactory.IfStatement(singleLineIf.IfKeyword, singleLineIf.Condition, singleLineIf.ThenKeyword) _
                                                         .WithPrependedLeadingTrivia(SyntaxFactory.ElasticMarker).WithAppendedTrailingTrivia(SyntaxFactory.ElasticMarker),
                                            ifStatements,
                                            Nothing,
                                            elseBlockOpt,
                                            [endIf]) _
                                       .WithAdditionalAnnotations(annotations)
        End Sub

        <Extension()>
        Public Function ConvertSingleLineToMultiLineExecutableBlock(
                tree As SyntaxTree,
                block As SyntaxNode,
                statements As SyntaxList(Of StatementSyntax),
                ParamArray annotations As SyntaxAnnotation()) As SyntaxNode

            Dim oldBlock = block
            Dim newBlock = block

            Dim current = block
            While current.IsSingleLineExecutableBlock()
                If current.Kind = SyntaxKind.SingleLineIfStatement OrElse current.Kind = SyntaxKind.SingleLineElseClause Then
                    Dim singleLineIf As SingleLineIfStatementSyntax = Nothing
                    Dim multiLineIf As MultiLineIfBlockSyntax = Nothing
                    UpdateStatements(current, statements, annotations, singleLineIf, multiLineIf)

                    statements = SyntaxFactory.List({DirectCast(multiLineIf, StatementSyntax)})

                    current = singleLineIf.Parent

                    oldBlock = singleLineIf
                    newBlock = multiLineIf
                ElseIf current.Kind = SyntaxKind.SingleLineSubLambdaExpression Then
                    Dim singleLineLambda = DirectCast(current, SingleLineLambdaExpressionSyntax)
                    Dim multiLineLambda = SyntaxFactory.MultiLineSubLambdaExpression(
                        singleLineLambda.SubOrFunctionHeader,
                        statements,
                        SyntaxFactory.EndSubStatement()).WithAdditionalAnnotations(annotations)

                    oldBlock = singleLineLambda
                    newBlock = multiLineLambda

                    Exit While
                Else
                    Exit While
                End If
            End While

            Return tree.GetRoot().ReplaceNode(oldBlock, newBlock)
        End Function

        <Extension()>
        Public Function GetBraces(node As SyntaxNode) As (openBrace As SyntaxToken, closeBrace As SyntaxToken)
            Return node.TypeSwitch(
                Function(n As TypeParameterMultipleConstraintClauseSyntax) (n.OpenBraceToken, n.CloseBraceToken),
                Function(n As ObjectMemberInitializerSyntax) (n.OpenBraceToken, n.CloseBraceToken),
                Function(n As CollectionInitializerSyntax) (n.OpenBraceToken, n.CloseBraceToken),
                Function(n As SyntaxNode) CType(Nothing, (SyntaxToken, SyntaxToken)))
        End Function

        <Extension()>
        Public Function GetParentheses(node As SyntaxNode) As ValueTuple(Of SyntaxToken, SyntaxToken)
            Return node.TypeSwitch(
                Function(n As TypeParameterListSyntax) (n.OpenParenToken, n.CloseParenToken),
                Function(n As ParameterListSyntax) (n.OpenParenToken, n.CloseParenToken),
                Function(n As ArrayRankSpecifierSyntax) (n.OpenParenToken, n.CloseParenToken),
                Function(n As ParenthesizedExpressionSyntax) (n.OpenParenToken, n.CloseParenToken),
                Function(n As GetTypeExpressionSyntax) (n.OpenParenToken, n.CloseParenToken),
                Function(n As GetXmlNamespaceExpressionSyntax) (n.OpenParenToken, n.CloseParenToken),
                Function(n As CTypeExpressionSyntax) (n.OpenParenToken, n.CloseParenToken),
                Function(n As DirectCastExpressionSyntax) (n.OpenParenToken, n.CloseParenToken),
                Function(n As TryCastExpressionSyntax) (n.OpenParenToken, n.CloseParenToken),
                Function(n As PredefinedCastExpressionSyntax) (n.OpenParenToken, n.CloseParenToken),
                Function(n As BinaryConditionalExpressionSyntax) (n.OpenParenToken, n.CloseParenToken),
                Function(n As TernaryConditionalExpressionSyntax) (n.OpenParenToken, n.CloseParenToken),
                Function(n As ArgumentListSyntax) (n.OpenParenToken, n.CloseParenToken),
                Function(n As FunctionAggregationSyntax) (n.OpenParenToken, n.CloseParenToken),
                Function(n As TypeArgumentListSyntax) (n.OpenParenToken, n.CloseParenToken),
                Function(n As ExternalSourceDirectiveTriviaSyntax) (n.OpenParenToken, n.CloseParenToken),
                Function(n As ExternalChecksumDirectiveTriviaSyntax) (n.OpenParenToken, n.CloseParenToken),
                Function(n As SyntaxNode) CType(Nothing, (SyntaxToken, SyntaxToken)))
        End Function

        <Extension>
        Public Function IsLeftSideOfSimpleAssignmentStatement(node As SyntaxNode) As Boolean
            Return node.IsParentKind(SyntaxKind.SimpleAssignmentStatement) AndAlso
                DirectCast(node.Parent, AssignmentStatementSyntax).Left Is node
        End Function

        <Extension>
        Public Function IsLeftSideOfAnyAssignmentStatement(node As SyntaxNode) As Boolean
            Return node IsNot Nothing AndAlso
                node.Parent.IsAnyAssignmentStatement() AndAlso
                DirectCast(node.Parent, AssignmentStatementSyntax).Left Is node
        End Function

        <Extension>
        Public Function IsAnyAssignmentStatement(node As SyntaxNode) As Boolean
            Return node IsNot Nothing AndAlso
                SyntaxFacts.IsAssignmentStatement(node.Kind)
        End Function

        <Extension>
        Public Function IsLeftSideOfCompoundAssignmentStatement(node As SyntaxNode) As Boolean
            Return node IsNot Nothing AndAlso
                node.Parent.IsCompoundAssignmentStatement() AndAlso
                DirectCast(node.Parent, AssignmentStatementSyntax).Left Is node
        End Function

        <Extension>
        Public Function IsCompoundAssignmentStatement(node As SyntaxNode) As Boolean
            If node IsNot Nothing Then
                Select Case node.Kind
                    Case SyntaxKind.AddAssignmentStatement,
                         SyntaxKind.SubtractAssignmentStatement,
                         SyntaxKind.MultiplyAssignmentStatement,
                         SyntaxKind.DivideAssignmentStatement,
                         SyntaxKind.IntegerDivideAssignmentStatement,
                         SyntaxKind.ExponentiateAssignmentStatement,
                         SyntaxKind.LeftShiftAssignmentStatement,
                         SyntaxKind.RightShiftAssignmentStatement,
                         SyntaxKind.ConcatenateAssignmentStatement
                        Return True
                End Select
            End If

            Return False
        End Function

        <Extension>
        Public Function ParentingNodeContainsDiagnostics(node As SyntaxNode) As Boolean
            Dim topMostStatement = node _
                .AncestorsAndSelf() _
                .OfType(Of ExecutableStatementSyntax) _
                .LastOrDefault()

            If topMostStatement IsNot Nothing Then
                Return topMostStatement.ContainsDiagnostics
            End If

            Dim topMostExpression = node _
                .AncestorsAndSelf() _
                .TakeWhile(Function(n) Not TypeOf n Is StatementSyntax) _
                .OfType(Of ExpressionSyntax) _
                .LastOrDefault()

            If topMostExpression.Parent IsNot Nothing Then
                Return topMostExpression.Parent.ContainsDiagnostics
            End If

            Return False
        End Function

        <Extension()>
        Public Function CheckTopLevel(node As SyntaxNode, span As TextSpan) As Boolean
            Dim block = TryCast(node, MethodBlockBaseSyntax)
            If block IsNot Nothing AndAlso block.ContainsInMethodBlockBody(span) Then
                Return True
            End If

            Dim field = TryCast(node, FieldDeclarationSyntax)
            If field IsNot Nothing Then
                For Each declaration In field.Declarators
                    If declaration.Initializer IsNot Nothing AndAlso declaration.Initializer.Span.Contains(span) Then
                        Return True
                    End If
                Next
            End If

            Dim [property] = TryCast(node, PropertyStatementSyntax)
            If [property] IsNot Nothing AndAlso [property].Initializer IsNot Nothing AndAlso [property].Initializer.Span.Contains(span) Then
                Return True
            End If

            Return False
        End Function

        <Extension()>
        Public Function ContainsInMethodBlockBody(block As MethodBlockBaseSyntax, textSpan As TextSpan) As Boolean
            If block Is Nothing Then
                Return False
            End If

            Dim blockSpan = TextSpan.FromBounds(block.BlockStatement.Span.End, block.EndBlockStatement.SpanStart)
            Return blockSpan.Contains(textSpan)
        End Function

        <Extension()>
        Public Function GetMembers(node As SyntaxNode) As SyntaxList(Of StatementSyntax)
            Dim compilation = TryCast(node, CompilationUnitSyntax)
            If compilation IsNot Nothing Then
                Return compilation.Members
            End If

            Dim [namespace] = TryCast(node, NamespaceBlockSyntax)
            If [namespace] IsNot Nothing Then
                Return [namespace].Members
            End If

            Dim type = TryCast(node, TypeBlockSyntax)
            If type IsNot Nothing Then
                Return type.Members
            End If

            Dim [enum] = TryCast(node, EnumBlockSyntax)
            If [enum] IsNot Nothing Then
                Return [enum].Members
            End If

            Return Nothing
        End Function

        <Extension()>
        Public Function GetBodies(node As SyntaxNode) As IEnumerable(Of SyntaxNode)
            Dim method = TryCast(node, MethodBlockBaseSyntax)
            If method IsNot Nothing Then
                Return method.Statements
            End If

            Dim [event] = TryCast(node, EventBlockSyntax)
            If [event] IsNot Nothing Then
                Return [event].Accessors.SelectMany(Function(a) a.Statements)
            End If

            Dim [property] = TryCast(node, PropertyBlockSyntax)
            If [property] IsNot Nothing Then
                Return [property].Accessors.SelectMany(Function(a) a.Statements)
            End If

            Dim field = TryCast(node, FieldDeclarationSyntax)
            If field IsNot Nothing Then
                Return field.Declarators.Where(Function(d) d.Initializer IsNot Nothing).Select(Function(d) d.Initializer.Value).WhereNotNull()
            End If

            Dim initializer As EqualsValueSyntax = Nothing
            Dim [enum] = TryCast(node, EnumMemberDeclarationSyntax)
            If [enum] IsNot Nothing Then
                initializer = [enum].Initializer
            End If

            Dim propStatement = TryCast(node, PropertyStatementSyntax)
            If propStatement IsNot Nothing Then
                initializer = propStatement.Initializer
            End If

            If initializer IsNot Nothing AndAlso initializer.Value IsNot Nothing Then
                Return SpecializedCollections.SingletonEnumerable(initializer.Value)
            End If

            Return SpecializedCollections.EmptyEnumerable(Of SyntaxNode)()
        End Function

        <Extension()>
        Public Iterator Function GetAliasImportsClauses(root As CompilationUnitSyntax) As IEnumerable(Of SimpleImportsClauseSyntax)
            For i = 0 To root.Imports.Count - 1
                Dim statement = root.Imports(i)

                For j = 0 To statement.ImportsClauses.Count - 1
                    Dim importsClause = statement.ImportsClauses(j)

                    If importsClause.Kind = SyntaxKind.SimpleImportsClause Then
                        Dim simpleImportsClause = DirectCast(importsClause, SimpleImportsClauseSyntax)

                        If simpleImportsClause.Alias IsNot Nothing Then
                            Yield simpleImportsClause
                        End If
                    End If
                Next
            Next
        End Function

        <Extension>
        Friend Function GetParentConditionalAccessExpression(node As ExpressionSyntax) As ConditionalAccessExpressionSyntax
            ' Walk upwards based on the grammar/parser rules around ?. expressions (can be seen in
            ' ParseExpression.vb (.ParsePostFixExpression).
            '
            ' These are the parts of the expression that the ?... expression can end with.  Specifically
            '
            '  1.      x?.y.M()             // invocation
            '  2.      x?.y and x?.y.z      // member access (covered under MemberAccessExpressionSyntax below)
            '  3.      x?!y                 // dictionary access (covered under MemberAccessExpressionSyntax below)
            '  4.      x?.y<...>            // xml access

            If node.IsAnyMemberAccessExpressionName() Then
                node = DirectCast(node.Parent, ExpressionSyntax)
            End If

            ' Effectively, if we're on the RHS of the ? we have to walk up the RHS spine first until we hit the first
            ' conditional access.

            While (TypeOf node Is InvocationExpressionSyntax OrElse
                   TypeOf node Is MemberAccessExpressionSyntax OrElse
                   TypeOf node Is XmlMemberAccessExpressionSyntax) AndAlso
                   TypeOf node.Parent IsNot ConditionalAccessExpressionSyntax

                node = TryCast(node.Parent, ExpressionSyntax)
            End While

            ' Two cases we have to care about
            '
            '      1. a?.b.$$c.d        And
            '      2. a?.b.$$c.d?.e...
            '
            ' Note that `a?.b.$$c.d?.e.f?.g.h.i` falls into the same bucket as two.  i.e. the parts after `.e` are
            ' lower in the tree And are Not seen as we walk upwards.
            '
            '
            ' To get the root ?. (the one after the `a`) we have to potentially consume the first ?. on the RHS of the
            ' right spine (i.e. the one after `d`).  Once we do this, we then see if that itself Is on the RHS of a
            ' another conditional, And if so we hten return the one on the left.  i.e. for '2' this goes in this direction:
            '
            '      a?.b.$$c.d?.e            // it will do:
            '           ----->
            '       <---------
            '
            ' Note that this only one CAE consumption on both sides.  GetRootConditionalAccessExpression can be used to
            ' get the root parent in a case Like:
            '
            '      x?.y?.z?.a?.b.$$c.d?.e.f?.g.h.i              // It will do:
            '                    ----->
            '                <---------
            '             <---
            '          <---
            '       <---

            If TypeOf node?.Parent Is ConditionalAccessExpressionSyntax AndAlso
               DirectCast(node.Parent, ConditionalAccessExpressionSyntax).Expression Is node Then

                node = DirectCast(node.Parent, ExpressionSyntax)
            End If

            If TypeOf node?.Parent Is ConditionalAccessExpressionSyntax AndAlso
               DirectCast(node.Parent, ConditionalAccessExpressionSyntax).WhenNotNull Is node Then

                node = DirectCast(node.Parent, ExpressionSyntax)
            End If

            Return TryCast(node, ConditionalAccessExpressionSyntax)
        End Function

        ''' <summary>
        ''' <see cref="ISyntaxFacts.GetRootConditionalAccessExpression"/>
        ''' </summary>
        <Extension>
        Friend Function GetRootConditionalAccessExpression(node As ExpressionSyntax) As ConditionalAccessExpressionSyntax
            ' Once we've walked up the entire RHS, now we continually walk up the conditional accesses until we're at
            ' the root. For example, if we have `a?.b` And we're on the `.b`, this will give `a?.b`.  Similarly with
            ' `a?.b?.c` if we're on either `.b` or `.c` this will result in `a?.b?.c` (i.e. the root of this CAE
            ' sequence).

            node = node.GetParentConditionalAccessExpression()
            While TypeOf node?.Parent Is ConditionalAccessExpressionSyntax
                Dim conditionalParent = DirectCast(node.Parent, ConditionalAccessExpressionSyntax)
                If conditionalParent.WhenNotNull Is node Then
                    node = conditionalParent
                Else
                    Exit While
                End If
            End While

            Return TryCast(node, ConditionalAccessExpressionSyntax)
        End Function

        <Extension>
        Public Function IsInExpressionTree(node As SyntaxNode,
                                           semanticModel As SemanticModel,
                                           expressionTypeOpt As INamedTypeSymbol,
                                           cancellationToken As CancellationToken) As Boolean

            If expressionTypeOpt IsNot Nothing Then
                Dim current = node
                While current IsNot Nothing
                    If SyntaxFacts.IsSingleLineLambdaExpression(current.Kind) OrElse
                       SyntaxFacts.IsMultiLineLambdaExpression(current.Kind) Then
                        Dim typeInfo = semanticModel.GetTypeInfo(current, cancellationToken)
                        If expressionTypeOpt.Equals(typeInfo.ConvertedType?.OriginalDefinition) Then
                            Return True
                        End If
                    ElseIf TypeOf current Is OrderingSyntax OrElse
                           TypeOf current Is QueryClauseSyntax OrElse
                           TypeOf current Is FunctionAggregationSyntax OrElse
                           TypeOf current Is ExpressionRangeVariableSyntax Then

                        Dim info = semanticModel.GetSymbolInfo(current, cancellationToken)
                        For Each symbol In info.GetAllSymbols()
                            Dim method = TryCast(symbol, IMethodSymbol)

                            If method IsNot Nothing AndAlso
                               method.Parameters.Length > 0 AndAlso
                               expressionTypeOpt.Equals(method.Parameters(0).Type.OriginalDefinition) Then

                                Return True
                            End If
                        Next
                    End If

                    current = current.Parent
                End While
            End If

            Return False
        End Function

        <Extension>
        Public Function GetParameterList(declaration As SyntaxNode) As ParameterListSyntax
            Select Case declaration.Kind
                Case SyntaxKind.SubBlock,
                    SyntaxKind.FunctionBlock
                    Return DirectCast(declaration, MethodBlockSyntax).BlockStatement.ParameterList
                Case SyntaxKind.ConstructorBlock
                    Return DirectCast(declaration, ConstructorBlockSyntax).BlockStatement.ParameterList
                Case SyntaxKind.OperatorBlock
                    Return DirectCast(declaration, OperatorBlockSyntax).BlockStatement.ParameterList
                Case SyntaxKind.SubStatement,
                    SyntaxKind.FunctionStatement
                    Return DirectCast(declaration, MethodStatementSyntax).ParameterList
                Case SyntaxKind.SubNewStatement
                    Return DirectCast(declaration, SubNewStatementSyntax).ParameterList
                Case SyntaxKind.OperatorStatement
                    Return DirectCast(declaration, OperatorStatementSyntax).ParameterList
                Case SyntaxKind.DeclareSubStatement,
                    SyntaxKind.DeclareFunctionStatement
                    Return DirectCast(declaration, DeclareStatementSyntax).ParameterList
                Case SyntaxKind.DelegateSubStatement,
                    SyntaxKind.DelegateFunctionStatement
                    Return DirectCast(declaration, DelegateStatementSyntax).ParameterList
                Case SyntaxKind.PropertyBlock
                    Return DirectCast(declaration, PropertyBlockSyntax).PropertyStatement.ParameterList
                Case SyntaxKind.PropertyStatement
                    Return DirectCast(declaration, PropertyStatementSyntax).ParameterList
                Case SyntaxKind.EventBlock
                    Return DirectCast(declaration, EventBlockSyntax).EventStatement.ParameterList
                Case SyntaxKind.EventStatement
                    Return DirectCast(declaration, EventStatementSyntax).ParameterList
                Case SyntaxKind.MultiLineFunctionLambdaExpression,
                     SyntaxKind.MultiLineSubLambdaExpression
                    Return DirectCast(declaration, MultiLineLambdaExpressionSyntax).SubOrFunctionHeader.ParameterList
                Case SyntaxKind.SingleLineFunctionLambdaExpression,
                     SyntaxKind.SingleLineSubLambdaExpression
                    Return DirectCast(declaration, SingleLineLambdaExpressionSyntax).SubOrFunctionHeader.ParameterList
                Case Else
                    Return Nothing
            End Select
        End Function

        <Extension>
        Public Function GetAttributeLists(node As SyntaxNode) As SyntaxList(Of AttributeListSyntax)
            Select Case node.Kind
                Case SyntaxKind.CompilationUnit
                    Return SyntaxFactory.List(DirectCast(node, CompilationUnitSyntax).Attributes.SelectMany(Function(s) s.AttributeLists))
                Case SyntaxKind.ClassBlock
                    Return DirectCast(node, ClassBlockSyntax).BlockStatement.AttributeLists
                Case SyntaxKind.ClassStatement
                    Return DirectCast(node, ClassStatementSyntax).AttributeLists
                Case SyntaxKind.StructureBlock
                    Return DirectCast(node, StructureBlockSyntax).BlockStatement.AttributeLists
                Case SyntaxKind.StructureStatement
                    Return DirectCast(node, StructureStatementSyntax).AttributeLists
                Case SyntaxKind.InterfaceBlock
                    Return DirectCast(node, InterfaceBlockSyntax).BlockStatement.AttributeLists
                Case SyntaxKind.InterfaceStatement
                    Return DirectCast(node, InterfaceStatementSyntax).AttributeLists
                Case SyntaxKind.EnumBlock
                    Return DirectCast(node, EnumBlockSyntax).EnumStatement.AttributeLists
                Case SyntaxKind.EnumStatement
                    Return DirectCast(node, EnumStatementSyntax).AttributeLists
                Case SyntaxKind.EnumMemberDeclaration
                    Return DirectCast(node, EnumMemberDeclarationSyntax).AttributeLists
                Case SyntaxKind.DelegateFunctionStatement,
                     SyntaxKind.DelegateSubStatement
                    Return DirectCast(node, DelegateStatementSyntax).AttributeLists
                Case SyntaxKind.FieldDeclaration
                    Return DirectCast(node, FieldDeclarationSyntax).AttributeLists
                Case SyntaxKind.FunctionBlock,
                     SyntaxKind.SubBlock,
                     SyntaxKind.ConstructorBlock
                    Return DirectCast(node, MethodBlockBaseSyntax).BlockStatement.AttributeLists
                Case SyntaxKind.FunctionStatement,
                     SyntaxKind.SubStatement
                    Return DirectCast(node, MethodStatementSyntax).AttributeLists
                Case SyntaxKind.SubNewStatement
                    Return DirectCast(node, SubNewStatementSyntax).AttributeLists
                Case SyntaxKind.Parameter
                    Return DirectCast(node, ParameterSyntax).AttributeLists
                Case SyntaxKind.PropertyBlock
                    Return DirectCast(node, PropertyBlockSyntax).PropertyStatement.AttributeLists
                Case SyntaxKind.PropertyStatement
                    Return DirectCast(node, PropertyStatementSyntax).AttributeLists
                Case SyntaxKind.OperatorBlock
                    Return DirectCast(node, OperatorBlockSyntax).BlockStatement.AttributeLists
                Case SyntaxKind.OperatorStatement
                    Return DirectCast(node, OperatorStatementSyntax).AttributeLists
                Case SyntaxKind.EventBlock
                    Return DirectCast(node, EventBlockSyntax).EventStatement.AttributeLists
                Case SyntaxKind.EventStatement
                    Return DirectCast(node, EventStatementSyntax).AttributeLists
                Case SyntaxKind.GetAccessorBlock,
                    SyntaxKind.SetAccessorBlock,
                    SyntaxKind.AddHandlerAccessorBlock,
                    SyntaxKind.RemoveHandlerAccessorBlock,
                    SyntaxKind.RaiseEventAccessorBlock
                    Return DirectCast(node, AccessorBlockSyntax).AccessorStatement.AttributeLists
                Case SyntaxKind.GetAccessorStatement,
                    SyntaxKind.SetAccessorStatement,
                    SyntaxKind.AddHandlerAccessorStatement,
                    SyntaxKind.RemoveHandlerAccessorStatement,
                    SyntaxKind.RaiseEventAccessorStatement
                    Return DirectCast(node, AccessorStatementSyntax).AttributeLists
                Case Else
                    Return Nothing
            End Select
        End Function

        ''' <summary>
        ''' If "node" is the begin statement of a declaration block, return that block, otherwise
        ''' return node.
        ''' </summary>
        <Extension>
        Public Function GetBlockFromBegin(node As SyntaxNode) As SyntaxNode
            Dim parent As SyntaxNode = node.Parent
            Dim begin As SyntaxNode = Nothing

            If parent IsNot Nothing Then
                Select Case parent.Kind
                    Case SyntaxKind.NamespaceBlock
                        begin = DirectCast(parent, NamespaceBlockSyntax).NamespaceStatement

                    Case SyntaxKind.ModuleBlock, SyntaxKind.StructureBlock, SyntaxKind.InterfaceBlock, SyntaxKind.ClassBlock
                        begin = DirectCast(parent, TypeBlockSyntax).BlockStatement

                    Case SyntaxKind.EnumBlock
                        begin = DirectCast(parent, EnumBlockSyntax).EnumStatement

                    Case SyntaxKind.SubBlock, SyntaxKind.FunctionBlock, SyntaxKind.ConstructorBlock,
                         SyntaxKind.OperatorBlock, SyntaxKind.GetAccessorBlock, SyntaxKind.SetAccessorBlock,
                         SyntaxKind.AddHandlerAccessorBlock, SyntaxKind.RemoveHandlerAccessorBlock, SyntaxKind.RaiseEventAccessorBlock
                        begin = DirectCast(parent, MethodBlockBaseSyntax).BlockStatement

                    Case SyntaxKind.PropertyBlock
                        begin = DirectCast(parent, PropertyBlockSyntax).PropertyStatement

                    Case SyntaxKind.EventBlock
                        begin = DirectCast(parent, EventBlockSyntax).EventStatement

                    Case SyntaxKind.VariableDeclarator
                        If DirectCast(parent, VariableDeclaratorSyntax).Names.Count = 1 Then
                            begin = node
                        End If
                End Select
            End If

            If begin Is node Then
                Return parent
            Else
                Return node
            End If
        End Function
<<<<<<< HEAD
=======

        <Extension>
        Public Function GetDeclarationBlockFromBegin(node As DeclarationStatementSyntax) As DeclarationStatementSyntax
            Dim parent As SyntaxNode = node.Parent
            Dim begin As SyntaxNode = Nothing

            If parent IsNot Nothing Then
                Select Case parent.Kind
                    Case SyntaxKind.NamespaceBlock
                        begin = DirectCast(parent, NamespaceBlockSyntax).NamespaceStatement

                    Case SyntaxKind.ModuleBlock, SyntaxKind.StructureBlock, SyntaxKind.InterfaceBlock, SyntaxKind.ClassBlock
                        begin = DirectCast(parent, TypeBlockSyntax).BlockStatement

                    Case SyntaxKind.EnumBlock
                        begin = DirectCast(parent, EnumBlockSyntax).EnumStatement

                    Case SyntaxKind.SubBlock, SyntaxKind.FunctionBlock, SyntaxKind.ConstructorBlock,
                         SyntaxKind.OperatorBlock, SyntaxKind.GetAccessorBlock, SyntaxKind.SetAccessorBlock,
                         SyntaxKind.AddHandlerAccessorBlock, SyntaxKind.RemoveHandlerAccessorBlock, SyntaxKind.RaiseEventAccessorBlock
                        begin = DirectCast(parent, MethodBlockBaseSyntax).BlockStatement

                    Case SyntaxKind.PropertyBlock
                        begin = DirectCast(parent, PropertyBlockSyntax).PropertyStatement

                    Case SyntaxKind.EventBlock
                        begin = DirectCast(parent, EventBlockSyntax).EventStatement
                End Select
            End If

            If begin Is node Then
                ' Every one of these parent casts is of a subtype of DeclarationStatementSyntax
                ' So if the cast worked above, it will work here
                Return DirectCast(parent, DeclarationStatementSyntax)
            Else
                Return node
            End If
        End Function
>>>>>>> 8f5eaf7a
    End Module
End Namespace<|MERGE_RESOLUTION|>--- conflicted
+++ resolved
@@ -1285,8 +1285,6 @@
                 Return node
             End If
         End Function
-<<<<<<< HEAD
-=======
 
         <Extension>
         Public Function GetDeclarationBlockFromBegin(node As DeclarationStatementSyntax) As DeclarationStatementSyntax
@@ -1325,6 +1323,5 @@
                 Return node
             End If
         End Function
->>>>>>> 8f5eaf7a
     End Module
 End Namespace