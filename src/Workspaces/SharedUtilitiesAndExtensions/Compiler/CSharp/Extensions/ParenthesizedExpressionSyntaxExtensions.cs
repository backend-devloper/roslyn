--- conflicted
+++ resolved
@@ -59,12 +59,7 @@
                 return true;
             }
 
-<<<<<<< HEAD
-            if (expression is StackAllocArrayCreationExpressionSyntax or
-                ImplicitStackAllocArrayCreationExpressionSyntax)
-=======
             if (expression is StackAllocArrayCreationExpressionSyntax or ImplicitStackAllocArrayCreationExpressionSyntax)
->>>>>>> 8d416fab
             {
                 // var span = (stackalloc byte[8]);
                 // https://github.com/dotnet/roslyn/issues/44629
