--- conflicted
+++ resolved
@@ -64,12 +64,9 @@
         public bool SupportsRecordStruct(ParseOptions options)
             => ((CSharpParseOptions)options).LanguageVersion.IsCSharp10OrAbove();
 
-<<<<<<< HEAD
-=======
         public bool SupportsTargetTypedConditionalExpression(ParseOptions options)
             => ((CSharpParseOptions)options).LanguageVersion >= LanguageVersion.CSharp9;
 
->>>>>>> 8d416fab
         public SyntaxToken ParseToken(string text)
             => SyntaxFactory.ParseToken(text);
 
@@ -559,12 +556,9 @@
 
         public SyntaxNode GetExpressionOfArgument(SyntaxNode node)
             => ((ArgumentSyntax)node).Expression;
-<<<<<<< HEAD
-=======
 
         public SyntaxNode GetExpressionOfAttributeArgument(SyntaxNode node)
             => ((AttributeArgumentSyntax)node).Expression;
->>>>>>> 8d416fab
 
         public RefKind GetRefKindOfArgument(SyntaxNode node)
             => ((ArgumentSyntax)node).GetRefKind();
