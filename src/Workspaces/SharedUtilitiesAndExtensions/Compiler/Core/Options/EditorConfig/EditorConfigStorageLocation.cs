--- conflicted
+++ resolved
@@ -18,19 +18,11 @@
         public static EditorConfigStorageLocation<string> ForStringOption(string keyName, string emptyStringRepresentation)
             => new(keyName, s_parseString, (string value) => string.IsNullOrEmpty(value) ? emptyStringRepresentation : s_getStringEditorConfigStringForValue(value));
 
-<<<<<<< HEAD
-        public static EditorConfigStorageLocation<CodeStyleOption2<bool>> ForBoolCodeStyleOption(string keyName)
-            => new(keyName, s_parseBoolCodeStyleOption, s_getBoolCodeStyleOptionEditorConfigStringForValue);
-
-        public static EditorConfigStorageLocation<CodeStyleOption2<string>> ForStringCodeStyleOption(string keyName)
-            => new(keyName, s_parseStringCodeStyleOption, s_getStringCodeStyleOptionEditorConfigStringForValue);
-=======
         public static EditorConfigStorageLocation<CodeStyleOption2<bool>> ForBoolCodeStyleOption(string keyName, CodeStyleOption2<bool> defaultValue)
             => new(keyName, str => ParseBoolCodeStyleOption(str, defaultValue), value => GetBoolCodeStyleOptionEditorConfigStringForValue(value, defaultValue));
 
         public static EditorConfigStorageLocation<CodeStyleOption2<string>> ForStringCodeStyleOption(string keyName, CodeStyleOption2<string> defaultValue)
             => new(keyName, str => ParseStringCodeStyleOption(str, defaultValue), value => GetStringCodeStyleOptionEditorConfigStringForValue(value, defaultValue));
->>>>>>> 590371cf
 
         private static readonly Func<string, Optional<bool>> s_parseBool = ParseBool;
         private static Optional<bool> ParseBool(string str)
