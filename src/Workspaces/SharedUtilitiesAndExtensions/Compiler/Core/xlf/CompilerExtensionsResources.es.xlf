﻿<?xml version="1.0" encoding="utf-8"?>
<xliff xmlns="urn:oasis:names:tc:xliff:document:1.2" xmlns:xsi="http://www.w3.org/2001/XMLSchema-instance" version="1.2" xsi:schemaLocation="urn:oasis:names:tc:xliff:document:1.2 xliff-core-1.2-transitional.xsd">
  <file datatype="xml" source-language="en" target-language="es" original="../CompilerExtensionsResources.resx">
    <body>
      <trans-unit id="Absolute_path_expected">
        <source>Absolute path expected.</source>
        <target state="new">Absolute path expected.</target>
        <note />
      </trans-unit>
      <trans-unit id="Abstract_Method">
        <source>Abstract Method</source>
        <target state="new">Abstract Method</target>
        <note>{locked: abstract}{locked: method} These are keywords (unless the order of words or capitalization should be handled differently)</note>
      </trans-unit>
      <trans-unit id="An_element_with_the_same_key_but_a_different_value_already_exists">
        <source>An element with the same key but a different value already exists.</source>
        <target state="new">An element with the same key but a different value already exists.</target>
        <note />
      </trans-unit>
<<<<<<< HEAD
      <trans-unit id="Begins_with_I">
        <source>Begins with I</source>
        <target state="new">Begins with I</target>
        <note>{locked:I}</note>
      </trans-unit>
      <trans-unit id="Class">
        <source>Class</source>
        <target state="new">Class</target>
        <note>{locked} unless the capitalization should be handled differently</note>
      </trans-unit>
      <trans-unit id="Delegate">
        <source>Delegate</source>
        <target state="new">Delegate</target>
        <note>{locked} unless the capitalization should be handled differently</note>
      </trans-unit>
      <trans-unit id="Enum">
        <source>Enum</source>
        <target state="new">Enum</target>
        <note>{locked} unless the capitalization should be handled differently</note>
      </trans-unit>
      <trans-unit id="Event">
        <source>Event</source>
        <target state="new">Event</target>
        <note>{locked} unless the capitalization should be handled differently</note>
=======
      <trans-unit id="Cast_is_redundant">
        <source>Cast is redundant.</source>
        <target state="new">Cast is redundant.</target>
        <note />
>>>>>>> bdd6085b
      </trans-unit>
      <trans-unit id="Expression_level_preferences">
        <source>Expression-level preferences</source>
        <target state="new">Expression-level preferences</target>
        <note />
      </trans-unit>
      <trans-unit id="Field_preferences">
        <source>Field preferences</source>
        <target state="new">Field preferences</target>
        <note />
      </trans-unit>
      <trans-unit id="Interface">
        <source>Interface</source>
        <target state="new">Interface</target>
        <note>{locked} unless the capitalization should be handled differently</note>
      </trans-unit>
      <trans-unit id="Language_keywords_vs_BCL_types_preferences">
        <source>Language keywords vs BCL types preferences</source>
        <target state="new">Language keywords vs BCL types preferences</target>
        <note />
      </trans-unit>
      <trans-unit id="Method">
        <source>Method</source>
        <target state="new">Method</target>
        <note>{locked:method} unless the capitalization should be handled differently</note>
      </trans-unit>
      <trans-unit id="Missing_prefix_colon_0">
        <source>Missing prefix: '{0}'</source>
        <target state="new">Missing prefix: '{0}'</target>
        <note />
      </trans-unit>
      <trans-unit id="Missing_suffix_colon_0">
        <source>Missing suffix: '{0}'</source>
        <target state="new">Missing suffix: '{0}'</target>
        <note />
      </trans-unit>
      <trans-unit id="Modifier_preferences">
        <source>Modifier preferences</source>
        <target state="new">Modifier preferences</target>
        <note />
      </trans-unit>
      <trans-unit id="Non_Field_Members">
        <source>Non-Field Members</source>
        <target state="new">Non-Field Members</target>
        <note>{locked:field}</note>
      </trans-unit>
      <trans-unit id="Organize_usings">
        <source>Organize usings</source>
        <target state="new">Organize usings</target>
        <note />
      </trans-unit>
      <trans-unit id="Parameter_preferences">
        <source>Parameter preferences</source>
        <target state="new">Parameter preferences</target>
        <note />
      </trans-unit>
      <trans-unit id="Parentheses_preferences">
        <source>Parentheses preferences</source>
        <target state="new">Parentheses preferences</target>
        <note />
      </trans-unit>
      <trans-unit id="Pascal_Case">
        <source>Pascal Case</source>
        <target state="new">Pascal Case</target>
        <note />
      </trans-unit>
      <trans-unit id="Prefix_0_does_not_match_expected_prefix_1">
        <source>Prefix '{0}' does not match expected prefix '{1}'</source>
        <target state="new">Prefix '{0}' does not match expected prefix '{1}'</target>
        <note />
      </trans-unit>
      <trans-unit id="Prefix_0_is_not_expected">
        <source>Prefix '{0}' is not expected</source>
        <target state="new">Prefix '{0}' is not expected</target>
        <note />
      </trans-unit>
      <trans-unit id="Private_Method">
        <source>Private Method</source>
        <target state="new">Private Method</target>
        <note>{locked: private}{locked: method} These are keywords (unless the order of words or capitalization should be handled differently)</note>
      </trans-unit>
      <trans-unit id="Private_or_Internal_Field">
        <source>Private or Internal Field</source>
        <target state="new">Private or Internal Field</target>
        <note>{locked: private}{locked: internal}{locked:field}</note>
      </trans-unit>
      <trans-unit id="Private_or_Internal_Static_Field">
        <source>Private or Internal Static Field</source>
        <target state="new">Private or Internal Static Field</target>
        <note>{locked: private}{locked: internal}{locked:static}{locked:field}</note>
      </trans-unit>
      <trans-unit id="Property">
        <source>Property</source>
        <target state="new">Property</target>
        <note>{locked} unless the capitalization should be handled differently</note>
      </trans-unit>
      <trans-unit id="Public_or_Protected_Field">
        <source>Public or Protected Field</source>
        <target state="new">Public or Protected Field</target>
        <note>{locked: public}{locked: protected}{locked:field}</note>
      </trans-unit>
      <trans-unit id="Static_Field">
        <source>Static Field</source>
        <target state="new">Static Field</target>
        <note>{locked:static}{locked:field} (unless the capitalization should be handled differently)</note>
      </trans-unit>
      <trans-unit id="Static_Method">
        <source>Static Method</source>
        <target state="new">Static Method</target>
        <note>{locked: static}{locked: method} These are keywords (unless the order of words or capitalization should be handled differently)</note>
      </trans-unit>
      <trans-unit id="Struct">
        <source>Struct</source>
        <target state="new">Struct</target>
        <note>{locked} unless the capitalization should be handled differently</note>
      </trans-unit>
      <trans-unit id="The_first_word_0_must_begin_with_a_lower_case_character">
        <source>The first word, '{0}', must begin with a lower case character</source>
        <target state="new">The first word, '{0}', must begin with a lower case character</target>
        <note />
      </trans-unit>
      <trans-unit id="The_first_word_0_must_begin_with_an_upper_case_character">
        <source>The first word, '{0}', must begin with an upper case character</source>
        <target state="new">The first word, '{0}', must begin with an upper case character</target>
        <note />
      </trans-unit>
      <trans-unit id="These_non_leading_words_must_begin_with_a_lowercase_letter_colon_0">
        <source>These non-leading words must begin with a lowercase letter: {0}</source>
        <target state="new">These non-leading words must begin with a lowercase letter: {0}</target>
        <note />
      </trans-unit>
      <trans-unit id="These_non_leading_words_must_begin_with_an_upper_case_letter_colon_0">
        <source>These non-leading words must begin with an upper case letter: {0}</source>
        <target state="new">These non-leading words must begin with an upper case letter: {0}</target>
        <note />
      </trans-unit>
      <trans-unit id="These_words_cannot_contain_lower_case_characters_colon_0">
        <source>These words cannot contain lower case characters: {0}</source>
        <target state="new">These words cannot contain lower case characters: {0}</target>
        <note />
      </trans-unit>
      <trans-unit id="These_words_cannot_contain_upper_case_characters_colon_0">
        <source>These words cannot contain upper case characters: {0}</source>
        <target state="new">These words cannot contain upper case characters: {0}</target>
        <note />
      </trans-unit>
      <trans-unit id="These_words_must_begin_with_upper_case_characters_colon_0">
        <source>These words must begin with upper case characters: {0}</source>
        <target state="new">These words must begin with upper case characters: {0}</target>
        <note />
      </trans-unit>
      <trans-unit id="Types">
        <source>Types</source>
        <target state="new">Types</target>
        <note>{locked:types} unless the capitalization should be handled differently</note>
      </trans-unit>
      <trans-unit id="this_dot_and_Me_dot_preferences">
        <source>this. and Me. preferences</source>
        <target state="new">this. and Me. preferences</target>
        <note />
      </trans-unit>
    </body>
  </file>
</xliff><|MERGE_RESOLUTION|>--- conflicted
+++ resolved
@@ -17,7 +17,6 @@
         <target state="new">An element with the same key but a different value already exists.</target>
         <note />
       </trans-unit>
-<<<<<<< HEAD
       <trans-unit id="Begins_with_I">
         <source>Begins with I</source>
         <target state="new">Begins with I</target>
@@ -42,12 +41,11 @@
         <source>Event</source>
         <target state="new">Event</target>
         <note>{locked} unless the capitalization should be handled differently</note>
-=======
+      </trans-unit>
       <trans-unit id="Cast_is_redundant">
         <source>Cast is redundant.</source>
         <target state="new">Cast is redundant.</target>
         <note />
->>>>>>> bdd6085b
       </trans-unit>
       <trans-unit id="Expression_level_preferences">
         <source>Expression-level preferences</source>
