--- conflicted
+++ resolved
@@ -8,158 +8,7 @@
 
 namespace Microsoft.CodeAnalysis.Utilities
 {
-<<<<<<< HEAD
-    internal struct StringSlice : IEquatable<StringSlice>
-    {
-        private readonly string _underlyingString;
-        private readonly TextSpan _span;
-
-        public StringSlice(string underlyingString, TextSpan span)
-        {
-            _underlyingString = underlyingString;
-            _span = span;
-
-            Debug.Assert(span.Start >= 0);
-            Debug.Assert(span.End <= underlyingString.Length);
-        }
-
-        public StringSlice(string value) : this(value, new TextSpan(0, value.Length))
-        {
-        }
-
-        public int Length => _span.Length;
-
-        public char this[int index] => _underlyingString[_span.Start + index];
-
-        public Enumerator GetEnumerator()
-            => new(this);
-
-        public override bool Equals(object? obj) => obj is StringSlice other && Equals(other);
-
-        public bool Equals(StringSlice other) => EqualsOrdinal(other);
-
-        internal bool EqualsOrdinal(StringSlice other)
-        {
-            if (this._span.Length != other._span.Length)
-            {
-                return false;
-            }
-
-            var end = this._span.End;
-            for (int i = this._span.Start, j = other._span.Start; i < end; i++, j++)
-            {
-                if (this._underlyingString[i] != other._underlyingString[j])
-                {
-                    return false;
-                }
-            }
-
-            return true;
-        }
-
-        internal bool EqualsOrdinalIgnoreCase(StringSlice other)
-        {
-            if (this._span.Length != other._span.Length)
-            {
-                return false;
-            }
-
-            var end = this._span.End;
-            for (int i = this._span.Start, j = other._span.Start; i < end; i++, j++)
-            {
-                var thisChar = this._underlyingString[i];
-                var otherChar = other._underlyingString[j];
-
-                if (!EqualsOrdinalIgnoreCase(thisChar, otherChar))
-                {
-                    return false;
-                }
-            }
-
-            return true;
-        }
-
-        private static bool EqualsOrdinalIgnoreCase(char thisChar, char otherChar)
-        {
-            // Do a fast check first before converting to lowercase characters.
-            return
-                thisChar == otherChar ||
-                CaseInsensitiveComparison.ToLower(thisChar) == CaseInsensitiveComparison.ToLower(otherChar);
-        }
-
-        public override int GetHashCode() => GetHashCodeOrdinal();
-
-        internal int GetHashCodeOrdinal()
-            => Hash.GetFNVHashCode(this._underlyingString, this._span.Start, this._span.Length);
-
-        internal int GetHashCodeOrdinalIgnoreCase()
-            => Hash.GetCaseInsensitiveFNVHashCode(this._underlyingString, this._span.Start, this._span.Length);
-
-        internal int CompareToOrdinal(StringSlice other)
-        {
-            var thisEnd = this._span.End;
-            var otherEnd = other._span.End;
-            for (int i = this._span.Start, j = other._span.Start;
-                 i < thisEnd && j < otherEnd;
-                 i++, j++)
-            {
-                var diff = this._underlyingString[i] - other._underlyingString[j];
-                if (diff != 0)
-                {
-                    return diff;
-                }
-            }
-
-            // Choose the one that is shorter if their prefixes match so far.
-            return this.Length - other.Length;
-        }
-
-        internal int CompareToOrdinalIgnoreCase(StringSlice other)
-        {
-            var thisEnd = this._span.End;
-            var otherEnd = other._span.End;
-            for (int i = this._span.Start, j = other._span.Start;
-                 i < thisEnd && j < otherEnd;
-                 i++, j++)
-            {
-                var diff =
-                    CaseInsensitiveComparison.ToLower(this._underlyingString[i]) -
-                    CaseInsensitiveComparison.ToLower(other._underlyingString[j]);
-                if (diff != 0)
-                {
-                    return diff;
-                }
-            }
-
-            // Choose the one that is shorter if their prefixes match so far.
-            return this.Length - other.Length;
-        }
-
-        public struct Enumerator
-        {
-            private readonly StringSlice _stringSlice;
-            private int index;
-
-            public Enumerator(StringSlice stringSlice)
-            {
-                _stringSlice = stringSlice;
-                index = -1;
-            }
-
-            public bool MoveNext()
-            {
-                index++;
-                return index < _stringSlice.Length;
-            }
-
-            public char Current => _stringSlice[index];
-        }
-    }
-
-    internal abstract class StringSliceComparer : IComparer<StringSlice>, IEqualityComparer<StringSlice>
-=======
     internal abstract class StringSliceComparer : IComparer<ReadOnlyMemory<char>>, IEqualityComparer<ReadOnlyMemory<char>>
->>>>>>> ef4c9353
     {
         public static readonly StringSliceComparer Ordinal = new OrdinalComparer();
         public static readonly StringSliceComparer OrdinalIgnoreCase = new OrdinalIgnoreCaseComparer();
