﻿// Licensed to the .NET Foundation under one or more agreements.
// The .NET Foundation licenses this file to you under the MIT license.
// See the LICENSE file in the project root for more information.

using System;
using System.Collections.Generic;
using System.Collections.Immutable;

namespace Roslyn.Utilities
{
    internal static class ICollectionExtensions
    {
        public static void AddRange<T>(this ICollection<T> collection, IEnumerable<T>? values)
        {
            if (collection == null)
            {
                throw new ArgumentNullException(nameof(collection));
            }

            if (values != null)
            {
                foreach (var item in values)
                {
                    collection.Add(item);
                }
            }
        }

        public static void AddRange<T>(this ICollection<T> collection, HashSet<T>? values)
        {
            if (collection == null)
<<<<<<< HEAD
            {
                throw new ArgumentNullException(nameof(collection));
            }
=======
                throw new ArgumentNullException(nameof(collection));
>>>>>>> e4da5a56

            if (values != null)
            {
                foreach (var item in values)
<<<<<<< HEAD
                {
                    collection.Add(item);
                }
=======
                    collection.Add(item);
>>>>>>> e4da5a56
            }
        }

        public static void AddRange<T>(this ICollection<T> collection, ImmutableArray<T> values)
        {
            if (collection == null)
            {
                throw new ArgumentNullException(nameof(collection));
            }

            if (!values.IsDefault)
            {
                foreach (var item in values)
                {
                    collection.Add(item);
                }
            }
        }
    }
}<|MERGE_RESOLUTION|>--- conflicted
+++ resolved
@@ -29,24 +29,12 @@
         public static void AddRange<T>(this ICollection<T> collection, HashSet<T>? values)
         {
             if (collection == null)
-<<<<<<< HEAD
-            {
                 throw new ArgumentNullException(nameof(collection));
-            }
-=======
-                throw new ArgumentNullException(nameof(collection));
->>>>>>> e4da5a56
 
             if (values != null)
             {
                 foreach (var item in values)
-<<<<<<< HEAD
-                {
                     collection.Add(item);
-                }
-=======
-                    collection.Add(item);
->>>>>>> e4da5a56
             }
         }
 
