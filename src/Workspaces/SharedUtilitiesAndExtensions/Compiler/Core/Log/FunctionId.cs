--- conflicted
+++ resolved
@@ -586,11 +586,8 @@
 
         // 660-670 for semantic model reuse service.
         SemanticModelReuseLanguageService_TryGetSpeculativeSemanticModelAsync_Equivalent = 660,
-<<<<<<< HEAD
-=======
 
         // 670-680 for newer rename ids
         Rename_TryApplyRename_WorkspaceChanged = 670,
->>>>>>> a6fa0b35
     }
 }