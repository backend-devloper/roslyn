﻿// Licensed to the .NET Foundation under one or more agreements.
// The .NET Foundation licenses this file to you under the MIT license.
// See the LICENSE file in the project root for more information.

#nullable disable

using System;
using System.Collections.Generic;
using System.Collections.Immutable;
using System.IO;
using System.Linq;
using System.Reflection;
using System.Text;
using System.Threading;
using System.Threading.Tasks;
using System.Xml.Linq;
using Microsoft.CodeAnalysis.Diagnostics;
using Microsoft.CodeAnalysis.Host;
using Microsoft.CodeAnalysis.Host.Mef;
using Microsoft.CodeAnalysis.MSBuild.Build;
using Microsoft.CodeAnalysis.Test.Utilities;
using Microsoft.CodeAnalysis.Text;
using Microsoft.CodeAnalysis.UnitTests;
using Microsoft.CodeAnalysis.UnitTests.TestFiles;
using Roslyn.Test.Utilities;
using Roslyn.Utilities;
using Xunit;
using static Microsoft.CodeAnalysis.MSBuild.UnitTests.SolutionGeneration;
using static Microsoft.CodeAnalysis.CSharp.LanguageVersionFacts;
using CS = Microsoft.CodeAnalysis.CSharp;
using VB = Microsoft.CodeAnalysis.VisualBasic;

namespace Microsoft.CodeAnalysis.MSBuild.UnitTests
{
    public class MSBuildWorkspaceTests : MSBuildWorkspaceTestBase
    {
        [ConditionalFact(typeof(VisualStudioMSBuildInstalled)), Trait(Traits.Feature, Traits.Features.MSBuildWorkspace)]
        public void TestCreateMSBuildWorkspace()
        {
            using var workspace = CreateMSBuildWorkspace();
            Assert.NotNull(workspace);
            Assert.NotNull(workspace.Services);
            Assert.NotNull(workspace.Services.Workspace);
            Assert.Equal(workspace, workspace.Services.Workspace);
            Assert.NotNull(workspace.Services.HostServices);
            Assert.NotNull(workspace.Services.PersistentStorage);
            Assert.NotNull(workspace.Services.TemporaryStorage);
            Assert.NotNull(workspace.Services.TextFactory);
        }

        [ConditionalFact(typeof(VisualStudioMSBuildInstalled)), Trait(Traits.Feature, Traits.Features.MSBuildWorkspace)]
        public async Task TestOpenSolution_SingleProjectSolution()
        {
            CreateFiles(GetSimpleCSharpSolutionFiles());
            var solutionFilePath = GetSolutionFileName("TestSolution.sln");

            using var workspace = CreateMSBuildWorkspace();
            var solution = await workspace.OpenSolutionAsync(solutionFilePath);
            var project = solution.Projects.First();
            var document = project.Documents.First();
            var tree = await document.GetSyntaxTreeAsync();
            var type = tree.GetRoot().DescendantTokens().First(t => t.ToString() == "class").Parent;
            Assert.NotNull(type);
            Assert.StartsWith("public class CSharpClass", type.ToString(), StringComparison.Ordinal);
        }

        [ConditionalFact(typeof(VisualStudioMSBuildInstalled)), Trait(Traits.Feature, Traits.Features.MSBuildWorkspace)]
        public async Task TestOpenSolution_MultiProjectSolution()
        {
            CreateFiles(GetMultiProjectSolutionFiles());
            var solutionFilePath = GetSolutionFileName("TestSolution.sln");

            using var workspace = CreateMSBuildWorkspace();
            var solution = await workspace.OpenSolutionAsync(solutionFilePath);
            var vbProject = solution.Projects.First(p => p.Language == LanguageNames.VisualBasic);

            // verify the dependent project has the correct metadata references (and does not include the output for the project references)
            var references = vbProject.MetadataReferences.ToList();
            Assert.Equal(4, references.Count);
            var fileNames = new HashSet<string>(references.Select(r => Path.GetFileName(((PortableExecutableReference)r).FilePath)));
            Assert.Contains("System.Core.dll", fileNames);
            Assert.Contains("System.dll", fileNames);
            Assert.Contains("Microsoft.VisualBasic.dll", fileNames);
            Assert.Contains("mscorlib.dll", fileNames);

            // the compilation references should have the metadata reference to the csharp project skeleton assembly
            var compilation = await vbProject.GetCompilationAsync();
            var compReferences = compilation.References.ToList();
            Assert.Equal(5, compReferences.Count);
        }

        [ConditionalFact(typeof(VisualStudioMSBuildInstalled), AlwaysSkip = "https://github.com/dotnet/roslyn/issues/41456"), Trait(Traits.Feature, Traits.Features.MSBuildWorkspace)]
        [WorkItem(2824, "https://github.com/dotnet/roslyn/issues/2824")]
        public async Task Test_OpenProjectReferencingPortableProject()
        {
            var files = new FileSet(
                (@"CSharpProject\ReferencesPortableProject.csproj", Resources.ProjectFiles.CSharp.ReferencesPortableProject),
                (@"CSharpProject\Program.cs", Resources.SourceFiles.CSharp.CSharpClass),
                (@"CSharpProject\PortableProject.csproj", Resources.ProjectFiles.CSharp.PortableProject),
                (@"CSharpProject\CSharpClass.cs", Resources.SourceFiles.CSharp.CSharpClass));

            CreateFiles(files);

            var projectFilePath = GetSolutionFileName(@"CSharpProject\ReferencesPortableProject.csproj");

            using var workspace = CreateMSBuildWorkspace();
            var project = await workspace.OpenProjectAsync(projectFilePath);
            AssertFailures(workspace);

            var hasFacades = project.MetadataReferences.OfType<PortableExecutableReference>().Any(r => r.FilePath.Contains("Facade"));
            Assert.True(hasFacades, userMessage: "Expected to find facades in the project references:" + Environment.NewLine +
                string.Join(Environment.NewLine, project.MetadataReferences.OfType<PortableExecutableReference>().Select(r => r.FilePath)));
        }

        [ConditionalFact(typeof(VisualStudioMSBuildInstalled)), Trait(Traits.Feature, Traits.Features.MSBuildWorkspace)]
        public async Task Test_SharedMetadataReferences()
        {
            CreateFiles(GetMultiProjectSolutionFiles());
            var solutionFilePath = GetSolutionFileName("TestSolution.sln");

            using var workspace = CreateMSBuildWorkspace();
            var solution = await workspace.OpenSolutionAsync(solutionFilePath);
            var p0 = solution.Projects.ElementAt(0);
            var p1 = solution.Projects.ElementAt(1);

            Assert.NotSame(p0, p1);

            var p0mscorlib = GetMetadataReference(p0, "mscorlib");
            var p1mscorlib = GetMetadataReference(p1, "mscorlib");

            Assert.NotNull(p0mscorlib);
            Assert.NotNull(p1mscorlib);

            // metadata references to mscorlib in both projects are the same
            Assert.Same(p0mscorlib, p1mscorlib);
        }

        [ConditionalFact(typeof(VisualStudioMSBuildInstalled)), Trait(Traits.Feature, Traits.Features.MSBuildWorkspace)]
        [WorkItem(546171, "http://vstfdevdiv:8080/DevDiv2/DevDiv/_workitems/edit/546171")]
        public async Task Test_SharedMetadataReferencesWithAliases()
        {
            var projPath1 = @"CSharpProject\CSharpProject_ExternAlias.csproj";
            var projPath2 = @"CSharpProject\CSharpProject_ExternAlias2.csproj";

            var files = new FileSet(
                (projPath1, Resources.ProjectFiles.CSharp.ExternAlias),
                (projPath2, Resources.ProjectFiles.CSharp.ExternAlias2),
                (@"CSharpProject\CSharpExternAlias.cs", Resources.SourceFiles.CSharp.CSharpExternAlias));

            CreateFiles(files);

            var fullPath1 = GetSolutionFileName(projPath1);
            var fullPath2 = GetSolutionFileName(projPath2);
            using var workspace = CreateMSBuildWorkspace();
            var proj1 = await workspace.OpenProjectAsync(fullPath1);
            var proj2 = await workspace.OpenProjectAsync(fullPath2);

            var p1Sys1 = GetMetadataReferenceByAlias(proj1, "Sys1");
            var p1Sys2 = GetMetadataReferenceByAlias(proj1, "Sys2");
            var p2Sys1 = GetMetadataReferenceByAlias(proj2, "Sys1");
            var p2Sys3 = GetMetadataReferenceByAlias(proj2, "Sys3");

            Assert.NotNull(p1Sys1);
            Assert.NotNull(p1Sys2);
            Assert.NotNull(p2Sys1);
            Assert.NotNull(p2Sys3);

            // same filepath but different alias so they are not the same instance
            Assert.NotSame(p1Sys1, p1Sys2);
            Assert.NotSame(p2Sys1, p2Sys3);

            // same filepath and alias so they are the same instance
            Assert.Same(p1Sys1, p2Sys1);

            var mdp1Sys1 = GetMetadata(p1Sys1);
            var mdp1Sys2 = GetMetadata(p1Sys2);
            var mdp2Sys1 = GetMetadata(p2Sys1);
            var mdp2Sys3 = GetMetadata(p2Sys1);

            Assert.NotNull(mdp1Sys1);
            Assert.NotNull(mdp1Sys2);
            Assert.NotNull(mdp2Sys1);
            Assert.NotNull(mdp2Sys3);

            // all references to System.dll share the same metadata bytes
            Assert.Same(mdp1Sys1.Id, mdp1Sys2.Id);
            Assert.Same(mdp1Sys1.Id, mdp2Sys1.Id);
            Assert.Same(mdp1Sys1.Id, mdp2Sys3.Id);
        }

        private static MetadataReference GetMetadataReference(Project project, string name)
            => project.MetadataReferences
                .OfType<PortableExecutableReference>()
                .SingleOrDefault(mr => mr.FilePath.Contains(name));

        private static MetadataReference GetMetadataReferenceByAlias(Project project, string aliasName)
            => project.MetadataReferences
                .OfType<PortableExecutableReference>()
                .SingleOrDefault(mr =>
                    !mr.Properties.Aliases.IsDefault &&
                    mr.Properties.Aliases.Contains(aliasName));

        private static Metadata GetMetadata(MetadataReference metadataReference)
            => ((PortableExecutableReference)metadataReference).GetMetadata();

        [ConditionalFact(typeof(VisualStudioMSBuildInstalled)), Trait(Traits.Feature, Traits.Features.MSBuildWorkspace)]
        [WorkItem(552981, "http://vstfdevdiv:8080/DevDiv2/DevDiv/_workitems/edit/552981")]
        public async Task TestOpenSolution_DuplicateProjectGuids()
        {
            CreateFiles(GetSolutionWithDuplicatedGuidFiles());
            var solutionFilePath = GetSolutionFileName("DuplicatedGuids.sln");

            using var workspace = CreateMSBuildWorkspace();
            var solution = await workspace.OpenSolutionAsync(solutionFilePath);
        }

        [ConditionalFact(typeof(VisualStudioMSBuildInstalled)), Trait(Traits.Feature, Traits.Features.MSBuildWorkspace)]
        [WorkItem(831379, "http://vstfdevdiv:8080/DevDiv2/DevDiv/_workitems/edit/831379")]
        public async Task GetCompilationWithCircularProjectReferences()
        {
            CreateFiles(GetSolutionWithCircularProjectReferences());
            var solutionFilePath = GetSolutionFileName("CircularSolution.sln");

            using var workspace = CreateMSBuildWorkspace();
            var solution = await workspace.OpenSolutionAsync(solutionFilePath);

            // Verify we can get compilations for both projects
            var projects = solution.Projects.ToArray();

            // Exactly one of them should have a reference to the other. Which one it is, is unspecced
            Assert.True(projects[0].ProjectReferences.Any(r => r.ProjectId == projects[1].Id) ||
                        projects[1].ProjectReferences.Any(r => r.ProjectId == projects[0].Id));

            var compilation1 = await projects[0].GetCompilationAsync();
            var compilation2 = await projects[1].GetCompilationAsync();

            // Exactly one of them should have a compilation to the other. Which one it is, is unspecced
            Assert.True(compilation1.References.OfType<CompilationReference>().Any(c => c.Compilation == compilation2) ||
                        compilation2.References.OfType<CompilationReference>().Any(c => c.Compilation == compilation1));
        }

        [ConditionalFact(typeof(VisualStudioMSBuildInstalled)), Trait(Traits.Feature, Traits.Features.MSBuildWorkspace)]
        public async Task TestOutputFilePaths()
        {
            CreateFiles(GetMultiProjectSolutionFiles());
            var solutionFilePath = GetSolutionFileName("TestSolution.sln");

            using var workspace = CreateMSBuildWorkspace();
            var sol = await workspace.OpenSolutionAsync(solutionFilePath);
            var p1 = sol.Projects.First(p => p.Language == LanguageNames.CSharp);
            var p2 = sol.Projects.First(p => p.Language == LanguageNames.VisualBasic);

            Assert.Equal("CSharpProject.dll", Path.GetFileName(p1.OutputFilePath));
            Assert.Equal("VisualBasicProject.dll", Path.GetFileName(p2.OutputFilePath));
        }

        [ConditionalFact(typeof(VisualStudioMSBuildInstalled)), Trait(Traits.Feature, Traits.Features.MSBuildWorkspace)]
        public async Task TestCrossLanguageReferencesUsesInMemoryGeneratedMetadata()
        {
            CreateFiles(GetMultiProjectSolutionFiles());
            var solutionFilePath = GetSolutionFileName("TestSolution.sln");

            using var workspace = CreateMSBuildWorkspace();
            var sol = await workspace.OpenSolutionAsync(solutionFilePath);
            var p1 = sol.Projects.First(p => p.Language == LanguageNames.CSharp);
            var p2 = sol.Projects.First(p => p.Language == LanguageNames.VisualBasic);

            // prove there is no existing metadata on disk for this project
            Assert.Equal("CSharpProject.dll", Path.GetFileName(p1.OutputFilePath));
            Assert.False(File.Exists(p1.OutputFilePath));

            // prove that vb project refers to csharp project via generated metadata (skeleton) assembly.
            // it should be a MetadataImageReference
            var c2 = await p2.GetCompilationAsync();
            var pref = c2.References.OfType<PortableExecutableReference>().FirstOrDefault(r => r.Display == "CSharpProject");
            Assert.NotNull(pref);
        }

        [ConditionalFact(typeof(VisualStudioMSBuildInstalled)), Trait(Traits.Feature, Traits.Features.MSBuildWorkspace)]
        public async Task TestCrossLanguageReferencesWithOutOfDateMetadataOnDiskUsesInMemoryGeneratedMetadata()
        {
            await PrepareCrossLanguageProjectWithEmittedMetadataAsync();
            var solutionFilePath = GetSolutionFileName("TestSolution.sln");

            // recreate the solution so it will reload from disk
            using var workspace = CreateMSBuildWorkspace();
            var sol = await workspace.OpenSolutionAsync(solutionFilePath);
            var p1 = sol.Projects.First(p => p.Language == LanguageNames.CSharp);

            // update project with top level change that should now invalidate use of metadata from disk
            var d1 = p1.Documents.First();
            var root = await d1.GetSyntaxRootAsync();
            var decl = root.DescendantNodes().OfType<CS.Syntax.ClassDeclarationSyntax>().First();
            var newDecl = decl.WithIdentifier(CS.SyntaxFactory.Identifier("Pogrom").WithLeadingTrivia(decl.Identifier.LeadingTrivia).WithTrailingTrivia(decl.Identifier.TrailingTrivia));
            var newRoot = root.ReplaceNode(decl, newDecl);
            var newDoc = d1.WithSyntaxRoot(newRoot);
            p1 = newDoc.Project;
            var p2 = p1.Solution.Projects.First(p => p.Language == LanguageNames.VisualBasic);

            // we should now find a MetadataImageReference that was generated instead of a MetadataFileReference
            var c2 = await p2.GetCompilationAsync();
            var pref = c2.References.OfType<PortableExecutableReference>().FirstOrDefault(r => r.Display == "EmittedCSharpProject");
            Assert.NotNull(pref);
        }

        [ConditionalFact(typeof(VisualStudioMSBuildInstalled)), Trait(Traits.Feature, Traits.Features.MSBuildWorkspace)]
        public async Task TestInternalsVisibleToSigned()
        {
            var solution = await SolutionAsync(
                Project(
                    ProjectName("Project1"),
                    Sign,
                    Document(string.Format(
@"using System.Runtime.CompilerServices;
[assembly:InternalsVisibleTo(""Project2, PublicKey={0}"")]
class C1
{{
}}", PublicKey))),
                Project(
                    ProjectName("Project2"),
                    Sign,
                    ProjectReference("Project1"),
                    Document(@"class C2 : C1 { }")));

            var project2 = solution.GetProjectsByName("Project2").First();
            var compilation = await project2.GetCompilationAsync();
            var diagnostics = compilation.GetDiagnostics()
                .Where(d => d.Severity == DiagnosticSeverity.Error || d.Severity == DiagnosticSeverity.Warning)
                .ToArray();

            Assert.Empty(diagnostics);
        }

        [ConditionalFact(typeof(VisualStudioMSBuildInstalled)), Trait(Traits.Feature, Traits.Features.MSBuildWorkspace)]
        public async Task TestVersions()
        {
            CreateFiles(GetSimpleCSharpSolutionFiles());
            var solutionFilePath = GetSolutionFileName("TestSolution.sln");

            using var workspace = CreateMSBuildWorkspace();
            var solution = await workspace.OpenSolutionAsync(solutionFilePath);
            var sversion = solution.Version;
            var latestPV = solution.GetLatestProjectVersion();
            var project = solution.Projects.First();
            var pversion = project.Version;
            var document = project.Documents.First();
            var dversion = await document.GetTextVersionAsync();
            var latestDV = await project.GetLatestDocumentVersionAsync();

            // update document
            var solution1 = solution.WithDocumentText(document.Id, SourceText.From("using test;"));
            var document1 = solution1.GetDocument(document.Id);
            var dversion1 = await document1.GetTextVersionAsync();
            Assert.NotEqual(dversion, dversion1); // new document version
            Assert.True(dversion1.GetTestAccessor().IsNewerThan(dversion));
            Assert.Equal(solution.Version, solution1.Version); // updating document should not have changed solution version
            Assert.Equal(project.Version, document1.Project.Version); // updating doc should not have changed project version
            var latestDV1 = await document1.Project.GetLatestDocumentVersionAsync();
            Assert.NotEqual(latestDV, latestDV1);
            Assert.True(latestDV1.GetTestAccessor().IsNewerThan(latestDV));
            Assert.Equal(latestDV1, await document1.GetTextVersionAsync()); // projects latest doc version should be this doc's version

            // update project
            var solution2 = solution1.WithProjectCompilationOptions(project.Id, project.CompilationOptions.WithOutputKind(OutputKind.NetModule));
            var document2 = solution2.GetDocument(document.Id);
            var dversion2 = await document2.GetTextVersionAsync();
            Assert.Equal(dversion1, dversion2); // document didn't change, so version should be the same.
            Assert.NotEqual(document1.Project.Version, document2.Project.Version); // project did change, so project versions should be different
            Assert.True(document2.Project.Version.GetTestAccessor().IsNewerThan(document1.Project.Version));
            Assert.Equal(solution1.Version, solution2.Version); // solution didn't change, just individual project.

            // update solution
            var pid2 = ProjectId.CreateNewId();
            var solution3 = solution2.AddProject(pid2, "foo", "foo", LanguageNames.CSharp);
            Assert.NotEqual(solution2.Version, solution3.Version); // solution changed, added project.
            Assert.True(solution3.Version.GetTestAccessor().IsNewerThan(solution2.Version));
        }

        [ConditionalFact(typeof(VisualStudioMSBuildInstalled)), Trait(Traits.Feature, Traits.Features.MSBuildWorkspace)]
        public async Task TestOpenSolution_LoadMetadataForReferencedProjects()
        {
            CreateFiles(GetSimpleCSharpSolutionFiles());
            var projectFilePath = GetSolutionFileName(@"CSharpProject\CSharpProject.csproj");

            using var workspace = CreateMSBuildWorkspace();
            workspace.LoadMetadataForReferencedProjects = true;

            var project = await workspace.OpenProjectAsync(projectFilePath);
            var document = project.Documents.First();
            var tree = await document.GetSyntaxTreeAsync();
            var expectedFileName = GetSolutionFileName(@"CSharpProject\CSharpClass.cs");
            Assert.Equal(expectedFileName, tree.FilePath);
            var type = tree.GetRoot().DescendantTokens().First(t => t.ToString() == "class").Parent;
            Assert.NotNull(type);
            Assert.StartsWith("public class CSharpClass", type.ToString(), StringComparison.Ordinal);
        }

        [ConditionalFact(typeof(VisualStudioMSBuildInstalled)), Trait(Traits.Feature, Traits.Features.MSBuildWorkspace)]
        [WorkItem(33047, "https://github.com/dotnet/roslyn/issues/33047")]
        public async Task TestOpenProject_CSharp_GlobalPropertyShouldUnsetParentConfigurationAndPlatformDefault()
        {
            CreateFiles(GetSimpleCSharpSolutionFiles()
                .WithFile(@"CSharpProject\CSharpProject.csproj", Resources.ProjectFiles.CSharp.ShouldUnsetParentConfigurationAndPlatform)
                .WithFile(@"CSharpProject\ShouldUnsetParentConfigurationAndPlatformConditional.cs", Resources.SourceFiles.CSharp.CSharpClass));

            var projectFilePath = GetSolutionFileName(@"CSharpProject\CSharpProject.csproj");

            using var workspace = CreateMSBuildWorkspace();
            var project = await workspace.OpenProjectAsync(projectFilePath);
            var document = project.Documents.First();
            var tree = await document.GetSyntaxTreeAsync();
            var expectedFileName = GetSolutionFileName(@"CSharpProject\CSharpClass.cs");
            Assert.Equal(expectedFileName, tree.FilePath);
        }

        [ConditionalFact(typeof(VisualStudioMSBuildInstalled)), Trait(Traits.Feature, Traits.Features.MSBuildWorkspace)]
        [WorkItem(33047, "https://github.com/dotnet/roslyn/issues/33047")]
        public async Task TestOpenProject_CSharp_GlobalPropertyShouldUnsetParentConfigurationAndPlatformTrue()
        {
            CreateFiles(GetSimpleCSharpSolutionFiles()
                .WithFile(@"CSharpProject\CSharpProject.csproj", Resources.ProjectFiles.CSharp.ShouldUnsetParentConfigurationAndPlatform)
                .WithFile(@"CSharpProject\ShouldUnsetParentConfigurationAndPlatformConditional.cs", Resources.SourceFiles.CSharp.CSharpClass));

            var projectFilePath = GetSolutionFileName(@"CSharpProject\CSharpProject.csproj");

            using var workspace = CreateMSBuildWorkspace(("ShouldUnsetParentConfigurationAndPlatform", bool.TrueString));
            var project = await workspace.OpenProjectAsync(projectFilePath);
            var document = project.Documents.First();
            var tree = await document.GetSyntaxTreeAsync();
            var expectedFileName = GetSolutionFileName(@"CSharpProject\ShouldUnsetParentConfigurationAndPlatformConditional.cs");
            Assert.Equal(expectedFileName, tree.FilePath);
        }

        [ConditionalFact(typeof(VisualStudioMSBuildInstalled)), Trait(Traits.Feature, Traits.Features.MSBuildWorkspace)]
        [WorkItem(739043, "http://vstfdevdiv:8080/DevDiv2/DevDiv/_workitems/edit/739043")]
        public async Task TestOpenProject_CSharp_WithoutPrefer32BitAndConsoleApplication()
        {
            CreateFiles(GetSimpleCSharpSolutionFiles()
                .WithFile(@"CSharpProject\CSharpProject.csproj", Resources.ProjectFiles.CSharp.WithoutPrefer32Bit));
            var projectFilePath = GetSolutionFileName(@"CSharpProject\CSharpProject.csproj");

            using var workspace = CreateMSBuildWorkspace();
            var project = await workspace.OpenProjectAsync(projectFilePath);
            var compilation = await project.GetCompilationAsync();
            Assert.Equal(Platform.AnyCpu, compilation.Options.Platform);
        }

        [ConditionalFact(typeof(VisualStudioMSBuildInstalled)), Trait(Traits.Feature, Traits.Features.MSBuildWorkspace)]
        [WorkItem(739043, "http://vstfdevdiv:8080/DevDiv2/DevDiv/_workitems/edit/739043")]
        public async Task TestOpenProject_CSharp_WithoutPrefer32BitAndLibrary()
        {
            CreateFiles(GetSimpleCSharpSolutionFiles()
                .WithFile(@"CSharpProject\CSharpProject.csproj", Resources.ProjectFiles.CSharp.WithoutPrefer32Bit)
                .ReplaceFileElement(@"CSharpProject\CSharpProject.csproj", "OutputType", "Library"));
            var projectFilePath = GetSolutionFileName(@"CSharpProject\CSharpProject.csproj");

            using var workspace = CreateMSBuildWorkspace();
            var project = await workspace.OpenProjectAsync(projectFilePath);
            var compilation = await project.GetCompilationAsync();
            Assert.Equal(Platform.AnyCpu, compilation.Options.Platform);
        }

        [ConditionalFact(typeof(VisualStudioMSBuildInstalled)), Trait(Traits.Feature, Traits.Features.MSBuildWorkspace)]
        [WorkItem(739043, "http://vstfdevdiv:8080/DevDiv2/DevDiv/_workitems/edit/739043")]
        public async Task TestOpenProject_CSharp_WithPrefer32BitAndConsoleApplication()
        {
            CreateFiles(GetSimpleCSharpSolutionFiles()
                .WithFile(@"CSharpProject\CSharpProject.csproj", Resources.ProjectFiles.CSharp.WithPrefer32Bit));
            var projectFilePath = GetSolutionFileName(@"CSharpProject\CSharpProject.csproj");

            using var workspace = CreateMSBuildWorkspace();
            var project = await workspace.OpenProjectAsync(projectFilePath);
            var compilation = await project.GetCompilationAsync();
            Assert.Equal(Platform.AnyCpu32BitPreferred, compilation.Options.Platform);
        }

        [ConditionalFact(typeof(VisualStudioMSBuildInstalled)), Trait(Traits.Feature, Traits.Features.MSBuildWorkspace)]
        [WorkItem(739043, "http://vstfdevdiv:8080/DevDiv2/DevDiv/_workitems/edit/739043")]
        public async Task TestOpenProject_CSharp_WithPrefer32BitAndLibrary()
        {
            CreateFiles(GetSimpleCSharpSolutionFiles()
                .WithFile(@"CSharpProject\CSharpProject.csproj", Resources.ProjectFiles.CSharp.WithPrefer32Bit)
                .ReplaceFileElement(@"CSharpProject\CSharpProject.csproj", "OutputType", "Library"));
            var projectFilePath = GetSolutionFileName(@"CSharpProject\CSharpProject.csproj");

            using var workspace = CreateMSBuildWorkspace();
            var project = await workspace.OpenProjectAsync(projectFilePath);
            var compilation = await project.GetCompilationAsync();
            Assert.Equal(Platform.AnyCpu, compilation.Options.Platform);
        }

        [ConditionalFact(typeof(VisualStudioMSBuildInstalled)), Trait(Traits.Feature, Traits.Features.MSBuildWorkspace)]
        [WorkItem(739043, "http://vstfdevdiv:8080/DevDiv2/DevDiv/_workitems/edit/739043")]
        public async Task TestOpenProject_CSharp_WithPrefer32BitAndWinMDObj()
        {
            CreateFiles(GetSimpleCSharpSolutionFiles()
                .WithFile(@"CSharpProject\CSharpProject.csproj", Resources.ProjectFiles.CSharp.WithPrefer32Bit)
                .ReplaceFileElement(@"CSharpProject\CSharpProject.csproj", "OutputType", "winmdobj"));
            var projectFilePath = GetSolutionFileName(@"CSharpProject\CSharpProject.csproj");

            using var workspace = CreateMSBuildWorkspace();
            var project = await workspace.OpenProjectAsync(projectFilePath);
            var compilation = await project.GetCompilationAsync();
            Assert.Equal(Platform.AnyCpu, compilation.Options.Platform);
        }

        [ConditionalFact(typeof(VisualStudioMSBuildInstalled)), Trait(Traits.Feature, Traits.Features.MSBuildWorkspace)]
        public async Task TestOpenProject_CSharp_WithoutOutputPath()
        {
            CreateFiles(GetSimpleCSharpSolutionFiles()
                .ReplaceFileElement(@"CSharpProject\CSharpProject.csproj", "OutputPath", ""));
            var projectFilePath = GetSolutionFileName(@"CSharpProject\CSharpProject.csproj");

            using var workspace = CreateMSBuildWorkspace();
            var project = await workspace.OpenProjectAsync(projectFilePath);
            Assert.NotEmpty(project.OutputFilePath);
        }

        [ConditionalFact(typeof(VisualStudioMSBuildInstalled)), Trait(Traits.Feature, Traits.Features.MSBuildWorkspace)]
        public async Task TestOpenProject_CSharp_WithoutAssemblyName()
        {
            CreateFiles(GetSimpleCSharpSolutionFiles()
                .ReplaceFileElement(@"CSharpProject\CSharpProject.csproj", "AssemblyName", ""));
            var projectFilePath = GetSolutionFileName(@"CSharpProject\CSharpProject.csproj");

            using var workspace = CreateMSBuildWorkspace();
            var project = await workspace.OpenProjectAsync(projectFilePath);
            Assert.NotEmpty(project.OutputFilePath);
        }

        [ConditionalFact(typeof(VisualStudioMSBuildInstalled)), Trait(Traits.Feature, Traits.Features.MSBuildWorkspace)]
        public async Task TestOpenSolution_CSharp_WithoutCSharpTargetsImported_DocumentsArePickedUp()
        {
            CreateFiles(GetSimpleCSharpSolutionFiles()
                .WithFile(@"CSharpProject\CSharpProject.csproj", Resources.ProjectFiles.CSharp.WithoutCSharpTargetsImported));
            var solutionFilePath = GetSolutionFileName(@"TestSolution.sln");

            using var workspace = CreateMSBuildWorkspace();
            var solution = await workspace.OpenSolutionAsync(solutionFilePath);
            var project = solution.Projects.First();
            Assert.NotEmpty(project.Documents);
        }

        [ConditionalFact(typeof(VisualStudioMSBuildInstalled)), Trait(Traits.Feature, Traits.Features.MSBuildWorkspace)]
        public async Task TestOpenProject_VisualBasic_WithoutVBTargetsImported_DocumentsArePickedUp()
        {
            CreateFiles(GetMultiProjectSolutionFiles()
                .WithFile(@"VisualBasicProject\VisualBasicProject.vbproj", Resources.ProjectFiles.VisualBasic.WithoutVBTargetsImported));
            var projectFilePath = GetSolutionFileName(@"VisualBasicProject\VisualBasicProject.vbproj");

            using var workspace = CreateMSBuildWorkspace();
            var project = await workspace.OpenProjectAsync(projectFilePath);
            Assert.NotEmpty(project.Documents);
        }

        [ConditionalFact(typeof(VisualStudioMSBuildInstalled)), Trait(Traits.Feature, Traits.Features.MSBuildWorkspace)]
        [WorkItem(739043, "http://vstfdevdiv:8080/DevDiv2/DevDiv/_workitems/edit/739043")]
        public async Task TestOpenProject_VisualBasic_WithoutPrefer32BitAndConsoleApplication()
        {
            CreateFiles(GetMultiProjectSolutionFiles()
                .WithFile(@"VisualBasicProject\VisualBasicProject.vbproj", Resources.ProjectFiles.VisualBasic.WithoutPrefer32Bit));
            var projectFilePath = GetSolutionFileName(@"VisualBasicProject\VisualBasicProject.vbproj");

            using var workspace = CreateMSBuildWorkspace();
            var project = await workspace.OpenProjectAsync(projectFilePath);
            var compilation = await project.GetCompilationAsync();
            Assert.Equal(Platform.AnyCpu, compilation.Options.Platform);
        }

        [ConditionalFact(typeof(VisualStudioMSBuildInstalled)), Trait(Traits.Feature, Traits.Features.MSBuildWorkspace)]
        [WorkItem(739043, "http://vstfdevdiv:8080/DevDiv2/DevDiv/_workitems/edit/739043")]
        public async Task TestOpenProject_VisualBasic_WithoutPrefer32BitAndLibrary()
        {
            CreateFiles(GetMultiProjectSolutionFiles()
                .WithFile(@"VisualBasicProject\VisualBasicProject.vbproj", Resources.ProjectFiles.VisualBasic.WithoutPrefer32Bit)
                .ReplaceFileElement(@"VisualBasicProject\VisualBasicProject.vbproj", "OutputType", "Library"));
            var projectFilePath = GetSolutionFileName(@"VisualBasicProject\VisualBasicProject.vbproj");

            using var workspace = CreateMSBuildWorkspace();
            var project = await workspace.OpenProjectAsync(projectFilePath);
            var compilation = await project.GetCompilationAsync();
            Assert.Equal(Platform.AnyCpu, compilation.Options.Platform);
        }

        [ConditionalFact(typeof(VisualStudioMSBuildInstalled)), Trait(Traits.Feature, Traits.Features.MSBuildWorkspace)]
        [WorkItem(739043, "http://vstfdevdiv:8080/DevDiv2/DevDiv/_workitems/edit/739043")]
        public async Task TestOpenProject_VisualBasic_WithPrefer32BitAndConsoleApplication()
        {
            CreateFiles(GetMultiProjectSolutionFiles()
                .WithFile(@"VisualBasicProject\VisualBasicProject.vbproj", Resources.ProjectFiles.VisualBasic.WithPrefer32Bit));
            var projectFilePath = GetSolutionFileName(@"VisualBasicProject\VisualBasicProject.vbproj");

            using var workspace = CreateMSBuildWorkspace();
            var project = await workspace.OpenProjectAsync(projectFilePath);
            var compilation = await project.GetCompilationAsync();
            Assert.Equal(Platform.AnyCpu32BitPreferred, compilation.Options.Platform);
        }

        [ConditionalFact(typeof(VisualStudioMSBuildInstalled)), Trait(Traits.Feature, Traits.Features.MSBuildWorkspace)]
        [WorkItem(739043, "http://vstfdevdiv:8080/DevDiv2/DevDiv/_workitems/edit/739043")]
        public async Task TestOpenProject_VisualBasic_WithPrefer32BitAndLibrary()
        {
            CreateFiles(GetMultiProjectSolutionFiles()
                .WithFile(@"VisualBasicProject\VisualBasicProject.vbproj", Resources.ProjectFiles.VisualBasic.WithPrefer32Bit)
                .ReplaceFileElement(@"VisualBasicProject\VisualBasicProject.vbproj", "OutputType", "Library"));
            var projectFilePath = GetSolutionFileName(@"VisualBasicProject\VisualBasicProject.vbproj");

            using var workspace = CreateMSBuildWorkspace();
            var project = await workspace.OpenProjectAsync(projectFilePath);
            var compilation = await project.GetCompilationAsync();
            Assert.Equal(Platform.AnyCpu, compilation.Options.Platform);
        }

        [ConditionalFact(typeof(VisualStudioMSBuildInstalled)), Trait(Traits.Feature, Traits.Features.MSBuildWorkspace)]
        [WorkItem(739043, "http://vstfdevdiv:8080/DevDiv2/DevDiv/_workitems/edit/739043")]
        public async Task TestOpenProject_VisualBasic_WithPrefer32BitAndWinMDObj()
        {
            CreateFiles(GetMultiProjectSolutionFiles()
                .WithFile(@"VisualBasicProject\VisualBasicProject.vbproj", Resources.ProjectFiles.VisualBasic.WithPrefer32Bit)
                .ReplaceFileElement(@"VisualBasicProject\VisualBasicProject.vbproj", "OutputType", "winmdobj"));
            var projectFilePath = GetSolutionFileName(@"VisualBasicProject\VisualBasicProject.vbproj");

            using var workspace = CreateMSBuildWorkspace();
            var project = await workspace.OpenProjectAsync(projectFilePath);
            var compilation = await project.GetCompilationAsync();
            Assert.Equal(Platform.AnyCpu, compilation.Options.Platform);
        }

        [ConditionalFact(typeof(VisualStudioMSBuildInstalled)), Trait(Traits.Feature, Traits.Features.MSBuildWorkspace)]
        public async Task TestOpenProject_VisualBasic_WithoutOutputPath()
        {
            CreateFiles(GetMultiProjectSolutionFiles()
                .WithFile(@"VisualBasicProject\VisualBasicProject.vbproj", Resources.ProjectFiles.VisualBasic.WithPrefer32Bit)
                .ReplaceFileElement(@"VisualBasicProject\VisualBasicProject.vbproj", "OutputPath", ""));
            var projectFilePath = GetSolutionFileName(@"VisualBasicProject\VisualBasicProject.vbproj");

            using var workspace = CreateMSBuildWorkspace();
            var project = await workspace.OpenProjectAsync(projectFilePath);
            Assert.NotEmpty(project.OutputFilePath);
        }

        [ConditionalFact(typeof(VisualStudioMSBuildInstalled)), Trait(Traits.Feature, Traits.Features.MSBuildWorkspace)]
        public async Task TestOpenProject_VisualBasic_WithLanguageVersion15_3()
        {
            CreateFiles(GetMultiProjectSolutionFiles()
                .ReplaceFileElement(@"VisualBasicProject\VisualBasicProject.vbproj", "LangVersion", "15.3"));
            var projectFilePath = GetSolutionFileName(@"VisualBasicProject\VisualBasicProject.vbproj");

            using var workspace = CreateMSBuildWorkspace();
            var project = await workspace.OpenProjectAsync(projectFilePath);
            Assert.Equal(VB.LanguageVersion.VisualBasic15_3, ((VB.VisualBasicParseOptions)project.ParseOptions).LanguageVersion);
        }

        [ConditionalFact(typeof(VisualStudioMSBuildInstalled)), Trait(Traits.Feature, Traits.Features.MSBuildWorkspace)]
        public async Task TestOpenProject_VisualBasic_WithLatestLanguageVersion()
        {
            CreateFiles(GetMultiProjectSolutionFiles()
                .ReplaceFileElement(@"VisualBasicProject\VisualBasicProject.vbproj", "LangVersion", "Latest"));
            var projectFilePath = GetSolutionFileName(@"VisualBasicProject\VisualBasicProject.vbproj");

            using var workspace = CreateMSBuildWorkspace();
            var project = await workspace.OpenProjectAsync(projectFilePath);
            Assert.Equal(VB.LanguageVersionFacts.MapSpecifiedToEffectiveVersion(VB.LanguageVersion.Latest), ((VB.VisualBasicParseOptions)project.ParseOptions).LanguageVersion);
            Assert.Equal(VB.LanguageVersion.Latest, ((VB.VisualBasicParseOptions)project.ParseOptions).SpecifiedLanguageVersion);
        }

        [ConditionalFact(typeof(VisualStudioMSBuildInstalled)), Trait(Traits.Feature, Traits.Features.MSBuildWorkspace)]
        public async Task TestOpenProject_VisualBasic_WithoutAssemblyName()
        {
            CreateFiles(GetMultiProjectSolutionFiles()
                .WithFile(@"VisualBasicProject\VisualBasicProject.vbproj", Resources.ProjectFiles.VisualBasic.WithPrefer32Bit)
                .ReplaceFileElement(@"VisualBasicProject\VisualBasicProject.vbproj", "AssemblyName", ""));
            var projectFilePath = GetSolutionFileName(@"VisualBasicProject\VisualBasicProject.vbproj");

            using var workspace = CreateMSBuildWorkspace();
            var project = await workspace.OpenProjectAsync(projectFilePath);
            Assert.Empty(workspace.Diagnostics);
            Assert.NotEmpty(project.OutputFilePath);
        }

        [ConditionalFact(typeof(VisualStudioMSBuildInstalled)), Trait(Traits.Feature, Traits.Features.MSBuildWorkspace)]
        public async Task Test_Respect_ReferenceOutputassembly_Flag()
        {
            CreateFiles(GetSimpleCSharpSolutionFiles()
                .WithFile(@"VisualBasicProject_Circular_Top.vbproj", Resources.ProjectFiles.VisualBasic.Circular_Top)
                .WithFile(@"VisualBasicProject_Circular_Target.vbproj", Resources.ProjectFiles.VisualBasic.Circular_Target));
            var projectFilePath = GetSolutionFileName(@"VisualBasicProject_Circular_Top.vbproj");

            using var workspace = CreateMSBuildWorkspace();
            var project = await workspace.OpenProjectAsync(projectFilePath);
            Assert.Empty(project.ProjectReferences);
        }

        [ConditionalFact(typeof(VisualStudioMSBuildInstalled)), Trait(Traits.Feature, Traits.Features.MSBuildWorkspace)]
        public async Task TestOpenProject_WithXaml()
        {
            CreateFiles(GetSimpleCSharpSolutionFiles()
                .WithFile(@"CSharpProject\CSharpProject.csproj", Resources.ProjectFiles.CSharp.WithXaml)
                .WithFile(@"CSharpProject\App.xaml", Resources.SourceFiles.Xaml.App)
                .WithFile(@"CSharpProject\App.xaml.cs", Resources.SourceFiles.CSharp.App)
                .WithFile(@"CSharpProject\MainWindow.xaml", Resources.SourceFiles.Xaml.MainWindow)
                .WithFile(@"CSharpProject\MainWindow.xaml.cs", Resources.SourceFiles.CSharp.MainWindow));
            var projectFilePath = GetSolutionFileName(@"CSharpProject\CSharpProject.csproj");

            // Ensure the Xaml compiler does not run in a separate appdomain. It appears that this won't work within xUnit.
            using var workspace = CreateMSBuildWorkspace(("AlwaysCompileMarkupFilesInSeparateDomain", "false"));
            var project = await workspace.OpenProjectAsync(projectFilePath);
            var documents = project.Documents.ToList();

            // AssemblyInfo.cs, App.xaml.cs, MainWindow.xaml.cs, App.g.cs, MainWindow.g.cs, + unusual AssemblyAttributes.cs
            Assert.Equal(6, documents.Count);

            // both xaml code behind files are documents
            Assert.Contains(documents, d => d.Name == "App.xaml.cs");
            Assert.Contains(documents, d => d.Name == "MainWindow.xaml.cs");

            // prove no xaml files are documents
            Assert.DoesNotContain(documents, d => d.Name.EndsWith(".xaml", StringComparison.OrdinalIgnoreCase));

            // prove that generated source files for xaml files are included in documents list
            Assert.Contains(documents, d => d.Name == "App.g.cs");
            Assert.Contains(documents, d => d.Name == "MainWindow.g.cs");
        }

        [ConditionalFact(typeof(VisualStudioMSBuildInstalled)), Trait(Traits.Feature, Traits.Features.MSBuildWorkspace)]
        public async Task TestMetadataReferenceHasBadHintPath()
        {
            // prove that even with bad hint path for metadata reference the workspace can succeed at finding the correct metadata reference.
            CreateFiles(GetSimpleCSharpSolutionFiles()
                .WithFile(@"CSharpProject\CSharpProject.csproj", Resources.ProjectFiles.CSharp.BadHintPath));
            var solutionFilePath = GetSolutionFileName(@"TestSolution.sln");

            using var workspace = CreateMSBuildWorkspace();
            var solution = await workspace.OpenSolutionAsync(solutionFilePath);
            var project = solution.Projects.First();
            var refs = project.MetadataReferences.ToList();
            var csharpLib = refs.OfType<PortableExecutableReference>().FirstOrDefault(r => r.FilePath.Contains("Microsoft.CSharp"));
            Assert.NotNull(csharpLib);
        }

        [ConditionalFact(typeof(VisualStudioMSBuildInstalled)), Trait(Traits.Feature, Traits.Features.MSBuildWorkspace)]
        [WorkItem(531631, "http://vstfdevdiv:8080/DevDiv2/DevDiv/_workitems/edit/531631")]
        public async Task TestOpenProject_AssemblyNameIsPath2()
        {
            CreateFiles(GetSimpleCSharpSolutionFiles()
                .WithFile(@"CSharpProject\CSharpProject.csproj", Resources.ProjectFiles.CSharp.AssemblyNameIsPath2));

            var solutionFilePath = GetSolutionFileName(@"TestSolution.sln");

            using var workspace = CreateMSBuildWorkspace();
            var solution = await workspace.OpenSolutionAsync(solutionFilePath);
            var project = solution.Projects.First();
            var comp = await project.GetCompilationAsync();
            Assert.Equal("ReproApp", comp.AssemblyName);
            var expectedOutputPath = Path.Combine(Path.GetDirectoryName(project.FilePath), @"bin");
            Assert.Equal(expectedOutputPath, Path.GetDirectoryName(Path.GetFullPath(project.OutputFilePath)));
        }

        [ConditionalFact(typeof(VisualStudioMSBuildInstalled)), Trait(Traits.Feature, Traits.Features.MSBuildWorkspace)]
        public async Task TestOpenProject_WithDuplicateFile()
        {
            // Verify that we don't throw in this case
            CreateFiles(GetSimpleCSharpSolutionFiles()
                .WithFile(@"CSharpProject\CSharpProject.csproj", Resources.ProjectFiles.CSharp.DuplicateFile));

            var solutionFilePath = GetSolutionFileName(@"TestSolution.sln");

            using var workspace = CreateMSBuildWorkspace();
            var solution = await workspace.OpenSolutionAsync(solutionFilePath);
            var project = solution.Projects.First();
            var documents = project.Documents.Where(d => d.Name == "CSharpClass.cs").ToList();
            Assert.Equal(2, documents.Count);
        }

        [ConditionalFact(typeof(VisualStudioMSBuildInstalled)), Trait(Traits.Feature, Traits.Features.MSBuildWorkspace)]
        public void TestOpenProject_WithInvalidFileExtension()
        {
            // make sure the file does in fact exist, but with an unrecognized extension
            const string ProjFileName = @"CSharpProject\CSharpProject.csproj.nyi";
            CreateFiles(GetSimpleCSharpSolutionFiles()
                .WithFile(ProjFileName, Resources.ProjectFiles.CSharp.CSharpProject));

            AssertEx.Throws<InvalidOperationException>(delegate
            {
                MSBuildWorkspace.Create().OpenProjectAsync(GetSolutionFileName(ProjFileName)).Wait();
            },
            (e) =>
            {
                var expected = string.Format(WorkspacesResources.Cannot_open_project_0_because_the_file_extension_1_is_not_associated_with_a_language, GetSolutionFileName(ProjFileName), ".nyi");
                Assert.Equal(expected, e.Message);
            });
        }

        [ConditionalFact(typeof(VisualStudioMSBuildInstalled)), Trait(Traits.Feature, Traits.Features.MSBuildWorkspace)]
        public void TestOpenProject_ProjectFileExtensionAssociatedWithUnknownLanguage()
        {
            CreateFiles(GetSimpleCSharpSolutionFiles());
            var projFileName = GetSolutionFileName(@"CSharpProject\CSharpProject.csproj");
            var language = "lingo";
            AssertEx.Throws<InvalidOperationException>(delegate
            {
                var ws = MSBuildWorkspace.Create();
                ws.AssociateFileExtensionWithLanguage("csproj", language); // non-existent language
                ws.OpenProjectAsync(projFileName).Wait();
            },
            (e) =>
            {
                // the exception should tell us something about the language being unrecognized.
                var expected = string.Format(WorkspacesResources.Cannot_open_project_0_because_the_language_1_is_not_supported, projFileName, language);
                Assert.Equal(expected, e.Message);
            });
        }

        [ConditionalFact(typeof(VisualStudioMSBuildInstalled)), Trait(Traits.Feature, Traits.Features.MSBuildWorkspace)]
        public async Task TestOpenProject_WithAssociatedLanguageExtension1()
        {
            // make a CSharp solution with a project file having the incorrect extension 'vbproj', and then load it using the overload the lets us
            // specify the language directly, instead of inferring from the extension
            CreateFiles(GetSimpleCSharpSolutionFiles()
                .WithFile(@"CSharpProject\CSharpProject.vbproj", Resources.ProjectFiles.CSharp.CSharpProject));
            var projectFilePath = GetSolutionFileName(@"CSharpProject\CSharpProject.vbproj");

            using var workspace = CreateMSBuildWorkspace();
            workspace.AssociateFileExtensionWithLanguage("vbproj", LanguageNames.CSharp);
            var project = await workspace.OpenProjectAsync(projectFilePath);
            var document = project.Documents.First();
            var tree = await document.GetSyntaxTreeAsync();
            var diagnostics = tree.GetDiagnostics();
            Assert.Empty(diagnostics);
        }

        [ConditionalFact(typeof(VisualStudioMSBuildInstalled)), Trait(Traits.Feature, Traits.Features.MSBuildWorkspace)]
        public async Task TestOpenProject_WithAssociatedLanguageExtension2_IgnoreCase()
        {
            // make a CSharp solution with a project file having the incorrect extension 'anyproj', and then load it using the overload the lets us
            // specify the language directly, instead of inferring from the extension
            CreateFiles(GetSimpleCSharpSolutionFiles()
                .WithFile(@"CSharpProject\CSharpProject.anyproj", Resources.ProjectFiles.CSharp.CSharpProject));
            var projectFilePath = GetSolutionFileName(@"CSharpProject\CSharpProject.anyproj");

            using var workspace = CreateMSBuildWorkspace();
            // prove that the association works even if the case is different
            workspace.AssociateFileExtensionWithLanguage("ANYPROJ", LanguageNames.CSharp);
            var project = await workspace.OpenProjectAsync(projectFilePath);
            var document = project.Documents.First();
            var tree = await document.GetSyntaxTreeAsync();
            var diagnostics = tree.GetDiagnostics();
            Assert.Empty(diagnostics);
        }

        [ConditionalFact(typeof(VisualStudioMSBuildInstalled)), Trait(Traits.Feature, Traits.Features.MSBuildWorkspace)]
        public void TestOpenSolution_WithNonExistentSolutionFile_Fails()
        {
            CreateFiles(GetSimpleCSharpSolutionFiles());
            var solutionFilePath = GetSolutionFileName("NonExistentSolution.sln");

            AssertEx.Throws<FileNotFoundException>(() =>
            {
                using var workspace = CreateMSBuildWorkspace();
                workspace.OpenSolutionAsync(solutionFilePath).Wait();
            });
        }

        [ConditionalFact(typeof(VisualStudioMSBuildInstalled)), Trait(Traits.Feature, Traits.Features.MSBuildWorkspace)]
        public void TestOpenSolution_WithInvalidSolutionFile_Fails()
        {
            CreateFiles(GetSimpleCSharpSolutionFiles());
            var solutionFilePath = GetSolutionFileName(@"http://localhost/Invalid/InvalidSolution.sln");

            AssertEx.Throws<InvalidOperationException>(() =>
            {
                using var workspace = CreateMSBuildWorkspace();
                workspace.OpenSolutionAsync(solutionFilePath).Wait();
            });
        }

        [ConditionalFact(typeof(VisualStudioMSBuildInstalled)), Trait(Traits.Feature, Traits.Features.MSBuildWorkspace)]
        public async Task TestOpenSolution_WithTemporaryLockedFile_SucceedsWithoutFailureEvent()
        {
            // when skipped we should see a diagnostic for the invalid project

            CreateFiles(GetSimpleCSharpSolutionFiles());

            using var ws = CreateMSBuildWorkspace();
            // open source file so it cannot be read by workspace;
            var sourceFile = GetSolutionFileName(@"CSharpProject\CSharpClass.cs");
            var file = File.Open(sourceFile, FileMode.Open, FileAccess.Write, FileShare.None);
            try
            {
                var solution = await ws.OpenSolutionAsync(GetSolutionFileName(@"TestSolution.sln"));
                var doc = solution.Projects.First().Documents.First(d => d.FilePath == sourceFile);

                // start reading text
                var getTextTask = doc.GetTextAsync();

                // wait 1 unit of retry delay then close file
                var delay = TextLoader.RetryDelay;
                await Task.Delay(delay).ContinueWith(t => file.Close(), CancellationToken.None, TaskContinuationOptions.ExecuteSynchronously, TaskScheduler.Default);

                // finish reading text
                var text = await getTextTask;
                Assert.NotEmpty(text.ToString());
            }
            finally
            {
                file.Close();
            }

            Assert.Empty(ws.Diagnostics);
        }

        [ConditionalFact(typeof(VisualStudioMSBuildInstalled)), Trait(Traits.Feature, Traits.Features.MSBuildWorkspace)]
        public async Task TestOpenSolution_WithLockedFile_FailsWithFailureEvent()
        {
            // when skipped we should see a diagnostic for the invalid project

            CreateFiles(GetSimpleCSharpSolutionFiles());
            var solutionFilePath = GetSolutionFileName(@"TestSolution.sln");

            using var workspace = CreateMSBuildWorkspace();
            // open source file so it cannot be read by workspace;
            var sourceFile = GetSolutionFileName(@"CSharpProject\CSharpClass.cs");
            var file = File.Open(sourceFile, FileMode.Open, FileAccess.Write, FileShare.None);
            try
            {
                var solution = await workspace.OpenSolutionAsync(solutionFilePath);
                var doc = solution.Projects.First().Documents.First(d => d.FilePath == sourceFile);
                var text = await doc.GetTextAsync();
                Assert.Empty(text.ToString());
            }
            finally
            {
                file.Close();
            }

            Assert.Equal(WorkspaceDiagnosticKind.Failure, workspace.Diagnostics.Single().Kind);
        }

        [ConditionalFact(typeof(VisualStudioMSBuildInstalled)), Trait(Traits.Feature, Traits.Features.MSBuildWorkspace)]
        public async Task TestOpenSolution_WithInvalidProjectPath_SkipTrue_SucceedsWithFailureEvent()
        {
            // when skipped we should see a diagnostic for the invalid project

            CreateFiles(GetSimpleCSharpSolutionFiles()
                .WithFile(@"TestSolution.sln", Resources.SolutionFiles.InvalidProjectPath));

            var solutionFilePath = GetSolutionFileName(@"TestSolution.sln");

            using var workspace = CreateMSBuildWorkspace();
            var solution = await workspace.OpenSolutionAsync(solutionFilePath);
            Assert.Single(workspace.Diagnostics);
        }

        [WorkItem(985906, "http://vstfdevdiv:8080/DevDiv2/DevDiv/_workitems/edit/985906")]
        [ConditionalFact(typeof(VisualStudioMSBuildInstalled)), Trait(Traits.Feature, Traits.Features.MSBuildWorkspace)]
        public async Task HandleSolutionProjectTypeSolutionFolder()
        {
            CreateFiles(GetSimpleCSharpSolutionFiles()
                .WithFile(@"TestSolution.sln", Resources.SolutionFiles.SolutionFolder));
            var solutionFilePath = GetSolutionFileName(@"TestSolution.sln");

            using var workspace = CreateMSBuildWorkspace();
            var solution = await workspace.OpenSolutionAsync(solutionFilePath);
            Assert.Empty(workspace.Diagnostics);
        }

        [ConditionalFact(typeof(VisualStudioMSBuildInstalled)), Trait(Traits.Feature, Traits.Features.MSBuildWorkspace)]
        public void TestOpenSolution_WithInvalidProjectPath_SkipFalse_Fails()
        {
            // when not skipped we should get an exception for the invalid project

            CreateFiles(GetSimpleCSharpSolutionFiles()
                .WithFile(@"TestSolution.sln", Resources.SolutionFiles.InvalidProjectPath));
            var solutionFilePath = GetSolutionFileName(@"TestSolution.sln");

            using var workspace = CreateMSBuildWorkspace();
            workspace.SkipUnrecognizedProjects = false;

            AssertEx.Throws<InvalidOperationException>(() => workspace.OpenSolutionAsync(solutionFilePath).Wait());
        }

        [ConditionalFact(typeof(VisualStudioMSBuildInstalled)), Trait(Traits.Feature, Traits.Features.MSBuildWorkspace)]
        public async Task TestOpenSolution_WithNonExistentProject_SkipTrue_SucceedsWithFailureEvent()
        {
            // when skipped we should see a diagnostic for the non-existent project

            CreateFiles(GetSimpleCSharpSolutionFiles()
                .WithFile(@"TestSolution.sln", Resources.SolutionFiles.NonExistentProject));
            var solutionFilePath = GetSolutionFileName(@"TestSolution.sln");

            using var workspace = CreateMSBuildWorkspace();
            var solution = await workspace.OpenSolutionAsync(solutionFilePath);

            Assert.Single(workspace.Diagnostics);
        }

        [ConditionalFact(typeof(VisualStudioMSBuildInstalled)), Trait(Traits.Feature, Traits.Features.MSBuildWorkspace)]
        public void TestOpenSolution_WithNonExistentProject_SkipFalse_Fails()
        {
            // when skipped we should see an exception for the non-existent project

            CreateFiles(GetSimpleCSharpSolutionFiles()
                .WithFile(@"TestSolution.sln", Resources.SolutionFiles.NonExistentProject));
            var solutionFilePath = GetSolutionFileName(@"TestSolution.sln");

            using var workspace = CreateMSBuildWorkspace();
            workspace.SkipUnrecognizedProjects = false;

            AssertEx.Throws<FileNotFoundException>(() => workspace.OpenSolutionAsync(solutionFilePath).Wait());
        }

        [ConditionalFact(typeof(VisualStudioMSBuildInstalled)), Trait(Traits.Feature, Traits.Features.MSBuildWorkspace)]
        public async Task TestOpenSolution_WithUnrecognizedProjectFileExtension_Fails()
        {
            // proves that for solution open, project type guid and extension are both necessary
            CreateFiles(GetSimpleCSharpSolutionFiles()
                .WithFile(@"TestSolution.sln", Resources.SolutionFiles.CSharp_UnknownProjectExtension)
                .WithFile(@"CSharpProject\CSharpProject.noproj", Resources.ProjectFiles.CSharp.CSharpProject));
            var solutionFilePath = GetSolutionFileName(@"TestSolution.sln");

            using var workspace = CreateMSBuildWorkspace();
            var solution = await workspace.OpenSolutionAsync(solutionFilePath);
            Assert.Empty(solution.ProjectIds);
        }

        [ConditionalFact(typeof(VisualStudioMSBuildInstalled)), Trait(Traits.Feature, Traits.Features.MSBuildWorkspace)]
        public async Task TestOpenSolution_WithUnrecognizedProjectTypeGuidButRecognizedExtension_Succeeds()
        {
            // proves that if project type guid is not recognized, a known project file extension is all we need.
            CreateFiles(GetSimpleCSharpSolutionFiles()
                .WithFile(@"TestSolution.sln", Resources.SolutionFiles.CSharp_UnknownProjectTypeGuid));
            var solutionFilePath = GetSolutionFileName(@"TestSolution.sln");

            using var workspace = CreateMSBuildWorkspace();
            var solution = await workspace.OpenSolutionAsync(solutionFilePath);
            Assert.Single(solution.ProjectIds);
        }

        [ConditionalFact(typeof(VisualStudioMSBuildInstalled)), Trait(Traits.Feature, Traits.Features.MSBuildWorkspace)]
        public async Task TestOpenSolution_WithUnrecognizedProjectTypeGuidAndUnrecognizedExtension_WithSkipTrue_SucceedsWithFailureEvent()
        {
            // proves that if both project type guid and file extension are unrecognized, then project is skipped.
            CreateFiles(GetSimpleCSharpSolutionFiles()
                .WithFile(@"TestSolution.sln", Resources.SolutionFiles.CSharp_UnknownProjectTypeGuidAndUnknownExtension)
                .WithFile(@"CSharpProject\CSharpProject.noproj", Resources.ProjectFiles.CSharp.CSharpProject));

            var solutionFilePath = GetSolutionFileName(@"TestSolution.sln");

            using var workspace = CreateMSBuildWorkspace();
            var solution = await workspace.OpenSolutionAsync(solutionFilePath);

            Assert.Single(workspace.Diagnostics);
            Assert.Empty(solution.ProjectIds);
        }

        [ConditionalFact(typeof(VisualStudioMSBuildInstalled)), Trait(Traits.Feature, Traits.Features.MSBuildWorkspace)]
        public void TestOpenSolution_WithUnrecognizedProjectTypeGuidAndUnrecognizedExtension_WithSkipFalse_Fails()
        {
            // proves that if both project type guid and file extension are unrecognized, then open project fails.
            const string NoProjFileName = @"CSharpProject\CSharpProject.noproj";
            CreateFiles(GetSimpleCSharpSolutionFiles()
                .WithFile(@"TestSolution.sln", Resources.SolutionFiles.CSharp_UnknownProjectTypeGuidAndUnknownExtension)
                .WithFile(NoProjFileName, Resources.ProjectFiles.CSharp.CSharpProject));

            var solutionFilePath = GetSolutionFileName(@"TestSolution.sln");

            AssertEx.Throws<InvalidOperationException>(() =>
            {
                using var workspace = CreateMSBuildWorkspace();
                workspace.SkipUnrecognizedProjects = false;
                workspace.OpenSolutionAsync(solutionFilePath).Wait();
            },
            e =>
            {
                var noProjFullFileName = GetSolutionFileName(NoProjFileName);
                var expected = string.Format(WorkspacesResources.Cannot_open_project_0_because_the_file_extension_1_is_not_associated_with_a_language, noProjFullFileName, ".noproj");
                Assert.Equal(expected, e.Message);
            });
        }

        private readonly IEnumerable<Assembly> _defaultAssembliesWithoutCSharp = MefHostServices.DefaultAssemblies.Where(a => !a.FullName.Contains("CSharp"));

        [ConditionalFact(typeof(VisualStudioMSBuildInstalled)), Trait(Traits.Feature, Traits.Features.MSBuildWorkspace)]
        [WorkItem(3931, "https://github.com/dotnet/roslyn/issues/3931")]
        public void TestOpenSolution_WithMissingLanguageLibraries_WithSkipFalse_Throws()
        {
            // proves that if the language libraries are missing then the appropriate error occurs
            CreateFiles(GetSimpleCSharpSolutionFiles());
            var solutionFilePath = GetSolutionFileName(@"TestSolution.sln");

            AssertEx.Throws<InvalidOperationException>(() =>
            {
                using var workspace = CreateMSBuildWorkspace(MefHostServices.Create(_defaultAssembliesWithoutCSharp));
                workspace.SkipUnrecognizedProjects = false;
                workspace.OpenSolutionAsync(solutionFilePath).Wait();
            },
            e =>
            {
                var projFileName = GetSolutionFileName(@"CSharpProject\CSharpProject.csproj");
                var expected = string.Format(WorkspacesResources.Cannot_open_project_0_because_the_file_extension_1_is_not_associated_with_a_language, projFileName, ".csproj");
                Assert.Equal(expected, e.Message);
            });
        }

        [ConditionalFact(typeof(VisualStudioMSBuildInstalled)), Trait(Traits.Feature, Traits.Features.MSBuildWorkspace)]
        [WorkItem(3931, "https://github.com/dotnet/roslyn/issues/3931")]
        public async Task TestOpenSolution_WithMissingLanguageLibraries_WithSkipTrue_SucceedsWithDiagnostic()
        {
            // proves that if the language libraries are missing then the appropriate error occurs
            CreateFiles(GetSimpleCSharpSolutionFiles());
            var solutionFilePath = GetSolutionFileName(@"TestSolution.sln");

            using var workspace = CreateMSBuildWorkspace(MefHostServices.Create(_defaultAssembliesWithoutCSharp));
            workspace.SkipUnrecognizedProjects = true;

            var solution = await workspace.OpenSolutionAsync(solutionFilePath);

            var projFileName = GetSolutionFileName(@"CSharpProject\CSharpProject.csproj");
            var expected = string.Format(WorkspacesResources.Cannot_open_project_0_because_the_file_extension_1_is_not_associated_with_a_language, projFileName, ".csproj");
            Assert.Equal(expected, workspace.Diagnostics.Single().Message);
        }

        [ConditionalFact(typeof(VisualStudioMSBuildInstalled)), Trait(Traits.Feature, Traits.Features.MSBuildWorkspace)]
        [WorkItem(3931, "https://github.com/dotnet/roslyn/issues/3931")]
        public void TestOpenProject_WithMissingLanguageLibraries_Throws()
        {
            // proves that if the language libraries are missing then the appropriate error occurs
            CreateFiles(GetSimpleCSharpSolutionFiles());
            var projectName = GetSolutionFileName(@"CSharpProject\CSharpProject.csproj");

            using var workspace = MSBuildWorkspace.Create(MefHostServices.Create(_defaultAssembliesWithoutCSharp));
            AssertEx.Throws<InvalidOperationException>(() =>
            {
                var project = workspace.OpenProjectAsync(projectName).Result;
            },
            e =>
            {
                var expected = string.Format(WorkspacesResources.Cannot_open_project_0_because_the_file_extension_1_is_not_associated_with_a_language, projectName, ".csproj");
                Assert.Equal(expected, e.Message);
            });
        }

        [ConditionalFact(typeof(VisualStudioMSBuildInstalled)), Trait(Traits.Feature, Traits.Features.MSBuildWorkspace)]
        public void TestOpenProject_WithInvalidFilePath_Fails()
        {
            CreateFiles(GetSimpleCSharpSolutionFiles());
            var projectFilePath = GetSolutionFileName(@"http://localhost/Invalid/InvalidProject.csproj");

            AssertEx.Throws<InvalidOperationException>(() =>
            {
                using var workspace = CreateMSBuildWorkspace();
                workspace.OpenProjectAsync(projectFilePath).Wait();
            });
        }

        [ConditionalFact(typeof(VisualStudioMSBuildInstalled)), Trait(Traits.Feature, Traits.Features.MSBuildWorkspace)]
        public void TestOpenProject_WithNonExistentProjectFile_Fails()
        {
            CreateFiles(GetSimpleCSharpSolutionFiles());
            var projectFilePath = GetSolutionFileName(@"CSharpProject\NonExistentProject.csproj");

            AssertEx.Throws<FileNotFoundException>(() =>
            {
                using var workspace = CreateMSBuildWorkspace();
                workspace.OpenProjectAsync(projectFilePath).Wait();
            });
        }

        [ConditionalFact(typeof(VisualStudioMSBuildInstalled)), Trait(Traits.Feature, Traits.Features.MSBuildWorkspace)]
        public async Task TestOpenProject_WithInvalidProjectReference_SkipTrue_SucceedsWithEvent()
        {
            CreateFiles(GetMultiProjectSolutionFiles()
                .WithFile(@"VisualBasicProject\VisualBasicProject.vbproj", Resources.ProjectFiles.VisualBasic.InvalidProjectReference));
            var projectFilePath = GetSolutionFileName(@"VisualBasicProject\VisualBasicProject.vbproj");

            using var workspace = CreateMSBuildWorkspace();
            var project = await workspace.OpenProjectAsync(projectFilePath);

            Assert.Single(project.Solution.ProjectIds); // didn't really open referenced project due to invalid file path.
            Assert.Empty(project.ProjectReferences); // no resolved project references
            Assert.Single(project.AllProjectReferences); // dangling project reference

            Assert.NotEmpty(workspace.Diagnostics);
        }

        [ConditionalFact(typeof(VisualStudioMSBuildInstalled)), Trait(Traits.Feature, Traits.Features.MSBuildWorkspace)]
        public void TestOpenProject_WithInvalidProjectReference_SkipFalse_Fails()
        {
            CreateFiles(GetMultiProjectSolutionFiles()
                .WithFile(@"VisualBasicProject\VisualBasicProject.vbproj", Resources.ProjectFiles.VisualBasic.InvalidProjectReference));
            var projectFilePath = GetSolutionFileName(@"VisualBasicProject\VisualBasicProject.vbproj");

            AssertEx.Throws<InvalidOperationException>(() =>
            {
                using var workspace = CreateMSBuildWorkspace();
                workspace.SkipUnrecognizedProjects = false;
                workspace.OpenProjectAsync(projectFilePath).Wait();
            });
        }

        [ConditionalFact(typeof(VisualStudioMSBuildInstalled)), Trait(Traits.Feature, Traits.Features.MSBuildWorkspace)]
        public async Task TestOpenProject_WithNonExistentProjectReference_SkipTrue_SucceedsWithEvent()
        {
            CreateFiles(GetMultiProjectSolutionFiles()
                .WithFile(@"VisualBasicProject\VisualBasicProject.vbproj", Resources.ProjectFiles.VisualBasic.NonExistentProjectReference));
            var projectFilePath = GetSolutionFileName(@"VisualBasicProject\VisualBasicProject.vbproj");

            using var workspace = CreateMSBuildWorkspace();
            var project = await workspace.OpenProjectAsync(projectFilePath);

            Assert.Single(project.Solution.ProjectIds); // didn't really open referenced project due to invalid file path.
            Assert.Empty(project.ProjectReferences); // no resolved project references
            Assert.Single(project.AllProjectReferences); // dangling project reference

            Assert.NotEmpty(workspace.Diagnostics);
        }

        [ConditionalFact(typeof(VisualStudioMSBuildInstalled)), Trait(Traits.Feature, Traits.Features.MSBuildWorkspace)]
        public void TestOpenProject_WithNonExistentProjectReference_SkipFalse_Fails()
        {
            CreateFiles(GetMultiProjectSolutionFiles()
                .WithFile(@"VisualBasicProject\VisualBasicProject.vbproj", Resources.ProjectFiles.VisualBasic.NonExistentProjectReference));
            var projectFilePath = GetSolutionFileName(@"VisualBasicProject\VisualBasicProject.vbproj");

            AssertEx.Throws<FileNotFoundException>(() =>
            {
                using var workspace = CreateMSBuildWorkspace();
                workspace.SkipUnrecognizedProjects = false;
                workspace.OpenProjectAsync(projectFilePath).Wait();
            });
        }

        [ConditionalFact(typeof(VisualStudioMSBuildInstalled)), Trait(Traits.Feature, Traits.Features.MSBuildWorkspace)]
        public async Task TestOpenProject_WithUnrecognizedProjectReferenceFileExtension_SkipTrue_SucceedsWithEvent()
        {
            CreateFiles(GetMultiProjectSolutionFiles()
                .WithFile(@"VisualBasicProject\VisualBasicProject.vbproj", Resources.ProjectFiles.VisualBasic.UnknownProjectExtension)
                .WithFile(@"CSharpProject\CSharpProject.noproj", Resources.ProjectFiles.CSharp.CSharpProject));
            var projectFilePath = GetSolutionFileName(@"VisualBasicProject\VisualBasicProject.vbproj");

            using var workspace = CreateMSBuildWorkspace();
            var project = await workspace.OpenProjectAsync(projectFilePath);

            Assert.Single(project.Solution.ProjectIds); // didn't really open referenced project due to unrecognized extension.
            Assert.Empty(project.ProjectReferences); // no resolved project references
            Assert.Single(project.AllProjectReferences); // dangling project reference

            Assert.NotEmpty(workspace.Diagnostics);
        }

        [ConditionalFact(typeof(VisualStudioMSBuildInstalled)), Trait(Traits.Feature, Traits.Features.MSBuildWorkspace)]
        public void TestOpenProject_WithUnrecognizedProjectReferenceFileExtension_SkipFalse_Fails()
        {
            CreateFiles(GetMultiProjectSolutionFiles()
                .WithFile(@"VisualBasicProject\VisualBasicProject.vbproj", Resources.ProjectFiles.VisualBasic.UnknownProjectExtension)
                .WithFile(@"CSharpProject\CSharpProject.noproj", Resources.ProjectFiles.CSharp.CSharpProject));
            var projectFilePath = GetSolutionFileName(@"VisualBasicProject\VisualBasicProject.vbproj");

            AssertEx.Throws<InvalidOperationException>(() =>
            {
                using var workspace = CreateMSBuildWorkspace();
                workspace.SkipUnrecognizedProjects = false;
                workspace.OpenProjectAsync(projectFilePath).Wait();
            });
        }

        [ConditionalFact(typeof(VisualStudioMSBuildInstalled)), Trait(Traits.Feature, Traits.Features.MSBuildWorkspace)]
        public async Task TestOpenProject_WithUnrecognizedProjectReferenceFileExtension_WithMetadata_SkipTrue_SucceedsByLoadingMetadata()
        {
            CreateFiles(GetMultiProjectSolutionFiles()
                .WithFile(@"VisualBasicProject\VisualBasicProject.vbproj", Resources.ProjectFiles.VisualBasic.UnknownProjectExtension)
                .WithFile(@"CSharpProject\CSharpProject.noproj", Resources.ProjectFiles.CSharp.CSharpProject)
                .WithFile(@"CSharpProject\bin\Debug\CSharpProject.dll", Resources.Dlls.CSharpProject));
            var projectFilePath = GetSolutionFileName(@"VisualBasicProject\VisualBasicProject.vbproj");

            // keep metadata reference from holding files open
            Workspace.TestHookStandaloneProjectsDoNotHoldReferences = true;

            using var workspace = CreateMSBuildWorkspace();
            var project = await workspace.OpenProjectAsync(projectFilePath);

            Assert.Single(project.Solution.ProjectIds);
            Assert.Empty(project.ProjectReferences);
            Assert.Empty(project.AllProjectReferences);

            var metaRefs = project.MetadataReferences.ToList();
            Assert.Contains(metaRefs, r => r is PortableExecutableReference reference && reference.Display.Contains("CSharpProject.dll"));
        }

        [ConditionalFact(typeof(VisualStudioMSBuildInstalled)), Trait(Traits.Feature, Traits.Features.MSBuildWorkspace)]
        public async Task TestOpenProject_WithUnrecognizedProjectReferenceFileExtension_WithMetadata_SkipFalse_SucceedsByLoadingMetadata()
        {
            CreateFiles(GetMultiProjectSolutionFiles()
                .WithFile(@"VisualBasicProject\VisualBasicProject.vbproj", Resources.ProjectFiles.VisualBasic.UnknownProjectExtension)
                .WithFile(@"CSharpProject\CSharpProject.noproj", Resources.ProjectFiles.CSharp.CSharpProject)
                .WithFile(@"CSharpProject\bin\Debug\CSharpProject.dll", Resources.Dlls.CSharpProject));
            var projectFilePath = GetSolutionFileName(@"VisualBasicProject\VisualBasicProject.vbproj");

            // keep metadata reference from holding files open
            Workspace.TestHookStandaloneProjectsDoNotHoldReferences = true;

            using var workspace = CreateMSBuildWorkspace();
            workspace.SkipUnrecognizedProjects = false;
            var project = await workspace.OpenProjectAsync(projectFilePath);

            Assert.Single(project.Solution.ProjectIds);
            Assert.Empty(project.ProjectReferences);
            Assert.Empty(project.AllProjectReferences);
            Assert.Contains(project.MetadataReferences, r => r is PortableExecutableReference reference && reference.Display.Contains("CSharpProject.dll"));
        }

        [ConditionalFact(typeof(VisualStudioMSBuildInstalled)), Trait(Traits.Feature, Traits.Features.MSBuildWorkspace)]
        public async Task TestOpenProject_WithUnrecognizedProjectReferenceFileExtension_BadMsbuildProject_SkipTrue_SucceedsWithDanglingProjectReference()
        {
            CreateFiles(GetMultiProjectSolutionFiles()
                .WithFile(@"VisualBasicProject\VisualBasicProject.vbproj", Resources.ProjectFiles.VisualBasic.UnknownProjectExtension)
                .WithFile(@"CSharpProject\CSharpProject.noproj", Resources.Dlls.CSharpProject)); // use metadata file as stand-in for bad project file

            var projectFilePath = GetSolutionFileName(@"VisualBasicProject\VisualBasicProject.vbproj");

            // keep metadata reference from holding files open
            Workspace.TestHookStandaloneProjectsDoNotHoldReferences = true;

            using var workspace = CreateMSBuildWorkspace();
            workspace.SkipUnrecognizedProjects = true;

            var project = await workspace.OpenProjectAsync(projectFilePath);

            Assert.Single(project.Solution.ProjectIds);
            Assert.Empty(project.ProjectReferences);
            Assert.Single(project.AllProjectReferences);

            Assert.InRange(workspace.Diagnostics.Count, 2, 3);
        }

        [ConditionalFact(typeof(VisualStudioMSBuildInstalled)), Trait(Traits.Feature, Traits.Features.MSBuildWorkspace)]
        public async Task TestOpenProject_WithReferencedProject_LoadMetadata_ExistingMetadata_Succeeds()
        {
            CreateFiles(GetMultiProjectSolutionFiles()
                .WithFile(@"CSharpProject\bin\Debug\CSharpProject.dll", Resources.Dlls.CSharpProject));

            var projectFilePath = GetSolutionFileName(@"VisualBasicProject\VisualBasicProject.vbproj");

            // keep metadata reference from holding files open
            Workspace.TestHookStandaloneProjectsDoNotHoldReferences = true;

            using var workspace = CreateMSBuildWorkspace();
            workspace.LoadMetadataForReferencedProjects = true;
            var project = await workspace.OpenProjectAsync(projectFilePath);

            // referenced project got converted to a metadata reference
            var projRefs = project.ProjectReferences.ToList();
            var metaRefs = project.MetadataReferences.ToList();
            Assert.Empty(projRefs);
            Assert.Contains(metaRefs, r => r is PortableExecutableReference reference && reference.Display.Contains("CSharpProject.dll"));
        }

        [ConditionalFact(typeof(VisualStudioMSBuildInstalled)), Trait(Traits.Feature, Traits.Features.MSBuildWorkspace)]
        public async Task TestOpenProject_WithReferencedProject_LoadMetadata_NonExistentMetadata_LoadsProjectInstead()
        {
            CreateFiles(GetMultiProjectSolutionFiles());
            var projectFilePath = GetSolutionFileName(@"VisualBasicProject\VisualBasicProject.vbproj");

            // keep metadata reference from holding files open
            Workspace.TestHookStandaloneProjectsDoNotHoldReferences = true;

            using var workspace = CreateMSBuildWorkspace();
            workspace.LoadMetadataForReferencedProjects = true;
            var project = await workspace.OpenProjectAsync(projectFilePath);

            // referenced project is still a project ref, did not get converted to metadata ref
            var projRefs = project.ProjectReferences.ToList();
            var metaRefs = project.MetadataReferences.ToList();
            Assert.Single(projRefs);
            Assert.DoesNotContain(metaRefs, r => r.Properties.Aliases.Contains("CSharpProject"));
        }

        [ConditionalFact(typeof(VisualStudioMSBuildInstalled)), Trait(Traits.Feature, Traits.Features.MSBuildWorkspace)]
        public async Task TestOpenProject_UpdateExistingReferences()
        {
            CreateFiles(GetMultiProjectSolutionFiles()
                .WithFile(@"CSharpProject\bin\Debug\CSharpProject.dll", Resources.Dlls.CSharpProject));
            var vbProjectFilePath = GetSolutionFileName(@"VisualBasicProject\VisualBasicProject.vbproj");
            var csProjectFilePath = GetSolutionFileName(@"CSharpProject\CSharpProject.csproj");

            // keep metadata reference from holding files open
            Workspace.TestHookStandaloneProjectsDoNotHoldReferences = true;

            // first open vb project that references c# project, but only reference the c# project's built metadata
            using var workspace = CreateMSBuildWorkspace();
            workspace.LoadMetadataForReferencedProjects = true;
            var vbProject = await workspace.OpenProjectAsync(vbProjectFilePath);

            // prove vb project references c# project as a metadata reference
            Assert.Empty(vbProject.ProjectReferences);
            Assert.Contains(vbProject.MetadataReferences, r => r is PortableExecutableReference reference && reference.Display.Contains("CSharpProject.dll"));

            // now explicitly open the c# project that got referenced as metadata
            var csProject = await workspace.OpenProjectAsync(csProjectFilePath);

            // show that the vb project now references the c# project directly (not as metadata)
            vbProject = workspace.CurrentSolution.GetProject(vbProject.Id);
            Assert.Single(vbProject.ProjectReferences);
            Assert.DoesNotContain(vbProject.MetadataReferences, r => r.Properties.Aliases.Contains("CSharpProject"));
        }

        [ConditionalFact(typeof(VisualStudioMSBuildInstalled), typeof(Framework35Installed))]
        [Trait(Traits.Feature, Traits.Features.MSBuildWorkspace)]
        [WorkItem(528984, "http://vstfdevdiv:8080/DevDiv2/DevDiv/_workitems/edit/528984")]
        public async Task TestOpenProject_AddVBDefaultReferences()
        {
            var files = new FileSet(
                ("VisualBasicProject_3_5.vbproj", Resources.ProjectFiles.VisualBasic.VisualBasicProject_3_5),
                ("VisualBasicProject_VisualBasicClass.vb", Resources.SourceFiles.VisualBasic.VisualBasicClass));

            CreateFiles(files);

            var projectFilePath = GetSolutionFileName("VisualBasicProject_3_5.vbproj");

            // keep metadata reference from holding files open
            Workspace.TestHookStandaloneProjectsDoNotHoldReferences = true;

            using var workspace = CreateMSBuildWorkspace();
            var project = await workspace.OpenProjectAsync(projectFilePath);
            var compilation = await project.GetCompilationAsync();
            var diagnostics = compilation.GetDiagnostics();
        }

        [ConditionalFact(typeof(VisualStudioMSBuildInstalled)), Trait(Traits.Feature, Traits.Features.MSBuildWorkspace)]
        public async Task TestCompilationOptions_CSharp_DebugType_Full()
        {
            CreateCSharpFilesWith("DebugType", "full");
            await AssertCSParseOptionsAsync(0, options => options.Errors.Length);
        }

        [ConditionalFact(typeof(VisualStudioMSBuildInstalled)), Trait(Traits.Feature, Traits.Features.MSBuildWorkspace)]
        public async Task TestCompilationOptions_CSharp_DebugType_None()
        {
            CreateCSharpFilesWith("DebugType", "none");
            await AssertCSParseOptionsAsync(0, options => options.Errors.Length);
        }

        [ConditionalFact(typeof(VisualStudioMSBuildInstalled)), Trait(Traits.Feature, Traits.Features.MSBuildWorkspace)]
        public async Task TestCompilationOptions_CSharp_DebugType_PDBOnly()
        {
            CreateCSharpFilesWith("DebugType", "pdbonly");
            await AssertCSParseOptionsAsync(0, options => options.Errors.Length);
        }

        [ConditionalFact(typeof(VisualStudioMSBuildInstalled)), Trait(Traits.Feature, Traits.Features.MSBuildWorkspace)]
        public async Task TestCompilationOptions_CSharp_DebugType_Portable()
        {
            CreateCSharpFilesWith("DebugType", "portable");
            await AssertCSParseOptionsAsync(0, options => options.Errors.Length);
        }

        [ConditionalFact(typeof(VisualStudioMSBuildInstalled)), Trait(Traits.Feature, Traits.Features.MSBuildWorkspace)]
        public async Task TestCompilationOptions_CSharp_DebugType_Embedded()
        {
            CreateCSharpFilesWith("DebugType", "embedded");
            await AssertCSParseOptionsAsync(0, options => options.Errors.Length);
        }

        [ConditionalFact(typeof(VisualStudioMSBuildInstalled)), Trait(Traits.Feature, Traits.Features.MSBuildWorkspace)]
        public async Task TestCompilationOptions_CSharp_OutputKind_DynamicallyLinkedLibrary()
        {
            CreateCSharpFilesWith("OutputType", "Library");
            await AssertCSCompilationOptionsAsync(OutputKind.DynamicallyLinkedLibrary, options => options.OutputKind);
        }

        [ConditionalFact(typeof(VisualStudioMSBuildInstalled)), Trait(Traits.Feature, Traits.Features.MSBuildWorkspace)]
        public async Task TestCompilationOptions_CSharp_OutputKind_ConsoleApplication()
        {
            CreateCSharpFilesWith("OutputType", "Exe");
            await AssertCSCompilationOptionsAsync(OutputKind.ConsoleApplication, options => options.OutputKind);
        }

        [ConditionalFact(typeof(VisualStudioMSBuildInstalled)), Trait(Traits.Feature, Traits.Features.MSBuildWorkspace)]
        public async Task TestCompilationOptions_CSharp_OutputKind_WindowsApplication()
        {
            CreateCSharpFilesWith("OutputType", "WinExe");
            await AssertCSCompilationOptionsAsync(OutputKind.WindowsApplication, options => options.OutputKind);
        }

        [ConditionalFact(typeof(VisualStudioMSBuildInstalled)), Trait(Traits.Feature, Traits.Features.MSBuildWorkspace)]
        public async Task TestCompilationOptions_CSharp_OutputKind_NetModule()
        {
            CreateCSharpFilesWith("OutputType", "Module");
            await AssertCSCompilationOptionsAsync(OutputKind.NetModule, options => options.OutputKind);
        }

        [ConditionalFact(typeof(VisualStudioMSBuildInstalled)), Trait(Traits.Feature, Traits.Features.MSBuildWorkspace)]
        public async Task TestCompilationOptions_CSharp_OptimizationLevel_Release()
        {
            CreateCSharpFilesWith("Optimize", "True");
            await AssertCSCompilationOptionsAsync(OptimizationLevel.Release, options => options.OptimizationLevel);
        }

        [ConditionalFact(typeof(VisualStudioMSBuildInstalled)), Trait(Traits.Feature, Traits.Features.MSBuildWorkspace)]
        public async Task TestCompilationOptions_CSharp_OptimizationLevel_Debug()
        {
            CreateCSharpFilesWith("Optimize", "False");
            await AssertCSCompilationOptionsAsync(OptimizationLevel.Debug, options => options.OptimizationLevel);
        }

        [ConditionalFact(typeof(VisualStudioMSBuildInstalled)), Trait(Traits.Feature, Traits.Features.MSBuildWorkspace)]
        public async Task TestCompilationOptions_CSharp_MainFileName()
        {
            CreateCSharpFilesWith("StartupObject", "Foo");
            await AssertCSCompilationOptionsAsync("Foo", options => options.MainTypeName);
        }

        [ConditionalFact(typeof(VisualStudioMSBuildInstalled)), Trait(Traits.Feature, Traits.Features.MSBuildWorkspace)]
        public async Task TestCompilationOptions_CSharp_AssemblyOriginatorKeyFile_SignAssembly_Missing()
        {
            CreateCSharpFiles();
            await AssertCSCompilationOptionsAsync(null, options => options.CryptoKeyFile);
        }

        [ConditionalFact(typeof(VisualStudioMSBuildInstalled)), Trait(Traits.Feature, Traits.Features.MSBuildWorkspace)]
        public async Task TestCompilationOptions_CSharp_AssemblyOriginatorKeyFile_SignAssembly_False()
        {
            CreateCSharpFilesWith("SignAssembly", "false");
            await AssertCSCompilationOptionsAsync(null, options => options.CryptoKeyFile);
        }

        [ConditionalFact(typeof(VisualStudioMSBuildInstalled)), Trait(Traits.Feature, Traits.Features.MSBuildWorkspace)]
        public async Task TestCompilationOptions_CSharp_AssemblyOriginatorKeyFile_SignAssembly_True()
        {
            CreateCSharpFilesWith("SignAssembly", "true");
            await AssertCSCompilationOptionsAsync("snKey.snk", options => Path.GetFileName(options.CryptoKeyFile));
        }

        [ConditionalFact(typeof(VisualStudioMSBuildInstalled)), Trait(Traits.Feature, Traits.Features.MSBuildWorkspace)]
        public async Task TestCompilationOptions_CSharp_AssemblyOriginatorKeyFile_DelaySign_False()
        {
            CreateCSharpFilesWith("DelaySign", "false");
            await AssertCSCompilationOptionsAsync(null, options => options.DelaySign);
        }

        [ConditionalFact(typeof(VisualStudioMSBuildInstalled)), Trait(Traits.Feature, Traits.Features.MSBuildWorkspace)]
        public async Task TestCompilationOptions_CSharp_AssemblyOriginatorKeyFile_DelaySign_True()
        {
            CreateCSharpFilesWith("DelaySign", "true");
            await AssertCSCompilationOptionsAsync(true, options => options.DelaySign);
        }

        [ConditionalFact(typeof(VisualStudioMSBuildInstalled)), Trait(Traits.Feature, Traits.Features.MSBuildWorkspace)]
        public async Task TestCompilationOptions_CSharp_CheckOverflow_True()
        {
            CreateCSharpFilesWith("CheckForOverflowUnderflow", "true");
            await AssertCSCompilationOptionsAsync(true, options => options.CheckOverflow);
        }

        [ConditionalFact(typeof(VisualStudioMSBuildInstalled)), Trait(Traits.Feature, Traits.Features.MSBuildWorkspace)]
        public async Task TestCompilationOptions_CSharp_CheckOverflow_False()
        {
            CreateCSharpFilesWith("CheckForOverflowUnderflow", "false");
            await AssertCSCompilationOptionsAsync(false, options => options.CheckOverflow);
        }

        [ConditionalFact(typeof(VisualStudioMSBuildInstalled)), Trait(Traits.Feature, Traits.Features.MSBuildWorkspace)]
        public async Task TestParseOptions_CSharp_Compatibility_ECMA1()
        {
            CreateCSharpFilesWith("LangVersion", "ISO-1");
            await AssertCSParseOptionsAsync(CS.LanguageVersion.CSharp1, options => options.LanguageVersion);
        }

        [ConditionalFact(typeof(VisualStudioMSBuildInstalled)), Trait(Traits.Feature, Traits.Features.MSBuildWorkspace)]
        public async Task TestParseOptions_CSharp_Compatibility_ECMA2()
        {
            CreateCSharpFilesWith("LangVersion", "ISO-2");
            await AssertCSParseOptionsAsync(CS.LanguageVersion.CSharp2, options => options.LanguageVersion);
        }

        [ConditionalFact(typeof(VisualStudioMSBuildInstalled)), Trait(Traits.Feature, Traits.Features.MSBuildWorkspace)]
        public async Task TestParseOptions_CSharp_Compatibility_None()
        {
            CreateCSharpFilesWith("LangVersion", "3");
            await AssertCSParseOptionsAsync(CS.LanguageVersion.CSharp3, options => options.LanguageVersion);
        }

        [ConditionalFact(typeof(VisualStudioMSBuildInstalled), AlwaysSkip = "https://github.com/dotnet/roslyn/issues/38301"), Trait(Traits.Feature, Traits.Features.MSBuildWorkspace)]
        public async Task TestParseOptions_CSharp_LanguageVersion_Default()
        {
            CreateCSharpFiles();
            await AssertCSParseOptionsAsync(CS.LanguageVersion.Default.MapSpecifiedToEffectiveVersion(), options => options.LanguageVersion);
        }

        [ConditionalFact(typeof(VisualStudioMSBuildInstalled)), Trait(Traits.Feature, Traits.Features.MSBuildWorkspace)]
        public async Task TestParseOptions_CSharp_PreprocessorSymbols()
        {
            CreateCSharpFilesWith("DefineConstants", "DEBUG;TRACE;X;Y");
            await AssertCSParseOptionsAsync("DEBUG,TRACE,X,Y", options => string.Join(",", options.PreprocessorSymbolNames));
        }

        [ConditionalFact(typeof(VisualStudioMSBuildInstalled)), Trait(Traits.Feature, Traits.Features.MSBuildWorkspace)]
        public async Task TestConfigurationDebug()
        {
            CreateCSharpFiles();
            await AssertCSParseOptionsAsync("DEBUG,TRACE", options => string.Join(",", options.PreprocessorSymbolNames));
        }

        [ConditionalFact(typeof(VisualStudioMSBuildInstalled)), Trait(Traits.Feature, Traits.Features.MSBuildWorkspace)]
        public async Task TestConfigurationRelease()
        {
            CreateFiles(GetSimpleCSharpSolutionFiles());
            var solutionFilePath = GetSolutionFileName("TestSolution.sln");

            using var workspace = CreateMSBuildWorkspace(("Configuration", "Release"));
            var sol = await workspace.OpenSolutionAsync(solutionFilePath);
            var project = sol.Projects.First();
            var options = project.ParseOptions;

            Assert.DoesNotContain(options.PreprocessorSymbolNames, name => name == "DEBUG");
            Assert.Contains(options.PreprocessorSymbolNames, name => name == "TRACE");
        }

        [ConditionalFact(typeof(VisualStudioMSBuildInstalled)), Trait(Traits.Feature, Traits.Features.MSBuildWorkspace)]
        public async Task TestCompilationOptions_VisualBasic_DebugType_Full()
        {
            CreateVBFilesWith("DebugType", "full");
            await AssertVBParseOptionsAsync(0, options => options.Errors.Length);
        }

        [ConditionalFact(typeof(VisualStudioMSBuildInstalled)), Trait(Traits.Feature, Traits.Features.MSBuildWorkspace)]
        public async Task TestCompilationOptions_VisualBasic_DebugType_None()
        {
            CreateVBFilesWith("DebugType", "none");
            await AssertVBParseOptionsAsync(0, options => options.Errors.Length);
        }

        [ConditionalFact(typeof(VisualStudioMSBuildInstalled)), Trait(Traits.Feature, Traits.Features.MSBuildWorkspace)]
        public async Task TestCompilationOptions_VisualBasic_DebugType_PDBOnly()
        {
            CreateVBFilesWith("DebugType", "pdbonly");
            await AssertVBParseOptionsAsync(0, options => options.Errors.Length);
        }

        [ConditionalFact(typeof(VisualStudioMSBuildInstalled)), Trait(Traits.Feature, Traits.Features.MSBuildWorkspace)]
        public async Task TestCompilationOptions_VisualBasic_DebugType_Portable()
        {
            CreateVBFilesWith("DebugType", "portable");
            await AssertVBParseOptionsAsync(0, options => options.Errors.Length);
        }

        [ConditionalFact(typeof(VisualStudioMSBuildInstalled)), Trait(Traits.Feature, Traits.Features.MSBuildWorkspace)]
        public async Task TestCompilationOptions_VisualBasic_DebugType_Embedded()
        {
            CreateVBFilesWith("DebugType", "embedded");
            await AssertVBParseOptionsAsync(0, options => options.Errors.Length);
        }

        [ConditionalFact(typeof(VisualStudioMSBuildInstalled)), Trait(Traits.Feature, Traits.Features.MSBuildWorkspace)]
        public async Task TestCompilationOptions_VisualBasic_VBRuntime_Embed()
        {
            CreateFiles(GetMultiProjectSolutionFiles()
                .WithFile(@"VisualBasicProject\VisualBasicProject.vbproj", Resources.ProjectFiles.VisualBasic.Embed));
            await AssertVBCompilationOptionsAsync(true, options => options.EmbedVbCoreRuntime);
        }

        [ConditionalFact(typeof(VisualStudioMSBuildInstalled)), Trait(Traits.Feature, Traits.Features.MSBuildWorkspace)]
        public async Task TestCompilationOptions_VisualBasic_OutputKind_DynamicallyLinkedLibrary()
        {
            CreateVBFilesWith("OutputType", "Library");
            await AssertVBCompilationOptionsAsync(OutputKind.DynamicallyLinkedLibrary, options => options.OutputKind);
        }

        [ConditionalFact(typeof(VisualStudioMSBuildInstalled)), Trait(Traits.Feature, Traits.Features.MSBuildWorkspace)]
        public async Task TestCompilationOptions_VisualBasic_OutputKind_ConsoleApplication()
        {
            CreateVBFilesWith("OutputType", "Exe");
            await AssertVBCompilationOptionsAsync(OutputKind.ConsoleApplication, options => options.OutputKind);
        }

        [ConditionalFact(typeof(VisualStudioMSBuildInstalled)), Trait(Traits.Feature, Traits.Features.MSBuildWorkspace)]
        public async Task TestCompilationOptions_VisualBasic_OutputKind_WindowsApplication()
        {
            CreateVBFilesWith("OutputType", "WinExe");
            await AssertVBCompilationOptionsAsync(OutputKind.WindowsApplication, options => options.OutputKind);
        }

        [ConditionalFact(typeof(VisualStudioMSBuildInstalled)), Trait(Traits.Feature, Traits.Features.MSBuildWorkspace)]
        public async Task TestCompilationOptions_VisualBasic_OutputKind_NetModule()
        {
            CreateVBFilesWith("OutputType", "Module");
            await AssertVBCompilationOptionsAsync(OutputKind.NetModule, options => options.OutputKind);
        }

        [ConditionalFact(typeof(VisualStudioMSBuildInstalled)), Trait(Traits.Feature, Traits.Features.MSBuildWorkspace)]
        public async Task TestCompilationOptions_VisualBasic_RootNamespace()
        {
            CreateVBFilesWith("RootNamespace", "Foo.Bar");
            await AssertVBCompilationOptionsAsync("Foo.Bar", options => options.RootNamespace);
        }

        [ConditionalFact(typeof(VisualStudioMSBuildInstalled)), Trait(Traits.Feature, Traits.Features.MSBuildWorkspace)]
        public async Task TestCompilationOptions_VisualBasic_OptionStrict_On()
        {
            CreateVBFilesWith("OptionStrict", "On");
            await AssertVBCompilationOptionsAsync(VB.OptionStrict.On, options => options.OptionStrict);
        }

        [ConditionalFact(typeof(VisualStudioMSBuildInstalled)), Trait(Traits.Feature, Traits.Features.MSBuildWorkspace)]
        public async Task TestCompilationOptions_VisualBasic_OptionStrict_Off()
        {
            CreateVBFilesWith("OptionStrict", "Off");

            // The VBC MSBuild task specifies '/optionstrict:custom' rather than '/optionstrict-'
            // See https://github.com/dotnet/roslyn/blob/58f44c39048032c6b823ddeedddd20fa589912f5/src/Compilers/Core/MSBuildTask/Vbc.cs#L390-L418 for details.

            await AssertVBCompilationOptionsAsync(VB.OptionStrict.Custom, options => options.OptionStrict);
        }

        [ConditionalFact(typeof(VisualStudioMSBuildInstalled)), Trait(Traits.Feature, Traits.Features.MSBuildWorkspace)]
        public async Task TestCompilationOptions_VisualBasic_OptionStrict_Custom()
        {
            CreateVBFilesWith("OptionStrictType", "Custom");
            await AssertVBCompilationOptionsAsync(VB.OptionStrict.Custom, options => options.OptionStrict);
        }

        [ConditionalFact(typeof(VisualStudioMSBuildInstalled)), Trait(Traits.Feature, Traits.Features.MSBuildWorkspace)]
        public async Task TestCompilationOptions_VisualBasic_OptionInfer_True()
        {
            CreateVBFilesWith("OptionInfer", "On");
            await AssertVBCompilationOptionsAsync(true, options => options.OptionInfer);
        }

        [ConditionalFact(typeof(VisualStudioMSBuildInstalled)), Trait(Traits.Feature, Traits.Features.MSBuildWorkspace)]
        public async Task TestCompilationOptions_VisualBasic_OptionInfer_False()
        {
            CreateVBFilesWith("OptionInfer", "Off");
            await AssertVBCompilationOptionsAsync(false, options => options.OptionInfer);
        }

        [ConditionalFact(typeof(VisualStudioMSBuildInstalled)), Trait(Traits.Feature, Traits.Features.MSBuildWorkspace)]
        public async Task TestCompilationOptions_VisualBasic_OptionExplicit_True()
        {
            CreateVBFilesWith("OptionExplicit", "On");
            await AssertVBCompilationOptionsAsync(true, options => options.OptionExplicit);
        }

        [ConditionalFact(typeof(VisualStudioMSBuildInstalled)), Trait(Traits.Feature, Traits.Features.MSBuildWorkspace)]
        public async Task TestCompilationOptions_VisualBasic_OptionExplicit_False()
        {
            CreateVBFilesWith("OptionExplicit", "Off");
            await AssertVBCompilationOptionsAsync(false, options => options.OptionExplicit);
        }

        [ConditionalFact(typeof(VisualStudioMSBuildInstalled)), Trait(Traits.Feature, Traits.Features.MSBuildWorkspace)]
        public async Task TestCompilationOptions_VisualBasic_OptionCompareText_True()
        {
            CreateVBFilesWith("OptionCompare", "Text");
            await AssertVBCompilationOptionsAsync(true, options => options.OptionCompareText);
        }

        [ConditionalFact(typeof(VisualStudioMSBuildInstalled)), Trait(Traits.Feature, Traits.Features.MSBuildWorkspace)]
        public async Task TestCompilationOptions_VisualBasic_OptionCompareText_False()
        {
            CreateVBFilesWith("OptionCompare", "Binary");
            await AssertVBCompilationOptionsAsync(false, options => options.OptionCompareText);
        }

        [ConditionalFact(typeof(VisualStudioMSBuildInstalled)), Trait(Traits.Feature, Traits.Features.MSBuildWorkspace)]
        public async Task TestCompilationOptions_VisualBasic_OptionRemoveIntegerOverflowChecks_True()
        {
            CreateVBFilesWith("RemoveIntegerChecks", "true");
            await AssertVBCompilationOptionsAsync(false, options => options.CheckOverflow);
        }

        [ConditionalFact(typeof(VisualStudioMSBuildInstalled)), Trait(Traits.Feature, Traits.Features.MSBuildWorkspace)]
        public async Task TestCompilationOptions_VisualBasic_OptionRemoveIntegerOverflowChecks_False()
        {
            CreateVBFilesWith("RemoveIntegerChecks", "false");
            await AssertVBCompilationOptionsAsync(true, options => options.CheckOverflow);
        }

        [ConditionalFact(typeof(VisualStudioMSBuildInstalled)), Trait(Traits.Feature, Traits.Features.MSBuildWorkspace)]
        public async Task TestCompilationOptions_VisualBasic_OptionAssemblyOriginatorKeyFile_SignAssemblyFalse()
        {
            CreateVBFilesWith("SignAssembly", "false");
            await AssertVBCompilationOptionsAsync(null, options => options.CryptoKeyFile);
        }

        [ConditionalFact(typeof(VisualStudioMSBuildInstalled)), Trait(Traits.Feature, Traits.Features.MSBuildWorkspace)]
        public async Task TestCompilationOptions_VisualBasic_GlobalImports()
        {
            CreateFiles(GetMultiProjectSolutionFiles());
            var solutionFilePath = GetSolutionFileName("TestSolution.sln");

            using var workspace = CreateMSBuildWorkspace();
            var solution = await workspace.OpenSolutionAsync(solutionFilePath);
            var project = solution.GetProjectsByName("VisualBasicProject").FirstOrDefault();
            var options = (VB.VisualBasicCompilationOptions)project.CompilationOptions;
            var imports = options.GlobalImports;

            AssertEx.Equal(
                expected: new[]
                {
                        "Microsoft.VisualBasic",
                        "System",
                        "System.Collections",
                        "System.Collections.Generic",
                        "System.Diagnostics",
                        "System.Linq",
                },
                actual: imports.Select(i => i.Name));
        }

        [ConditionalFact(typeof(VisualStudioMSBuildInstalled)), Trait(Traits.Feature, Traits.Features.MSBuildWorkspace)]
        public async Task TestParseOptions_VisualBasic_PreprocessorSymbols()
        {
            CreateFiles(GetMultiProjectSolutionFiles()
                .ReplaceFileElement(@"VisualBasicProject\VisualBasicProject.vbproj", "DefineConstants", "X=1,Y=2,Z,T=-1,VBC_VER=123,F=false"));
            var solutionFilePath = GetSolutionFileName("TestSolution.sln");

            using var workspace = CreateMSBuildWorkspace();
            var solution = await workspace.OpenSolutionAsync(solutionFilePath);
            var project = solution.GetProjectsByName("VisualBasicProject").FirstOrDefault();
            var options = (VB.VisualBasicParseOptions)project.ParseOptions;
            var defines = new List<KeyValuePair<string, object>>(options.PreprocessorSymbols);
            defines.Sort((x, y) => x.Key.CompareTo(y.Key));

            AssertEx.Equal(
                expected: new[]
                {
                        new KeyValuePair<string, object>("_MyType", "Windows"),
                        new KeyValuePair<string, object>("CONFIG", "Debug"),
                        new KeyValuePair<string, object>("DEBUG", -1),
                        new KeyValuePair<string, object>("F", false),
                        new KeyValuePair<string, object>("PLATFORM", "AnyCPU"),
                        new KeyValuePair<string, object>("T", -1),
                        new KeyValuePair<string, object>("TARGET", "library"),
                        new KeyValuePair<string, object>("TRACE", -1),
                        new KeyValuePair<string, object>("VBC_VER", 123),
                        new KeyValuePair<string, object>("X", 1),
                        new KeyValuePair<string, object>("Y", 2),
                        new KeyValuePair<string, object>("Z", true),
                },
                actual: defines);
        }

        [ConditionalFact(typeof(VisualStudioMSBuildInstalled)), Trait(Traits.Feature, Traits.Features.MSBuildWorkspace)]
        public async Task Test_VisualBasic_ConditionalAttributeEmitted()
        {
            CreateFiles(GetMultiProjectSolutionFiles()
                .WithFile(@"VisualBasicProject\VisualBasicClass.vb", Resources.SourceFiles.VisualBasic.VisualBasicClass_WithConditionalAttributes)
                .ReplaceFileElement(@"VisualBasicProject\VisualBasicProject.vbproj", "DefineConstants", "EnableMyAttribute"));
            var solutionFilePath = GetSolutionFileName("TestSolution.sln");

            using var workspace = CreateMSBuildWorkspace();
            var sol = await workspace.OpenSolutionAsync(solutionFilePath);
            var project = sol.GetProjectsByName("VisualBasicProject").FirstOrDefault();
            var options = (VB.VisualBasicParseOptions)project.ParseOptions;
            Assert.True(options.PreprocessorSymbolNames.Contains("EnableMyAttribute"));

            var compilation = await project.GetCompilationAsync();
            var metadataBytes = compilation.EmitToArray();
            var mtref = MetadataReference.CreateFromImage(metadataBytes);
            var mtcomp = CS.CSharpCompilation.Create("MT", references: new MetadataReference[] { mtref });
            var sym = (IAssemblySymbol)mtcomp.GetAssemblyOrModuleSymbol(mtref);
            var attrs = sym.GetAttributes();

            Assert.Contains(attrs, ad => ad.AttributeClass.Name == "MyAttribute");
        }

        [ConditionalFact(typeof(VisualStudioMSBuildInstalled)), Trait(Traits.Feature, Traits.Features.MSBuildWorkspace)]
        public async Task Test_VisualBasic_ConditionalAttributeNotEmitted()
        {
            CreateFiles(GetMultiProjectSolutionFiles()
                .WithFile(@"VisualBasicProject\VisualBasicClass.vb", Resources.SourceFiles.VisualBasic.VisualBasicClass_WithConditionalAttributes));
            var solutionFilePath = GetSolutionFileName("TestSolution.sln");

            using var workspace = CreateMSBuildWorkspace();
            var sol = await workspace.OpenSolutionAsync(solutionFilePath);
            var project = sol.GetProjectsByName("VisualBasicProject").FirstOrDefault();
            var options = (VB.VisualBasicParseOptions)project.ParseOptions;
            Assert.False(options.PreprocessorSymbolNames.Contains("EnableMyAttribute"));

            var compilation = await project.GetCompilationAsync();
            var metadataBytes = compilation.EmitToArray();
            var mtref = MetadataReference.CreateFromImage(metadataBytes);
            var mtcomp = CS.CSharpCompilation.Create("MT", references: new MetadataReference[] { mtref });
            var sym = (IAssemblySymbol)mtcomp.GetAssemblyOrModuleSymbol(mtref);
            var attrs = sym.GetAttributes();

            Assert.DoesNotContain(attrs, ad => ad.AttributeClass.Name == "MyAttribute");
        }

        [ConditionalFact(typeof(VisualStudioMSBuildInstalled)), Trait(Traits.Feature, Traits.Features.MSBuildWorkspace)]
        public async Task Test_CSharp_ConditionalAttributeEmitted()
        {
            CreateFiles(GetSimpleCSharpSolutionFiles()
                .WithFile(@"CSharpProject\CSharpClass.cs", Resources.SourceFiles.CSharp.CSharpClass_WithConditionalAttributes)
                .ReplaceFileElement(@"CSharpProject\CSharpProject.csproj", "DefineConstants", "EnableMyAttribute"));
            var solutionFilePath = GetSolutionFileName("TestSolution.sln");

            using var workspace = CreateMSBuildWorkspace();
            var sol = await workspace.OpenSolutionAsync(solutionFilePath);
            var project = sol.GetProjectsByName("CSharpProject").FirstOrDefault();
            var options = project.ParseOptions;
            Assert.Contains("EnableMyAttribute", options.PreprocessorSymbolNames);

            var compilation = await project.GetCompilationAsync();
            var metadataBytes = compilation.EmitToArray();
            var mtref = MetadataReference.CreateFromImage(metadataBytes);
            var mtcomp = CS.CSharpCompilation.Create("MT", references: new MetadataReference[] { mtref });
            var sym = (IAssemblySymbol)mtcomp.GetAssemblyOrModuleSymbol(mtref);
            var attrs = sym.GetAttributes();

            Assert.Contains(attrs, ad => ad.AttributeClass.Name == "MyAttr");
        }

        [ConditionalFact(typeof(VisualStudioMSBuildInstalled)), Trait(Traits.Feature, Traits.Features.MSBuildWorkspace)]
        public async Task Test_CSharp_ConditionalAttributeNotEmitted()
        {
            CreateFiles(GetSimpleCSharpSolutionFiles()
                .WithFile(@"CSharpProject\CSharpClass.cs", Resources.SourceFiles.CSharp.CSharpClass_WithConditionalAttributes));
            var solutionFilePath = GetSolutionFileName("TestSolution.sln");

            using var workspace = CreateMSBuildWorkspace();
            var sol = await workspace.OpenSolutionAsync(solutionFilePath);
            var project = sol.GetProjectsByName("CSharpProject").FirstOrDefault();
            var options = project.ParseOptions;
            Assert.DoesNotContain("EnableMyAttribute", options.PreprocessorSymbolNames);

            var compilation = await project.GetCompilationAsync();
            var metadataBytes = compilation.EmitToArray();
            var mtref = MetadataReference.CreateFromImage(metadataBytes);
            var mtcomp = CS.CSharpCompilation.Create("MT", references: new MetadataReference[] { mtref });
            var sym = (IAssemblySymbol)mtcomp.GetAssemblyOrModuleSymbol(mtref);
            var attrs = sym.GetAttributes();

            Assert.DoesNotContain(attrs, ad => ad.AttributeClass.Name == "MyAttr");
        }

        [ConditionalFact(typeof(VisualStudioMSBuildInstalled)), Trait(Traits.Feature, Traits.Features.MSBuildWorkspace)]
        public async Task TestOpenProject_CSharp_WithLinkedDocument()
        {
            CreateFiles(GetSimpleCSharpSolutionFiles()
                .WithFile(@"CSharpProject\CSharpProject.csproj", Resources.ProjectFiles.CSharp.WithLink)
                .WithFile(@"OtherStuff\Foo.cs", Resources.SourceFiles.CSharp.OtherStuff_Foo));

            var solutionFilePath = GetSolutionFileName("TestSolution.sln");

            using var workspace = CreateMSBuildWorkspace();
            var solution = await workspace.OpenSolutionAsync(solutionFilePath);
            var project = solution.GetProjectsByName("CSharpProject").FirstOrDefault();
            var documents = project.Documents.ToList();
            var fooDoc = documents.Single(d => d.Name == "Foo.cs");
            var folder = Assert.Single(fooDoc.Folders);
            Assert.Equal("Blah", folder);

            // prove that the file path is the correct full path to the actual file
            Assert.Contains("OtherStuff", fooDoc.FilePath);
            Assert.True(File.Exists(fooDoc.FilePath));
            var text = File.ReadAllText(fooDoc.FilePath);
            Assert.Equal(Resources.SourceFiles.CSharp.OtherStuff_Foo, text);
        }

        [ConditionalFact(typeof(VisualStudioMSBuildInstalled)), Trait(Traits.Feature, Traits.Features.MSBuildWorkspace)]
        public async Task TestAddDocumentAsync()
        {
            CreateFiles(GetSimpleCSharpSolutionFiles());
            var solutionFilePath = GetSolutionFileName("TestSolution.sln");

            using var workspace = CreateMSBuildWorkspace();
            var solution = await workspace.OpenSolutionAsync(solutionFilePath);
            var project = solution.GetProjectsByName("CSharpProject").FirstOrDefault();

            var newText = SourceText.From("public class Bar { }");
            workspace.AddDocument(project.Id, new string[] { "NewFolder" }, "Bar.cs", newText);

            // check workspace current solution
            var solution2 = workspace.CurrentSolution;
            var project2 = solution2.GetProjectsByName("CSharpProject").FirstOrDefault();
            var documents = project2.Documents.ToList();
            Assert.Equal(4, documents.Count);
            var document2 = documents.Single(d => d.Name == "Bar.cs");
            var text2 = await document2.GetTextAsync();
            Assert.Equal(newText.ToString(), text2.ToString());
            Assert.Single(document2.Folders);

            // check actual file on disk...
            var textOnDisk = File.ReadAllText(document2.FilePath);
            Assert.Equal(newText.ToString(), textOnDisk);

            // check project file on disk
            var projectFileText = File.ReadAllText(project2.FilePath);
            Assert.Contains(@"NewFolder\Bar.cs", projectFileText);

            // reload project & solution to prove project file change was good
            using var workspaceB = CreateMSBuildWorkspace();
            var solutionB = await workspaceB.OpenSolutionAsync(solutionFilePath);
            var projectB = workspaceB.CurrentSolution.GetProjectsByName("CSharpProject").FirstOrDefault();
            var documentsB = projectB.Documents.ToList();
            Assert.Equal(4, documentsB.Count);
            var documentB = documentsB.Single(d => d.Name == "Bar.cs");
            Assert.Single(documentB.Folders);
        }

        [ConditionalFact(typeof(VisualStudioMSBuildInstalled)), Trait(Traits.Feature, Traits.Features.MSBuildWorkspace)]
        public async Task TestUpdateDocumentAsync()
        {
            CreateFiles(GetSimpleCSharpSolutionFiles());
            var solutionFilePath = GetSolutionFileName("TestSolution.sln");

            using var workspace = CreateMSBuildWorkspace();
            var solution = await workspace.OpenSolutionAsync(solutionFilePath);
            var project = solution.GetProjectsByName("CSharpProject").FirstOrDefault();
            var document = project.Documents.Single(d => d.Name == "CSharpClass.cs");
            var originalText = await document.GetTextAsync();

            var newText = SourceText.From("public class Bar { }");
            workspace.TryApplyChanges(solution.WithDocumentText(document.Id, newText, PreservationMode.PreserveIdentity));

            // check workspace current solution
            var solution2 = workspace.CurrentSolution;
            var project2 = solution2.GetProjectsByName("CSharpProject").FirstOrDefault();
            var documents = project2.Documents.ToList();
            Assert.Equal(3, documents.Count);
            var document2 = documents.Single(d => d.Name == "CSharpClass.cs");
            var text2 = await document2.GetTextAsync();
            Assert.Equal(newText.ToString(), text2.ToString());

            // check actual file on disk...
            var textOnDisk = File.ReadAllText(document2.FilePath);
            Assert.Equal(newText.ToString(), textOnDisk);

            // check original text in original solution did not change
            var text = await document.GetTextAsync();

            Assert.Equal(originalText.ToString(), text.ToString());
        }

        [ConditionalFact(typeof(VisualStudioMSBuildInstalled)), Trait(Traits.Feature, Traits.Features.MSBuildWorkspace)]
        public async Task TestRemoveDocumentAsync()
        {
            CreateFiles(GetSimpleCSharpSolutionFiles());
            var solutionFilePath = GetSolutionFileName("TestSolution.sln");

            using var workspace = CreateMSBuildWorkspace();
            var solution = await workspace.OpenSolutionAsync(solutionFilePath);
            var project = solution.GetProjectsByName("CSharpProject").FirstOrDefault();
            var document = project.Documents.Single(d => d.Name == "CSharpClass.cs");
            var originalText = await document.GetTextAsync();

            workspace.RemoveDocument(document.Id);

            // check workspace current solution
            var solution2 = workspace.CurrentSolution;
            var project2 = solution2.GetProjectsByName("CSharpProject").FirstOrDefault();
            Assert.DoesNotContain(project2.Documents, d => d.Name == "CSharpClass.cs");

            // check actual file on disk...
            Assert.False(File.Exists(document.FilePath));

            // check original text in original solution did not change
            var text = await document.GetTextAsync();
            Assert.Equal(originalText.ToString(), text.ToString());
        }

        [ConditionalFact(typeof(VisualStudioMSBuildInstalled)), Trait(Traits.Feature, Traits.Features.MSBuildWorkspace)]
        public async Task TestApplyChanges_UpdateDocumentText()
        {
            CreateFiles(GetSimpleCSharpSolutionFiles());
            var solutionFilePath = GetSolutionFileName("TestSolution.sln");

            using var workspace = CreateMSBuildWorkspace();
            var solution = await workspace.OpenSolutionAsync(solutionFilePath);
            var documents = solution.GetProjectsByName("CSharpProject").FirstOrDefault().Documents.ToList();
            var document = documents.Single(d => d.Name.Contains("CSharpClass"));
            var text = await document.GetTextAsync();
            var newText = SourceText.From("using System.Diagnostics;\r\n" + text.ToString());
            var newSolution = solution.WithDocumentText(document.Id, newText);

            workspace.TryApplyChanges(newSolution);

            // check workspace current solution
            var solution2 = workspace.CurrentSolution;
            var document2 = solution2.GetDocument(document.Id);
            var text2 = await document2.GetTextAsync();
            Assert.Equal(newText.ToString(), text2.ToString());

            // check actual file on disk...
            var textOnDisk = File.ReadAllText(document.FilePath);
            Assert.Equal(newText.ToString(), textOnDisk);
        }

        [ConditionalFact(typeof(VisualStudioMSBuildInstalled)), Trait(Traits.Feature, Traits.Features.MSBuildWorkspace)]
        public async Task TestApplyChanges_AddDocument()
        {
            CreateFiles(GetSimpleCSharpSolutionFiles());
            var solutionFilePath = GetSolutionFileName("TestSolution.sln");

            using var workspace = CreateMSBuildWorkspace();
            var solution = await workspace.OpenSolutionAsync(solutionFilePath);
            var project = solution.GetProjectsByName("CSharpProject").FirstOrDefault();
            var newDocId = DocumentId.CreateNewId(project.Id);
            var newText = SourceText.From("public class Bar { }");
            var newSolution = solution.AddDocument(newDocId, "Bar.cs", newText);

            workspace.TryApplyChanges(newSolution);

            // check workspace current solution
            var solution2 = workspace.CurrentSolution;
            var document2 = solution2.GetDocument(newDocId);
            var text2 = await document2.GetTextAsync();
            Assert.Equal(newText.ToString(), text2.ToString());

            // check actual file on disk...
            var textOnDisk = File.ReadAllText(document2.FilePath);
            Assert.Equal(newText.ToString(), textOnDisk);
        }

        [ConditionalFact(typeof(VisualStudioMSBuildInstalled)), Trait(Traits.Feature, Traits.Features.MSBuildWorkspace)]
        public async Task TestApplyChanges_NotSupportedChangesFail()
        {
            var csharpProjPath = @"AnalyzerSolution\CSharpProject_AnalyzerReference.csproj";
            var vbProjPath = @"AnalyzerSolution\VisualBasicProject_AnalyzerReference.vbproj";
            CreateFiles(GetAnalyzerReferenceSolutionFiles());

            using var workspace = CreateMSBuildWorkspace();
            var csProjectFilePath = GetSolutionFileName(csharpProjPath);
            var csProject = await workspace.OpenProjectAsync(csProjectFilePath);
            var csProjectId = csProject.Id;

            var vbProjectFilePath = GetSolutionFileName(vbProjPath);
            var vbProject = await workspace.OpenProjectAsync(vbProjectFilePath);
            var vbProjectId = vbProject.Id;

            // adding additional documents not supported.
            Assert.False(workspace.CanApplyChange(ApplyChangesKind.AddAdditionalDocument));
            Assert.Throws<NotSupportedException>(delegate
            {
                workspace.TryApplyChanges(workspace.CurrentSolution.AddAdditionalDocument(DocumentId.CreateNewId(csProjectId), "foo.xaml", SourceText.From("<foo></foo>")));
            });

            var xaml = workspace.CurrentSolution.GetProject(csProjectId).AdditionalDocuments.FirstOrDefault(d => d.Name == "XamlFile.xaml");
            Assert.NotNull(xaml);

            // removing additional documents not supported
            Assert.False(workspace.CanApplyChange(ApplyChangesKind.RemoveAdditionalDocument));
            Assert.Throws<NotSupportedException>(delegate
            {
                workspace.TryApplyChanges(workspace.CurrentSolution.RemoveAdditionalDocument(xaml.Id));
            });
        }

        [ConditionalFact(typeof(VisualStudioMSBuildInstalled)), Trait(Traits.Feature, Traits.Features.MSBuildWorkspace)]
        public async Task TestWorkspaceChangedEvent()
        {
            CreateFiles(GetSimpleCSharpSolutionFiles());
            var solutionFilePath = GetSolutionFileName("TestSolution.sln");

            using var workspace = CreateMSBuildWorkspace();
            await workspace.OpenSolutionAsync(solutionFilePath);
            var expectedEventKind = WorkspaceChangeKind.DocumentChanged;
            var originalSolution = workspace.CurrentSolution;

            using var eventWaiter = workspace.VerifyWorkspaceChangedEvent(args =>
            {
                Assert.Equal(expectedEventKind, args.Kind);
                Assert.NotNull(args.NewSolution);
                Assert.NotSame(originalSolution, args.NewSolution);
            });
            // change document text (should fire SolutionChanged event)
            var doc = workspace.CurrentSolution.Projects.First().Documents.First();
            var text = await doc.GetTextAsync();
            var newText = "/* new text */\r\n" + text.ToString();

            workspace.TryApplyChanges(workspace.CurrentSolution.WithDocumentText(doc.Id, SourceText.From(newText), PreservationMode.PreserveIdentity));

            Assert.True(eventWaiter.WaitForEventToFire(AsyncEventTimeout),
                string.Format("event {0} was not fired within {1}",
                Enum.GetName(typeof(WorkspaceChangeKind), expectedEventKind),
                AsyncEventTimeout));
        }

        [ConditionalFact(typeof(VisualStudioMSBuildInstalled)), Trait(Traits.Feature, Traits.Features.MSBuildWorkspace)]
        public async Task TestWorkspaceChangedWeakEvent()
        {
            CreateFiles(GetSimpleCSharpSolutionFiles());
            var solutionFilePath = GetSolutionFileName("TestSolution.sln");

            using var workspace = CreateMSBuildWorkspace();
            await workspace.OpenSolutionAsync(solutionFilePath);
            var expectedEventKind = WorkspaceChangeKind.DocumentChanged;
            var originalSolution = workspace.CurrentSolution;

            using var eventWanter = workspace.VerifyWorkspaceChangedEvent(args =>
            {
                Assert.Equal(expectedEventKind, args.Kind);
                Assert.NotNull(args.NewSolution);
                Assert.NotSame(originalSolution, args.NewSolution);
            });
            // change document text (should fire SolutionChanged event)
            var doc = workspace.CurrentSolution.Projects.First().Documents.First();
            var text = await doc.GetTextAsync();
            var newText = "/* new text */\r\n" + text.ToString();

            workspace.TryApplyChanges(
                workspace
                .CurrentSolution
                .WithDocumentText(
                    doc.Id,
                    SourceText.From(newText),
                    PreservationMode.PreserveIdentity));

            Assert.True(eventWanter.WaitForEventToFire(AsyncEventTimeout),
                string.Format("event {0} was not fired within {1}",
                Enum.GetName(typeof(WorkspaceChangeKind), expectedEventKind),
                AsyncEventTimeout));
        }

        [ConditionalFact(typeof(VisualStudioMSBuildInstalled)), Trait(Traits.Feature, Traits.Features.MSBuildWorkspace)]
        [WorkItem(529276, "http://vstfdevdiv:8080/DevDiv2/DevDiv/_workitems/edit/529276"), WorkItem(12086, "DevDiv_Projects/Roslyn")]
        public async Task TestOpenProject_LoadMetadataForReferenceProjects_NoMetadata()
        {
            var projPath = @"CSharpProject\CSharpProject_ProjectReference.csproj";
            var files = GetProjectReferenceSolutionFiles();

            CreateFiles(files);

            var projectFullPath = GetSolutionFileName(projPath);

            using var workspace = CreateMSBuildWorkspace();
            workspace.LoadMetadataForReferencedProjects = true;

            var proj = await workspace.OpenProjectAsync(projectFullPath);

            // prove that project gets opened instead.
            Assert.Equal(2, workspace.CurrentSolution.Projects.Count());

            // and all is well
            var comp = await proj.GetCompilationAsync();
            var errs = comp.GetDiagnostics().Where(d => d.Severity == DiagnosticSeverity.Error);
            Assert.Empty(errs);
        }

        [ConditionalFact(typeof(VisualStudioMSBuildInstalled)), Trait(Traits.Feature, Traits.Features.MSBuildWorkspace)]
        [WorkItem(918072, "http://vstfdevdiv:8080/DevDiv2/DevDiv/_workitems/edit/918072")]
        public async Task TestAnalyzerReferenceLoadStandalone()
        {
            var projPaths = new[] { @"AnalyzerSolution\CSharpProject_AnalyzerReference.csproj", @"AnalyzerSolution\VisualBasicProject_AnalyzerReference.vbproj" };
            var files = GetAnalyzerReferenceSolutionFiles();

            CreateFiles(files);

            using var workspace = CreateMSBuildWorkspace();
            foreach (var projectPath in projPaths)
            {
                var projectFullPath = GetSolutionFileName(projectPath);

                var proj = await workspace.OpenProjectAsync(projectFullPath);
                Assert.Equal(1, proj.AnalyzerReferences.Count);
                var analyzerReference = proj.AnalyzerReferences[0] as AnalyzerFileReference;
                Assert.NotNull(analyzerReference);
                Assert.True(analyzerReference.FullPath.EndsWith("CSharpProject.dll", StringComparison.OrdinalIgnoreCase));
            }

            // prove that project gets opened instead.
            Assert.Equal(2, workspace.CurrentSolution.Projects.Count());
        }

        [ConditionalFact(typeof(VisualStudioMSBuildInstalled)), Trait(Traits.Feature, Traits.Features.MSBuildWorkspace)]
        public async Task TestAdditionalFilesStandalone()
        {
            var projPaths = new[] { @"AnalyzerSolution\CSharpProject_AnalyzerReference.csproj", @"AnalyzerSolution\VisualBasicProject_AnalyzerReference.vbproj" };
            var files = GetAnalyzerReferenceSolutionFiles();

            CreateFiles(files);

            using var workspace = CreateMSBuildWorkspace();
            foreach (var projectPath in projPaths)
            {
                var projectFullPath = GetSolutionFileName(projectPath);

                var proj = await workspace.OpenProjectAsync(projectFullPath);
                var doc = Assert.Single(proj.AdditionalDocuments);
                Assert.Equal("XamlFile.xaml", doc.Name);
                var text = await doc.GetTextAsync();
                Assert.Contains("Window", text.ToString(), StringComparison.Ordinal);
            }
        }

        [ConditionalFact(typeof(VisualStudioMSBuildInstalled)), Trait(Traits.Feature, Traits.Features.MSBuildWorkspace)]
        public async Task TestLoadTextSync()
        {
            var files = GetAnalyzerReferenceSolutionFiles();

            CreateFiles(files);

            using var workspace = new AdhocWorkspace(MSBuildMefHostServices.DefaultServices, WorkspaceKind.MSBuild);
            var projectFullPath = GetSolutionFileName(@"AnalyzerSolution\CSharpProject_AnalyzerReference.csproj");

            var loader = new MSBuildProjectLoader(workspace);
            var infos = await loader.LoadProjectInfoAsync(projectFullPath);

            var doc = infos[0].Documents[0];
            var tav = doc.TextLoader.LoadTextAndVersionSynchronously(workspace, doc.Id, CancellationToken.None);

            var adoc = infos[0].AdditionalDocuments.First(a => a.Name == "XamlFile.xaml");
            var atav = adoc.TextLoader.LoadTextAndVersionSynchronously(workspace, adoc.Id, CancellationToken.None);
            Assert.Contains("Window", atav.Text.ToString(), StringComparison.Ordinal);
        }

        [ConditionalFact(typeof(VisualStudioMSBuildInstalled)), Trait(Traits.Feature, Traits.Features.MSBuildWorkspace)]
        public async Task TestGetTextSynchronously()
        {
            var files = GetAnalyzerReferenceSolutionFiles();

            CreateFiles(files);

            using var workspace = CreateMSBuildWorkspace();
            var projectFullPath = GetSolutionFileName(@"AnalyzerSolution\CSharpProject_AnalyzerReference.csproj");
            var proj = await workspace.OpenProjectAsync(projectFullPath);

            var doc = proj.Documents.First();
            var text = doc.State.GetTextSynchronously(CancellationToken.None);

            var adoc = proj.AdditionalDocuments.First(a => a.Name == "XamlFile.xaml");
            var atext = adoc.State.GetTextSynchronously(CancellationToken.None);
            Assert.Contains("Window", atext.ToString(), StringComparison.Ordinal);
        }

        [ConditionalFact(typeof(VisualStudioMSBuildInstalled)), Trait(Traits.Feature, Traits.Features.MSBuildWorkspace)]
        [WorkItem(546171, "http://vstfdevdiv:8080/DevDiv2/DevDiv/_workitems/edit/546171")]
        public async Task TestCSharpExternAlias()
        {
            var projPath = @"CSharpProject\CSharpProject_ExternAlias.csproj";
            var files = new FileSet(
                (projPath, Resources.ProjectFiles.CSharp.ExternAlias),
                (@"CSharpProject\CSharpExternAlias.cs", Resources.SourceFiles.CSharp.CSharpExternAlias));

            CreateFiles(files);

            var fullPath = GetSolutionFileName(projPath);
            using var workspace = CreateMSBuildWorkspace();
            var proj = await workspace.OpenProjectAsync(fullPath);
            var comp = await proj.GetCompilationAsync();
            comp.GetDiagnostics().Where(d => d.Severity > DiagnosticSeverity.Info).Verify();
        }

        [ConditionalFact(typeof(VisualStudioMSBuildInstalled)), Trait(Traits.Feature, Traits.Features.MSBuildWorkspace)]
        [WorkItem(530337, "http://vstfdevdiv:8080/DevDiv2/DevDiv/_workitems/edit/530337")]
        public async Task TestProjectReferenceWithExternAlias()
        {
            var files = GetProjectReferenceSolutionFiles();
            CreateFiles(files);

            var fullPath = GetSolutionFileName(@"CSharpProjectReference.sln");

            using var workspace = CreateMSBuildWorkspace();
            var sol = await workspace.OpenSolutionAsync(fullPath);
            var proj = sol.Projects.First();
            var comp = await proj.GetCompilationAsync();
            comp.GetDiagnostics().Where(d => d.Severity > DiagnosticSeverity.Info).Verify();
        }

        [ConditionalFact(typeof(VisualStudioMSBuildInstalled)), Trait(Traits.Feature, Traits.Features.MSBuildWorkspace)]
        public async Task TestProjectReferenceWithReferenceOutputAssemblyFalse()
        {
            var files = GetProjectReferenceSolutionFiles();
            files = VisitProjectReferences(
                files,
                r => r.Add(new XElement(XName.Get("ReferenceOutputAssembly", MSBuildNamespace), "false")));

            CreateFiles(files);

            var fullPath = GetSolutionFileName(@"CSharpProjectReference.sln");

            using var workspace = CreateMSBuildWorkspace();
            var sol = await workspace.OpenSolutionAsync(fullPath);
            foreach (var project in sol.Projects)
            {
                Assert.Empty(project.ProjectReferences);
            }
        }

        private static FileSet VisitProjectReferences(FileSet files, Action<XElement> visitProjectReference)
        {
            var result = new List<(string, object)>();
            foreach (var (fileName, fileContent) in files)
            {
                var text = fileContent.ToString();
                if (fileName.EndsWith("proj", StringComparison.OrdinalIgnoreCase))
                {
                    text = VisitProjectReferences(text, visitProjectReference);
                }

                result.Add((fileName, text));
            }

            return new FileSet(result.ToArray());
        }

        private static string VisitProjectReferences(string projectFileText, Action<XElement> visitProjectReference)
        {
            var document = XDocument.Parse(projectFileText);
            var projectReferenceItems = document.Descendants(XName.Get("ProjectReference", MSBuildNamespace));
            foreach (var projectReferenceItem in projectReferenceItems)
            {
                visitProjectReference(projectReferenceItem);
            }

            return document.ToString();
        }

        [ConditionalFact(typeof(VisualStudioMSBuildInstalled)), Trait(Traits.Feature, Traits.Features.MSBuildWorkspace)]
        public async Task TestProjectReferenceWithNoGuid()
        {
            var files = GetProjectReferenceSolutionFiles();
            files = VisitProjectReferences(
                files,
                r => r.Elements(XName.Get("Project", MSBuildNamespace)).Remove());

            CreateFiles(files);

            var fullPath = GetSolutionFileName(@"CSharpProjectReference.sln");

            using var workspace = CreateMSBuildWorkspace();
            var sol = await workspace.OpenSolutionAsync(fullPath);
            foreach (var project in sol.Projects)
            {
                Assert.InRange(project.ProjectReferences.Count(), 0, 1);
            }
        }

        [ConditionalFact(typeof(VisualStudioMSBuildInstalled), AlwaysSkip = "https://github.com/dotnet/roslyn/issues/23685"), Trait(Traits.Feature, Traits.Features.MSBuildWorkspace)]
        [WorkItem(5668, "https://github.com/dotnet/roslyn/issues/5668")]
        public async Task TestOpenProject_MetadataReferenceHasDocComments()
        {
            CreateFiles(GetSimpleCSharpSolutionFiles());
            var solutionFilePath = GetSolutionFileName("TestSolution.sln");

            using var workspace = CreateMSBuildWorkspace();
            var solution = await workspace.OpenSolutionAsync(solutionFilePath);
            var project = solution.Projects.First();
            var comp = await project.GetCompilationAsync();
            var symbol = comp.GetTypeByMetadataName("System.Console");
            var docComment = symbol.GetDocumentationCommentXml();
            Assert.NotNull(docComment);
            Assert.NotEmpty(docComment);
        }

        [ConditionalFact(typeof(VisualStudioMSBuildInstalled)), Trait(Traits.Feature, Traits.Features.MSBuildWorkspace)]
        public async Task TestOpenProject_CSharp_HasSourceDocComments()
        {
            CreateFiles(GetSimpleCSharpSolutionFiles());
            var solutionFilePath = GetSolutionFileName("TestSolution.sln");

            using var workspace = CreateMSBuildWorkspace();
            var solution = await workspace.OpenSolutionAsync(solutionFilePath);
            var project = solution.Projects.First();
            var parseOptions = (CS.CSharpParseOptions)project.ParseOptions;
            Assert.Equal(DocumentationMode.Parse, parseOptions.DocumentationMode);
            var comp = await project.GetCompilationAsync();
            var symbol = comp.GetTypeByMetadataName("CSharpProject.CSharpClass");
            var docComment = symbol.GetDocumentationCommentXml();
            Assert.NotNull(docComment);
            Assert.NotEmpty(docComment);
        }

        [ConditionalFact(typeof(VisualStudioMSBuildInstalled)), Trait(Traits.Feature, Traits.Features.MSBuildWorkspace)]
        public async Task TestOpenProject_VisualBasic_HasSourceDocComments()
        {
            CreateFiles(GetMultiProjectSolutionFiles());
            var solutionFilePath = GetSolutionFileName("TestSolution.sln");

            using var workspace = CreateMSBuildWorkspace();
            var solution = await workspace.OpenSolutionAsync(solutionFilePath);
            var project = solution.Projects.First(p => p.Language == LanguageNames.VisualBasic);
            var parseOptions = (VB.VisualBasicParseOptions)project.ParseOptions;
            Assert.Equal(DocumentationMode.Diagnose, parseOptions.DocumentationMode);
            var comp = await project.GetCompilationAsync();
            var symbol = comp.GetTypeByMetadataName("VisualBasicProject.VisualBasicClass");
            var docComment = symbol.GetDocumentationCommentXml();
            Assert.NotNull(docComment);
            Assert.NotEmpty(docComment);
        }

        [ConditionalFact(typeof(VisualStudioMSBuildInstalled)), Trait(Traits.Feature, Traits.Features.MSBuildWorkspace)]
        public async Task TestOpenProject_CrossLanguageSkeletonReferenceHasDocComments()
        {
            CreateFiles(GetMultiProjectSolutionFiles());
            var solutionFilePath = GetSolutionFileName("TestSolution.sln");

            using var workspace = CreateMSBuildWorkspace();
            var solution = await workspace.OpenSolutionAsync(solutionFilePath);
            var csproject = workspace.CurrentSolution.Projects.First(p => p.Language == LanguageNames.CSharp);
            var csoptions = (CS.CSharpParseOptions)csproject.ParseOptions;
            Assert.Equal(DocumentationMode.Parse, csoptions.DocumentationMode);
            var cscomp = await csproject.GetCompilationAsync();
            var cssymbol = cscomp.GetTypeByMetadataName("CSharpProject.CSharpClass");
            var cscomment = cssymbol.GetDocumentationCommentXml();
            Assert.NotNull(cscomment);

            var vbproject = workspace.CurrentSolution.Projects.First(p => p.Language == LanguageNames.VisualBasic);
            var vboptions = (VB.VisualBasicParseOptions)vbproject.ParseOptions;
            Assert.Equal(DocumentationMode.Diagnose, vboptions.DocumentationMode);
            var vbcomp = await vbproject.GetCompilationAsync();
            var vbsymbol = vbcomp.GetTypeByMetadataName("VisualBasicProject.VisualBasicClass");
            var parent = vbsymbol.BaseType; // this is the vb imported version of the csharp symbol
            var vbcomment = parent.GetDocumentationCommentXml();

            Assert.Equal(cscomment, vbcomment);
        }

        [ConditionalFact(typeof(VisualStudioMSBuildInstalled)), Trait(Traits.Feature, Traits.Features.MSBuildWorkspace)]
        public void TestOpenProject_WithProjectFileLocked()
        {
            CreateFiles(GetSimpleCSharpSolutionFiles());

            // open for read-write so no-one else can read
            var projectFile = GetSolutionFileName(@"CSharpProject\CSharpProject.csproj");
            using (File.Open(projectFile, FileMode.Open, FileAccess.ReadWrite))
            {
                AssertEx.Throws<IOException>(() =>
                    {
                        using var workspace = CreateMSBuildWorkspace();
                        workspace.OpenProjectAsync(projectFile).Wait();
                    });
            }
        }

        [ConditionalFact(typeof(VisualStudioMSBuildInstalled)), Trait(Traits.Feature, Traits.Features.MSBuildWorkspace)]
        public void TestOpenProject_WithNonExistentProjectFile()
        {
            CreateFiles(GetSimpleCSharpSolutionFiles());

            // open for read-write so no-one else can read
            var projectFile = GetSolutionFileName(@"CSharpProject\NoProject.csproj");
            AssertEx.Throws<FileNotFoundException>(() =>
                {
                    using var workspace = CreateMSBuildWorkspace();
                    workspace.OpenProjectAsync(projectFile).Wait();
                });
        }

        [ConditionalFact(typeof(VisualStudioMSBuildInstalled)), Trait(Traits.Feature, Traits.Features.MSBuildWorkspace)]
        public void TestOpenSolution_WithNonExistentSolutionFile()
        {
            CreateFiles(GetSimpleCSharpSolutionFiles());

            // open for read-write so no-one else can read
            var solutionFile = GetSolutionFileName(@"NoSolution.sln");
            AssertEx.Throws<FileNotFoundException>(() =>
                {
                    using var workspace = CreateMSBuildWorkspace();
                    workspace.OpenSolutionAsync(solutionFile).Wait();
                });
        }

        [ConditionalFact(typeof(VisualStudioMSBuildInstalled)), Trait(Traits.Feature, Traits.Features.MSBuildWorkspace)]
        public async Task TestOpenSolution_SolutionFileHasEmptyLinesAndWhitespaceOnlyLines()
        {
            var files = new FileSet(
                (@"TestSolution.sln", Resources.SolutionFiles.CSharp_EmptyLines),
                (@"CSharpProject\CSharpProject.csproj", Resources.ProjectFiles.CSharp.CSharpProject),
                (@"CSharpProject\CSharpClass.cs", Resources.SourceFiles.CSharp.CSharpClass),
                (@"CSharpProject\Properties\AssemblyInfo.cs", Resources.SourceFiles.CSharp.AssemblyInfo));

            CreateFiles(files);
            var solutionFilePath = GetSolutionFileName("TestSolution.sln");

            using var workspace = CreateMSBuildWorkspace();
            var solution = await workspace.OpenSolutionAsync(solutionFilePath);
            var project = solution.Projects.First();
        }

        [ConditionalFact(typeof(VisualStudioMSBuildInstalled)), Trait(Traits.Feature, Traits.Features.MSBuildWorkspace)]
        [WorkItem(531543, "http://vstfdevdiv:8080/DevDiv2/DevDiv/_workitems/edit/531543")]
        public async Task TestOpenSolution_SolutionFileHasEmptyLineBetweenProjectBlock()
        {
            var files = new FileSet(
                (@"TestSolution.sln", Resources.SolutionFiles.EmptyLineBetweenProjectBlock));

            CreateFiles(files);
            var solutionFilePath = GetSolutionFileName("TestSolution.sln");

            using var workspace = CreateMSBuildWorkspace();
            var solution = await workspace.OpenSolutionAsync(solutionFilePath);
        }

        [ConditionalFact(typeof(VisualStudioMSBuildInstalled), AlwaysSkip = "MSBuild parsing API throws InvalidProjectFileException")]
        [Trait(Traits.Feature, Traits.Features.MSBuildWorkspace)]
        [WorkItem(531283, "DevDiv")]
        public async Task TestOpenSolution_SolutionFileHasMissingEndProject()
        {
            var files = new FileSet(
                (@"TestSolution1.sln", Resources.SolutionFiles.MissingEndProject1),
                (@"TestSolution2.sln", Resources.SolutionFiles.MissingEndProject2),
                (@"TestSolution3.sln", Resources.SolutionFiles.MissingEndProject3));

            CreateFiles(files);

            using (var workspace = CreateMSBuildWorkspace())
            {
                var solutionFilePath = GetSolutionFileName("TestSolution1.sln");
                var solution = await workspace.OpenSolutionAsync(solutionFilePath);
            }

            using (var workspace = CreateMSBuildWorkspace())
            {
                var solutionFilePath = GetSolutionFileName("TestSolution2.sln");
                var solution = await workspace.OpenSolutionAsync(solutionFilePath);
            }

            using (var workspace = CreateMSBuildWorkspace())
            {
                var solutionFilePath = GetSolutionFileName("TestSolution3.sln");
                var solution = await workspace.OpenSolutionAsync(solutionFilePath);
            }
        }

        [ConditionalFact(typeof(VisualStudioMSBuildInstalled)), Trait(Traits.Feature, Traits.Features.MSBuildWorkspace)]
        [WorkItem(792912, "http://vstfdevdiv:8080/DevDiv2/DevDiv/_workitems/edit/792912")]
        public async Task TestOpenSolution_WithDuplicatedGuidsBecomeSelfReferential()
        {
            var files = new FileSet(
                (@"DuplicatedGuids.sln", Resources.SolutionFiles.DuplicatedGuidsBecomeSelfReferential),
                (@"ReferenceTest\ReferenceTest.csproj", Resources.ProjectFiles.CSharp.DuplicatedGuidsBecomeSelfReferential),
                (@"Library1\Library1.csproj", Resources.ProjectFiles.CSharp.DuplicatedGuidLibrary1));

            CreateFiles(files);
            var solutionFilePath = GetSolutionFileName("DuplicatedGuids.sln");

            using var workspace = CreateMSBuildWorkspace();
            var solution = await workspace.OpenSolutionAsync(solutionFilePath);
            Assert.Equal(2, solution.ProjectIds.Count);

            var testProject = solution.Projects.FirstOrDefault(p => p.Name == "ReferenceTest");
            Assert.NotNull(testProject);
            Assert.Single(testProject.AllProjectReferences);

            var libraryProject = solution.Projects.FirstOrDefault(p => p.Name == "Library1");
            Assert.NotNull(libraryProject);
            Assert.Empty(libraryProject.AllProjectReferences);
        }

        [ConditionalFact(typeof(VisualStudioMSBuildInstalled)), Trait(Traits.Feature, Traits.Features.MSBuildWorkspace)]
        [WorkItem(792912, "http://vstfdevdiv:8080/DevDiv2/DevDiv/_workitems/edit/792912")]
        public async Task TestOpenSolution_WithDuplicatedGuidsBecomeCircularReferential()
        {
            var files = new FileSet(
                (@"DuplicatedGuids.sln", Resources.SolutionFiles.DuplicatedGuidsBecomeCircularReferential),
                (@"ReferenceTest\ReferenceTest.csproj", Resources.ProjectFiles.CSharp.DuplicatedGuidsBecomeCircularReferential),
                (@"Library1\Library1.csproj", Resources.ProjectFiles.CSharp.DuplicatedGuidLibrary3),
                (@"Library2\Library2.csproj", Resources.ProjectFiles.CSharp.DuplicatedGuidLibrary4));

            CreateFiles(files);
            var solutionFilePath = GetSolutionFileName("DuplicatedGuids.sln");

            using var workspace = CreateMSBuildWorkspace();
            var solution = await workspace.OpenSolutionAsync(solutionFilePath);
            Assert.Equal(3, solution.ProjectIds.Count);

            var testProject = solution.Projects.FirstOrDefault(p => p.Name == "ReferenceTest");
            Assert.NotNull(testProject);
            Assert.Single(testProject.AllProjectReferences);

            var library1Project = solution.Projects.FirstOrDefault(p => p.Name == "Library1");
            Assert.NotNull(library1Project);
            Assert.Single(library1Project.AllProjectReferences);

            var library2Project = solution.Projects.FirstOrDefault(p => p.Name == "Library2");
            Assert.NotNull(library2Project);
            Assert.Empty(library2Project.AllProjectReferences);
        }

        [ConditionalFact(typeof(VisualStudioMSBuildInstalled)), Trait(Traits.Feature, Traits.Features.MSBuildWorkspace)]
        public async Task TestOpenProject_CSharp_WithMissingDebugType()
        {
            CreateFiles(new FileSet(
                (@"ProjectLoadErrorOnMissingDebugType.sln", Resources.SolutionFiles.ProjectLoadErrorOnMissingDebugType),
                (@"ProjectLoadErrorOnMissingDebugType\ProjectLoadErrorOnMissingDebugType.csproj", Resources.ProjectFiles.CSharp.ProjectLoadErrorOnMissingDebugType)));
            var solutionFilePath = GetSolutionFileName(@"ProjectLoadErrorOnMissingDebugType.sln");

            using var workspace = CreateMSBuildWorkspace();
            await workspace.OpenSolutionAsync(solutionFilePath);
        }

        [ConditionalFact(typeof(VisualStudioMSBuildInstalled)), Trait(Traits.Feature, Traits.Features.MSBuildWorkspace)]
        [WorkItem(991528, "http://vstfdevdiv:8080/DevDiv2/DevDiv/_workitems/edit/991528")]
        public async Task MSBuildProjectShouldHandleCodePageProperty()
        {
            var files = new FileSet(
                ("Encoding.csproj", Resources.ProjectFiles.CSharp.Encoding.Replace("<CodePage>ReplaceMe</CodePage>", "<CodePage>1254</CodePage>")),
                ("class1.cs", "//\u201C"));

            CreateFiles(files);

            var projPath = GetSolutionFileName("Encoding.csproj");
            using var workspace = CreateMSBuildWorkspace();
            var project = await workspace.OpenProjectAsync(projPath);
            var document = project.Documents.First(d => d.Name == "class1.cs");
            var text = await document.GetTextAsync();
            Assert.Equal(Encoding.GetEncoding(1254), text.Encoding);

            // The smart quote (“) in class1.cs shows up as "â€œ" in codepage 1254. Do a sanity
            // check here to make sure this file hasn't been corrupted in a way that would
            // impact subsequent asserts.
            Assert.Equal(5, "//\u00E2\u20AC\u0153".Length);
            Assert.Equal("//\u00E2\u20AC\u0153".Length, text.Length);
        }

        [ConditionalFact(typeof(VisualStudioMSBuildInstalled)), Trait(Traits.Feature, Traits.Features.MSBuildWorkspace)]
        [WorkItem(991528, "http://vstfdevdiv:8080/DevDiv2/DevDiv/_workitems/edit/991528")]
        public async Task MSBuildProjectShouldHandleInvalidCodePageProperty()
        {
            var files = new FileSet(
                ("Encoding.csproj", Resources.ProjectFiles.CSharp.Encoding.Replace("<CodePage>ReplaceMe</CodePage>", "<CodePage>-1</CodePage>")),
                ("class1.cs", "//\u201C"));

            CreateFiles(files);

            var projPath = GetSolutionFileName("Encoding.csproj");

            using var workspace = CreateMSBuildWorkspace();
            var project = await workspace.OpenProjectAsync(projPath);
            var document = project.Documents.First(d => d.Name == "class1.cs");
            var text = await document.GetTextAsync();
            Assert.Equal(new UTF8Encoding(encoderShouldEmitUTF8Identifier: false, throwOnInvalidBytes: true), text.Encoding);
        }

        [ConditionalFact(typeof(VisualStudioMSBuildInstalled)), Trait(Traits.Feature, Traits.Features.MSBuildWorkspace)]
        [WorkItem(991528, "http://vstfdevdiv:8080/DevDiv2/DevDiv/_workitems/edit/991528")]
        public async Task MSBuildProjectShouldHandleInvalidCodePageProperty2()
        {
            var files = new FileSet(
                ("Encoding.csproj", Resources.ProjectFiles.CSharp.Encoding.Replace("<CodePage>ReplaceMe</CodePage>", "<CodePage>Broken</CodePage>")),
                ("class1.cs", "//\u201C"));

            CreateFiles(files);

            var projPath = GetSolutionFileName("Encoding.csproj");

            using var workspace = CreateMSBuildWorkspace();
            var project = await workspace.OpenProjectAsync(projPath);
            var document = project.Documents.First(d => d.Name == "class1.cs");
            var text = await document.GetTextAsync();
            Assert.Equal(new UTF8Encoding(encoderShouldEmitUTF8Identifier: false, throwOnInvalidBytes: true), text.Encoding);
        }

        [ConditionalFact(typeof(VisualStudioMSBuildInstalled)), Trait(Traits.Feature, Traits.Features.MSBuildWorkspace)]
        [WorkItem(991528, "http://vstfdevdiv:8080/DevDiv2/DevDiv/_workitems/edit/991528")]
        public async Task MSBuildProjectShouldHandleDefaultCodePageProperty()
        {
            var files = new FileSet(
                ("Encoding.csproj", Resources.ProjectFiles.CSharp.Encoding.Replace("<CodePage>ReplaceMe</CodePage>", string.Empty)),
                ("class1.cs", "//\u201C"));

            CreateFiles(files);

            var projPath = GetSolutionFileName("Encoding.csproj");

            using var workspace = CreateMSBuildWorkspace();
            var project = await workspace.OpenProjectAsync(projPath);
            var document = project.Documents.First(d => d.Name == "class1.cs");
            var text = await document.GetTextAsync();
            Assert.Equal(new UTF8Encoding(encoderShouldEmitUTF8Identifier: false, throwOnInvalidBytes: true), text.Encoding);
            Assert.Equal("//\u201C", text.ToString());
        }

        [ConditionalFact(typeof(VisualStudioMSBuildInstalled)), Trait(Traits.Feature, Traits.Features.MSBuildWorkspace)]
        [WorkItem(981208, "http://vstfdevdiv:8080/DevDiv2/DevDiv/_workitems/edit/981208")]
        [WorkItem(28639, "https://github.com/dotnet/roslyn/issues/28639")]
        public async Task DisposeMSBuildWorkspaceAndServicesCollected()
        {
            CreateFiles(GetSimpleCSharpSolutionFiles());

<<<<<<< HEAD
            var sol = await MSBuildWorkspace.Create().OpenSolutionAsync(GetSolutionFileName("TestSolution.sln"));
            var workspace = sol.Workspace;
            var project = sol.Projects.First();
            var document = project.Documents.First();
            var tree = await document.GetSyntaxTreeAsync();
            var type = tree.GetRoot().DescendantTokens().First(t => t.ToString() == "class").Parent;
            var compilation = await document.GetSemanticModelAsync();
=======
            var sol = ObjectReference.CreateFromFactory(() => MSBuildWorkspace.Create().OpenSolutionAsync(GetSolutionFileName("TestSolution.sln")).Result);
            var workspace = sol.GetObjectReference(static s => s.Workspace);
            var project = sol.GetObjectReference(static s => s.Projects.First());
            var document = project.GetObjectReference(static p => p.Documents.First());
            var tree = document.UseReference(static d => d.GetSyntaxTreeAsync().Result);
            var type = tree.GetRoot().DescendantTokens().First(t => t.ToString() == "class").Parent;
>>>>>>> a21fc0a3
            Assert.NotNull(type);
            Assert.StartsWith("public class CSharpClass", type.ToString(), StringComparison.Ordinal);

            var compilation = document.GetObjectReference(static d => d.GetSemanticModelAsync(CancellationToken.None).Result);
            Assert.NotNull(compilation);

            // MSBuildWorkspace doesn't have a cache service
            Assert.Null(workspace.UseReference(static w => w.CurrentSolution.Services.CacheService));

            document.ReleaseStrongReference();
            project.ReleaseStrongReference();
            workspace.UseReference(static w => w.Dispose());

            compilation.AssertReleased();
            sol.AssertReleased();
        }

        [ConditionalFact(typeof(VisualStudioMSBuildInstalled)), Trait(Traits.Feature, Traits.Features.MSBuildWorkspace)]
        [WorkItem(1088127, "http://vstfdevdiv:8080/DevDiv2/DevDiv/_workitems/edit/1088127")]
        public async Task MSBuildWorkspacePreservesEncoding()
        {
            var encoding = Encoding.BigEndianUnicode;
            var fileContent = @"//“
class C { }";
            var files = new FileSet(
                ("Encoding.csproj", Resources.ProjectFiles.CSharp.Encoding.Replace("<CodePage>ReplaceMe</CodePage>", string.Empty)),
                ("class1.cs", encoding.GetBytesWithPreamble(fileContent)));

            CreateFiles(files);
            var projPath = GetSolutionFileName("Encoding.csproj");

            using var workspace = CreateMSBuildWorkspace();
            var project = await workspace.OpenProjectAsync(projPath);

            var document = project.Documents.First(d => d.Name == "class1.cs");

            // update root without first looking at text (no encoding is known)
            var gen = Editing.SyntaxGenerator.GetGenerator(document);
            var doc2 = document.WithSyntaxRoot(gen.CompilationUnit()); // empty CU
            var doc2text = await doc2.GetTextAsync();
            Assert.Null(doc2text.Encoding);
            var doc2tree = await doc2.GetSyntaxTreeAsync();
            Assert.Null(doc2tree.Encoding);
            Assert.Null(doc2tree.GetText().Encoding);

            // observe original text to discover encoding
            var text = await document.GetTextAsync();
            Assert.Equal(encoding.EncodingName, text.Encoding.EncodingName);
            Assert.Equal(fileContent, text.ToString());

            // update root blindly again, after observing encoding, see that now encoding is known
            var doc3 = document.WithSyntaxRoot(gen.CompilationUnit()); // empty CU
            var doc3text = await doc3.GetTextAsync();
            Assert.NotNull(doc3text.Encoding);
            Assert.Equal(encoding.EncodingName, doc3text.Encoding.EncodingName);
            var doc3tree = await doc3.GetSyntaxTreeAsync();
            Assert.Equal(doc3text.Encoding, doc3tree.GetText().Encoding);
            Assert.Equal(doc3text.Encoding, doc3tree.Encoding);

            // change doc to have no encoding, still succeeds at writing to disk with old encoding
            var root = await document.GetSyntaxRootAsync();
            var noEncodingDoc = document.WithText(SourceText.From(text.ToString(), encoding: null));
            var noEncodingDocText = await noEncodingDoc.GetTextAsync();
            Assert.Null(noEncodingDocText.Encoding);

            // apply changes (this writes the changed document)
            var noEncodingSolution = noEncodingDoc.Project.Solution;
            Assert.True(noEncodingSolution.Workspace.TryApplyChanges(noEncodingSolution));

            // prove the written document still has the same encoding
            var filePath = GetSolutionFileName("Class1.cs");
            using var stream = new FileStream(filePath, FileMode.Open, FileAccess.Read, FileShare.ReadWrite);
            var reloadedText = EncodedStringText.Create(stream);
            Assert.Equal(encoding.EncodingName, reloadedText.Encoding.EncodingName);
        }

        [ConditionalFact(typeof(VisualStudioMSBuildInstalled)), Trait(Traits.Feature, Traits.Features.MSBuildWorkspace)]
        public async Task TestAddRemoveMetadataReference_GAC()
        {
            CreateFiles(GetSimpleCSharpSolutionFiles());

            var projFile = GetSolutionFileName(@"CSharpProject\CSharpProject.csproj");
            var projFileText = File.ReadAllText(projFile);
            Assert.False(projFileText.Contains(@"System.Xaml"));

            using var workspace = CreateMSBuildWorkspace();
            var solutionFilePath = GetSolutionFileName("TestSolution.sln");
            var solution = await workspace.OpenSolutionAsync(solutionFilePath);
            var project = solution.Projects.First();

            var mref = MetadataReference.CreateFromFile(typeof(System.Xaml.XamlObjectReader).Assembly.Location);

            // add reference to System.Xaml
            workspace.TryApplyChanges(project.AddMetadataReference(mref).Solution);
            projFileText = File.ReadAllText(projFile);
            Assert.Contains(@"<Reference Include=""System.Xaml,", projFileText);

            // remove reference to System.Xaml
            workspace.TryApplyChanges(workspace.CurrentSolution.GetProject(project.Id).RemoveMetadataReference(mref).Solution);
            projFileText = File.ReadAllText(projFile);
            Assert.DoesNotContain(@"<Reference Include=""System.Xaml,", projFileText);
        }

        [ConditionalFact(typeof(VisualStudioMSBuildInstalled))]
        [Trait(Traits.Feature, Traits.Features.MSBuildWorkspace)]
        public async Task TestAddRemoveMetadataReference_ReferenceAssembly()
        {
            CreateFiles(GetMultiProjectSolutionFiles()
                .WithFile(@"CSharpProject\CSharpProject.csproj", Resources.ProjectFiles.CSharp.WithSystemNumerics));

            var csProjFile = GetSolutionFileName(@"CSharpProject\CSharpProject.csproj");
            var csProjFileText = File.ReadAllText(csProjFile);
            Assert.True(csProjFileText.Contains(@"<Reference Include=""System.Numerics"""));

            var vbProjFile = GetSolutionFileName(@"VisualBasicProject\VisualBasicProject.vbproj");
            var vbProjFileText = File.ReadAllText(vbProjFile);
            Assert.False(vbProjFileText.Contains(@"System.Numerics"));

            using var workspace = CreateMSBuildWorkspace();
            var solution = await workspace.OpenSolutionAsync(GetSolutionFileName("TestSolution.sln"));
            var csProject = solution.Projects.First(p => p.Language == LanguageNames.CSharp);
            var vbProject = solution.Projects.First(p => p.Language == LanguageNames.VisualBasic);

            var numericsMetadata = csProject.MetadataReferences.Single(m => m.Display.Contains("System.Numerics"));

            // add reference to System.Xaml
            workspace.TryApplyChanges(vbProject.AddMetadataReference(numericsMetadata).Solution);
            var newVbProjFileText = File.ReadAllText(vbProjFile);
            Assert.Contains(@"<Reference Include=""System.Numerics""", newVbProjFileText);

            // remove reference MyAssembly.dll
            workspace.TryApplyChanges(workspace.CurrentSolution.GetProject(vbProject.Id).RemoveMetadataReference(numericsMetadata).Solution);
            var newVbProjFileText2 = File.ReadAllText(vbProjFile);
            Assert.DoesNotContain(@"<Reference Include=""System.Numerics""", newVbProjFileText2);
        }

        [ConditionalFact(typeof(VisualStudioMSBuildInstalled)), Trait(Traits.Feature, Traits.Features.MSBuildWorkspace)]
        public async Task TestAddRemoveMetadataReference_NonGACorRefAssembly()
        {
            CreateFiles(GetSimpleCSharpSolutionFiles()
                .WithFile(@"References\MyAssembly.dll", Resources.Dlls.EmptyLibrary));

            var projFile = GetSolutionFileName(@"CSharpProject\CSharpProject.csproj");
            var projFileText = File.ReadAllText(projFile);
            Assert.False(projFileText.Contains(@"MyAssembly"));

            using var workspace = CreateMSBuildWorkspace();
            var solutionFilePath = GetSolutionFileName("TestSolution.sln");
            var solution = await workspace.OpenSolutionAsync(solutionFilePath);
            var project = solution.Projects.First();

            var myAssemblyPath = GetSolutionFileName(@"References\MyAssembly.dll");
            var mref = MetadataReference.CreateFromFile(myAssemblyPath);

            // add reference to MyAssembly.dll
            workspace.TryApplyChanges(project.AddMetadataReference(mref).Solution);
            projFileText = File.ReadAllText(projFile);
            Assert.Contains(@"<Reference Include=""MyAssembly""", projFileText);
            Assert.Contains(@"<HintPath>..\References\MyAssembly.dll", projFileText);

            // remove reference MyAssembly.dll
            workspace.TryApplyChanges(workspace.CurrentSolution.GetProject(project.Id).RemoveMetadataReference(mref).Solution);
            projFileText = File.ReadAllText(projFile);
            Assert.DoesNotContain(@"<Reference Include=""MyAssembly""", projFileText);
            Assert.DoesNotContain(@"<HintPath>..\References\MyAssembly.dll", projFileText);
        }

        [ConditionalFact(typeof(VisualStudioMSBuildInstalled)), Trait(Traits.Feature, Traits.Features.MSBuildWorkspace)]
        public async Task TestAddRemoveAnalyzerReference()
        {
            CreateFiles(GetSimpleCSharpSolutionFiles()
                .WithFile(@"Analyzers\MyAnalyzer.dll", Resources.Dlls.EmptyLibrary));

            var projFile = GetSolutionFileName(@"CSharpProject\CSharpProject.csproj");
            var projFileText = File.ReadAllText(projFile);
            Assert.False(projFileText.Contains(@"<Analyzer Include=""..\Analyzers\MyAnalyzer.dll"));

            using var workspace = CreateMSBuildWorkspace();
            var solutionFilePath = GetSolutionFileName("TestSolution.sln");
            var solution = await workspace.OpenSolutionAsync(solutionFilePath);
            var project = solution.Projects.First();

            var myAnalyzerPath = GetSolutionFileName(@"Analyzers\MyAnalyzer.dll");
            var aref = new AnalyzerFileReference(myAnalyzerPath, new InMemoryAssemblyLoader());

            // add reference to MyAnalyzer.dll
            workspace.TryApplyChanges(project.AddAnalyzerReference(aref).Solution);
            projFileText = File.ReadAllText(projFile);
            Assert.Contains(@"<Analyzer Include=""..\Analyzers\MyAnalyzer.dll", projFileText);

            // remove reference MyAnalyzer.dll
            workspace.TryApplyChanges(workspace.CurrentSolution.GetProject(project.Id).RemoveAnalyzerReference(aref).Solution);
            projFileText = File.ReadAllText(projFile);
            Assert.DoesNotContain(@"<Analyzer Include=""..\Analyzers\MyAnalyzer.dll", projFileText);
        }

        [ConditionalFact(typeof(VisualStudioMSBuildInstalled)), Trait(Traits.Feature, Traits.Features.MSBuildWorkspace)]
        public async Task TestAddRemoveProjectReference()
        {
            CreateFiles(GetMultiProjectSolutionFiles());

            var projFile = GetSolutionFileName(@"VisualBasicProject\VisualBasicProject.vbproj");
            var projFileText = File.ReadAllText(projFile);
            Assert.True(projFileText.Contains(@"<ProjectReference Include=""..\CSharpProject\CSharpProject.csproj"">"));

            using var workspace = CreateMSBuildWorkspace();
            var solutionFilePath = GetSolutionFileName("TestSolution.sln");
            var solution = await workspace.OpenSolutionAsync(solutionFilePath);
            var project = solution.Projects.First(p => p.Language == LanguageNames.VisualBasic);
            var pref = project.ProjectReferences.First();

            // remove project reference
            workspace.TryApplyChanges(workspace.CurrentSolution.GetProject(project.Id).RemoveProjectReference(pref).Solution);
            Assert.Empty(workspace.CurrentSolution.GetProject(project.Id).ProjectReferences);

            projFileText = File.ReadAllText(projFile);
            Assert.DoesNotContain(@"<ProjectReference Include=""..\CSharpProject\CSharpProject.csproj"">", projFileText);

            // add it back
            workspace.TryApplyChanges(workspace.CurrentSolution.GetProject(project.Id).AddProjectReference(pref).Solution);
            Assert.Single(workspace.CurrentSolution.GetProject(project.Id).ProjectReferences);

            projFileText = File.ReadAllText(projFile);
            Assert.Contains(@"<ProjectReference Include=""..\CSharpProject\CSharpProject.csproj"">", projFileText);
        }

        [ConditionalFact(typeof(VisualStudioMSBuildInstalled)), Trait(Traits.Feature, Traits.Features.MSBuildWorkspace)]
        [WorkItem(1101040, "http://vstfdevdiv:8080/DevDiv2/DevDiv/_workitems/edit/1101040")]
        public async Task TestOpenProject_BadLink()
        {
            CreateFiles(GetSimpleCSharpSolutionFiles()
                .WithFile(@"CSharpProject\CSharpProject.csproj", Resources.ProjectFiles.CSharp.BadLink));

            var projectFilePath = GetSolutionFileName(@"CSharpProject\CSharpProject.csproj");

            using var workspace = CreateMSBuildWorkspace();
            var proj = await workspace.OpenProjectAsync(projectFilePath);
            var docs = proj.Documents.ToList();
            Assert.Equal(3, docs.Count);
        }

        [ConditionalFact(typeof(IsEnglishLocal), typeof(VisualStudioMSBuildInstalled)), Trait(Traits.Feature, Traits.Features.MSBuildWorkspace)]
        public async Task TestOpenProject_BadElement()
        {
            CreateFiles(GetSimpleCSharpSolutionFiles()
                .WithFile(@"CSharpProject\CSharpProject.csproj", Resources.ProjectFiles.CSharp.BadElement));

            var projectFilePath = GetSolutionFileName(@"CSharpProject\CSharpProject.csproj");

            using var workspace = CreateMSBuildWorkspace();
            var proj = await workspace.OpenProjectAsync(projectFilePath);

            var diagnostic = Assert.Single(workspace.Diagnostics);
            Assert.StartsWith("Msbuild failed", diagnostic.Message);

            Assert.Empty(proj.DocumentIds);
        }

        [ConditionalFact(typeof(IsEnglishLocal), typeof(VisualStudioMSBuildInstalled)), Trait(Traits.Feature, Traits.Features.MSBuildWorkspace)]
        public async Task TestOpenProject_BadTaskImport()
        {
            CreateFiles(GetSimpleCSharpSolutionFiles()
                .WithFile(@"CSharpProject\CSharpProject.csproj", Resources.ProjectFiles.CSharp.BadTasks));

            var projectFilePath = GetSolutionFileName(@"CSharpProject\CSharpProject.csproj");

            using var workspace = CreateMSBuildWorkspace();
            var proj = await workspace.OpenProjectAsync(projectFilePath);

            var diagnostic = Assert.Single(workspace.Diagnostics);
            Assert.StartsWith("Msbuild failed", diagnostic.Message);

            Assert.Empty(proj.DocumentIds);
        }

        [ConditionalFact(typeof(IsEnglishLocal), typeof(VisualStudioMSBuildInstalled)), Trait(Traits.Feature, Traits.Features.MSBuildWorkspace)]
        public async Task TestOpenSolution_BadTaskImport()
        {
            CreateFiles(GetSimpleCSharpSolutionFiles()
                .WithFile(@"CSharpProject\CSharpProject.csproj", Resources.ProjectFiles.CSharp.BadTasks));

            var solutionFilePath = GetSolutionFileName(@"TestSolution.sln");

            using var workspace = CreateMSBuildWorkspace();
            var solution = await workspace.OpenSolutionAsync(solutionFilePath);

            var diagnostic = Assert.Single(workspace.Diagnostics);
            Assert.StartsWith("Msbuild failed", diagnostic.Message);

            var project = Assert.Single(solution.Projects);
            Assert.Empty(project.DocumentIds);
        }

        [ConditionalFact(typeof(IsEnglishLocal), typeof(VisualStudioMSBuildInstalled)), Trait(Traits.Feature, Traits.Features.MSBuildWorkspace)]
        public async Task TestOpenProject_MsbuildError()
        {
            CreateFiles(GetSimpleCSharpSolutionFiles()
                .WithFile(@"CSharpProject\CSharpProject.csproj", Resources.ProjectFiles.CSharp.MsbuildError));

            var projectFilePath = GetSolutionFileName(@"CSharpProject\CSharpProject.csproj");

            using var workspace = CreateMSBuildWorkspace();
            var proj = await workspace.OpenProjectAsync(projectFilePath);

            var diagnostic = Assert.Single(workspace.Diagnostics);
            Assert.StartsWith("Msbuild failed", diagnostic.Message);
        }

        [ConditionalFact(typeof(VisualStudioMSBuildInstalled)), Trait(Traits.Feature, Traits.Features.MSBuildWorkspace)]
        public async Task TestOpenProject_WildcardsWithLink()
        {
            CreateFiles(GetSimpleCSharpSolutionFiles()
                .WithFile(@"CSharpProject\CSharpProject.csproj", Resources.ProjectFiles.CSharp.Wildcards));

            var projectFilePath = GetSolutionFileName(@"CSharpProject\CSharpProject.csproj");

            using var workspace = CreateMSBuildWorkspace();
            var proj = await workspace.OpenProjectAsync(projectFilePath);

            // prove that the file identified with a wildcard and remapped to a computed link is named correctly.
            Assert.Contains(proj.Documents, d => d.Name == "AssemblyInfo.cs");
        }

        [ConditionalFact(typeof(VisualStudioMSBuildInstalled)), Trait(Traits.Feature, Traits.Features.MSBuildWorkspace)]
        public async Task TestOpenProject_CommandLineArgsHaveNoErrors()
        {
            CreateFiles(GetSimpleCSharpSolutionFiles());

            using var workspace = CreateMSBuildWorkspace();
            var loader = workspace.Services
                .GetLanguageServices(LanguageNames.CSharp)
                .GetRequiredService<IProjectFileLoader>();

            var projectFilePath = GetSolutionFileName(@"CSharpProject\CSharpProject.csproj");

            var buildManager = new ProjectBuildManager(ImmutableDictionary<string, string>.Empty);
            buildManager.StartBatchBuild();

            var projectFile = await loader.LoadProjectFileAsync(projectFilePath, buildManager, CancellationToken.None);
            var projectFileInfo = (await projectFile.GetProjectFileInfosAsync(CancellationToken.None)).Single();
            buildManager.EndBatchBuild();

            var commandLineParser = workspace.Services
                .GetLanguageServices(loader.Language)
                .GetRequiredService<ICommandLineParserService>();

            var projectDirectory = Path.GetDirectoryName(projectFilePath);
            var commandLineArgs = commandLineParser.Parse(
                arguments: projectFileInfo.CommandLineArgs,
                baseDirectory: projectDirectory,
                isInteractive: false,
                sdkDirectory: System.Runtime.InteropServices.RuntimeEnvironment.GetRuntimeDirectory());

            Assert.Empty(commandLineArgs.Errors);
        }

        [ConditionalFact(typeof(VisualStudioMSBuildInstalled)), Trait(Traits.Feature, Traits.Features.MSBuildWorkspace)]
        [WorkItem(29122, "https://github.com/dotnet/roslyn/issues/29122")]
        public async Task TestOpenSolution_ProjectReferencesWithUnconventionalOutputPaths()
        {
            CreateFiles(GetBaseFiles()
                .WithFile(@"TestVB2.sln", Resources.SolutionFiles.Issue29122_Solution)
                .WithFile(@"Proj1\ClassLibrary1.vbproj", Resources.ProjectFiles.VisualBasic.Issue29122_ClassLibrary1)
                .WithFile(@"Proj1\Class1.vb", Resources.SourceFiles.VisualBasic.VisualBasicClass)
                .WithFile(@"Proj1\My Project\Application.Designer.vb", Resources.SourceFiles.VisualBasic.Application_Designer)
                .WithFile(@"Proj1\My Project\Application.myapp", Resources.SourceFiles.VisualBasic.Application)
                .WithFile(@"Proj1\My Project\AssemblyInfo.vb", Resources.SourceFiles.VisualBasic.AssemblyInfo)
                .WithFile(@"Proj1\My Project\Resources.Designer.vb", Resources.SourceFiles.VisualBasic.Resources_Designer)
                .WithFile(@"Proj1\My Project\Resources.resx", Resources.SourceFiles.VisualBasic.Resources)
                .WithFile(@"Proj1\My Project\Settings.Designer.vb", Resources.SourceFiles.VisualBasic.Settings_Designer)
                .WithFile(@"Proj1\My Project\Settings.settings", Resources.SourceFiles.VisualBasic.Settings)
                .WithFile(@"Proj2\ClassLibrary2.vbproj", Resources.ProjectFiles.VisualBasic.Issue29122_ClassLibrary2)
                .WithFile(@"Proj2\Class1.vb", Resources.SourceFiles.VisualBasic.VisualBasicClass)
                .WithFile(@"Proj2\My Project\Application.Designer.vb", Resources.SourceFiles.VisualBasic.Application_Designer)
                .WithFile(@"Proj2\My Project\Application.myapp", Resources.SourceFiles.VisualBasic.Application)
                .WithFile(@"Proj2\My Project\AssemblyInfo.vb", Resources.SourceFiles.VisualBasic.AssemblyInfo)
                .WithFile(@"Proj2\My Project\Resources.Designer.vb", Resources.SourceFiles.VisualBasic.Resources_Designer)
                .WithFile(@"Proj2\My Project\Resources.resx", Resources.SourceFiles.VisualBasic.Resources)
                .WithFile(@"Proj2\My Project\Settings.Designer.vb", Resources.SourceFiles.VisualBasic.Settings_Designer)
                .WithFile(@"Proj2\My Project\Settings.settings", Resources.SourceFiles.VisualBasic.Settings));

            var solutionFilePath = GetSolutionFileName(@"TestVB2.sln");

            using var workspace = CreateMSBuildWorkspace();
            var solution = await workspace.OpenSolutionAsync(solutionFilePath);

            // Neither project should contain any unresolved metadata references
            foreach (var project in solution.Projects)
            {
                Assert.DoesNotContain(project.MetadataReferences, mr => mr is UnresolvedMetadataReference);
            }
        }

        [ConditionalFact(typeof(VisualStudioMSBuildInstalled)), Trait(Traits.Feature, Traits.Features.MSBuildWorkspace)]
        [WorkItem(29494, "https://github.com/dotnet/roslyn/issues/29494")]
        public async Task TestOpenProjectAsync_MalformedAdditionalFilePath()
        {
            var files = GetSimpleCSharpSolutionFiles()
                .WithFile(@"CSharpProject\CSharpProject.csproj", Resources.ProjectFiles.CSharp.MallformedAdditionalFilePath)
                .WithFile(@"CSharpProject\ValidAdditionalFile.txt", Resources.SourceFiles.Text.ValidAdditionalFile);

            CreateFiles(files);

            var projectFilePath = GetSolutionFileName(@"CSharpProject\CSharpProject.csproj");

            using var workspace = CreateMSBuildWorkspace();
            var project = await workspace.OpenProjectAsync(projectFilePath);

            // Project should open without an exception being thrown.
            Assert.NotNull(project);

            Assert.Contains(project.AdditionalDocuments, doc => doc.Name == "COM1");
            Assert.Contains(project.AdditionalDocuments, doc => doc.Name == "TEST::");
        }

        [ConditionalFact(typeof(VisualStudioMSBuildInstalled)), Trait(Traits.Feature, Traits.Features.MSBuildWorkspace)]
        [WorkItem(31390, "https://github.com/dotnet/roslyn/issues/31390")]
        public async Task TestDuplicateProjectAndMetadataReferences()
        {
            var files = GetDuplicateProjectReferenceSolutionFiles();
            CreateFiles(files);

            var fullPath = GetSolutionFileName(@"CSharpProjectReference.sln");

            using var workspace = CreateMSBuildWorkspace();
            var solution = await workspace.OpenSolutionAsync(fullPath);
            var project = solution.Projects.Single(p => p.FilePath.EndsWith("CSharpProject_ProjectReference.csproj"));

            Assert.Single(project.ProjectReferences);

            AssertEx.Equal(
                new[] { "EmptyLibrary.dll", "System.Core.dll", "mscorlib.dll" },
                project.MetadataReferences.Select(r => Path.GetFileName(((PortableExecutableReference)r).FilePath)).OrderBy(StringComparer.Ordinal));

            var compilation = await project.GetCompilationAsync();

            Assert.Single(compilation.References.OfType<CompilationReference>());
        }

        [ConditionalFact(typeof(VisualStudio16_2OrHigherMSBuildInstalled)), Trait(Traits.Feature, Traits.Features.MSBuildWorkspace)]
        public async Task TestEditorConfigDiscovery()
        {
            var files = GetSimpleCSharpSolutionFiles()
                .WithFile(@"CSharpProject\CSharpProject.csproj", Resources.ProjectFiles.CSharp.WithDiscoverEditorConfigFiles)
                .WithFile(".editorconfig", "root = true");

            CreateFiles(files);

            var expectedEditorConfigPath = SolutionDirectory.CreateOrOpenFile(".editorconfig").Path;

            using var workspace = CreateMSBuildWorkspace();
            var projectFullPath = GetSolutionFileName(@"CSharpProject\CSharpProject.csproj");

            var project = await workspace.OpenProjectAsync(projectFullPath);

            // We should have exactly one .editorconfig corresponding to the file we had. We may also
            // have other files if there is a .editorconfig floating around somewhere higher on the disk.
            var analyzerConfigDocument = Assert.Single(project.AnalyzerConfigDocuments.Where(d => d.FilePath == expectedEditorConfigPath));
            Assert.Equal(".editorconfig", analyzerConfigDocument.Name);
            var text = await analyzerConfigDocument.GetTextAsync();
            Assert.Equal("root = true", text.ToString());
        }

        [ConditionalFact(typeof(VisualStudio16_2OrHigherMSBuildInstalled)), Trait(Traits.Feature, Traits.Features.MSBuildWorkspace)]
        public async Task TestEditorConfigDiscoveryDisabled()
        {
            var files = GetSimpleCSharpSolutionFiles()
                .WithFile(@"CSharpProject\CSharpProject.csproj", Resources.ProjectFiles.CSharp.WithDiscoverEditorConfigFiles)
                .ReplaceFileElement(@"CSharpProject\CSharpProject.csproj", "DiscoverEditorConfigFiles", "false")
                .WithFile(".editorconfig", "root = true");

            CreateFiles(files);

            using var workspace = CreateMSBuildWorkspace();
            var projectFullPath = GetSolutionFileName(@"CSharpProject\CSharpProject.csproj");

            var project = await workspace.OpenProjectAsync(projectFullPath);
            Assert.Empty(project.AnalyzerConfigDocuments);
        }

        private class InMemoryAssemblyLoader : IAnalyzerAssemblyLoader
        {
            public void AddDependencyLocation(string fullPath)
            {
            }

            public Assembly LoadFromPath(string fullPath)
            {
                var bytes = File.ReadAllBytes(fullPath);
                return Assembly.Load(bytes);
            }
        }
    }
}<|MERGE_RESOLUTION|>--- conflicted
+++ resolved
@@ -2766,26 +2766,16 @@
         [ConditionalFact(typeof(VisualStudioMSBuildInstalled)), Trait(Traits.Feature, Traits.Features.MSBuildWorkspace)]
         [WorkItem(981208, "http://vstfdevdiv:8080/DevDiv2/DevDiv/_workitems/edit/981208")]
         [WorkItem(28639, "https://github.com/dotnet/roslyn/issues/28639")]
-        public async Task DisposeMSBuildWorkspaceAndServicesCollected()
+        public DisposeMSBuildWorkspaceAndServicesCollected()
         {
             CreateFiles(GetSimpleCSharpSolutionFiles());
 
-<<<<<<< HEAD
-            var sol = await MSBuildWorkspace.Create().OpenSolutionAsync(GetSolutionFileName("TestSolution.sln"));
-            var workspace = sol.Workspace;
-            var project = sol.Projects.First();
-            var document = project.Documents.First();
-            var tree = await document.GetSyntaxTreeAsync();
-            var type = tree.GetRoot().DescendantTokens().First(t => t.ToString() == "class").Parent;
-            var compilation = await document.GetSemanticModelAsync();
-=======
-            var sol = ObjectReference.CreateFromFactory(() => MSBuildWorkspace.Create().OpenSolutionAsync(GetSolutionFileName("TestSolution.sln")).Result);
+            var sol = await ObjectReference.CreateFromFactory(() => MSBuildWorkspace.Create().OpenSolutionAsync(GetSolutionFileName("TestSolution.sln")).Result);
             var workspace = sol.GetObjectReference(static s => s.Workspace);
             var project = sol.GetObjectReference(static s => s.Projects.First());
             var document = project.GetObjectReference(static p => p.Documents.First());
             var tree = document.UseReference(static d => d.GetSyntaxTreeAsync().Result);
             var type = tree.GetRoot().DescendantTokens().First(t => t.ToString() == "class").Parent;
->>>>>>> a21fc0a3
             Assert.NotNull(type);
             Assert.StartsWith("public class CSharpClass", type.ToString(), StringComparison.Ordinal);
 
@@ -2794,48 +2784,6 @@
 
             // MSBuildWorkspace doesn't have a cache service
             Assert.Null(workspace.UseReference(static w => w.CurrentSolution.Services.CacheService));
-
-            document.ReleaseStrongReference();
-            project.ReleaseStrongReference();
-            workspace.UseReference(static w => w.Dispose());
-
-            compilation.AssertReleased();
-            sol.AssertReleased();
-        }
-
-        [ConditionalFact(typeof(VisualStudioMSBuildInstalled)), Trait(Traits.Feature, Traits.Features.MSBuildWorkspace)]
-        [WorkItem(1088127, "http://vstfdevdiv:8080/DevDiv2/DevDiv/_workitems/edit/1088127")]
-        public async Task MSBuildWorkspacePreservesEncoding()
-        {
-            var encoding = Encoding.BigEndianUnicode;
-            var fileContent = @"//“
-class C { }";
-            var files = new FileSet(
-                ("Encoding.csproj", Resources.ProjectFiles.CSharp.Encoding.Replace("<CodePage>ReplaceMe</CodePage>", string.Empty)),
-                ("class1.cs", encoding.GetBytesWithPreamble(fileContent)));
-
-            CreateFiles(files);
-            var projPath = GetSolutionFileName("Encoding.csproj");
-
-            using var workspace = CreateMSBuildWorkspace();
-            var project = await workspace.OpenProjectAsync(projPath);
-
-            var document = project.Documents.First(d => d.Name == "class1.cs");
-
-            // update root without first looking at text (no encoding is known)
-            var gen = Editing.SyntaxGenerator.GetGenerator(document);
-            var doc2 = document.WithSyntaxRoot(gen.CompilationUnit()); // empty CU
-            var doc2text = await doc2.GetTextAsync();
-            Assert.Null(doc2text.Encoding);
-            var doc2tree = await doc2.GetSyntaxTreeAsync();
-            Assert.Null(doc2tree.Encoding);
-            Assert.Null(doc2tree.GetText().Encoding);
-
-            // observe original text to discover encoding
-            var text = await document.GetTextAsync();
-            Assert.Equal(encoding.EncodingName, text.Encoding.EncodingName);
-            Assert.Equal(fileContent, text.ToString());
-
             // update root blindly again, after observing encoding, see that now encoding is known
             var doc3 = document.WithSyntaxRoot(gen.CompilationUnit()); // empty CU
             var doc3text = await doc3.GetTextAsync();
