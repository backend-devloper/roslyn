--- conflicted
+++ resolved
@@ -27,10 +27,7 @@
   </ItemGroup>
   <ItemGroup>
     <PackageReference Include="System.Buffers" Version="$(SystemBuffersVersion)" />
-<<<<<<< HEAD
-=======
     <PackageReference Include="Xunit.Combinatorial" Version="$(XunitCombinatorialVersion)" PrivateAssets="all" />
->>>>>>> d74689e3
   </ItemGroup>
   <ItemGroup>
     <Reference Include="Microsoft.CSharp" />
