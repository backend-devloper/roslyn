﻿// Licensed to the .NET Foundation under one or more agreements.
// The .NET Foundation licenses this file to you under the MIT license.
// See the LICENSE file in the project root for more information.

using System;
using System.Collections.Generic;
using System.Collections.Immutable;
using Microsoft.CodeAnalysis.CSharp.Symbols;
using Roslyn.Utilities;

namespace Microsoft.CodeAnalysis.CSharp.ExpressionEvaluator
{
    internal static class LocalSymbolExtensions
    {
        internal static LocalSymbol ToOtherMethod(this LocalSymbol local, MethodSymbol method, TypeMap typeMap)
        {
            var l = local as EELocalSymbolBase;
            if ((object)l != null)
            {
                return l.ToOtherMethod(method, typeMap);
            }
            var type = typeMap.SubstituteType(local.TypeWithAnnotations);
            return new EELocalSymbol(method, local.Locations, local.Name, -1, local.DeclarationKind, type, local.RefKind, local.IsPinned, local.IsCompilerGenerated, local.CanScheduleToStack);
        }
    }

    internal abstract class EELocalSymbolBase : LocalSymbol
    {
        internal static readonly ImmutableArray<Location> NoLocations = ImmutableArray.Create(NoLocation.Singleton);

        internal abstract EELocalSymbolBase ToOtherMethod(MethodSymbol method, TypeMap typeMap);

        internal override ConstantValue GetConstantValue(SyntaxNode node, LocalSymbol inProgress, BindingDiagnosticBag diagnostics)
        {
            return null;
        }

        internal override ImmutableBindingDiagnostic<AssemblySymbol> GetConstantValueDiagnostics(BoundExpression boundInitValue)
        {
            return ImmutableBindingDiagnostic<AssemblySymbol>.Empty;
        }

        internal sealed override SynthesizedLocalKind SynthesizedKind
        {
            get { return SynthesizedLocalKind.UserDefined; }
        }

        internal override SyntaxNode ScopeDesignatorOpt
        {
            get { return null; }
        }

        internal sealed override LocalSymbol WithSynthesizedLocalKindAndSyntax(SynthesizedLocalKind kind, SyntaxNode syntax)
        {
            throw ExceptionUtilities.Unreachable;
        }

        internal sealed override bool IsImportedFromMetadata
        {
            get { return true; }
        }

        internal override SyntaxNode GetDeclaratorSyntax()
        {
            throw ExceptionUtilities.Unreachable;
        }

        internal sealed override UseSiteInfo<AssemblySymbol> GetUseSiteInfo()
        {
            var type = this.TypeWithAnnotations;
<<<<<<< HEAD
            UseSiteInfo<AssemblySymbol> result = default;
            if (!DeriveUseSiteInfoFromType(ref result, type) && this.ContainingModule.HasUnifiedReferences)
=======
            DiagnosticInfo result = null;
            if (!DeriveUseSiteDiagnosticFromType(ref result, type, AllowedRequiredModifierType.None) && this.ContainingModule.HasUnifiedReferences)
>>>>>>> 17d441c3
            {
                // If the member is in an assembly with unified references, 
                // we check if its definition depends on a type from a unified reference.
                HashSet<TypeSymbol> unificationCheckedTypes = null;
                var diagnosticInfo = result.DiagnosticInfo;
                type.GetUnificationUseSiteDiagnosticRecursive(ref diagnosticInfo, this, ref unificationCheckedTypes);
                result = result.AdjustDiagnosticInfo(diagnosticInfo);
            }

            return result;
        }

        /// <summary>
        /// EE Symbols have no source symbols associated with them.
        /// They should be safe to escape for evaluation purposes.
        /// </summary>
        internal override uint ValEscapeScope => Binder.TopLevelScope;

        /// <summary>
        /// EE Symbols have no source symbols associated with them.
        /// They should be safe to escape for evaluation purposes.
        /// </summary>
        internal override uint RefEscapeScope => Binder.TopLevelScope;
    }
}<|MERGE_RESOLUTION|>--- conflicted
+++ resolved
@@ -68,13 +68,8 @@
         internal sealed override UseSiteInfo<AssemblySymbol> GetUseSiteInfo()
         {
             var type = this.TypeWithAnnotations;
-<<<<<<< HEAD
             UseSiteInfo<AssemblySymbol> result = default;
-            if (!DeriveUseSiteInfoFromType(ref result, type) && this.ContainingModule.HasUnifiedReferences)
-=======
-            DiagnosticInfo result = null;
-            if (!DeriveUseSiteDiagnosticFromType(ref result, type, AllowedRequiredModifierType.None) && this.ContainingModule.HasUnifiedReferences)
->>>>>>> 17d441c3
+            if (!DeriveUseSiteInfoFromType(ref result, type, AllowedRequiredModifierType.None) && this.ContainingModule.HasUnifiedReferences)
             {
                 // If the member is in an assembly with unified references, 
                 // we check if its definition depends on a type from a unified reference.
