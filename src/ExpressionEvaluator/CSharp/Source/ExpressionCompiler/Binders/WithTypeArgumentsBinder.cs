--- conflicted
+++ resolved
@@ -45,11 +45,7 @@
             {
                 foreach (var parameter in _typeArguments)
                 {
-<<<<<<< HEAD
-                    if (originalBinder.CanAddLookupSymbolInfo(parameter.TypeSymbol, options, null))
-=======
-                    if (originalBinder.CanAddLookupSymbolInfo(parameter, options, result, null))
->>>>>>> 5a525a08
+                    if (originalBinder.CanAddLookupSymbolInfo(parameter.TypeSymbol, options, result, null))
                     {
                         result.AddSymbol(parameter.TypeSymbol, parameter.Name, 0);
                     }
