--- conflicted
+++ resolved
@@ -18,13 +18,7 @@
 
         internal static ReadOnlyCollection<byte> GetCustomTypeInfoPayload(this MethodSymbol method)
         {
-<<<<<<< HEAD
-            var dynamicFlags = CSharpCompilation.DynamicTransformsEncoder.Encode(method.ReturnType.TypeSymbol, method.ReturnType.CustomModifiers.Length, RefKind.None);
-            var dynamicFlagsInfo = DynamicFlagsCustomTypeInfo.Create(dynamicFlags);
-            return dynamicFlagsInfo.GetCustomTypeInfoPayload();
-=======
-            return method.DeclaringCompilation.GetCustomTypeInfoPayload(method.ReturnType, method.ReturnTypeCustomModifiers.Length + method.RefCustomModifiers.Length, RefKind.None);
->>>>>>> 10136dde
+            return method.DeclaringCompilation.GetCustomTypeInfoPayload(method.ReturnType.TypeSymbol, method.ReturnType.CustomModifiers.Length + method.RefCustomModifiers.Length, RefKind.None);
         }
     }
 }