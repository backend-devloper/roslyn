--- conflicted
+++ resolved
@@ -13,36 +13,6 @@
 using Microsoft.CodeAnalysis.UseCollectionInitializer;
 
 namespace Microsoft.CodeAnalysis.CSharp.UseCollectionInitializer;
-<<<<<<< HEAD
-
-[ExportCodeFixProvider(LanguageNames.CSharp, Name = PredefinedCodeFixProviderNames.UseCollectionInitializer), Shared]
-internal sealed partial class CSharpUseCollectionInitializerCodeFixProvider :
-    AbstractUseCollectionInitializerCodeFixProvider<
-        SyntaxKind,
-        ExpressionSyntax,
-        StatementSyntax,
-        BaseObjectCreationExpressionSyntax,
-        MemberAccessExpressionSyntax,
-        InvocationExpressionSyntax,
-        ExpressionStatementSyntax,
-        LocalDeclarationStatementSyntax,
-        VariableDeclaratorSyntax,
-        CSharpUseCollectionInitializerAnalyzer>
-{
-    [ImportingConstructor]
-    [SuppressMessage("RoslynDiagnosticsReliability", "RS0033:Importing constructor should be [Obsolete]", Justification = "Used in test code: https://github.com/dotnet/roslyn/issues/42814")]
-    public CSharpUseCollectionInitializerCodeFixProvider()
-    {
-    }
-
-    protected override CSharpUseCollectionInitializerAnalyzer GetAnalyzer()
-        => CSharpUseCollectionInitializerAnalyzer.Allocate();
-
-    protected override async Task<StatementSyntax> GetNewStatementAsync(
-        Document document,
-        CodeActionOptionsProvider fallbackOptions,
-        StatementSyntax statement,
-=======
 
 [ExportCodeFixProvider(LanguageNames.CSharp, Name = PredefinedCodeFixProviderNames.UseCollectionInitializer), Shared]
 [method: ImportingConstructor]
@@ -56,6 +26,7 @@
         MemberAccessExpressionSyntax,
         InvocationExpressionSyntax,
         ExpressionStatementSyntax,
+        LocalDeclarationStatementSyntax,
         VariableDeclaratorSyntax,
         CSharpUseCollectionInitializerAnalyzer>
 {
@@ -65,7 +36,6 @@
     protected override async Task<(SyntaxNode, SyntaxNode)> GetReplacementNodesAsync(
         Document document,
         CodeActionOptionsProvider fallbackOptions,
->>>>>>> f41cd5b9
         BaseObjectCreationExpressionSyntax objectCreation,
         bool useCollectionExpression,
         ImmutableArray<Match<StatementSyntax>> matches,
@@ -73,11 +43,7 @@
     {
         var newObjectCreation = await GetNewObjectCreationAsync(
             document, fallbackOptions, objectCreation, useCollectionExpression, matches, cancellationToken).ConfigureAwait(false);
-<<<<<<< HEAD
-        return statement.ReplaceNode(objectCreation, newObjectCreation);
-=======
         return (objectCreation, newObjectCreation);
->>>>>>> f41cd5b9
     }
 
     private static async Task<ExpressionSyntax> GetNewObjectCreationAsync(
