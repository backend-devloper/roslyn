--- conflicted
+++ resolved
@@ -86,10 +86,7 @@
         public const EnforceOnBuild RemoveUnnecessaryNullableDirective = /*IDE0241*/ EnforceOnBuild.Recommended;
         public const EnforceOnBuild MakeStructReadOnly = /*IDE0250*/ EnforceOnBuild.Recommended;
         public const EnforceOnBuild UsePatternMatchingAsAndMemberAccess = /*IDE0260*/ EnforceOnBuild.Recommended;
-<<<<<<< HEAD
-=======
         public const EnforceOnBuild UseCoalesceExpressionForIfNullCheck = /*IDE0270*/ EnforceOnBuild.Recommended;
->>>>>>> a5611f9e
 
         /* EnforceOnBuild.WhenExplicitlyEnabled */
         public const EnforceOnBuild RemoveUnnecessaryCast = /*IDE0004*/ EnforceOnBuild.WhenExplicitlyEnabled; // TODO: Move to 'Recommended' OR 'HighlyRecommended' bucket once performance problems are addressed: https://github.com/dotnet/roslyn/issues/43304
@@ -113,10 +110,7 @@
         public const EnforceOnBuild ConsecutiveStatementPlacement = /*IDE2003*/ EnforceOnBuild.WhenExplicitlyEnabled;
         public const EnforceOnBuild ConstructorInitializerPlacement = /*IDE2004*/ EnforceOnBuild.WhenExplicitlyEnabled;
         public const EnforceOnBuild ConditionalExpressionPlacement = /*IDE2005*/ EnforceOnBuild.WhenExplicitlyEnabled;
-<<<<<<< HEAD
-=======
         public const EnforceOnBuild ArrowExpressionClausePlacement = /*IDE2006*/ EnforceOnBuild.WhenExplicitlyEnabled;
->>>>>>> a5611f9e
 
         public const EnforceOnBuild Regex = /*RE0001*/ EnforceOnBuild.WhenExplicitlyEnabled;
         public const EnforceOnBuild Json = /*JSON001*/ EnforceOnBuild.WhenExplicitlyEnabled;
