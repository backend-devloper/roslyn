--- conflicted
+++ resolved
@@ -722,7 +722,7 @@
         private readonly Lazy<IOperation> _lazyLeftOperand;
         private readonly Lazy<IOperation> _lazyRightOperand;
 
-        public LazyBinaryOperatorExpression(BinaryOperationKind binaryOperationKind, Lazy<IOperation> leftOperand, Lazy<IOperation> rightOperand, bool isLifted, bool usesOperatorMethod, IMethodSymbol operatorMethod, SemanticModel semanticModel, SyntaxNode syntax, ITypeSymbol type, Optional<object> constantValue, bool isImplicit) : 
+        public LazyBinaryOperatorExpression(BinaryOperationKind binaryOperationKind, Lazy<IOperation> leftOperand, Lazy<IOperation> rightOperand, bool isLifted, bool usesOperatorMethod, IMethodSymbol operatorMethod, SemanticModel semanticModel, SyntaxNode syntax, ITypeSymbol type, Optional<object> constantValue, bool isImplicit) :
             base(binaryOperationKind, isLifted, usesOperatorMethod, operatorMethod, semanticModel, syntax, type, constantValue, isImplicit)
         {
             _lazyLeftOperand = leftOperand ?? throw new System.ArgumentNullException(nameof(leftOperand));
@@ -1399,14 +1399,14 @@
     {
         private readonly Lazy<IEventReferenceExpression> _lazyEventReference;
         private readonly Lazy<IOperation> _lazyHandlerValue;
-        
+
         public LazyEventAssignmentExpression(Lazy<IEventReferenceExpression> eventReference, Lazy<IOperation> handlerValue, bool adds, SemanticModel semanticModel, SyntaxNode syntax, ITypeSymbol type, Optional<object> constantValue, bool isImplicit) : base(adds, semanticModel, syntax, type, constantValue, isImplicit)
 
         {
             _lazyEventReference = eventReference ?? throw new System.ArgumentNullException(nameof(eventReference));
             _lazyHandlerValue = handlerValue ?? throw new System.ArgumentNullException(nameof(handlerValue));
         }
-        
+
         protected override IEventReferenceExpression EventReferenceImpl => _lazyEventReference.Value;
 
         protected override IOperation HandlerValueImpl => _lazyHandlerValue.Value;
@@ -2585,13 +2585,8 @@
     /// </summary>
     internal abstract partial class BaseLabeledStatement : Operation, ILabeledStatement
     {
-<<<<<<< HEAD
-        protected BaseLabeledStatement(ILabelSymbol label, SemanticModel semanticModel, SyntaxNode syntax, ITypeSymbol type, Optional<object> constantValue) :
-                    base(OperationKind.LabeledStatement, semanticModel, syntax, type, constantValue)
-=======
-        protected BaseLabelStatement(ILabelSymbol label, SemanticModel semanticModel, SyntaxNode syntax, ITypeSymbol type, Optional<object> constantValue, bool isImplicit) :
-                    base(OperationKind.LabelStatement, semanticModel, syntax, type, constantValue, isImplicit)
->>>>>>> eb26e6f2
+        protected BaseLabeledStatement(ILabelSymbol label, SemanticModel semanticModel, SyntaxNode syntax, ITypeSymbol type, Optional<object> constantValue, bool isImplicit) :
+                    base(OperationKind.LabeledStatement, semanticModel, syntax, type, constantValue, isImplicit)
         {
             Label = label;
         }
@@ -2626,13 +2621,8 @@
     /// </summary>
     internal sealed partial class LabeledStatement : BaseLabeledStatement, ILabeledStatement
     {
-<<<<<<< HEAD
-        public LabeledStatement(ILabelSymbol label, IOperation labeledStatement, SemanticModel semanticModel, SyntaxNode syntax, ITypeSymbol type, Optional<object> constantValue) :
-            base(label, semanticModel, syntax, type, constantValue)
-=======
-        public LabelStatement(ILabelSymbol label, IOperation labeledStatement, SemanticModel semanticModel, SyntaxNode syntax, ITypeSymbol type, Optional<object> constantValue, bool isImplicit) :
+        public LabeledStatement(ILabelSymbol label, IOperation labeledStatement, SemanticModel semanticModel, SyntaxNode syntax, ITypeSymbol type, Optional<object> constantValue, bool isImplicit) :
             base(label, semanticModel, syntax, type, constantValue, isImplicit)
->>>>>>> eb26e6f2
         {
             StatementImpl = labeledStatement;
         }
@@ -2647,11 +2637,7 @@
     {
         private readonly Lazy<IOperation> _lazyStatement;
 
-<<<<<<< HEAD
-        public LazyLabeledStatement(ILabelSymbol label, Lazy<IOperation> statement, SemanticModel semanticModel, SyntaxNode syntax, ITypeSymbol type, Optional<object> constantValue) : base(label, semanticModel, syntax, type, constantValue)
-=======
-        public LazyLabelStatement(ILabelSymbol label, Lazy<IOperation> labeledStatement, SemanticModel semanticModel, SyntaxNode syntax, ITypeSymbol type, Optional<object> constantValue, bool isImplicit) : base(label, semanticModel, syntax, type, constantValue, isImplicit)
->>>>>>> eb26e6f2
+        public LazyLabeledStatement(ILabelSymbol label, Lazy<IOperation> statement, SemanticModel semanticModel, SyntaxNode syntax, ITypeSymbol type, Optional<object> constantValue, bool isImplicit) : base(label, semanticModel, syntax, type, constantValue, isImplicit)
         {
             _lazyStatement = statement ?? throw new System.ArgumentNullException(nameof(statement));
         }
@@ -3158,7 +3144,7 @@
         /// Arguments of the invocation, excluding the instance argument. Arguments are in evaluation order.
         /// </summary>
         /// <remarks>
-        /// If the invocation is in its expanded form, then params/ParamArray arguments would be collected into arrays. 
+        /// If the invocation is in its expanded form, then params/ParamArray arguments would be collected into arrays.
         /// Default values are supplied for optional arguments missing in source.
         /// </remarks>
         public ImmutableArray<IArgument> ArgumentsInEvaluationOrder => Operation.SetParentOperation(ArgumentsInEvaluationOrderImpl, this);
@@ -3629,7 +3615,7 @@
         /// Arguments of the invocation, excluding the instance argument. Arguments are in evaluation order.
         /// </summary>
         /// <remarks>
-        /// If the invocation is in its expanded form, then params/ParamArray arguments would be collected into arrays. 
+        /// If the invocation is in its expanded form, then params/ParamArray arguments would be collected into arrays.
         /// Default values are supplied for optional arguments missing in source.
         /// </remarks>
         public ImmutableArray<IArgument> ArgumentsInEvaluationOrder => Operation.SetParentOperation(ArgumentsInEvaluationOrderImpl, this);
@@ -4763,7 +4749,7 @@
     {
         private readonly Lazy<IOperation> _lazyOperand;
 
-        public LazyUnaryOperatorExpression(UnaryOperationKind unaryOperationKind, Lazy<IOperation> operand, bool isLifted, bool usesOperatorMethod, IMethodSymbol operatorMethod, SemanticModel semanticModel, SyntaxNode syntax, ITypeSymbol type, Optional<object> constantValue, bool isImplicit) : 
+        public LazyUnaryOperatorExpression(UnaryOperationKind unaryOperationKind, Lazy<IOperation> operand, bool isLifted, bool usesOperatorMethod, IMethodSymbol operatorMethod, SemanticModel semanticModel, SyntaxNode syntax, ITypeSymbol type, Optional<object> constantValue, bool isImplicit) :
             base(unaryOperationKind, isLifted, usesOperatorMethod, operatorMethod, semanticModel, syntax, type, constantValue, isImplicit)
         {
             _lazyOperand = operand ?? throw new System.ArgumentNullException(nameof(operand));
