--- conflicted
+++ resolved
@@ -245,8 +245,7 @@
         System_Environment,
 
         System_Runtime_GCLatencyMode,
-
-<<<<<<< HEAD
+        
         System_ValueTuple_T1,
         System_ValueTuple_T2,
         System_ValueTuple_T3,
@@ -258,9 +257,8 @@
         ExtSentinel, // Not a real type, just a marker for types above 255 and strictly below 512
 
         System_ValueTuple_TRest,
-=======
+        
         Microsoft_CodeAnalysis_Runtime_Instrumentation,
->>>>>>> 58084c20
 
         System_IFormatProvider,
 
@@ -504,8 +502,7 @@
             "System.Environment",
 
             "System.Runtime.GCLatencyMode",
-
-<<<<<<< HEAD
+            
             "System.ValueTuple`1",
             "System.ValueTuple`2",
             "System.ValueTuple`3",
@@ -517,13 +514,10 @@
             "", // extension marker
 
             "System.ValueTuple`8",
-
-            "System.IFormatProvider",
-=======
+            
             "Microsoft.CodeAnalysis.Runtime.Instrumentation",
 
             "System.IFormatProvider"
->>>>>>> 58084c20
         };
 
         private readonly static Dictionary<string, WellKnownType> s_nameToTypeIdMap = new Dictionary<string, WellKnownType>((int)Count);
