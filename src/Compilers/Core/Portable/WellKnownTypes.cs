﻿// Licensed to the .NET Foundation under one or more agreements.
// The .NET Foundation licenses this file to you under the MIT license.
// See the LICENSE file in the project root for more information.

using System.Collections.Generic;
using System.Diagnostics;

namespace Microsoft.CodeAnalysis
{
    /// <summary>
    /// Ids of well known runtime types.
    /// Values should not intersect with SpecialType enum!
    /// </summary>
    /// <remarks></remarks>
    internal enum WellKnownType
    {
        // Value 0 represents an unknown type
        Unknown = SpecialType.None,

        First = SpecialType.Count + 1,

        // The following type ids should be in sync with names in WellKnownTypes.metadataNames array.
        System_Math = First,
        System_Array,
        System_Attribute,
        System_CLSCompliantAttribute,
        System_Convert,
        System_Exception,
        System_FlagsAttribute,
        System_FormattableString,
        System_Guid,
        System_IFormattable,
        System_RuntimeTypeHandle,
        System_RuntimeFieldHandle,
        System_RuntimeMethodHandle,
        System_MarshalByRefObject,
        System_Type,
        System_Reflection_AssemblyKeyFileAttribute,
        System_Reflection_AssemblyKeyNameAttribute,
        System_Reflection_MethodInfo,
        System_Reflection_ConstructorInfo,
        System_Reflection_MethodBase,
        System_Reflection_FieldInfo,
        System_Reflection_MemberInfo,
        System_Reflection_Missing,
        System_Runtime_CompilerServices_FormattableStringFactory,
        System_Runtime_CompilerServices_RuntimeHelpers,
        System_Runtime_ExceptionServices_ExceptionDispatchInfo,
        System_Runtime_InteropServices_StructLayoutAttribute,
        System_Runtime_InteropServices_UnknownWrapper,
        System_Runtime_InteropServices_DispatchWrapper,
        System_Runtime_InteropServices_CallingConvention,
        System_Runtime_InteropServices_ClassInterfaceAttribute,
        System_Runtime_InteropServices_ClassInterfaceType,
        System_Runtime_InteropServices_CoClassAttribute,
        System_Runtime_InteropServices_ComAwareEventInfo,
        System_Runtime_InteropServices_ComEventInterfaceAttribute,
        System_Runtime_InteropServices_ComInterfaceType,
        System_Runtime_InteropServices_ComSourceInterfacesAttribute,
        System_Runtime_InteropServices_ComVisibleAttribute,
        System_Runtime_InteropServices_DispIdAttribute,
        System_Runtime_InteropServices_GuidAttribute,
        System_Runtime_InteropServices_InterfaceTypeAttribute,
        System_Runtime_InteropServices_Marshal,
        System_Runtime_InteropServices_TypeIdentifierAttribute,
        System_Runtime_InteropServices_BestFitMappingAttribute,
        System_Runtime_InteropServices_DefaultParameterValueAttribute,
        System_Runtime_InteropServices_LCIDConversionAttribute,
        System_Runtime_InteropServices_UnmanagedFunctionPointerAttribute,
        System_Activator,
        System_Threading_Tasks_Task,
        System_Threading_Tasks_Task_T,
        System_Threading_Interlocked,
        System_Threading_Monitor,
        System_Threading_Thread,
        Microsoft_CSharp_RuntimeBinder_Binder,
        Microsoft_CSharp_RuntimeBinder_CSharpArgumentInfo,
        Microsoft_CSharp_RuntimeBinder_CSharpArgumentInfoFlags,
        Microsoft_CSharp_RuntimeBinder_CSharpBinderFlags,
        Microsoft_VisualBasic_CallType,
        Microsoft_VisualBasic_Embedded,
        Microsoft_VisualBasic_CompilerServices_Conversions,
        Microsoft_VisualBasic_CompilerServices_Operators,
        Microsoft_VisualBasic_CompilerServices_NewLateBinding,
        Microsoft_VisualBasic_CompilerServices_EmbeddedOperators,
        Microsoft_VisualBasic_CompilerServices_StandardModuleAttribute,
        Microsoft_VisualBasic_CompilerServices_Utils,
        Microsoft_VisualBasic_CompilerServices_LikeOperator,
        Microsoft_VisualBasic_CompilerServices_ProjectData,
        Microsoft_VisualBasic_CompilerServices_ObjectFlowControl,
        Microsoft_VisualBasic_CompilerServices_ObjectFlowControl_ForLoopControl,
        Microsoft_VisualBasic_CompilerServices_StaticLocalInitFlag,
        Microsoft_VisualBasic_CompilerServices_StringType,
        Microsoft_VisualBasic_CompilerServices_IncompleteInitialization,
        Microsoft_VisualBasic_CompilerServices_Versioned,
        Microsoft_VisualBasic_CompareMethod,
        Microsoft_VisualBasic_Strings,
        Microsoft_VisualBasic_ErrObject,
        Microsoft_VisualBasic_FileSystem,
        Microsoft_VisualBasic_ApplicationServices_ApplicationBase,
        Microsoft_VisualBasic_ApplicationServices_WindowsFormsApplicationBase,
        Microsoft_VisualBasic_Information,
        Microsoft_VisualBasic_Interaction,

        // standard Func delegates - must be ordered by arity
        System_Func_T,
        System_Func_T2,
        System_Func_T3,
        System_Func_T4,
        System_Func_T5,
        System_Func_T6,
        System_Func_T7,
        System_Func_T8,
        System_Func_T9,
        System_Func_T10,
        System_Func_T11,
        System_Func_T12,
        System_Func_T13,
        System_Func_T14,
        System_Func_T15,
        System_Func_T16,
        System_Func_T17,
        System_Func_TMax = System_Func_T17,

        // standard Action delegates - must be ordered by arity
        System_Action,
        System_Action_T,
        System_Action_T2,
        System_Action_T3,
        System_Action_T4,
        System_Action_T5,
        System_Action_T6,
        System_Action_T7,
        System_Action_T8,
        System_Action_T9,
        System_Action_T10,
        System_Action_T11,
        System_Action_T12,
        System_Action_T13,
        System_Action_T14,
        System_Action_T15,
        System_Action_T16,
        System_Action_TMax = System_Action_T16,

        System_AttributeUsageAttribute,
        System_ParamArrayAttribute,
        System_NonSerializedAttribute,
        System_STAThreadAttribute,
        System_Reflection_DefaultMemberAttribute,
        System_Runtime_CompilerServices_DateTimeConstantAttribute,
        System_Runtime_CompilerServices_DecimalConstantAttribute,
        System_Runtime_CompilerServices_IUnknownConstantAttribute,
        System_Runtime_CompilerServices_IDispatchConstantAttribute,
        System_Runtime_CompilerServices_ExtensionAttribute,
        System_Runtime_CompilerServices_INotifyCompletion,
        System_Runtime_CompilerServices_InternalsVisibleToAttribute,
        System_Runtime_CompilerServices_CompilerGeneratedAttribute,
        System_Runtime_CompilerServices_AccessedThroughPropertyAttribute,
        System_Runtime_CompilerServices_CompilationRelaxationsAttribute,
        System_Runtime_CompilerServices_RuntimeCompatibilityAttribute,
        System_Runtime_CompilerServices_UnsafeValueTypeAttribute,
        System_Runtime_CompilerServices_FixedBufferAttribute,
        System_Runtime_CompilerServices_DynamicAttribute,
        System_Runtime_CompilerServices_CallSiteBinder,
        System_Runtime_CompilerServices_CallSite,
        System_Runtime_CompilerServices_CallSite_T,

        System_Runtime_InteropServices_WindowsRuntime_EventRegistrationToken,
        System_Runtime_InteropServices_WindowsRuntime_EventRegistrationTokenTable_T,
        System_Runtime_InteropServices_WindowsRuntime_WindowsRuntimeMarshal,

        Windows_Foundation_IAsyncAction,
        Windows_Foundation_IAsyncActionWithProgress_T,
        Windows_Foundation_IAsyncOperation_T,
        Windows_Foundation_IAsyncOperationWithProgress_T2,

        System_Diagnostics_Debugger,
        System_Diagnostics_DebuggerDisplayAttribute,
        System_Diagnostics_DebuggerNonUserCodeAttribute,
        System_Diagnostics_DebuggerHiddenAttribute,
        System_Diagnostics_DebuggerBrowsableAttribute,
        System_Diagnostics_DebuggerStepThroughAttribute,
        System_Diagnostics_DebuggerBrowsableState,
        System_Diagnostics_DebuggableAttribute,
        System_Diagnostics_DebuggableAttribute__DebuggingModes,

        System_ComponentModel_DesignerSerializationVisibilityAttribute,

        System_IEquatable_T,

        System_Collections_IList,
        System_Collections_ICollection,
        System_Collections_Generic_EqualityComparer_T,
        System_Collections_Generic_List_T,
        System_Collections_Generic_IDictionary_KV,
        System_Collections_Generic_IReadOnlyDictionary_KV,
        System_Collections_ObjectModel_Collection_T,
        System_Collections_ObjectModel_ReadOnlyCollection_T,
        System_Collections_Specialized_INotifyCollectionChanged,
        System_ComponentModel_INotifyPropertyChanged,
        System_ComponentModel_EditorBrowsableAttribute,
        System_ComponentModel_EditorBrowsableState,

        System_Linq_Enumerable,
        System_Linq_Expressions_Expression,
        System_Linq_Expressions_Expression_T,
        System_Linq_Expressions_ParameterExpression,
        System_Linq_Expressions_ElementInit,
        System_Linq_Expressions_MemberBinding,
        System_Linq_Expressions_ExpressionType,
        System_Linq_IQueryable,
        System_Linq_IQueryable_T,

        System_Xml_Linq_Extensions,
        System_Xml_Linq_XAttribute,
        System_Xml_Linq_XCData,
        System_Xml_Linq_XComment,
        System_Xml_Linq_XContainer,
        System_Xml_Linq_XDeclaration,
        System_Xml_Linq_XDocument,
        System_Xml_Linq_XElement,
        System_Xml_Linq_XName,
        System_Xml_Linq_XNamespace,
        System_Xml_Linq_XObject,
        System_Xml_Linq_XProcessingInstruction,

        System_Security_UnverifiableCodeAttribute,
        System_Security_Permissions_SecurityAction,
        System_Security_Permissions_SecurityAttribute,
        System_Security_Permissions_SecurityPermissionAttribute,

        System_NotSupportedException,

        System_Runtime_CompilerServices_ICriticalNotifyCompletion,
        System_Runtime_CompilerServices_IAsyncStateMachine,
        System_Runtime_CompilerServices_AsyncVoidMethodBuilder,
        System_Runtime_CompilerServices_AsyncTaskMethodBuilder,
        System_Runtime_CompilerServices_AsyncTaskMethodBuilder_T,
        System_Runtime_CompilerServices_AsyncStateMachineAttribute,
        System_Runtime_CompilerServices_IteratorStateMachineAttribute,

        System_Windows_Forms_Form,
        System_Windows_Forms_Application,

        System_Environment,

        System_Runtime_GCLatencyMode,
        System_IFormatProvider,

        CSharp7Sentinel = System_IFormatProvider, // all types that were known before CSharp7 should remain above this sentinel

        System_ValueTuple,
        System_ValueTuple_T1,
        System_ValueTuple_T2,
        System_ValueTuple_T3,

        ExtSentinel, // Not a real type, just a marker for types above 255 and strictly below 512

        System_ValueTuple_T4,
        System_ValueTuple_T5,
        System_ValueTuple_T6,
        System_ValueTuple_T7,
        System_ValueTuple_TRest,

        System_Runtime_CompilerServices_TupleElementNamesAttribute,

        Microsoft_CodeAnalysis_Runtime_Instrumentation,
        System_Runtime_CompilerServices_NullableAttribute,
        System_Runtime_CompilerServices_NullableContextAttribute,
        System_Runtime_CompilerServices_NullablePublicOnlyAttribute,
        System_Runtime_CompilerServices_ReferenceAssemblyAttribute,

        System_Runtime_CompilerServices_IsReadOnlyAttribute,
        System_Runtime_CompilerServices_IsByRefLikeAttribute,
        System_Runtime_InteropServices_InAttribute,
        System_ObsoleteAttribute,
        System_Span_T,
        System_ReadOnlySpan_T,
        System_Runtime_InteropServices_UnmanagedType,
        System_Runtime_CompilerServices_IsUnmanagedAttribute,

        Microsoft_VisualBasic_Conversion,
        System_Runtime_CompilerServices_NonNullTypesAttribute,
        System_AttributeTargets,
        Microsoft_CodeAnalysis_EmbeddedAttribute,
        System_Runtime_CompilerServices_ITuple,

        System_Index,
        System_Range,

        System_Runtime_CompilerServices_AsyncIteratorStateMachineAttribute,
        System_IAsyncDisposable,
        System_Collections_Generic_IAsyncEnumerable_T,
        System_Collections_Generic_IAsyncEnumerator_T,
        System_Threading_Tasks_Sources_ManualResetValueTaskSourceCore_T,
        System_Threading_Tasks_Sources_ValueTaskSourceStatus,
        System_Threading_Tasks_Sources_ValueTaskSourceOnCompletedFlags,
        System_Threading_Tasks_Sources_IValueTaskSource_T,
        System_Threading_Tasks_Sources_IValueTaskSource,
        System_Threading_Tasks_ValueTask_T,
        System_Threading_Tasks_ValueTask,
        System_Runtime_CompilerServices_AsyncIteratorMethodBuilder,
        System_Threading_CancellationToken,
        System_Threading_CancellationTokenSource,

        System_InvalidOperationException,
        System_Runtime_CompilerServices_SwitchExpressionException,
        System_Collections_Generic_IEqualityComparer_T,
        System_Runtime_CompilerServices_NativeIntegerAttribute,

        System_Runtime_CompilerServices_IsExternalInit,
        System_Runtime_InteropServices_OutAttribute,

        System_Text_StringBuilder,

        System_Runtime_CompilerServices_DefaultInterpolatedStringHandler,

<<<<<<< HEAD
        NextAvailable,
=======
        System_ArgumentNullException,
>>>>>>> 8d416fab

        NextAvailable,
        // Remember to update the AllWellKnownTypes tests when making changes here
    }

    internal static class WellKnownTypes
    {
        /// <summary>
        /// Number of well known types in WellKnownType enum
        /// </summary>
        internal const int Count = WellKnownType.NextAvailable - WellKnownType.First;

        /// <summary>
        /// Array of names for types.
        /// The names should correspond to ids from WellKnownType enum so
        /// that we could use ids to index into the array
        /// </summary>
        /// <remarks></remarks>
        private static readonly string[] s_metadataNames = new string[]
        {
            "System.Math",
            "System.Array",
            "System.Attribute",
            "System.CLSCompliantAttribute",
            "System.Convert",
            "System.Exception",
            "System.FlagsAttribute",
            "System.FormattableString",
            "System.Guid",
            "System.IFormattable",
            "System.RuntimeTypeHandle",
            "System.RuntimeFieldHandle",
            "System.RuntimeMethodHandle",
            "System.MarshalByRefObject",
            "System.Type",
            "System.Reflection.AssemblyKeyFileAttribute",
            "System.Reflection.AssemblyKeyNameAttribute",
            "System.Reflection.MethodInfo",
            "System.Reflection.ConstructorInfo",
            "System.Reflection.MethodBase",
            "System.Reflection.FieldInfo",
            "System.Reflection.MemberInfo",
            "System.Reflection.Missing",
            "System.Runtime.CompilerServices.FormattableStringFactory",
            "System.Runtime.CompilerServices.RuntimeHelpers",
            "System.Runtime.ExceptionServices.ExceptionDispatchInfo",
            "System.Runtime.InteropServices.StructLayoutAttribute",
            "System.Runtime.InteropServices.UnknownWrapper",
            "System.Runtime.InteropServices.DispatchWrapper",
            "System.Runtime.InteropServices.CallingConvention",
            "System.Runtime.InteropServices.ClassInterfaceAttribute",
            "System.Runtime.InteropServices.ClassInterfaceType",
            "System.Runtime.InteropServices.CoClassAttribute",
            "System.Runtime.InteropServices.ComAwareEventInfo",
            "System.Runtime.InteropServices.ComEventInterfaceAttribute",
            "System.Runtime.InteropServices.ComInterfaceType",
            "System.Runtime.InteropServices.ComSourceInterfacesAttribute",
            "System.Runtime.InteropServices.ComVisibleAttribute",
            "System.Runtime.InteropServices.DispIdAttribute",
            "System.Runtime.InteropServices.GuidAttribute",
            "System.Runtime.InteropServices.InterfaceTypeAttribute",
            "System.Runtime.InteropServices.Marshal",
            "System.Runtime.InteropServices.TypeIdentifierAttribute",
            "System.Runtime.InteropServices.BestFitMappingAttribute",
            "System.Runtime.InteropServices.DefaultParameterValueAttribute",
            "System.Runtime.InteropServices.LCIDConversionAttribute",
            "System.Runtime.InteropServices.UnmanagedFunctionPointerAttribute",
            "System.Activator",
            "System.Threading.Tasks.Task",
            "System.Threading.Tasks.Task`1",
            "System.Threading.Interlocked",
            "System.Threading.Monitor",
            "System.Threading.Thread",
            "Microsoft.CSharp.RuntimeBinder.Binder",
            "Microsoft.CSharp.RuntimeBinder.CSharpArgumentInfo",
            "Microsoft.CSharp.RuntimeBinder.CSharpArgumentInfoFlags",
            "Microsoft.CSharp.RuntimeBinder.CSharpBinderFlags",
            "Microsoft.VisualBasic.CallType",
            "Microsoft.VisualBasic.Embedded",
            "Microsoft.VisualBasic.CompilerServices.Conversions",
            "Microsoft.VisualBasic.CompilerServices.Operators",
            "Microsoft.VisualBasic.CompilerServices.NewLateBinding",
            "Microsoft.VisualBasic.CompilerServices.EmbeddedOperators",
            "Microsoft.VisualBasic.CompilerServices.StandardModuleAttribute",
            "Microsoft.VisualBasic.CompilerServices.Utils",
            "Microsoft.VisualBasic.CompilerServices.LikeOperator",
            "Microsoft.VisualBasic.CompilerServices.ProjectData",
            "Microsoft.VisualBasic.CompilerServices.ObjectFlowControl",
            "Microsoft.VisualBasic.CompilerServices.ObjectFlowControl+ForLoopControl",
            "Microsoft.VisualBasic.CompilerServices.StaticLocalInitFlag",
            "Microsoft.VisualBasic.CompilerServices.StringType",
            "Microsoft.VisualBasic.CompilerServices.IncompleteInitialization",
            "Microsoft.VisualBasic.CompilerServices.Versioned",
            "Microsoft.VisualBasic.CompareMethod",
            "Microsoft.VisualBasic.Strings",
            "Microsoft.VisualBasic.ErrObject",
            "Microsoft.VisualBasic.FileSystem",
            "Microsoft.VisualBasic.ApplicationServices.ApplicationBase",
            "Microsoft.VisualBasic.ApplicationServices.WindowsFormsApplicationBase",
            "Microsoft.VisualBasic.Information",
            "Microsoft.VisualBasic.Interaction",

            "System.Func`1",
            "System.Func`2",
            "System.Func`3",
            "System.Func`4",
            "System.Func`5",
            "System.Func`6",
            "System.Func`7",
            "System.Func`8",
            "System.Func`9",
            "System.Func`10",
            "System.Func`11",
            "System.Func`12",
            "System.Func`13",
            "System.Func`14",
            "System.Func`15",
            "System.Func`16",
            "System.Func`17",
            "System.Action",
            "System.Action`1",
            "System.Action`2",
            "System.Action`3",
            "System.Action`4",
            "System.Action`5",
            "System.Action`6",
            "System.Action`7",
            "System.Action`8",
            "System.Action`9",
            "System.Action`10",
            "System.Action`11",
            "System.Action`12",
            "System.Action`13",
            "System.Action`14",
            "System.Action`15",
            "System.Action`16",

            "System.AttributeUsageAttribute",
            "System.ParamArrayAttribute",
            "System.NonSerializedAttribute",
            "System.STAThreadAttribute",
            "System.Reflection.DefaultMemberAttribute",
            "System.Runtime.CompilerServices.DateTimeConstantAttribute",
            "System.Runtime.CompilerServices.DecimalConstantAttribute",
            "System.Runtime.CompilerServices.IUnknownConstantAttribute",
            "System.Runtime.CompilerServices.IDispatchConstantAttribute",
            "System.Runtime.CompilerServices.ExtensionAttribute",
            "System.Runtime.CompilerServices.INotifyCompletion",
            "System.Runtime.CompilerServices.InternalsVisibleToAttribute",
            "System.Runtime.CompilerServices.CompilerGeneratedAttribute",
            "System.Runtime.CompilerServices.AccessedThroughPropertyAttribute",
            "System.Runtime.CompilerServices.CompilationRelaxationsAttribute",
            "System.Runtime.CompilerServices.RuntimeCompatibilityAttribute",
            "System.Runtime.CompilerServices.UnsafeValueTypeAttribute",
            "System.Runtime.CompilerServices.FixedBufferAttribute",
            "System.Runtime.CompilerServices.DynamicAttribute",
            "System.Runtime.CompilerServices.CallSiteBinder",
            "System.Runtime.CompilerServices.CallSite",
            "System.Runtime.CompilerServices.CallSite`1",

            "System.Runtime.InteropServices.WindowsRuntime.EventRegistrationToken",
            "System.Runtime.InteropServices.WindowsRuntime.EventRegistrationTokenTable`1",
            "System.Runtime.InteropServices.WindowsRuntime.WindowsRuntimeMarshal",

            "Windows.Foundation.IAsyncAction",
            "Windows.Foundation.IAsyncActionWithProgress`1",
            "Windows.Foundation.IAsyncOperation`1",
            "Windows.Foundation.IAsyncOperationWithProgress`2",

            "System.Diagnostics.Debugger",
            "System.Diagnostics.DebuggerDisplayAttribute",
            "System.Diagnostics.DebuggerNonUserCodeAttribute",
            "System.Diagnostics.DebuggerHiddenAttribute",
            "System.Diagnostics.DebuggerBrowsableAttribute",
            "System.Diagnostics.DebuggerStepThroughAttribute",
            "System.Diagnostics.DebuggerBrowsableState",
            "System.Diagnostics.DebuggableAttribute",
            "System.Diagnostics.DebuggableAttribute+DebuggingModes",

            "System.ComponentModel.DesignerSerializationVisibilityAttribute",

            "System.IEquatable`1",

            "System.Collections.IList",
            "System.Collections.ICollection",
            "System.Collections.Generic.EqualityComparer`1",
            "System.Collections.Generic.List`1",
            "System.Collections.Generic.IDictionary`2",
            "System.Collections.Generic.IReadOnlyDictionary`2",
            "System.Collections.ObjectModel.Collection`1",
            "System.Collections.ObjectModel.ReadOnlyCollection`1",
            "System.Collections.Specialized.INotifyCollectionChanged",
            "System.ComponentModel.INotifyPropertyChanged",
            "System.ComponentModel.EditorBrowsableAttribute",
            "System.ComponentModel.EditorBrowsableState",

            "System.Linq.Enumerable",
            "System.Linq.Expressions.Expression",
            "System.Linq.Expressions.Expression`1",
            "System.Linq.Expressions.ParameterExpression",
            "System.Linq.Expressions.ElementInit",
            "System.Linq.Expressions.MemberBinding",
            "System.Linq.Expressions.ExpressionType",
            "System.Linq.IQueryable",
            "System.Linq.IQueryable`1",

            "System.Xml.Linq.Extensions",
            "System.Xml.Linq.XAttribute",
            "System.Xml.Linq.XCData",
            "System.Xml.Linq.XComment",
            "System.Xml.Linq.XContainer",
            "System.Xml.Linq.XDeclaration",
            "System.Xml.Linq.XDocument",
            "System.Xml.Linq.XElement",
            "System.Xml.Linq.XName",
            "System.Xml.Linq.XNamespace",
            "System.Xml.Linq.XObject",
            "System.Xml.Linq.XProcessingInstruction",

            "System.Security.UnverifiableCodeAttribute",
            "System.Security.Permissions.SecurityAction",
            "System.Security.Permissions.SecurityAttribute",
            "System.Security.Permissions.SecurityPermissionAttribute",

            "System.NotSupportedException",

            "System.Runtime.CompilerServices.ICriticalNotifyCompletion",
            "System.Runtime.CompilerServices.IAsyncStateMachine",
            "System.Runtime.CompilerServices.AsyncVoidMethodBuilder",
            "System.Runtime.CompilerServices.AsyncTaskMethodBuilder",
            "System.Runtime.CompilerServices.AsyncTaskMethodBuilder`1",
            "System.Runtime.CompilerServices.AsyncStateMachineAttribute",
            "System.Runtime.CompilerServices.IteratorStateMachineAttribute",

            "System.Windows.Forms.Form",
            "System.Windows.Forms.Application",

            "System.Environment",

            "System.Runtime.GCLatencyMode",

            "System.IFormatProvider",

            "System.ValueTuple",
            "System.ValueTuple`1",
            "System.ValueTuple`2",
            "System.ValueTuple`3",

            "", // extension marker

            "System.ValueTuple`4",
            "System.ValueTuple`5",
            "System.ValueTuple`6",
            "System.ValueTuple`7",
            "System.ValueTuple`8",

            "System.Runtime.CompilerServices.TupleElementNamesAttribute",

            "Microsoft.CodeAnalysis.Runtime.Instrumentation",

            "System.Runtime.CompilerServices.NullableAttribute",
            "System.Runtime.CompilerServices.NullableContextAttribute",
            "System.Runtime.CompilerServices.NullablePublicOnlyAttribute",
            "System.Runtime.CompilerServices.ReferenceAssemblyAttribute",

            "System.Runtime.CompilerServices.IsReadOnlyAttribute",
            "System.Runtime.CompilerServices.IsByRefLikeAttribute",
            "System.Runtime.InteropServices.InAttribute",
            "System.ObsoleteAttribute",
            "System.Span`1",
            "System.ReadOnlySpan`1",
            "System.Runtime.InteropServices.UnmanagedType",
            "System.Runtime.CompilerServices.IsUnmanagedAttribute",

            "Microsoft.VisualBasic.Conversion",
            "System.Runtime.CompilerServices.NonNullTypesAttribute",
            "System.AttributeTargets",
            "Microsoft.CodeAnalysis.EmbeddedAttribute",
            "System.Runtime.CompilerServices.ITuple",

            "System.Index",
            "System.Range",

            "System.Runtime.CompilerServices.AsyncIteratorStateMachineAttribute",
            "System.IAsyncDisposable",
            "System.Collections.Generic.IAsyncEnumerable`1",
            "System.Collections.Generic.IAsyncEnumerator`1",
            "System.Threading.Tasks.Sources.ManualResetValueTaskSourceCore`1",
            "System.Threading.Tasks.Sources.ValueTaskSourceStatus",
            "System.Threading.Tasks.Sources.ValueTaskSourceOnCompletedFlags",
            "System.Threading.Tasks.Sources.IValueTaskSource`1",
            "System.Threading.Tasks.Sources.IValueTaskSource",
            "System.Threading.Tasks.ValueTask`1",
            "System.Threading.Tasks.ValueTask",
            "System.Runtime.CompilerServices.AsyncIteratorMethodBuilder",
            "System.Threading.CancellationToken",
            "System.Threading.CancellationTokenSource",

            "System.InvalidOperationException",
            "System.Runtime.CompilerServices.SwitchExpressionException",
            "System.Collections.Generic.IEqualityComparer`1",

            "System.Runtime.CompilerServices.NativeIntegerAttribute",
            "System.Runtime.CompilerServices.IsExternalInit",
            "System.Runtime.InteropServices.OutAttribute",

            "System.Text.StringBuilder",
            "System.Runtime.CompilerServices.DefaultInterpolatedStringHandler",
<<<<<<< HEAD
=======
            "System.ArgumentNullException",
>>>>>>> 8d416fab
        };

        private static readonly Dictionary<string, WellKnownType> s_nameToTypeIdMap = new Dictionary<string, WellKnownType>((int)Count);

        static WellKnownTypes()
        {
            AssertEnumAndTableInSync();

            for (int i = 0; i < s_metadataNames.Length; i++)
            {
                var name = s_metadataNames[i];
                var typeId = (WellKnownType)(i + WellKnownType.First);
                s_nameToTypeIdMap.Add(name, typeId);
            }
        }

        [Conditional("DEBUG")]
        private static void AssertEnumAndTableInSync()
        {
            for (int i = 0; i < s_metadataNames.Length; i++)
            {
                var name = s_metadataNames[i];
                var typeId = (WellKnownType)(i + WellKnownType.First);

                string typeIdName;
                switch (typeId)
                {
                    case WellKnownType.First:
                        typeIdName = "System.Math";
                        break;
                    case WellKnownType.Microsoft_VisualBasic_CompilerServices_ObjectFlowControl_ForLoopControl:
                        typeIdName = "Microsoft.VisualBasic.CompilerServices.ObjectFlowControl+ForLoopControl";
                        break;
                    case WellKnownType.CSharp7Sentinel:
                        typeIdName = "System.IFormatProvider";
                        break;
                    case WellKnownType.ExtSentinel:
                        typeIdName = "";
                        break;
                    default:
                        typeIdName = typeId.ToString().Replace("__", "+").Replace('_', '.');
                        break;
                }

                int separator = name.IndexOf('`');
                if (separator >= 0)
                {
                    // Ignore type parameter qualifier for generic types.
                    name = name.Substring(0, separator);
                    typeIdName = typeIdName.Substring(0, separator);
                }

                Debug.Assert(name == typeIdName, $"Enum name ({typeIdName}) and type name ({name}) must match at {i}");
            }

            Debug.Assert((int)WellKnownType.ExtSentinel == 255);
            Debug.Assert((int)WellKnownType.NextAvailable <= 512, "Time for a new sentinel");
        }

        public static bool IsWellKnownType(this WellKnownType typeId)
        {
            Debug.Assert(typeId != WellKnownType.ExtSentinel);
            return typeId >= WellKnownType.First && typeId < WellKnownType.NextAvailable;
        }

        public static bool IsValueTupleType(this WellKnownType typeId)
        {
            Debug.Assert(typeId != WellKnownType.ExtSentinel);
            return typeId >= WellKnownType.System_ValueTuple && typeId <= WellKnownType.System_ValueTuple_TRest;
        }

        public static bool IsValid(this WellKnownType typeId)
        {
            return typeId >= WellKnownType.First && typeId < WellKnownType.NextAvailable && typeId != WellKnownType.ExtSentinel;
        }

        public static string GetMetadataName(this WellKnownType id)
        {
            return s_metadataNames[(int)(id - WellKnownType.First)];
        }

        public static WellKnownType GetTypeFromMetadataName(string metadataName)
        {
            WellKnownType id;

            if (s_nameToTypeIdMap.TryGetValue(metadataName, out id))
            {
                return id;
            }

            Debug.Assert(WellKnownType.First != 0);
            return WellKnownType.Unknown;
        }

        // returns WellKnownType.Unknown if given arity isn't available:
        internal static WellKnownType GetWellKnownFunctionDelegate(int invokeArgumentCount)
        {
            Debug.Assert(invokeArgumentCount >= 0);
            return (invokeArgumentCount <= WellKnownType.System_Func_TMax - WellKnownType.System_Func_T) ?
                (WellKnownType)((int)WellKnownType.System_Func_T + invokeArgumentCount) :
                WellKnownType.Unknown;
        }

        // returns WellKnownType.Unknown if given arity isn't available:
        internal static WellKnownType GetWellKnownActionDelegate(int invokeArgumentCount)
        {
            Debug.Assert(invokeArgumentCount >= 0);

            return (invokeArgumentCount <= WellKnownType.System_Action_TMax - WellKnownType.System_Action) ?
                (WellKnownType)((int)WellKnownType.System_Action + invokeArgumentCount) :
                WellKnownType.Unknown;
        }
    }
}<|MERGE_RESOLUTION|>--- conflicted
+++ resolved
@@ -315,11 +315,7 @@
 
         System_Runtime_CompilerServices_DefaultInterpolatedStringHandler,
 
-<<<<<<< HEAD
-        NextAvailable,
-=======
         System_ArgumentNullException,
->>>>>>> 8d416fab
 
         NextAvailable,
         // Remember to update the AllWellKnownTypes tests when making changes here
@@ -628,10 +624,7 @@
 
             "System.Text.StringBuilder",
             "System.Runtime.CompilerServices.DefaultInterpolatedStringHandler",
-<<<<<<< HEAD
-=======
             "System.ArgumentNullException",
->>>>>>> 8d416fab
         };
 
         private static readonly Dictionary<string, WellKnownType> s_nameToTypeIdMap = new Dictionary<string, WellKnownType>((int)Count);
