--- conflicted
+++ resolved
@@ -293,14 +293,9 @@
             CompilationOptions options,
             Func<DiagnosticAnalyzer, bool> isCompilerAnalyzer,
             AnalyzerExecutor analyzerExecutor,
-<<<<<<< HEAD
             AnalysisScope analysisScope,
-            SeverityFilter severityFilter)
-=======
-            AnalysisScope? analysisScope,
             SeverityFilter severityFilter,
             CancellationToken cancellationToken)
->>>>>>> dc7c18b8
         {
             if (isCompilerAnalyzer(analyzer))
             {
@@ -353,11 +348,7 @@
 
                 // Editorconfig user settings override compilation wide settings.
                 if (isSuppressed &&
-<<<<<<< HEAD
-                    isEnabledWithAnalyzerConfigOptions(diag, severityFilter, analyzerExecutor.Compilation, analyzerExecutor.AnalyzerOptions, analysisScope, analyzerExecutor.CancellationToken))
-=======
                     isEnabledWithAnalyzerConfigOptions(diag, severityFilter, compilation, analyzerOptions, analysisScope, cancellationToken))
->>>>>>> dc7c18b8
                 {
                     isSuppressed = false;
                 }
