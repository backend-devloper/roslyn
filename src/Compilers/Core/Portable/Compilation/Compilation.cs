﻿// Copyright (c) Microsoft.  All Rights Reserved.  Licensed under the Apache License, Version 2.0.  See License.txt in the project root for license information.

using System;
using System.Collections.Concurrent;
using System.Collections.Generic;
using System.Collections.Immutable;
using System.ComponentModel;
using System.Diagnostics;
using System.Diagnostics.Contracts;
using System.IO;
using System.Linq;
using System.Reflection;
using System.Reflection.Metadata;
using System.Reflection.Metadata.Ecma335;
using System.Reflection.PortableExecutable;
using System.Security.Cryptography;
using System.Text;
using System.Threading;
using Microsoft.CodeAnalysis.CodeGen;
using Microsoft.CodeAnalysis.Collections;
using Microsoft.CodeAnalysis.Diagnostics;
using Microsoft.CodeAnalysis.Emit;
using Microsoft.CodeAnalysis.Operations;
using Microsoft.CodeAnalysis.PooledObjects;
using Microsoft.CodeAnalysis.Symbols;
using Microsoft.DiaSymReader;
using Roslyn.Utilities;

namespace Microsoft.CodeAnalysis
{
    /// <summary>
    /// The compilation object is an immutable representation of a single invocation of the
    /// compiler. Although immutable, a compilation is also on-demand, and will realize and cache
    /// data as necessary. A compilation can produce a new compilation from existing compilation
    /// with the application of small deltas. In many cases, it is more efficient than creating a
    /// new compilation from scratch, as the new compilation can reuse information from the old
    /// compilation.
    /// </summary>
    public abstract partial class Compilation
    {
        /// <summary>
        /// Returns true if this is a case sensitive compilation, false otherwise.  Case sensitivity
        /// affects compilation features such as name lookup as well as choosing what names to emit
        /// when there are multiple different choices (for example between a virtual method and an
        /// override).
        /// </summary>
        public abstract bool IsCaseSensitive { get; }

        /// <summary>
        /// Used for test purposes only to emulate missing members.
        /// </summary>
        private SmallDictionary<int, bool> _lazyMakeWellKnownTypeMissingMap;

        /// <summary>
        /// Used for test purposes only to emulate missing members.
        /// </summary>
        private SmallDictionary<int, bool> _lazyMakeMemberMissingMap;

        // Protected for access in CSharpCompilation.WithAdditionalFeatures
        protected readonly IReadOnlyDictionary<string, string> _features;

        public ScriptCompilationInfo ScriptCompilationInfo => CommonScriptCompilationInfo;
        internal abstract ScriptCompilationInfo CommonScriptCompilationInfo { get; }

        internal Compilation(
            string name,
            ImmutableArray<MetadataReference> references,
            IReadOnlyDictionary<string, string> features,
            bool isSubmission,
            AsyncQueue<CompilationEvent> eventQueue)
        {
            Debug.Assert(!references.IsDefault);
            Debug.Assert(features != null);

            this.AssemblyName = name;
            this.ExternalReferences = references;
            this.EventQueue = eventQueue;

            _lazySubmissionSlotIndex = isSubmission ? SubmissionSlotIndexToBeAllocated : SubmissionSlotIndexNotApplicable;
            _features = features;
        }

        protected static IReadOnlyDictionary<string, string> SyntaxTreeCommonFeatures(IEnumerable<SyntaxTree> trees)
        {
            IReadOnlyDictionary<string, string> set = null;

            foreach (var tree in trees)
            {
                var treeFeatures = tree.Options.Features;
                if (set == null)
                {
                    set = treeFeatures;
                }
                else
                {
                    if ((object)set != treeFeatures && !set.SetEquals(treeFeatures))
                    {
                        throw new ArgumentException(CodeAnalysisResources.InconsistentSyntaxTreeFeature, nameof(trees));
                    }
                }
            }

            if (set == null)
            {
                // Edge case where there are no syntax trees
                set = ImmutableDictionary<string, string>.Empty;
            }

            return set;
        }

        internal abstract AnalyzerDriver AnalyzerForLanguage(ImmutableArray<DiagnosticAnalyzer> analyzers, AnalyzerManager analyzerManager);

        /// <summary>
        /// Gets the source language ("C#" or "Visual Basic").
        /// </summary>
        public abstract string Language { get; }

        internal static void ValidateScriptCompilationParameters(Compilation previousScriptCompilation, Type returnType, ref Type globalsType)
        {
            if (globalsType != null && !IsValidHostObjectType(globalsType))
            {
                throw new ArgumentException(CodeAnalysisResources.ReturnTypeCannotBeValuePointerbyRefOrOpen, nameof(globalsType));
            }

            if (returnType != null && !IsValidSubmissionReturnType(returnType))
            {
                throw new ArgumentException(CodeAnalysisResources.ReturnTypeCannotBeVoidByRefOrOpen, nameof(returnType));
            }

            if (previousScriptCompilation != null)
            {
                if (globalsType == null)
                {
                    globalsType = previousScriptCompilation.HostObjectType;
                }
                else if (globalsType != previousScriptCompilation.HostObjectType)
                {
                    throw new ArgumentException(CodeAnalysisResources.TypeMustBeSameAsHostObjectTypeOfPreviousSubmission, nameof(globalsType));
                }

                // Force the previous submission to be analyzed. This is required for anonymous types unification.
                if (previousScriptCompilation.GetDiagnostics().Any(d => d.Severity == DiagnosticSeverity.Error))
                {
                    throw new InvalidOperationException(CodeAnalysisResources.PreviousSubmissionHasErrors);
                }
            }
        }

        /// <summary>
        /// Checks options passed to submission compilation constructor.
        /// Throws an exception if the options are not applicable to submissions.
        /// </summary>
        internal static void CheckSubmissionOptions(CompilationOptions options)
        {
            if (options == null)
            {
                return;
            }

            if (options.OutputKind.IsValid() && options.OutputKind != OutputKind.DynamicallyLinkedLibrary)
            {
                throw new ArgumentException(CodeAnalysisResources.InvalidOutputKindForSubmission, nameof(options));
            }

            if (options.CryptoKeyContainer != null ||
                options.CryptoKeyFile != null ||
                options.DelaySign != null ||
                !options.CryptoPublicKey.IsEmpty ||
                (options.DelaySign == true && options.PublicSign))
            {
                throw new ArgumentException(CodeAnalysisResources.InvalidCompilationOptions, nameof(options));
            }
        }

        /// <summary>
        /// Creates a new compilation equivalent to this one with different symbol instances.
        /// </summary>
        public Compilation Clone()
        {
            return CommonClone();
        }

        protected abstract Compilation CommonClone();

        /// <summary>
        /// Returns a new compilation with a given event queue.
        /// </summary>
        internal abstract Compilation WithEventQueue(AsyncQueue<CompilationEvent> eventQueue);

        /// <summary>
        /// Gets a new <see cref="SemanticModel"/> for the specified syntax tree.
        /// </summary>
        /// <param name="syntaxTree">The specified syntax tree.</param>
        /// <param name="ignoreAccessibility">
        /// True if the SemanticModel should ignore accessibility rules when answering semantic questions.
        /// </param>
        public SemanticModel GetSemanticModel(SyntaxTree syntaxTree, bool ignoreAccessibility = false)
        {
            return CommonGetSemanticModel(syntaxTree, ignoreAccessibility);
        }

        protected abstract SemanticModel CommonGetSemanticModel(SyntaxTree syntaxTree, bool ignoreAccessibility);

        /// <summary>
        /// Returns a new INamedTypeSymbol representing an error type with the given name and arity
        /// in the given optional container.
        /// </summary>
        public INamedTypeSymbol CreateErrorTypeSymbol(INamespaceOrTypeSymbol container, string name, int arity)
        {
            if (name == null)
            {
                throw new ArgumentNullException(nameof(name));
            }

            if (arity < 0)
            {
                throw new ArgumentException($"{nameof(arity)} must be >= 0", nameof(arity));
            }

            return CommonCreateErrorTypeSymbol(container, name, arity);
        }

        protected abstract INamedTypeSymbol CommonCreateErrorTypeSymbol(INamespaceOrTypeSymbol container, string name, int arity);

        /// <summary>
        /// Returns a new INamespaceSymbol representing an error (missing) namespace with the given name.
        /// </summary>
        public INamespaceSymbol CreateErrorNamespaceSymbol(INamespaceSymbol container, string name)
        {
            if (container == null)
            {
                throw new ArgumentNullException(nameof(container));
            }

            if (name == null)
            {
                throw new ArgumentNullException(nameof(name));
            }

            return CommonCreateErrorNamespaceSymbol(container, name);
        }

        protected abstract INamespaceSymbol CommonCreateErrorNamespaceSymbol(INamespaceSymbol container, string name);

        #region Name

        internal const string UnspecifiedModuleAssemblyName = "?";

        /// <summary>
        /// Simple assembly name, or null if not specified.
        /// </summary>
        /// <remarks>
        /// The name is used for determining internals-visible-to relationship with referenced assemblies.
        ///
        /// If the compilation represents an assembly the value of <see cref="AssemblyName"/> is its simple name.
        ///
        /// Unless <see cref="CompilationOptions.ModuleName"/> specifies otherwise the module name
        /// written to metadata is <see cref="AssemblyName"/> with an extension based upon <see cref="CompilationOptions.OutputKind"/>.
        /// </remarks>
        public string AssemblyName { get; }

        internal void CheckAssemblyName(DiagnosticBag diagnostics)
        {
            // We could only allow name == null if OutputKind is Module.
            // However, it does no harm that we allow name == null for assemblies as well, so we don't enforce it.

            if (this.AssemblyName != null)
            {
                MetadataHelpers.CheckAssemblyOrModuleName(this.AssemblyName, MessageProvider, MessageProvider.ERR_BadAssemblyName, diagnostics);
            }
        }

        internal string MakeSourceAssemblySimpleName()
        {
            return AssemblyName ?? UnspecifiedModuleAssemblyName;
        }

        internal string MakeSourceModuleName()
        {
            return Options.ModuleName ??
                   (AssemblyName != null ? AssemblyName + Options.OutputKind.GetDefaultExtension() : UnspecifiedModuleAssemblyName);
        }

        /// <summary>
        /// Creates a compilation with the specified assembly name.
        /// </summary>
        /// <param name="assemblyName">The new assembly name.</param>
        /// <returns>A new compilation.</returns>
        public Compilation WithAssemblyName(string assemblyName)
        {
            return CommonWithAssemblyName(assemblyName);
        }

        protected abstract Compilation CommonWithAssemblyName(string outputName);

        #endregion

        #region Options

        /// <summary>
        /// Gets the options the compilation was created with.
        /// </summary>
        public CompilationOptions Options { get { return CommonOptions; } }

        protected abstract CompilationOptions CommonOptions { get; }

        /// <summary>
        /// Creates a new compilation with the specified compilation options.
        /// </summary>
        /// <param name="options">The new options.</param>
        /// <returns>A new compilation.</returns>
        public Compilation WithOptions(CompilationOptions options)
        {
            return CommonWithOptions(options);
        }

        protected abstract Compilation CommonWithOptions(CompilationOptions options);

        #endregion

        #region Submissions

        // An index in the submission slot array. Allocated lazily in compilation phase based upon the slot index of the previous submission.
        // Special values:
        // -1 ... neither this nor previous submissions in the chain allocated a slot (the submissions don't contain code)
        // -2 ... the slot of this submission hasn't been determined yet
        // -3 ... this is not a submission compilation
        private int _lazySubmissionSlotIndex;
        private const int SubmissionSlotIndexNotApplicable = -3;
        private const int SubmissionSlotIndexToBeAllocated = -2;

        /// <summary>
        /// True if the compilation represents an interactive submission.
        /// </summary>
        internal bool IsSubmission
        {
            get
            {
                return _lazySubmissionSlotIndex != SubmissionSlotIndexNotApplicable;
            }
        }

        /// <summary>
        /// The previous submission, if any, or null.
        /// </summary>
        private Compilation PreviousSubmission
        {
            get
            {
                return ScriptCompilationInfo?.PreviousScriptCompilation;
            }
        }

        /// <summary>
        /// Gets or allocates a runtime submission slot index for this compilation.
        /// </summary>
        /// <returns>Non-negative integer if this is a submission and it or a previous submission contains code, negative integer otherwise.</returns>
        internal int GetSubmissionSlotIndex()
        {
            if (_lazySubmissionSlotIndex == SubmissionSlotIndexToBeAllocated)
            {
                // TODO (tomat): remove recursion
                int lastSlotIndex = ScriptCompilationInfo.PreviousScriptCompilation?.GetSubmissionSlotIndex() ?? 0;
                _lazySubmissionSlotIndex = HasCodeToEmit() ? lastSlotIndex + 1 : lastSlotIndex;
            }

            return _lazySubmissionSlotIndex;
        }

        // The type of interactive submission result requested by the host, or null if this compilation doesn't represent a submission.
        //
        // The type is resolved to a symbol when the Script's instance ctor symbol is constructed. The symbol needs to be resolved against
        // the references of this compilation.
        //
        // Consider (tomat): As an alternative to Reflection Type we could hold onto any piece of information that lets us
        // resolve the type symbol when needed.

        /// <summary>
        /// The type object that represents the type of submission result the host requested.
        /// </summary>
        internal Type SubmissionReturnType => ScriptCompilationInfo?.ReturnTypeOpt;

        internal static bool IsValidSubmissionReturnType(Type type)
        {
            return !(type == typeof(void) || type.IsByRef || type.GetTypeInfo().ContainsGenericParameters);
        }

        /// <summary>
        /// The type of the globals object or null if not specified for this compilation.
        /// </summary>
        internal Type HostObjectType => ScriptCompilationInfo?.GlobalsType;

        internal static bool IsValidHostObjectType(Type type)
        {
            var info = type.GetTypeInfo();
            return !(info.IsValueType || info.IsPointer || info.IsByRef || info.ContainsGenericParameters);
        }

        internal abstract bool HasSubmissionResult();

        public Compilation WithScriptCompilationInfo(ScriptCompilationInfo info) => CommonWithScriptCompilationInfo(info);
        protected abstract Compilation CommonWithScriptCompilationInfo(ScriptCompilationInfo info);

        #endregion

        #region Syntax Trees

        /// <summary>
        /// Gets the syntax trees (parsed from source code) that this compilation was created with.
        /// </summary>
        public IEnumerable<SyntaxTree> SyntaxTrees { get { return CommonSyntaxTrees; } }
        protected abstract IEnumerable<SyntaxTree> CommonSyntaxTrees { get; }

        /// <summary>
        /// Creates a new compilation with additional syntax trees.
        /// </summary>
        /// <param name="trees">The new syntax trees.</param>
        /// <returns>A new compilation.</returns>
        public Compilation AddSyntaxTrees(params SyntaxTree[] trees)
        {
            return CommonAddSyntaxTrees(trees);
        }

        /// <summary>
        /// Creates a new compilation with additional syntax trees.
        /// </summary>
        /// <param name="trees">The new syntax trees.</param>
        /// <returns>A new compilation.</returns>
        public Compilation AddSyntaxTrees(IEnumerable<SyntaxTree> trees)
        {
            return CommonAddSyntaxTrees(trees);
        }

        protected abstract Compilation CommonAddSyntaxTrees(IEnumerable<SyntaxTree> trees);

        /// <summary>
        /// Creates a new compilation without the specified syntax trees. Preserves metadata info for use with trees
        /// added later.
        /// </summary>
        /// <param name="trees">The new syntax trees.</param>
        /// <returns>A new compilation.</returns>
        public Compilation RemoveSyntaxTrees(params SyntaxTree[] trees)
        {
            return CommonRemoveSyntaxTrees(trees);
        }

        /// <summary>
        /// Creates a new compilation without the specified syntax trees. Preserves metadata info for use with trees
        /// added later.
        /// </summary>
        /// <param name="trees">The new syntax trees.</param>
        /// <returns>A new compilation.</returns>
        public Compilation RemoveSyntaxTrees(IEnumerable<SyntaxTree> trees)
        {
            return CommonRemoveSyntaxTrees(trees);
        }

        protected abstract Compilation CommonRemoveSyntaxTrees(IEnumerable<SyntaxTree> trees);

        /// <summary>
        /// Creates a new compilation without any syntax trees. Preserves metadata info for use with
        /// trees added later.
        /// </summary>
        public Compilation RemoveAllSyntaxTrees()
        {
            return CommonRemoveAllSyntaxTrees();
        }

        protected abstract Compilation CommonRemoveAllSyntaxTrees();

        /// <summary>
        /// Creates a new compilation with an old syntax tree replaced with a new syntax tree.
        /// Reuses metadata from old compilation object.
        /// </summary>
        /// <param name="newTree">The new tree.</param>
        /// <param name="oldTree">The old tree.</param>
        /// <returns>A new compilation.</returns>
        public Compilation ReplaceSyntaxTree(SyntaxTree oldTree, SyntaxTree newTree)
        {
            return CommonReplaceSyntaxTree(oldTree, newTree);
        }

        protected abstract Compilation CommonReplaceSyntaxTree(SyntaxTree oldTree, SyntaxTree newTree);

        /// <summary>
        /// Returns true if this compilation contains the specified tree. False otherwise.
        /// </summary>
        /// <param name="syntaxTree">A syntax tree.</param>
        public bool ContainsSyntaxTree(SyntaxTree syntaxTree)
        {
            return CommonContainsSyntaxTree(syntaxTree);
        }

        protected abstract bool CommonContainsSyntaxTree(SyntaxTree syntaxTree);

        /// <summary>
        /// The event queue that this compilation was created with.
        /// </summary>
        internal readonly AsyncQueue<CompilationEvent> EventQueue;

        #endregion

        #region References

        internal static ImmutableArray<MetadataReference> ValidateReferences<T>(IEnumerable<MetadataReference> references)
            where T : CompilationReference
        {
            var result = references.AsImmutableOrEmpty();
            for (int i = 0; i < result.Length; i++)
            {
                var reference = result[i];
                if (reference == null)
                {
                    throw new ArgumentNullException($"{nameof(references)}[{i}]");
                }

                var peReference = reference as PortableExecutableReference;
                if (peReference == null && !(reference is T))
                {
                    Debug.Assert(reference is UnresolvedMetadataReference || reference is CompilationReference);
                    throw new ArgumentException(string.Format(CodeAnalysisResources.ReferenceOfTypeIsInvalid1, reference.GetType()),
                                    $"{nameof(references)}[{i}]");
                }
            }

            return result;
        }

        internal CommonReferenceManager GetBoundReferenceManager()
        {
            return CommonGetBoundReferenceManager();
        }

        internal abstract CommonReferenceManager CommonGetBoundReferenceManager();

        /// <summary>
        /// Metadata references passed to the compilation constructor.
        /// </summary>
        public ImmutableArray<MetadataReference> ExternalReferences { get; }

        /// <summary>
        /// Unique metadata references specified via #r directive in the source code of this compilation.
        /// </summary>
        public abstract ImmutableArray<MetadataReference> DirectiveReferences { get; }

        /// <summary>
        /// All reference directives used in this compilation.
        /// </summary>
        internal abstract IEnumerable<ReferenceDirective> ReferenceDirectives { get; }

        /// <summary>
        /// Maps values of #r references to resolved metadata references.
        /// </summary>
        internal abstract IDictionary<(string path, string content), MetadataReference> ReferenceDirectiveMap { get; }

        /// <summary>
        /// All metadata references -- references passed to the compilation
        /// constructor as well as references specified via #r directives.
        /// </summary>
        public IEnumerable<MetadataReference> References
        {
            get
            {
                foreach (var reference in ExternalReferences)
                {
                    yield return reference;
                }

                foreach (var reference in DirectiveReferences)
                {
                    yield return reference;
                }
            }
        }

        /// <summary>
        /// Creates a metadata reference for this compilation.
        /// </summary>
        /// <param name="aliases">
        /// Optional aliases that can be used to refer to the compilation root namespace via extern alias directive.
        /// </param>
        /// <param name="embedInteropTypes">
        /// Embed the COM types from the reference so that the compiled
        /// application no longer requires a primary interop assembly (PIA).
        /// </param>
        public abstract CompilationReference ToMetadataReference(ImmutableArray<string> aliases = default(ImmutableArray<string>), bool embedInteropTypes = false);

        /// <summary>
        /// Creates a new compilation with the specified references.
        /// </summary>
        /// <param name="newReferences">
        /// The new references.
        /// </param>
        /// <returns>A new compilation.</returns>
        public Compilation WithReferences(IEnumerable<MetadataReference> newReferences)
        {
            return this.CommonWithReferences(newReferences);
        }

        /// <summary>
        /// Creates a new compilation with the specified references.
        /// </summary>
        /// <param name="newReferences">The new references.</param>
        /// <returns>A new compilation.</returns>
        public Compilation WithReferences(params MetadataReference[] newReferences)
        {
            return this.WithReferences((IEnumerable<MetadataReference>)newReferences);
        }

        /// <summary>
        /// Creates a new compilation with the specified references.
        /// </summary>
        protected abstract Compilation CommonWithReferences(IEnumerable<MetadataReference> newReferences);

        /// <summary>
        /// Creates a new compilation with additional metadata references.
        /// </summary>
        /// <param name="references">The new references.</param>
        /// <returns>A new compilation.</returns>
        public Compilation AddReferences(params MetadataReference[] references)
        {
            return AddReferences((IEnumerable<MetadataReference>)references);
        }

        /// <summary>
        /// Creates a new compilation with additional metadata references.
        /// </summary>
        /// <param name="references">The new references.</param>
        /// <returns>A new compilation.</returns>
        public Compilation AddReferences(IEnumerable<MetadataReference> references)
        {
            if (references == null)
            {
                throw new ArgumentNullException(nameof(references));
            }

            if (references.IsEmpty())
            {
                return this;
            }

            return CommonWithReferences(this.ExternalReferences.Union(references));
        }

        /// <summary>
        /// Creates a new compilation without the specified metadata references.
        /// </summary>
        /// <param name="references">The new references.</param>
        /// <returns>A new compilation.</returns>
        public Compilation RemoveReferences(params MetadataReference[] references)
        {
            return RemoveReferences((IEnumerable<MetadataReference>)references);
        }

        /// <summary>
        /// Creates a new compilation without the specified metadata references.
        /// </summary>
        /// <param name="references">The new references.</param>
        /// <returns>A new compilation.</returns>
        public Compilation RemoveReferences(IEnumerable<MetadataReference> references)
        {
            if (references == null)
            {
                throw new ArgumentNullException(nameof(references));
            }

            if (references.IsEmpty())
            {
                return this;
            }

            var refSet = new HashSet<MetadataReference>(this.ExternalReferences);

            //EDMAURER if AddingReferences accepts duplicates, then a consumer supplying a list with
            //duplicates to add will not know exactly which to remove. Let them supply a list with
            //duplicates here.
            foreach (var r in references.Distinct())
            {
                if (!refSet.Remove(r))
                {
                    throw new ArgumentException(string.Format(CodeAnalysisResources.MetadataRefNotFoundToRemove1, r),
                                nameof(references));
                }
            }

            return CommonWithReferences(refSet);
        }

        /// <summary>
        /// Creates a new compilation without any metadata references.
        /// </summary>
        public Compilation RemoveAllReferences()
        {
            return CommonWithReferences(SpecializedCollections.EmptyEnumerable<MetadataReference>());
        }

        /// <summary>
        /// Creates a new compilation with an old metadata reference replaced with a new metadata
        /// reference.
        /// </summary>
        /// <param name="newReference">The new reference.</param>
        /// <param name="oldReference">The old reference.</param>
        /// <returns>A new compilation.</returns>
        public Compilation ReplaceReference(MetadataReference oldReference, MetadataReference newReference)
        {
            if (oldReference == null)
            {
                throw new ArgumentNullException(nameof(oldReference));
            }

            if (newReference == null)
            {
                return this.RemoveReferences(oldReference);
            }

            return this.RemoveReferences(oldReference).AddReferences(newReference);
        }

        /// <summary>
        /// Gets the <see cref="IAssemblySymbol"/> or <see cref="IModuleSymbol"/> for a metadata reference used to create this
        /// compilation.
        /// </summary>
        /// <param name="reference">The target reference.</param>
        /// <returns>
        /// Assembly or module symbol corresponding to the given reference or null if there is none.
        /// </returns>
        public ISymbol GetAssemblyOrModuleSymbol(MetadataReference reference)
        {
            return CommonGetAssemblyOrModuleSymbol(reference);
        }

        protected abstract ISymbol CommonGetAssemblyOrModuleSymbol(MetadataReference reference);

        /// <summary>
        /// Gets the <see cref="MetadataReference"/> that corresponds to the assembly symbol.
        /// </summary>
        /// <param name="assemblySymbol">The target symbol.</param>
        public MetadataReference GetMetadataReference(IAssemblySymbol assemblySymbol)
        {
            return GetBoundReferenceManager().GetMetadataReference(assemblySymbol);
        }

        /// <summary>
        /// Assembly identities of all assemblies directly referenced by this compilation.
        /// </summary>
        /// <remarks>
        /// Includes identities of references passed in the compilation constructor
        /// as well as those specified via directives in source code.
        /// </remarks>
        public abstract IEnumerable<AssemblyIdentity> ReferencedAssemblyNames { get; }

        #endregion

        #region Symbols

        /// <summary>
        /// The <see cref="IAssemblySymbol"/> that represents the assembly being created.
        /// </summary>
        public IAssemblySymbol Assembly { get { return CommonAssembly; } }
        protected abstract IAssemblySymbol CommonAssembly { get; }

        /// <summary>
        /// Gets the <see cref="IModuleSymbol"/> for the module being created by compiling all of
        /// the source code.
        /// </summary>
        public IModuleSymbol SourceModule { get { return CommonSourceModule; } }
        protected abstract IModuleSymbol CommonSourceModule { get; }

        /// <summary>
        /// The root namespace that contains all namespaces and types defined in source code or in
        /// referenced metadata, merged into a single namespace hierarchy.
        /// </summary>
        public INamespaceSymbol GlobalNamespace { get { return CommonGlobalNamespace; } }
        protected abstract INamespaceSymbol CommonGlobalNamespace { get; }

        /// <summary>
        /// Gets the corresponding compilation namespace for the specified module or assembly namespace.
        /// </summary>
        public INamespaceSymbol GetCompilationNamespace(INamespaceSymbol namespaceSymbol)
        {
            return CommonGetCompilationNamespace(namespaceSymbol);
        }

        protected abstract INamespaceSymbol CommonGetCompilationNamespace(INamespaceSymbol namespaceSymbol);

        internal abstract CommonAnonymousTypeManager CommonAnonymousTypeManager { get; }

        /// <summary>
        /// Returns the Main method that will serves as the entry point of the assembly, if it is
        /// executable (and not a script).
        /// </summary>
        public IMethodSymbol GetEntryPoint(CancellationToken cancellationToken)
        {
            return CommonGetEntryPoint(cancellationToken);
        }

        protected abstract IMethodSymbol CommonGetEntryPoint(CancellationToken cancellationToken);

        /// <summary>
        /// Get the symbol for the predefined type from the Cor Library referenced by this
        /// compilation.
        /// </summary>
        public INamedTypeSymbol GetSpecialType(SpecialType specialType)
        {
            return CommonGetSpecialType(specialType);
        }

        /// <summary>
        /// Get the symbol for the predefined type member from the COR Library referenced by this compilation.
        /// </summary>
        internal abstract ISymbol CommonGetSpecialTypeMember(SpecialMember specialMember);

        /// <summary>
        /// Returns true if the type is System.Type.
        /// </summary>
        internal abstract bool IsSystemTypeReference(ITypeSymbol type);

        protected abstract INamedTypeSymbol CommonGetSpecialType(SpecialType specialType);

        /// <summary>
        /// Lookup member declaration in well known type used by this Compilation.
        /// </summary>
        internal abstract ISymbol CommonGetWellKnownTypeMember(WellKnownMember member);

        /// <summary>
        /// Returns true if the specified type is equal to or derives from System.Attribute well-known type.
        /// </summary>
        internal abstract bool IsAttributeType(ITypeSymbol type);

        /// <summary>
        /// The INamedTypeSymbol for the .NET System.Object type, which could have a TypeKind of
        /// Error if there was no COR Library in this Compilation.
        /// </summary>
        public INamedTypeSymbol ObjectType { get { return CommonObjectType; } }
        protected abstract INamedTypeSymbol CommonObjectType { get; }

        /// <summary>
        /// The TypeSymbol for the type 'dynamic' in this Compilation.
        /// </summary>
        public ITypeSymbol DynamicType { get { return CommonDynamicType; } }
        protected abstract ITypeSymbol CommonDynamicType { get; }

        /// <summary>
        /// A symbol representing the implicit Script class. This is null if the class is not
        /// defined in the compilation.
        /// </summary>
        public INamedTypeSymbol ScriptClass { get { return CommonScriptClass; } }
        protected abstract INamedTypeSymbol CommonScriptClass { get; }

        /// <summary>
        /// Resolves a symbol that represents script container (Script class). Uses the
        /// full name of the container class stored in <see cref="CompilationOptions.ScriptClassName"/> to find the symbol.
        /// </summary>
        /// <returns>The Script class symbol or null if it is not defined.</returns>
        protected INamedTypeSymbol CommonBindScriptClass()
        {
            string scriptClassName = this.Options.ScriptClassName ?? "";

            string[] parts = scriptClassName.Split('.');
            INamespaceSymbol container = this.SourceModule.GlobalNamespace;

            for (int i = 0; i < parts.Length - 1; i++)
            {
                INamespaceSymbol next = container.GetNestedNamespace(parts[i]);
                if (next == null)
                {
                    AssertNoScriptTrees();
                    return null;
                }

                container = next;
            }

            foreach (INamedTypeSymbol candidate in container.GetTypeMembers(parts[parts.Length - 1]))
            {
                if (candidate.IsScriptClass)
                {
                    return candidate;
                }
            }

            AssertNoScriptTrees();
            return null;
        }

        [Conditional("DEBUG")]
        private void AssertNoScriptTrees()
        {
            foreach (var tree in this.SyntaxTrees)
            {
                Debug.Assert(tree.Options.Kind != SourceCodeKind.Script);
            }
        }

        /// <summary>
        /// Returns a new ArrayTypeSymbol representing an array type tied to the base types of the
        /// COR Library in this Compilation.
        /// </summary>
        public IArrayTypeSymbol CreateArrayTypeSymbol(ITypeSymbol elementType, int rank = 1)
        {
            return CommonCreateArrayTypeSymbol(elementType, rank);
        }

        protected abstract IArrayTypeSymbol CommonCreateArrayTypeSymbol(ITypeSymbol elementType, int rank);

        /// <summary>
        /// Returns a new PointerTypeSymbol representing a pointer type tied to a type in this
        /// Compilation.
        /// </summary>
        public IPointerTypeSymbol CreatePointerTypeSymbol(ITypeSymbol pointedAtType)
        {
            return CommonCreatePointerTypeSymbol(pointedAtType);
        }

        protected abstract IPointerTypeSymbol CommonCreatePointerTypeSymbol(ITypeSymbol elementType);

        // PERF: ETW Traces show that analyzers may use this method frequently, often requesting
        // the same symbol over and over again. XUnit analyzers, in particular, were consuming almost
        // 1% of CPU time when building Roslyn itself. This is an extremely simple cache that evicts on
        // hash code conflicts, but seems to do the trick. The size is mostly arbitrary. My guess
        // is that there are maybe a couple dozen analyzers in the solution and each one has
        // ~0-2 unique well-known types, and the chance of hash collision is very low.
        private ConcurrentCache<string, INamedTypeSymbol> _getTypeCache =
            new ConcurrentCache<string, INamedTypeSymbol>(50, ReferenceEqualityComparer.Instance);

        /// <summary>
        /// Gets the type within the compilation's assembly and all referenced assemblies (other than
        /// those that can only be referenced via an extern alias) using its canonical CLR metadata name.
        /// </summary>
        /// <returns>Null if the type can't be found.</returns>
        /// <remarks>
        /// Since VB does not have the concept of extern aliases, it considers all referenced assemblies.
        /// </remarks>
        public INamedTypeSymbol GetTypeByMetadataName(string fullyQualifiedMetadataName)
        {
            if (!_getTypeCache.TryGetValue(fullyQualifiedMetadataName, out var val))
            {
                val = CommonGetTypeByMetadataName(fullyQualifiedMetadataName);
                // Ignore if someone added the same value before us
                _ = _getTypeCache.TryAdd(fullyQualifiedMetadataName, val);
            }
            return val;
        }

        protected abstract INamedTypeSymbol CommonGetTypeByMetadataName(string metadataName);

#pragma warning disable RS0026 // Do not add multiple public overloads with optional parameters
        /// <summary>
        /// Returns a new INamedTypeSymbol with the given element types and (optional) element names.
        /// </summary>
        public INamedTypeSymbol CreateTupleTypeSymbol(
            ImmutableArray<ITypeSymbol> elementTypes,
            ImmutableArray<string> elementNames = default(ImmutableArray<string>),
            ImmutableArray<Location> elementLocations = default(ImmutableArray<Location>))
        {
            if (elementTypes.IsDefault)
            {
                throw new ArgumentNullException(nameof(elementTypes));
            }

            if (elementTypes.Length <= 1)
            {
                throw new ArgumentException(CodeAnalysisResources.TuplesNeedAtLeastTwoElements, nameof(elementNames));
            }

            elementNames = CheckTupleElementNames(elementTypes.Length, elementNames);
            CheckTupleElementLocations(elementTypes.Length, elementLocations);

            for (int i = 0, n = elementTypes.Length; i < n; i++)
            {
                if (elementTypes[i] == null)
                {
                    throw new ArgumentNullException($"{nameof(elementTypes)}[{i}]");
                }

                if (!elementLocations.IsDefault && elementLocations[i] == null)
                {
                    throw new ArgumentNullException($"{nameof(elementLocations)}[{i}]");
                }
            }

            return CommonCreateTupleTypeSymbol(elementTypes, elementNames, elementLocations);
        }
#pragma warning restore RS0026 // Do not add multiple public overloads with optional parameters

        /// <summary>
        /// Check that if any names are provided, and their number matches the expected cardinality.
        /// Returns a normalized version of the element names (empty array if all the names are null).
        /// </summary>
        protected static ImmutableArray<string> CheckTupleElementNames(int cardinality, ImmutableArray<string> elementNames)
        {
            if (!elementNames.IsDefault)
            {
                if (elementNames.Length != cardinality)
                {
                    throw new ArgumentException(CodeAnalysisResources.TupleElementNameCountMismatch, nameof(elementNames));
                }

                for (int i = 0; i < elementNames.Length; i++)
                {
                    if (elementNames[i] == "")
                    {
                        throw new ArgumentException(CodeAnalysisResources.TupleElementNameEmpty, $"{nameof(elementNames)}[{i}]");
                    }
                }

                if (elementNames.All(n => n == null))
                {
                    return default(ImmutableArray<string>);
                }
            }

            return elementNames;
        }

        protected static void CheckTupleElementLocations(
            int cardinality,
            ImmutableArray<Location> elementLocations)
        {
            if (!elementLocations.IsDefault)
            {
                if (elementLocations.Length != cardinality)
                {
                    throw new ArgumentException(CodeAnalysisResources.TupleElementLocationCountMismatch, nameof(elementLocations));
                }
            }
        }

        protected abstract INamedTypeSymbol CommonCreateTupleTypeSymbol(
            ImmutableArray<ITypeSymbol> elementTypes,
            ImmutableArray<string> elementNames,
            ImmutableArray<Location> elementLocations);

#pragma warning disable RS0026 // Do not add multiple public overloads with optional parameters
        /// <summary>
        /// Returns a new INamedTypeSymbol with the given underlying type and (optional) element names.
        /// </summary>
        /// <remarks>
        /// Since VB doesn't support tuples yet, this call will fail in a VB compilation.
        /// Also, the underlying type needs to be tuple-compatible.
        /// </remarks>
        public INamedTypeSymbol CreateTupleTypeSymbol(
            INamedTypeSymbol underlyingType,
            ImmutableArray<string> elementNames = default(ImmutableArray<string>),
            ImmutableArray<Location> elementLocations = default(ImmutableArray<Location>))
        {
            if ((object)underlyingType == null)
            {
                throw new ArgumentNullException(nameof(underlyingType));
            }

            return CommonCreateTupleTypeSymbol(
                underlyingType, elementNames, elementLocations);
        }
#pragma warning restore RS0026 // Do not add multiple public overloads with optional parameters

        protected abstract INamedTypeSymbol CommonCreateTupleTypeSymbol(
            INamedTypeSymbol underlyingType,
            ImmutableArray<string> elementNames,
            ImmutableArray<Location> elementLocations);

        /// <summary>
        /// Returns a new anonymous type symbol with the given member types member names.
        /// Anonymous type members will be readonly by default.  Writable properties are
        /// supported in VB and can be created by passing in <see langword="false"/> in the
        /// appropriate locations in <paramref name="memberIsReadOnly"/>.
        ///
        /// Source locations can also be provided through <paramref name="memberLocations"/>
        /// </summary>
        public INamedTypeSymbol CreateAnonymousTypeSymbol(
            ImmutableArray<ITypeSymbol> memberTypes,
            ImmutableArray<string> memberNames,
            ImmutableArray<bool> memberIsReadOnly = default(ImmutableArray<bool>),
            ImmutableArray<Location> memberLocations = default(ImmutableArray<Location>))
        {
            if (memberTypes.IsDefault)
            {
                throw new ArgumentNullException(nameof(memberTypes));
            }

            if (memberNames.IsDefault)
            {
                throw new ArgumentNullException(nameof(memberNames));
            }

            if (memberTypes.Length != memberNames.Length)
            {
                throw new ArgumentException(string.Format(CodeAnalysisResources.AnonymousTypeMemberAndNamesCountMismatch2,
                                                    nameof(memberTypes), nameof(memberNames)));
            }

            if (!memberLocations.IsDefault && memberLocations.Length != memberTypes.Length)
            {
                throw new ArgumentException(string.Format(CodeAnalysisResources.AnonymousTypeArgumentCountMismatch2,
                                                    nameof(memberLocations), nameof(memberNames)));
            }

            if (!memberIsReadOnly.IsDefault && memberIsReadOnly.Length != memberTypes.Length)
            {
                throw new ArgumentException(string.Format(CodeAnalysisResources.AnonymousTypeArgumentCountMismatch2,
                                                    nameof(memberIsReadOnly), nameof(memberNames)));
            }

            for (int i = 0, n = memberTypes.Length; i < n; i++)
            {
                if (memberTypes[i] == null)
                {
                    throw new ArgumentNullException($"{nameof(memberTypes)}[{i}]");
                }

                if (memberNames[i] == null)
                {
                    throw new ArgumentNullException($"{nameof(memberNames)}[{i}]");
                }

                if (!memberLocations.IsDefault && memberLocations[i] == null)
                {
                    throw new ArgumentNullException($"{nameof(memberLocations)}[{i}]");
                }
            }

            return CommonCreateAnonymousTypeSymbol(memberTypes, memberNames, memberLocations, memberIsReadOnly);
        }

        protected abstract INamedTypeSymbol CommonCreateAnonymousTypeSymbol(
            ImmutableArray<ITypeSymbol> memberTypes,
            ImmutableArray<string> memberNames,
            ImmutableArray<Location> memberLocations,
            ImmutableArray<bool> memberIsReadOnly);

        /// <summary>
        /// Classifies a conversion from <paramref name="source"/> to <paramref name="destination"/> according
        /// to this compilation's programming language.
        /// </summary>
        /// <param name="source">Source type of value to be converted</param>
        /// <param name="destination">Destination type of value to be converted</param>
        /// <returns>A <see cref="CommonConversion"/> that classifies the conversion from the
        /// <paramref name="source"/> type to the <paramref name="destination"/> type.</returns>
        public abstract CommonConversion ClassifyCommonConversion(ITypeSymbol source, ITypeSymbol destination);

        /// <summary>
        /// Returns true if there is an implicit (C#) or widening (VB) conversion from
        /// <paramref name="fromType"/> to <paramref name="toType"/>. Returns false if
        /// either <paramref name="fromType"/> or <paramref name="toType"/> is null, or
        /// if no such conversion exists.
        /// </summary>
        public bool HasImplicitConversion(ITypeSymbol fromType, ITypeSymbol toType)
            => fromType != null && toType != null && this.ClassifyCommonConversion(fromType, toType).IsImplicit;

        /// <summary>
        /// Checks if <paramref name="symbol"/> is accessible from within <paramref name="within"/>. An optional qualifier of type
        /// <paramref name="throughType"/> is used to resolve protected access for instance members. All symbols are
        /// required to be from this compilation or some assembly referenced (<see cref="References"/>) by this
        /// compilation. <paramref name="within"/> is required to be an <see cref="INamedTypeSymbol"/> or <see cref="IAssemblySymbol"/>.
        /// </summary>
        /// <remarks>
        /// <para>Submissions can reference symbols from previous submissions and their referenced assemblies, even
        /// though those references are missing from <see cref="References"/>.
        /// See https://github.com/dotnet/roslyn/issues/27356.
        /// This implementation works around that by permitting symbols from previous submissions as well.</para>
        /// <para>It is advised to avoid the use of this API within the compilers, as the compilers have additional
        /// requirements for access checking that are not satisfied by this implementation, including the
        /// avoidance of infinite recursion that could result from the use of the ISymbol APIs here, the detection
        /// of use-site diagnostics, and additional returned details (from the compiler's internal APIs) that are
        /// helpful for more precisely diagnosing reasons for accessibility failure.</para>
        /// </remarks>
        public bool IsSymbolAccessibleWithin(
            ISymbol symbol,
            ISymbol within,
            ITypeSymbol throughType = null)
        {
            if (symbol is null)
            {
                throw new ArgumentNullException(nameof(symbol));
            }

            if (within is null)
            {
                throw new ArgumentNullException(nameof(within));
            }

            if (!(within is INamedTypeSymbol || within is IAssemblySymbol))
            {
                throw new ArgumentException(string.Format(CodeAnalysisResources.IsSymbolAccessibleBadWithin, nameof(within)), nameof(within));
            }

            checkInCompilationReferences(symbol, nameof(symbol));
            checkInCompilationReferences(within, nameof(within));
            if (!(throughType is null))
            {
                checkInCompilationReferences(throughType, nameof(throughType));
            }

            return IsSymbolAccessibleWithinCore(symbol, within, throughType);

            void checkInCompilationReferences(ISymbol s, string parameterName)
            {
                var containingAssembly = computeContainingAssembly(s);
                if (!assemblyIsInReferences(containingAssembly))
                {
                    throw new ArgumentException(string.Format(CodeAnalysisResources.IsSymbolAccessibleWrongAssembly, parameterName), parameterName);
                }
            }

            bool assemblyIsInReferences(IAssemblySymbol a)
            {
                if (assemblyIsInCompilationReferences(a, this))
                {
                    return true;
                }

                if (this.IsSubmission)
                {
                    // Submissions can reference symbols from previous submissions and their referenced assemblies, even
                    // though those references are missing from this.References. We work around that by digging in
                    // to find references of previous submissions. See https://github.com/dotnet/roslyn/issues/27356
                    for (Compilation c = this.PreviousSubmission; c != null; c = c.PreviousSubmission)
                    {
                        if (assemblyIsInCompilationReferences(a, c))
                        {
                            return true;
                        }
                    }
                }

                return false;
            }

            bool assemblyIsInCompilationReferences(IAssemblySymbol a, Compilation compilation)
            {
                if (a.Equals(compilation.Assembly))
                {
                    return true;
                }

                foreach (var reference in compilation.References)
                {
                    if (a.Equals(compilation.GetAssemblyOrModuleSymbol(reference)))
                    {
                        return true;
                    }
                }

                return false;
            }

            IAssemblySymbol computeContainingAssembly(ISymbol s)
            {
                while (true)
                {
                    switch (s.Kind)
                    {
                        case SymbolKind.Assembly:
                            return (IAssemblySymbol)s;
                        case SymbolKind.PointerType:
                            s = ((IPointerTypeSymbol)s).PointedAtType;
                            continue;
                        case SymbolKind.ArrayType:
                            s = ((IArrayTypeSymbol)s).ElementType;
                            continue;
                        case SymbolKind.Alias:
                            s = ((IAliasSymbol)s).Target;
                            continue;
                        case SymbolKind.Discard:
                            s = ((IDiscardSymbol)s).Type;
                            continue;
                        case SymbolKind.DynamicType:
                        case SymbolKind.ErrorType:
                        case SymbolKind.Preprocessing:
                        case SymbolKind.Namespace:
                            // these symbols are not restricted in where they can be accessed, so unless they report
                            // a containing assembly, we treat them as in the current assembly for access purposes
                            return s.ContainingAssembly ?? this.Assembly;
                        default:
                            return s.ContainingAssembly;
                    }
                }
            }
        }

        private protected abstract bool IsSymbolAccessibleWithinCore(
            ISymbol symbol,
            ISymbol within,
            ITypeSymbol throughType);

        internal abstract IConvertibleConversion ClassifyConvertibleConversion(IOperation source, ITypeSymbol destination, out Optional<object> constantValue);

        #endregion

        #region Diagnostics

        internal const CompilationStage DefaultDiagnosticsStage = CompilationStage.Compile;

        /// <summary>
        /// Gets the diagnostics produced during the parsing stage.
        /// </summary>
        public abstract ImmutableArray<Diagnostic> GetParseDiagnostics(CancellationToken cancellationToken = default(CancellationToken));

        /// <summary>
        /// Gets the diagnostics produced during symbol declaration.
        /// </summary>
        public abstract ImmutableArray<Diagnostic> GetDeclarationDiagnostics(CancellationToken cancellationToken = default(CancellationToken));

        /// <summary>
        /// Gets the diagnostics produced during the analysis of method bodies and field initializers.
        /// </summary>
        public abstract ImmutableArray<Diagnostic> GetMethodBodyDiagnostics(CancellationToken cancellationToken = default(CancellationToken));

        /// <summary>
        /// Gets all the diagnostics for the compilation, including syntax, declaration, and
        /// binding. Does not include any diagnostics that might be produced during emit, see
        /// <see cref="EmitResult"/>.
        /// </summary>
        public abstract ImmutableArray<Diagnostic> GetDiagnostics(CancellationToken cancellationToken = default(CancellationToken));

        internal abstract void GetDiagnostics(CompilationStage stage, bool includeEarlierStages, DiagnosticBag diagnostics, CancellationToken cancellationToken = default);

        internal void EnsureCompilationEventQueueCompleted()
        {
            Debug.Assert(EventQueue != null);

            lock (EventQueue)
            {
                if (!EventQueue.IsCompleted)
                {
                    CompleteCompilationEventQueue_NoLock();
                }
            }
        }

        internal void CompleteCompilationEventQueue_NoLock()
        {
            Debug.Assert(EventQueue != null);

            // Signal the end of compilation.
            EventQueue.TryEnqueue(new CompilationCompletedEvent(this));
            EventQueue.PromiseNotToEnqueue();
            EventQueue.TryComplete();
        }

        internal abstract CommonMessageProvider MessageProvider { get; }

        /// <summary>
        /// Filter out warnings based on the compiler options (/nowarn, /warn and /warnaserror) and the pragma warning directives.
        /// 'incoming' is freed.
        /// </summary>
        /// <param name="accumulator">Bag to which filtered diagnostics will be added.</param>
        /// <param name="incoming">Diagnostics to be filtered.</param>
        /// <returns>True if there are no unsuppressed errors (i.e., no errors which fail compilation).</returns>
        internal bool FilterAndAppendAndFreeDiagnostics(DiagnosticBag accumulator, ref DiagnosticBag incoming)
        {
            bool result = FilterAndAppendDiagnostics(accumulator, incoming.AsEnumerableWithoutResolution(), exclude: null);
            incoming.Free();
            incoming = null;
            return result;
        }

        /// <summary>
        /// Filter out warnings based on the compiler options (/nowarn, /warn and /warnaserror) and the pragma warning directives.
        /// </summary>
        /// <returns>True if there are no unsuppressed errors (i.e., no errors which fail compilation).</returns>
        internal bool FilterAndAppendDiagnostics(DiagnosticBag accumulator, IEnumerable<Diagnostic> incoming, HashSet<int> exclude)
        {
            bool hasError = false;
            bool reportSuppressedDiagnostics = Options.ReportSuppressedDiagnostics;

            foreach (Diagnostic d in incoming)
            {
                if (exclude?.Contains(d.Code) == true)
                {
                    continue;
                }

                var filtered = Options.FilterDiagnostic(d);
                if (filtered == null ||
                    (!reportSuppressedDiagnostics && filtered.IsSuppressed))
                {
                    continue;
                }
<<<<<<< HEAD
                else if (filtered.Severity == DiagnosticSeverity.Error &&
                    !filtered.IsSuppressed)
=======
                else if (filtered.IsUnsuppressableError())
>>>>>>> b9b26134
                {
                    hasError = true;
                }

                accumulator.Add(filtered);
            }

            return !hasError;
        }

        #endregion

        #region Resources

        /// <summary>
        /// Create a stream filled with default win32 resources.
        /// </summary>
        public Stream CreateDefaultWin32Resources(bool versionResource, bool noManifest, Stream manifestContents, Stream iconInIcoFormat)
        {
            //Win32 resource encodings use a lot of 16bit values. Do all of the math checked with the
            //expectation that integer types are well-chosen with size in mind.
            checked
            {
                var result = new MemoryStream(1024);

                //start with a null resource just as rc.exe does
                AppendNullResource(result);

                if (versionResource)
                    AppendDefaultVersionResource(result);

                if (!noManifest)
                {
                    if (this.Options.OutputKind.IsApplication())
                    {
                        // Applications use a default manifest if one is not specified.
                        if (manifestContents == null)
                        {
                            manifestContents = typeof(Compilation).GetTypeInfo().Assembly.GetManifestResourceStream("Microsoft.CodeAnalysis.Resources.default.win32manifest");
                        }
                    }
                    else
                    {
                        // Modules never have manifests, even if one is specified.
                        //Debug.Assert(!this.Options.OutputKind.IsNetModule() || manifestContents == null);
                    }

                    if (manifestContents != null)
                    {
                        Win32ResourceConversions.AppendManifestToResourceStream(result, manifestContents, !this.Options.OutputKind.IsApplication());
                    }
                }

                if (iconInIcoFormat != null)
                {
                    Win32ResourceConversions.AppendIconToResourceStream(result, iconInIcoFormat);
                }

                result.Position = 0;
                return result;
            }
        }

        internal static void AppendNullResource(Stream resourceStream)
        {
            var writer = new BinaryWriter(resourceStream);
            writer.Write((UInt32)0);
            writer.Write((UInt32)0x20);
            writer.Write((UInt16)0xFFFF);
            writer.Write((UInt16)0);
            writer.Write((UInt16)0xFFFF);
            writer.Write((UInt16)0);
            writer.Write((UInt32)0);            //DataVersion
            writer.Write((UInt16)0);            //MemoryFlags
            writer.Write((UInt16)0);            //LanguageId
            writer.Write((UInt32)0);            //Version
            writer.Write((UInt32)0);            //Characteristics
        }

        protected abstract void AppendDefaultVersionResource(Stream resourceStream);

        internal enum Win32ResourceForm : byte
        {
            UNKNOWN,
            COFF,
            RES
        }

        internal static Win32ResourceForm DetectWin32ResourceForm(Stream win32Resources)
        {
            var reader = new BinaryReader(win32Resources, Encoding.Unicode);

            var initialPosition = win32Resources.Position;
            var initial32Bits = reader.ReadUInt32();
            win32Resources.Position = initialPosition;

            //RC.EXE output starts with a resource that contains no data.
            if (initial32Bits == 0)
                return Win32ResourceForm.RES;
            else if ((initial32Bits & 0xFFFF0000) != 0 || (initial32Bits & 0x0000FFFF) != 0xFFFF)
                // See CLiteWeightStgdbRW::FindObjMetaData in peparse.cpp
                return Win32ResourceForm.COFF;
            else
                return Win32ResourceForm.UNKNOWN;
        }

        internal Cci.ResourceSection MakeWin32ResourcesFromCOFF(Stream win32Resources, DiagnosticBag diagnostics)
        {
            if (win32Resources == null)
            {
                return null;
            }

            Cci.ResourceSection resources;

            try
            {
                resources = COFFResourceReader.ReadWin32ResourcesFromCOFF(win32Resources);
            }
            catch (BadImageFormatException ex)
            {
                diagnostics.Add(MessageProvider.CreateDiagnostic(MessageProvider.ERR_BadWin32Resource, Location.None, ex.Message));
                return null;
            }
            catch (IOException ex)
            {
                diagnostics.Add(MessageProvider.CreateDiagnostic(MessageProvider.ERR_BadWin32Resource, Location.None, ex.Message));
                return null;
            }
            catch (ResourceException ex)
            {
                diagnostics.Add(MessageProvider.CreateDiagnostic(MessageProvider.ERR_BadWin32Resource, Location.None, ex.Message));
                return null;
            }

            return resources;
        }

        internal List<Win32Resource> MakeWin32ResourceList(Stream win32Resources, DiagnosticBag diagnostics)
        {
            if (win32Resources == null)
            {
                return null;
            }
            List<RESOURCE> resources;

            try
            {
                resources = CvtResFile.ReadResFile(win32Resources);
            }
            catch (ResourceException ex)
            {
                diagnostics.Add(MessageProvider.CreateDiagnostic(MessageProvider.ERR_BadWin32Resource, Location.None, ex.Message));
                return null;
            }

            if (resources == null)
            {
                return null;
            }

            var resourceList = new List<Win32Resource>();

            foreach (var r in resources)
            {
                var result = new Win32Resource(
                    data: r.data,
                    codePage: 0,
                    languageId: r.LanguageId,
                    //EDMAURER converting to int from ushort.
                    //Go to short first to avoid sign extension.
                    id: unchecked((short)r.pstringName.Ordinal),
                    name: r.pstringName.theString,
                    typeId: unchecked((short)r.pstringType.Ordinal),
                    typeName: r.pstringType.theString
                );

                resourceList.Add(result);
            }

            return resourceList;
        }

        internal void SetupWin32Resources(CommonPEModuleBuilder moduleBeingBuilt, Stream win32Resources, DiagnosticBag diagnostics)
        {
            if (win32Resources == null)
                return;

            Win32ResourceForm resourceForm;

            try
            {
                resourceForm = DetectWin32ResourceForm(win32Resources);
            }
            catch (EndOfStreamException)
            {
                diagnostics.Add(MessageProvider.CreateDiagnostic(MessageProvider.ERR_BadWin32Resource, NoLocation.Singleton, CodeAnalysisResources.UnrecognizedResourceFileFormat));
                return;
            }
            catch (Exception ex)
            {
                diagnostics.Add(MessageProvider.CreateDiagnostic(MessageProvider.ERR_BadWin32Resource, NoLocation.Singleton, ex.Message));
                return;
            }

            switch (resourceForm)
            {
                case Win32ResourceForm.COFF:
                    moduleBeingBuilt.Win32ResourceSection = MakeWin32ResourcesFromCOFF(win32Resources, diagnostics);
                    break;
                case Win32ResourceForm.RES:
                    moduleBeingBuilt.Win32Resources = MakeWin32ResourceList(win32Resources, diagnostics);
                    break;
                default:
                    diagnostics.Add(MessageProvider.CreateDiagnostic(MessageProvider.ERR_BadWin32Resource, NoLocation.Singleton, CodeAnalysisResources.UnrecognizedResourceFileFormat));
                    break;
            }
        }

        internal void ReportManifestResourceDuplicates(
            IEnumerable<ResourceDescription> manifestResources,
            IEnumerable<string> addedModuleNames,
            IEnumerable<string> addedModuleResourceNames,
            DiagnosticBag diagnostics)
        {
            if (Options.OutputKind == OutputKind.NetModule && !(manifestResources != null && manifestResources.Any()))
            {
                return;
            }

            var uniqueResourceNames = new HashSet<string>();

            if (manifestResources != null && manifestResources.Any())
            {
                var uniqueFileNames = new HashSet<string>(StringComparer.OrdinalIgnoreCase);
                foreach (var resource in manifestResources)
                {
                    if (!uniqueResourceNames.Add(resource.ResourceName))
                    {
                        diagnostics.Add(MessageProvider.CreateDiagnostic(MessageProvider.ERR_ResourceNotUnique, Location.None, resource.ResourceName));
                    }

                    // file name could be null if resource is embedded
                    var fileName = resource.FileName;
                    if (fileName != null && !uniqueFileNames.Add(fileName))
                    {
                        diagnostics.Add(MessageProvider.CreateDiagnostic(MessageProvider.ERR_ResourceFileNameNotUnique, Location.None, fileName));
                    }
                }

                foreach (var fileName in addedModuleNames)
                {
                    if (!uniqueFileNames.Add(fileName))
                    {
                        diagnostics.Add(MessageProvider.CreateDiagnostic(MessageProvider.ERR_ResourceFileNameNotUnique, Location.None, fileName));
                    }
                }
            }

            if (Options.OutputKind != OutputKind.NetModule)
            {
                foreach (string name in addedModuleResourceNames)
                {
                    if (!uniqueResourceNames.Add(name))
                    {
                        diagnostics.Add(MessageProvider.CreateDiagnostic(MessageProvider.ERR_ResourceNotUnique, Location.None, name));
                    }
                }
            }
        }

        #endregion

        #region Emit

        /// <summary>
        /// There are two ways to sign PE files
        ///   1. By directly signing the <see cref="PEBuilder"/>
        ///   2. Write the unsigned PE to disk and use CLR COM APIs to sign.
        /// The preferred method is #1 as it's more efficient and more resilient (no reliance on %TEMP%). But 
        /// we must continue to support #2 as it's the only way to do the following:
        ///   - Access private keys stored in a key container
        ///   - Do proper counter signature verification for AssemblySignatureKey attributes
        /// </summary>
        internal bool SignUsingBuilder =>
            string.IsNullOrEmpty(StrongNameKeys.KeyContainer) &&
            !StrongNameKeys.HasCounterSignature &&
            !_features.ContainsKey("UseLegacyStrongNameProvider");

        /// <summary>
        /// Constructs the module serialization properties out of the compilation options of this compilation.
        /// </summary>
        internal Cci.ModulePropertiesForSerialization ConstructModuleSerializationProperties(
            EmitOptions emitOptions,
            string targetRuntimeVersion,
            Guid moduleVersionId = default(Guid))
        {
            CompilationOptions compilationOptions = this.Options;
            Platform platform = compilationOptions.Platform;
            OutputKind outputKind = compilationOptions.OutputKind;

            if (!platform.IsValid())
            {
                platform = Platform.AnyCpu;
            }

            if (!outputKind.IsValid())
            {
                outputKind = OutputKind.DynamicallyLinkedLibrary;
            }

            bool requires64Bit = platform.Requires64Bit();
            bool requires32Bit = platform.Requires32Bit();

            ushort fileAlignment;
            if (emitOptions.FileAlignment == 0 || !CompilationOptions.IsValidFileAlignment(emitOptions.FileAlignment))
            {
                fileAlignment = requires64Bit
                    ? Cci.ModulePropertiesForSerialization.DefaultFileAlignment64Bit
                    : Cci.ModulePropertiesForSerialization.DefaultFileAlignment32Bit;
            }
            else
            {
                fileAlignment = (ushort)emitOptions.FileAlignment;
            }

            ulong baseAddress = unchecked(emitOptions.BaseAddress + 0x8000) & (requires64Bit ? 0xffffffffffff0000 : 0x00000000ffff0000);

            // cover values smaller than 0x8000, overflow and default value 0):
            if (baseAddress == 0)
            {
                if (outputKind == OutputKind.ConsoleApplication ||
                    outputKind == OutputKind.WindowsApplication ||
                    outputKind == OutputKind.WindowsRuntimeApplication)
                {
                    baseAddress = (requires64Bit) ? Cci.ModulePropertiesForSerialization.DefaultExeBaseAddress64Bit : Cci.ModulePropertiesForSerialization.DefaultExeBaseAddress32Bit;
                }
                else
                {
                    baseAddress = (requires64Bit) ? Cci.ModulePropertiesForSerialization.DefaultDllBaseAddress64Bit : Cci.ModulePropertiesForSerialization.DefaultDllBaseAddress32Bit;
                }
            }

            ulong sizeOfHeapCommit = requires64Bit
                ? Cci.ModulePropertiesForSerialization.DefaultSizeOfHeapCommit64Bit
                : Cci.ModulePropertiesForSerialization.DefaultSizeOfHeapCommit32Bit;

            // Dev10 always uses the default value for 32bit for sizeOfHeapReserve.
            // check with link -dump -headers <filename>
            const ulong sizeOfHeapReserve = Cci.ModulePropertiesForSerialization.DefaultSizeOfHeapReserve32Bit;

            ulong sizeOfStackReserve = requires64Bit
                ? Cci.ModulePropertiesForSerialization.DefaultSizeOfStackReserve64Bit
                : Cci.ModulePropertiesForSerialization.DefaultSizeOfStackReserve32Bit;

            ulong sizeOfStackCommit = requires64Bit
                ? Cci.ModulePropertiesForSerialization.DefaultSizeOfStackCommit64Bit
                : Cci.ModulePropertiesForSerialization.DefaultSizeOfStackCommit32Bit;

            SubsystemVersion subsystemVersion;
            if (emitOptions.SubsystemVersion.Equals(SubsystemVersion.None) || !emitOptions.SubsystemVersion.IsValid)
            {
                subsystemVersion = SubsystemVersion.Default(outputKind, platform);
            }
            else
            {
                subsystemVersion = emitOptions.SubsystemVersion;
            }

            Machine machine;
            switch (platform)
            {
                case Platform.Arm64:
                    machine = Machine.Arm64;
                    break;

                case Platform.Arm:
                    machine = Machine.ArmThumb2;
                    break;

                case Platform.X64:
                    machine = Machine.Amd64;
                    break;

                case Platform.Itanium:
                    machine = Machine.IA64;
                    break;

                case Platform.X86:
                    machine = Machine.I386;
                    break;

                case Platform.AnyCpu:
                case Platform.AnyCpu32BitPreferred:
                    machine = Machine.Unknown;
                    break;

                default:
                    throw ExceptionUtilities.UnexpectedValue(platform);
            }

            return new Cci.ModulePropertiesForSerialization(
                persistentIdentifier: moduleVersionId,
                corFlags: GetCorHeaderFlags(machine, HasStrongName, prefers32Bit: platform == Platform.AnyCpu32BitPreferred),
                fileAlignment: fileAlignment,
                sectionAlignment: Cci.ModulePropertiesForSerialization.DefaultSectionAlignment,
                targetRuntimeVersion: targetRuntimeVersion,
                machine: machine,
                baseAddress: baseAddress,
                sizeOfHeapReserve: sizeOfHeapReserve,
                sizeOfHeapCommit: sizeOfHeapCommit,
                sizeOfStackReserve: sizeOfStackReserve,
                sizeOfStackCommit: sizeOfStackCommit,
                dllCharacteristics: GetDllCharacteristics(emitOptions.HighEntropyVirtualAddressSpace, compilationOptions.OutputKind == OutputKind.WindowsRuntimeApplication),
                imageCharacteristics: GetCharacteristics(outputKind, requires32Bit),
                subsystem: GetSubsystem(outputKind),
                majorSubsystemVersion: (ushort)subsystemVersion.Major,
                minorSubsystemVersion: (ushort)subsystemVersion.Minor,
                linkerMajorVersion: this.LinkerMajorVersion,
                linkerMinorVersion: 0);
        }

        private static CorFlags GetCorHeaderFlags(Machine machine, bool strongNameSigned, bool prefers32Bit)
        {
            CorFlags result = CorFlags.ILOnly;

            if (machine == Machine.I386)
            {
                result |= CorFlags.Requires32Bit;
            }

            if (strongNameSigned)
            {
                result |= CorFlags.StrongNameSigned;
            }

            if (prefers32Bit)
            {
                result |= CorFlags.Requires32Bit | CorFlags.Prefers32Bit;
            }

            return result;
        }

        internal static DllCharacteristics GetDllCharacteristics(bool enableHighEntropyVA, bool configureToExecuteInAppContainer)
        {
            var result =
                DllCharacteristics.DynamicBase |
                DllCharacteristics.NxCompatible |
                DllCharacteristics.NoSeh |
                DllCharacteristics.TerminalServerAware;

            if (enableHighEntropyVA)
            {
                // IMAGE_DLLCHARACTERISTICS_HIGH_ENTROPY_VA
                result |= (DllCharacteristics)0x0020;
            }

            if (configureToExecuteInAppContainer)
            {
                result |= DllCharacteristics.AppContainer;
            }

            return result;
        }

        private static Characteristics GetCharacteristics(OutputKind outputKind, bool requires32Bit)
        {
            var characteristics = Characteristics.ExecutableImage;

            if (requires32Bit)
            {
                // 32 bit machine (The standard says to always set this, the linker team says otherwise)
                // The loader team says that this is not used for anything in the OS.
                characteristics |= Characteristics.Bit32Machine;
            }
            else
            {
                // Large address aware (the standard says never to set this, the linker team says otherwise).
                // The loader team says that this is not overridden for managed binaries and will be respected if set.
                characteristics |= Characteristics.LargeAddressAware;
            }

            switch (outputKind)
            {
                case OutputKind.WindowsRuntimeMetadata:
                case OutputKind.DynamicallyLinkedLibrary:
                case OutputKind.NetModule:
                    characteristics |= Characteristics.Dll;
                    break;

                case OutputKind.ConsoleApplication:
                case OutputKind.WindowsRuntimeApplication:
                case OutputKind.WindowsApplication:
                    break;

                default:
                    throw ExceptionUtilities.UnexpectedValue(outputKind);
            }

            return characteristics;
        }

        private static Subsystem GetSubsystem(OutputKind outputKind)
        {
            switch (outputKind)
            {
                case OutputKind.ConsoleApplication:
                case OutputKind.DynamicallyLinkedLibrary:
                case OutputKind.NetModule:
                case OutputKind.WindowsRuntimeMetadata:
                    return Subsystem.WindowsCui;

                case OutputKind.WindowsRuntimeApplication:
                case OutputKind.WindowsApplication:
                    return Subsystem.WindowsGui;

                default:
                    throw ExceptionUtilities.UnexpectedValue(outputKind);
            }
        }

        /// <summary>
        /// The value is not used by Windows loader, but the OS appcompat infrastructure uses it to identify apps.
        /// It is useful for us to have a mechanism to identify the compiler that produced the binary.
        /// This is the appropriate value to use for that. That is what it was invented for.
        /// We don't want to have the high bit set for this in case some users perform a signed comparison to
        /// determine if the value is less than some version. The C++ linker is at 0x0B.
        /// We'll start our numbering at 0x30 for C#, 0x50 for VB.
        /// </summary>
        internal abstract byte LinkerMajorVersion { get; }

        internal bool HasStrongName
        {
            get
            {
                return !IsDelaySigned
                    && Options.OutputKind != OutputKind.NetModule
                    && StrongNameKeys.CanProvideStrongName;
            }
        }

        internal bool IsRealSigned
        {
            get
            {
                // A module cannot be signed. The native compiler allowed one to create a netmodule with an AssemblyKeyFile
                // or Container attribute (or specify a key via the cmd line). When the module was linked into an assembly,
                // alink would sign the assembly. So rather than give an error we just don't sign when outputting a module.

                return !IsDelaySigned
                    && !Options.PublicSign
                    && Options.OutputKind != OutputKind.NetModule
                    && StrongNameKeys.CanSign;
            }
        }

        /// <summary>
        /// Return true if the compilation contains any code or types.
        /// </summary>
        internal abstract bool HasCodeToEmit();

        internal abstract bool IsDelaySigned { get; }
        internal abstract StrongNameKeys StrongNameKeys { get; }

        internal abstract CommonPEModuleBuilder CreateModuleBuilder(
            EmitOptions emitOptions,
            IMethodSymbol debugEntryPoint,
            Stream sourceLinkStream,
            IEnumerable<EmbeddedText> embeddedTexts,
            IEnumerable<ResourceDescription> manifestResources,
            CompilationTestData testData,
            DiagnosticBag diagnostics,
            CancellationToken cancellationToken);

        /// <summary>
        /// Report declaration diagnostics and compile and synthesize method bodies.
        /// </summary>
        /// <returns>True if successful.</returns>
        internal abstract bool CompileMethods(
            CommonPEModuleBuilder moduleBuilder,
            bool emittingPdb,
            bool emitMetadataOnly,
            bool emitTestCoverageData,
            DiagnosticBag diagnostics,
            Predicate<ISymbol> filterOpt,
            CancellationToken cancellationToken);

        internal bool CreateDebugDocuments(DebugDocumentsBuilder documentsBuilder, IEnumerable<EmbeddedText> embeddedTexts, DiagnosticBag diagnostics)
        {
            // Check that all syntax trees are debuggable:
            bool allTreesDebuggable = true;
            foreach (var tree in SyntaxTrees)
            {
                if (!string.IsNullOrEmpty(tree.FilePath) && tree.GetText().Encoding == null)
                {
                    diagnostics.Add(MessageProvider.CreateDiagnostic(MessageProvider.ERR_EncodinglessSyntaxTree, tree.GetRoot().GetLocation()));
                    allTreesDebuggable = false;
                }
            }

            if (!allTreesDebuggable)
            {
                return false;
            }

            // Add debug documents for all embedded text first. This ensures that embedding
            // takes priority over the syntax tree pass, which will not embed.
            if (!embeddedTexts.IsEmpty())
            {
                var embeddedDocuments = ArrayBuilder<Cci.DebugSourceDocument>.GetInstance();

                foreach (var text in embeddedTexts)
                {
                    Debug.Assert(!string.IsNullOrEmpty(text.FilePath));
                    string normalizedPath = documentsBuilder.NormalizeDebugDocumentPath(text.FilePath, basePath: null);
                    var existingDoc = documentsBuilder.TryGetDebugDocumentForNormalizedPath(normalizedPath);
                    if (existingDoc == null)
                    {
                        var document = new Cci.DebugSourceDocument(
                            normalizedPath,
                            DebugSourceDocumentLanguageId,
                            () => text.GetDebugSourceInfo());

                        documentsBuilder.AddDebugDocument(document);
                        embeddedDocuments.Add(document);
                    }
                }

                documentsBuilder.EmbeddedDocuments = embeddedDocuments.ToImmutableAndFree();
            }

            // Add debug documents for all trees with distinct paths.
            foreach (var tree in SyntaxTrees)
            {
                if (!string.IsNullOrEmpty(tree.FilePath))
                {
                    // compilation does not guarantee that all trees will have distinct paths.
                    // Do not attempt adding a document for a particular path if we already added one.
                    string normalizedPath = documentsBuilder.NormalizeDebugDocumentPath(tree.FilePath, basePath: null);
                    var existingDoc = documentsBuilder.TryGetDebugDocumentForNormalizedPath(normalizedPath);
                    if (existingDoc == null)
                    {
                        documentsBuilder.AddDebugDocument(new Cci.DebugSourceDocument(
                            normalizedPath,
                            DebugSourceDocumentLanguageId,
                            () => tree.GetDebugSourceInfo()));
                    }
                }
            }

            // Add debug documents for all pragmas.
            // If there are clashes with already processed directives, report warnings.
            // If there are clashes with debug documents that came from actual trees, ignore the pragma.
            // Therefore we need to add these in a separate pass after documents for syntax trees were added.
            foreach (var tree in SyntaxTrees)
            {
                AddDebugSourceDocumentsForChecksumDirectives(documentsBuilder, tree, diagnostics);
            }

            return true;
        }

        internal abstract Guid DebugSourceDocumentLanguageId { get; }

        internal abstract void AddDebugSourceDocumentsForChecksumDirectives(DebugDocumentsBuilder documentsBuilder, SyntaxTree tree, DiagnosticBag diagnostics);

        /// <summary>
        /// Update resources and generate XML documentation comments.
        /// </summary>
        /// <returns>True if successful.</returns>
        internal abstract bool GenerateResourcesAndDocumentationComments(
            CommonPEModuleBuilder moduleBeingBuilt,
            Stream xmlDocumentationStream,
            Stream win32ResourcesStream,
            string outputNameOverride,
            DiagnosticBag diagnostics,
            CancellationToken cancellationToken);

        /// <summary>
        /// Reports all unused imports/usings so far (and thus it must be called as a last step of Emit)
        /// </summary>
        internal abstract void ReportUnusedImports(
            SyntaxTree filterTree,
            DiagnosticBag diagnostics,
            CancellationToken cancellationToken);

        /// <summary>
        /// Signals the event queue, if any, that we are done compiling.
        /// There should not be more compiling actions after this step.
        /// NOTE: once we signal about completion to analyzers they will cancel and thus in some cases we
        ///       may be effectively cutting off some diagnostics.
        ///       It is not clear if behavior is desirable.
        ///       See: https://github.com/dotnet/roslyn/issues/11470
        /// </summary>
        /// <param name="filterTree">What tree to complete. null means complete all trees. </param>
        internal abstract void CompleteTrees(SyntaxTree filterTree);

        internal bool Compile(
            CommonPEModuleBuilder moduleBuilder,
            bool emittingPdb,
            DiagnosticBag diagnostics,
            Predicate<ISymbol> filterOpt,
            CancellationToken cancellationToken)
        {
            try
            {
                return CompileMethods(
                    moduleBuilder,
                    emittingPdb,
                    emitMetadataOnly: false,
                    emitTestCoverageData: false,
                    diagnostics: diagnostics,
                    filterOpt: filterOpt,
                    cancellationToken: cancellationToken);
            }
            finally
            {
                moduleBuilder.CompilationFinished();
            }
        }

        internal void EnsureAnonymousTypeTemplates(CancellationToken cancellationToken)
        {
            Debug.Assert(IsSubmission);

            if (this.GetSubmissionSlotIndex() >= 0 && HasCodeToEmit())
            {
                if (!this.CommonAnonymousTypeManager.AreTemplatesSealed)
                {
                    var discardedDiagnostics = DiagnosticBag.GetInstance();

                    var moduleBeingBuilt = this.CreateModuleBuilder(
                        emitOptions: EmitOptions.Default,
                        debugEntryPoint: null,
                        manifestResources: null,
                        sourceLinkStream: null,
                        embeddedTexts: null,
                        testData: null,
                        diagnostics: discardedDiagnostics,
                        cancellationToken: cancellationToken);

                    if (moduleBeingBuilt != null)
                    {
                        Compile(
                            moduleBeingBuilt,
                            diagnostics: discardedDiagnostics,
                            emittingPdb: false,
                            filterOpt: null,
                            cancellationToken: cancellationToken);
                    }

                    discardedDiagnostics.Free();
                }

                Debug.Assert(this.CommonAnonymousTypeManager.AreTemplatesSealed);
            }
            else
            {
                this.ScriptCompilationInfo.PreviousScriptCompilation?.EnsureAnonymousTypeTemplates(cancellationToken);
            }
        }

        // 1.0 BACKCOMPAT OVERLOAD -- DO NOT TOUCH
        [EditorBrowsable(EditorBrowsableState.Never)]
        public EmitResult Emit(
            Stream peStream,
            Stream pdbStream,
            Stream xmlDocumentationStream,
            Stream win32Resources,
            IEnumerable<ResourceDescription> manifestResources,
            EmitOptions options,
            CancellationToken cancellationToken)
        {
            return Emit(
                peStream,
                pdbStream,
                xmlDocumentationStream,
                win32Resources,
                manifestResources,
                options,
                default(IMethodSymbol),
                default(Stream),
                default(IEnumerable<EmbeddedText>),
                cancellationToken);
        }

        // 1.3 BACKCOMPAT OVERLOAD -- DO NOT TOUCH
        [EditorBrowsable(EditorBrowsableState.Never)]
        public EmitResult Emit(
            Stream peStream,
            Stream pdbStream,
            Stream xmlDocumentationStream,
            Stream win32Resources,
            IEnumerable<ResourceDescription> manifestResources,
            EmitOptions options,
            IMethodSymbol debugEntryPoint,
            CancellationToken cancellationToken)
        {
            return Emit(
                peStream,
                pdbStream,
                xmlDocumentationStream,
                win32Resources,
                manifestResources,
                options,
                debugEntryPoint,
                default(Stream),
                default(IEnumerable<EmbeddedText>),
                cancellationToken);
        }

        // 2.0 BACKCOMPAT OVERLOAD -- DO NOT TOUCH
        public EmitResult Emit(
            Stream peStream,
            Stream pdbStream,
            Stream xmlDocumentationStream,
            Stream win32Resources,
            IEnumerable<ResourceDescription> manifestResources,
            EmitOptions options,
            IMethodSymbol debugEntryPoint,
            Stream sourceLinkStream,
            IEnumerable<EmbeddedText> embeddedTexts,
            CancellationToken cancellationToken)
        {
            return Emit(
                peStream,
                pdbStream,
                xmlDocumentationStream,
                win32Resources,
                manifestResources,
                options,
                debugEntryPoint,
                sourceLinkStream,
                embeddedTexts,
                metadataPEStream: null,
                cancellationToken: cancellationToken);
        }

        /// <summary>
        /// Emit the IL for the compiled source code into the specified stream.
        /// </summary>
        /// <param name="peStream">Stream to which the compilation will be written.</param>
        /// <param name="metadataPEStream">Stream to which the metadata-only output will be written.</param>
        /// <param name="pdbStream">Stream to which the compilation's debug info will be written.  Null to forego PDB generation.</param>
        /// <param name="xmlDocumentationStream">Stream to which the compilation's XML documentation will be written.  Null to forego XML generation.</param>
        /// <param name="win32Resources">Stream from which the compilation's Win32 resources will be read (in RES format).
        /// Null to indicate that there are none. The RES format begins with a null resource entry.</param>
        /// <param name="manifestResources">List of the compilation's managed resources.  Null to indicate that there are none.</param>
        /// <param name="options">Emit options.</param>
        /// <param name="debugEntryPoint">
        /// Debug entry-point of the assembly. The method token is stored in the generated PDB stream.
        ///
        /// When a program launches with a debugger attached the debugger places the first breakpoint to the start of the debug entry-point method.
        /// The CLR starts executing the static Main method of <see cref="CompilationOptions.MainTypeName"/> type. When the first breakpoint is hit
        /// the debugger steps thru the code statement by statement until user code is reached, skipping methods marked by <see cref="DebuggerHiddenAttribute"/>,
        /// and taking other debugging attributes into consideration.
        ///
        /// By default both entry points in an executable program (<see cref="OutputKind.ConsoleApplication"/>, <see cref="OutputKind.WindowsApplication"/>, <see cref="OutputKind.WindowsRuntimeApplication"/>)
        /// are the same method (Main). A non-executable program has no entry point. Runtimes that implement a custom loader may specify debug entry-point
        /// to force the debugger to skip over complex custom loader logic executing at the beginning of the .exe and thus improve debugging experience.
        ///
        /// Unlike ordinary entry-point which is limited to a non-generic static method of specific signature, there are no restrictions on the <paramref name="debugEntryPoint"/>
        /// method other than having a method body (extern, interface, or abstract methods are not allowed).
        /// </param>
        /// <param name="sourceLinkStream">
        /// Stream containing information linking the compilation to a source control.
        /// </param>
        /// <param name="embeddedTexts">
        /// Texts to embed in the PDB.
        /// Only supported when emitting Portable PDBs.
        /// </param>
        /// <param name="cancellationToken">To cancel the emit process.</param>
        public EmitResult Emit(
            Stream peStream,
            Stream pdbStream = null,
            Stream xmlDocumentationStream = null,
            Stream win32Resources = null,
            IEnumerable<ResourceDescription> manifestResources = null,
            EmitOptions options = null,
            IMethodSymbol debugEntryPoint = null,
            Stream sourceLinkStream = null,
            IEnumerable<EmbeddedText> embeddedTexts = null,
            Stream metadataPEStream = null,
            CancellationToken cancellationToken = default(CancellationToken))
        {
            if (peStream == null)
            {
                throw new ArgumentNullException(nameof(peStream));
            }

            if (!peStream.CanWrite)
            {
                throw new ArgumentException(CodeAnalysisResources.StreamMustSupportWrite, nameof(peStream));
            }

            if (pdbStream != null)
            {
                if (options?.DebugInformationFormat == DebugInformationFormat.Embedded)
                {
                    throw new ArgumentException(CodeAnalysisResources.PdbStreamUnexpectedWhenEmbedding, nameof(pdbStream));
                }

                if (!pdbStream.CanWrite)
                {
                    throw new ArgumentException(CodeAnalysisResources.StreamMustSupportWrite, nameof(pdbStream));
                }

                if (options?.EmitMetadataOnly == true)
                {
                    throw new ArgumentException(CodeAnalysisResources.PdbStreamUnexpectedWhenEmittingMetadataOnly, nameof(pdbStream));
                }
            }

            if (metadataPEStream != null && options?.EmitMetadataOnly == true)
            {
                throw new ArgumentException(CodeAnalysisResources.MetadataPeStreamUnexpectedWhenEmittingMetadataOnly, nameof(metadataPEStream));
            }

            if (metadataPEStream != null && options?.IncludePrivateMembers == true)
            {
                throw new ArgumentException(CodeAnalysisResources.IncludingPrivateMembersUnexpectedWhenEmittingToMetadataPeStream, nameof(metadataPEStream));
            }

            if (metadataPEStream == null && options?.EmitMetadataOnly == false)
            {
                // EmitOptions used to default to IncludePrivateMembers=false, so to preserve binary compatibility we silently correct that unless emitting regular assemblies
                options = options.WithIncludePrivateMembers(true);
            }

            if (options?.DebugInformationFormat == DebugInformationFormat.Embedded &&
                options?.EmitMetadataOnly == true)
            {
                throw new ArgumentException(CodeAnalysisResources.EmbeddingPdbUnexpectedWhenEmittingMetadata, nameof(metadataPEStream));
            }

            if (this.Options.OutputKind == OutputKind.NetModule)
            {
                if (metadataPEStream != null)
                {
                    throw new ArgumentException(CodeAnalysisResources.CannotTargetNetModuleWhenEmittingRefAssembly, nameof(metadataPEStream));
                }
                else if (options?.EmitMetadataOnly == true)
                {
                    throw new ArgumentException(CodeAnalysisResources.CannotTargetNetModuleWhenEmittingRefAssembly, nameof(options.EmitMetadataOnly));
                }
            }

            if (win32Resources != null)
            {
                if (!win32Resources.CanRead || !win32Resources.CanSeek)
                {
                    throw new ArgumentException(CodeAnalysisResources.StreamMustSupportReadAndSeek, nameof(win32Resources));
                }
            }

            if (sourceLinkStream != null && !sourceLinkStream.CanRead)
            {
                throw new ArgumentException(CodeAnalysisResources.StreamMustSupportRead, nameof(sourceLinkStream));
            }

            if (embeddedTexts != null &&
                !embeddedTexts.IsEmpty() &&
                pdbStream == null &&
                options?.DebugInformationFormat != DebugInformationFormat.Embedded)
            {
                throw new ArgumentException(CodeAnalysisResources.EmbeddedTextsRequirePdb, nameof(embeddedTexts));
            }

            return Emit(
                peStream,
                metadataPEStream,
                pdbStream,
                xmlDocumentationStream,
                win32Resources,
                manifestResources,
                options,
                debugEntryPoint,
                sourceLinkStream,
                embeddedTexts,
                testData: null,
                cancellationToken: cancellationToken);
        }

        /// <summary>
        /// This overload is only intended to be directly called by tests that want to pass <paramref name="testData"/>.
        /// The map is used for storing a list of methods and their associated IL.
        /// </summary>
        internal EmitResult Emit(
            Stream peStream,
            Stream metadataPEStream,
            Stream pdbStream,
            Stream xmlDocumentationStream,
            Stream win32Resources,
            IEnumerable<ResourceDescription> manifestResources,
            EmitOptions options,
            IMethodSymbol debugEntryPoint,
            Stream sourceLinkStream,
            IEnumerable<EmbeddedText> embeddedTexts,
            CompilationTestData testData,
            CancellationToken cancellationToken)
        {
            options = options ?? EmitOptions.Default.WithIncludePrivateMembers(metadataPEStream == null);
            bool embedPdb = options.DebugInformationFormat == DebugInformationFormat.Embedded;
            Debug.Assert(!embedPdb || pdbStream == null);
            Debug.Assert(metadataPEStream == null || !options.IncludePrivateMembers); // you may not use a secondary stream and include private members together

            var diagnostics = DiagnosticBag.GetInstance();

            var moduleBeingBuilt = CheckOptionsAndCreateModuleBuilder(
                diagnostics,
                manifestResources,
                options,
                debugEntryPoint,
                sourceLinkStream,
                embeddedTexts,
                testData,
                cancellationToken);

            bool success = false;

            if (moduleBeingBuilt != null)
            {
                try
                {
                    success = CompileMethods(
                        moduleBeingBuilt,
                        emittingPdb: pdbStream != null || embedPdb,
                        emitMetadataOnly: options.EmitMetadataOnly,
                        emitTestCoverageData: options.EmitTestCoverageData,
                        diagnostics: diagnostics,
                        filterOpt: null,
                        cancellationToken: cancellationToken);

                    if (!options.EmitMetadataOnly)
                    {
                        if (!GenerateResourcesAndDocumentationComments(
                            moduleBeingBuilt,
                            xmlDocumentationStream,
                            win32Resources,
                            options.OutputNameOverride,
                            diagnostics,
                            cancellationToken))
                        {
                            success = false;
                        }

                        if (success)
                        {
                            ReportUnusedImports(null, diagnostics, cancellationToken);
                        }
                    }
                }
                finally
                {
                    moduleBeingBuilt.CompilationFinished();
                }

                RSAParameters? privateKeyOpt = null;
                if (Options.StrongNameProvider != null && SignUsingBuilder && !Options.PublicSign)
                {
                    privateKeyOpt = StrongNameKeys.PrivateKey;
                }

                if (success)
                {
                    success = SerializeToPeStream(
                        moduleBeingBuilt,
                        new SimpleEmitStreamProvider(peStream),
                        (metadataPEStream != null) ? new SimpleEmitStreamProvider(metadataPEStream) : null,
                        (pdbStream != null) ? new SimpleEmitStreamProvider(pdbStream) : null,
                        testData?.SymWriterFactory,
                        diagnostics,
                        metadataOnly: options.EmitMetadataOnly,
                        includePrivateMembers: options.IncludePrivateMembers,
                        emitTestCoverageData: options.EmitTestCoverageData,
                        pePdbFilePath: options.PdbFilePath,
                        privateKeyOpt: privateKeyOpt,
                        cancellationToken: cancellationToken);
                }
            }

            return new EmitResult(success, diagnostics.ToReadOnlyAndFree());
        }

        /// <summary>
        /// Emit the differences between the compilation and the previous generation
        /// for Edit and Continue. The differences are expressed as added and changed
        /// symbols, and are emitted as metadata, IL, and PDB deltas. A representation
        /// of the current compilation is returned as an EmitBaseline for use in a
        /// subsequent Edit and Continue.
        /// </summary>
        public EmitDifferenceResult EmitDifference(
            EmitBaseline baseline,
            IEnumerable<SemanticEdit> edits,
            Stream metadataStream,
            Stream ilStream,
            Stream pdbStream,
            ICollection<MethodDefinitionHandle> updatedMethods,
            CancellationToken cancellationToken = default(CancellationToken))
        {
            return EmitDifference(baseline, edits, s => false, metadataStream, ilStream, pdbStream, updatedMethods, cancellationToken);
        }

        /// <summary>
        /// Emit the differences between the compilation and the previous generation
        /// for Edit and Continue. The differences are expressed as added and changed
        /// symbols, and are emitted as metadata, IL, and PDB deltas. A representation
        /// of the current compilation is returned as an EmitBaseline for use in a
        /// subsequent Edit and Continue.
        /// </summary>
        public EmitDifferenceResult EmitDifference(
            EmitBaseline baseline,
            IEnumerable<SemanticEdit> edits,
            Func<ISymbol, bool> isAddedSymbol,
            Stream metadataStream,
            Stream ilStream,
            Stream pdbStream,
            ICollection<MethodDefinitionHandle> updatedMethods,
            CancellationToken cancellationToken = default(CancellationToken))
        {
            if (baseline == null)
            {
                throw new ArgumentNullException(nameof(baseline));
            }

            // TODO: check if baseline is an assembly manifest module/netmodule
            // Do we support EnC on netmodules?

            if (edits == null)
            {
                throw new ArgumentNullException(nameof(edits));
            }

            if (isAddedSymbol == null)
            {
                throw new ArgumentNullException(nameof(isAddedSymbol));
            }

            if (metadataStream == null)
            {
                throw new ArgumentNullException(nameof(metadataStream));
            }

            if (ilStream == null)
            {
                throw new ArgumentNullException(nameof(ilStream));
            }

            if (pdbStream == null)
            {
                throw new ArgumentNullException(nameof(pdbStream));
            }

            return this.EmitDifference(baseline, edits, isAddedSymbol, metadataStream, ilStream, pdbStream, updatedMethods, null, cancellationToken);
        }

        internal abstract EmitDifferenceResult EmitDifference(
            EmitBaseline baseline,
            IEnumerable<SemanticEdit> edits,
            Func<ISymbol, bool> isAddedSymbol,
            Stream metadataStream,
            Stream ilStream,
            Stream pdbStream,
            ICollection<MethodDefinitionHandle> updatedMethodHandles,
            CompilationTestData testData,
            CancellationToken cancellationToken);

        /// <summary>
        /// Check compilation options and create <see cref="CommonPEModuleBuilder"/>.
        /// </summary>
        /// <returns><see cref="CommonPEModuleBuilder"/> if successful.</returns>
        internal CommonPEModuleBuilder CheckOptionsAndCreateModuleBuilder(
            DiagnosticBag diagnostics,
            IEnumerable<ResourceDescription> manifestResources,
            EmitOptions options,
            IMethodSymbol debugEntryPoint,
            Stream sourceLinkStream,
            IEnumerable<EmbeddedText> embeddedTexts,
            CompilationTestData testData,
            CancellationToken cancellationToken)
        {
            options.ValidateOptions(diagnostics, MessageProvider, Options.Deterministic);

            if (debugEntryPoint != null)
            {
                ValidateDebugEntryPoint(debugEntryPoint, diagnostics);
            }

            if (Options.OutputKind == OutputKind.NetModule && manifestResources != null)
            {
                foreach (ResourceDescription res in manifestResources)
                {
                    if (res.FileName != null)
                    {
                        // Modules can have only embedded resources, not linked ones.
                        diagnostics.Add(MessageProvider.CreateDiagnostic(MessageProvider.ERR_ResourceInModule, Location.None));
                    }
                }
            }

            if (CommonCompiler.HasUnsuppressedErrors(diagnostics))
            {
                return null;
            }

            // Do not waste a slot in the submission chain for submissions that contain no executable code
            // (they may only contain #r directives, usings, etc.)
            if (IsSubmission && !HasCodeToEmit())
            {
                // Still report diagnostics since downstream submissions will assume there are no errors.
                diagnostics.AddRange(this.GetDiagnostics());
                return null;
            }

            return this.CreateModuleBuilder(
                options,
                debugEntryPoint,
                sourceLinkStream,
                embeddedTexts,
                manifestResources,
                testData,
                diagnostics,
                cancellationToken);
        }

        internal abstract void ValidateDebugEntryPoint(IMethodSymbol debugEntryPoint, DiagnosticBag diagnostics);

        internal bool IsEmitDeterministic => this.Options.Deterministic;

        internal bool SerializeToPeStream(
            CommonPEModuleBuilder moduleBeingBuilt,
            EmitStreamProvider peStreamProvider,
            EmitStreamProvider metadataPEStreamProvider,
            EmitStreamProvider pdbStreamProvider,
            Func<ISymWriterMetadataProvider, SymUnmanagedWriter> testSymWriterFactory,
            DiagnosticBag diagnostics,
            bool metadataOnly,
            bool includePrivateMembers,
            bool emitTestCoverageData,
            string pePdbFilePath,
            RSAParameters? privateKeyOpt,
            CancellationToken cancellationToken)
        {
            cancellationToken.ThrowIfCancellationRequested();

            Cci.PdbWriter nativePdbWriter = null;
            DiagnosticBag metadataDiagnostics = null;
            DiagnosticBag pdbBag = null;

            bool deterministic = IsEmitDeterministic;

            // PDB Stream provider should not be given if PDB is to be embedded into the PE file:
            Debug.Assert(moduleBeingBuilt.DebugInformationFormat != DebugInformationFormat.Embedded || pdbStreamProvider == null);

            if (moduleBeingBuilt.DebugInformationFormat == DebugInformationFormat.Embedded || pdbStreamProvider != null)
            {
                pePdbFilePath = pePdbFilePath ?? FileNameUtilities.ChangeExtension(SourceModule.Name, "pdb");
            }
            else
            {
                pePdbFilePath = null;
            }

            if (moduleBeingBuilt.DebugInformationFormat == DebugInformationFormat.Embedded && !string.IsNullOrEmpty(pePdbFilePath))
            {
                pePdbFilePath = PathUtilities.GetFileName(pePdbFilePath);
            }

            EmitStream emitPeStream = null;
            EmitStream emitMetadataStream = null;
            try
            {
                var signKind = IsRealSigned
                    ? (SignUsingBuilder ? EmitStreamSignKind.SignedWithBulider : EmitStreamSignKind.SignedWithFile)
                    : EmitStreamSignKind.None;
                emitPeStream = new EmitStream(peStreamProvider, signKind, Options.StrongNameProvider);
                emitMetadataStream = metadataPEStreamProvider == null
                    ? null
                    : new EmitStream(metadataPEStreamProvider, signKind, Options.StrongNameProvider);
                metadataDiagnostics = DiagnosticBag.GetInstance();

                if (moduleBeingBuilt.DebugInformationFormat == DebugInformationFormat.Pdb && pdbStreamProvider != null)
                {
                    // The algorithm must be specified for deterministic builds (checked earlier).
                    Debug.Assert(!deterministic || moduleBeingBuilt.PdbChecksumAlgorithm.Name != null);

                    // The calls ISymUnmanagedWriter2.GetDebugInfo require a file name in order to succeed.  This is
                    // frequently used during PDB writing.  Ensure a name is provided here in the case we were given
                    // only a Stream value.
                    nativePdbWriter = new Cci.PdbWriter(pePdbFilePath, testSymWriterFactory, deterministic ? moduleBeingBuilt.PdbChecksumAlgorithm : default);
                }

                Func<Stream> getPortablePdbStream =
                    moduleBeingBuilt.DebugInformationFormat != DebugInformationFormat.PortablePdb || pdbStreamProvider == null
                    ? null
                    : (Func<Stream>)(() => ConditionalGetOrCreateStream(pdbStreamProvider, metadataDiagnostics));

                try
                {
                    if (SerializePeToStream(
                        moduleBeingBuilt,
                        metadataDiagnostics,
                        MessageProvider,
                        emitPeStream.GetCreateStreamFunc(metadataDiagnostics),
                        emitMetadataStream?.GetCreateStreamFunc(metadataDiagnostics),
                        getPortablePdbStream,
                        nativePdbWriter,
                        pePdbFilePath,
                        metadataOnly,
                        includePrivateMembers,
                        deterministic,
                        emitTestCoverageData,
                        privateKeyOpt,
                        cancellationToken))
                    {
                        if (nativePdbWriter != null)
                        {
                            var nativePdbStream = pdbStreamProvider.GetOrCreateStream(metadataDiagnostics);
                            Debug.Assert(nativePdbStream != null || metadataDiagnostics.HasAnyErrors());

                            if (nativePdbStream != null)
                            {
                                nativePdbWriter.WriteTo(nativePdbStream);
                            }
                        }
                    }
                }
                catch (SymUnmanagedWriterException ex)
                {
                    diagnostics.Add(MessageProvider.CreateDiagnostic(MessageProvider.ERR_PdbWritingFailed, Location.None, ex.Message));
                    return false;
                }
                catch (Cci.PeWritingException e)
                {
                    diagnostics.Add(MessageProvider.CreateDiagnostic(MessageProvider.ERR_PeWritingFailure, Location.None, e.InnerException.ToString()));
                    return false;
                }
                catch (ResourceException e)
                {
                    diagnostics.Add(MessageProvider.CreateDiagnostic(MessageProvider.ERR_CantReadResource, Location.None, e.Message, e.InnerException.Message));
                    return false;
                }
                catch (PermissionSetFileReadException e)
                {
                    diagnostics.Add(MessageProvider.CreateDiagnostic(MessageProvider.ERR_PermissionSetAttributeFileReadError, Location.None, e.FileName, e.PropertyName, e.Message));
                    return false;
                }

                // translate metadata errors.
                if (!FilterAndAppendAndFreeDiagnostics(diagnostics, ref metadataDiagnostics))
                {
                    return false;
                }

                return
                    emitPeStream.Complete(StrongNameKeys, MessageProvider, diagnostics) &&
                    (emitMetadataStream?.Complete(StrongNameKeys, MessageProvider, diagnostics) ?? true);
            }
            finally
            {
                nativePdbWriter?.Dispose();
                emitPeStream?.Close();
                emitMetadataStream?.Close();
                pdbBag?.Free();
                metadataDiagnostics?.Free();
            }
        }

        private static Stream ConditionalGetOrCreateStream(EmitStreamProvider metadataPEStreamProvider, DiagnosticBag metadataDiagnostics)
        {
            if (metadataDiagnostics.HasAnyErrors())
            {
                return null;
            }

            var auxStream = metadataPEStreamProvider.GetOrCreateStream(metadataDiagnostics);
            Debug.Assert(auxStream != null || metadataDiagnostics.HasAnyErrors());
            return auxStream;
        }

        internal static bool SerializePeToStream(
            CommonPEModuleBuilder moduleBeingBuilt,
            DiagnosticBag metadataDiagnostics,
            CommonMessageProvider messageProvider,
            Func<Stream> getPeStream,
            Func<Stream> getMetadataPeStreamOpt,
            Func<Stream> getPortablePdbStreamOpt,
            Cci.PdbWriter nativePdbWriterOpt,
            string pdbPathOpt,
            bool metadataOnly,
            bool includePrivateMembers,
            bool isDeterministic,
            bool emitTestCoverageData,
            RSAParameters? privateKeyOpt,
            CancellationToken cancellationToken)
        {
            bool emitSecondaryAssembly = getMetadataPeStreamOpt != null;

            bool includePrivateMembersOnPrimaryOutput = metadataOnly ? includePrivateMembers : true;
            bool deterministicPrimaryOutput = (metadataOnly && !includePrivateMembers) || isDeterministic;
            if (!Cci.PeWriter.WritePeToStream(
                new EmitContext(moduleBeingBuilt, null, metadataDiagnostics, metadataOnly, includePrivateMembersOnPrimaryOutput),
                messageProvider,
                getPeStream,
                getPortablePdbStreamOpt,
                nativePdbWriterOpt,
                pdbPathOpt,
                metadataOnly,
                deterministicPrimaryOutput,
                emitTestCoverageData,
                privateKeyOpt,
                cancellationToken))
            {
                return false;
            }

            // produce the secondary output (ref assembly) if needed
            if (emitSecondaryAssembly)
            {
                Debug.Assert(!metadataOnly);
                Debug.Assert(!includePrivateMembers);

                if (!Cci.PeWriter.WritePeToStream(
                    new EmitContext(moduleBeingBuilt, null, metadataDiagnostics, metadataOnly: true, includePrivateMembers: false),
                    messageProvider,
                    getMetadataPeStreamOpt,
                    getPortablePdbStreamOpt: null,
                    nativePdbWriterOpt: null,
                    pdbPathOpt: null,
                    metadataOnly: true,
                    isDeterministic: true,
                    emitTestCoverageData: false,
                    privateKeyOpt: privateKeyOpt,
                    cancellationToken: cancellationToken))
                {
                    return false;
                }
            }

            return true;
        }

        internal EmitBaseline SerializeToDeltaStreams(
            CommonPEModuleBuilder moduleBeingBuilt,
            EmitBaseline baseline,
            DefinitionMap definitionMap,
            SymbolChanges changes,
            Stream metadataStream,
            Stream ilStream,
            Stream pdbStream,
            ICollection<MethodDefinitionHandle> updatedMethods,
            DiagnosticBag diagnostics,
            Func<ISymWriterMetadataProvider, SymUnmanagedWriter> testSymWriterFactory,
            string pdbFilePath,
            CancellationToken cancellationToken)
        {
            var nativePdbWriterOpt = (moduleBeingBuilt.DebugInformationFormat != DebugInformationFormat.Pdb) ? null :
                new Cci.PdbWriter(
                    pdbFilePath ?? FileNameUtilities.ChangeExtension(SourceModule.Name, "pdb"),
                    testSymWriterFactory,
                    hashAlgorithmNameOpt: default);

            using (nativePdbWriterOpt)
            {
                var context = new EmitContext(moduleBeingBuilt, null, diagnostics, metadataOnly: false, includePrivateMembers: true);
                var encId = Guid.NewGuid();

                try
                {
                    var writer = new DeltaMetadataWriter(
                        context,
                        MessageProvider,
                        baseline,
                        encId,
                        definitionMap,
                        changes,
                        cancellationToken);

                    writer.WriteMetadataAndIL(
                        nativePdbWriterOpt,
                        metadataStream,
                        ilStream,
                        (nativePdbWriterOpt == null) ? pdbStream : null,
                        out MetadataSizes metadataSizes);

                    writer.GetMethodTokens(updatedMethods);

                    nativePdbWriterOpt?.WriteTo(pdbStream);

                    return diagnostics.HasAnyErrors() ? null : writer.GetDelta(baseline, this, encId, metadataSizes);
                }
                catch (SymUnmanagedWriterException e)
                {
                    diagnostics.Add(MessageProvider.CreateDiagnostic(MessageProvider.ERR_PdbWritingFailed, Location.None, e.Message));
                    return null;
                }
                catch (Cci.PeWritingException e)
                {
                    diagnostics.Add(MessageProvider.CreateDiagnostic(MessageProvider.ERR_PeWritingFailure, Location.None, e.InnerException.ToString()));
                    return null;
                }
                catch (PermissionSetFileReadException e)
                {
                    diagnostics.Add(MessageProvider.CreateDiagnostic(MessageProvider.ERR_PermissionSetAttributeFileReadError, Location.None, e.FileName, e.PropertyName, e.Message));
                    return null;
                }
            }
        }

        internal string Feature(string p)
        {
            string v;
            return _features.TryGetValue(p, out v) ? v : null;
        }

        #endregion

        private ConcurrentDictionary<SyntaxTree, SmallConcurrentSetOfInts> _lazyTreeToUsedImportDirectivesMap;
        private static readonly Func<SyntaxTree, SmallConcurrentSetOfInts> s_createSetCallback = t => new SmallConcurrentSetOfInts();

        private ConcurrentDictionary<SyntaxTree, SmallConcurrentSetOfInts> TreeToUsedImportDirectivesMap
        {
            get
            {
                return LazyInitializer.EnsureInitialized(ref _lazyTreeToUsedImportDirectivesMap);
            }
        }

        internal void MarkImportDirectiveAsUsed(SyntaxNode node)
        {
            MarkImportDirectiveAsUsed(node.SyntaxTree, node.Span.Start);
        }

        internal void MarkImportDirectiveAsUsed(SyntaxTree syntaxTree, int position)
        {
            // Optimization: Don't initialize TreeToUsedImportDirectivesMap in submissions.
            if (!IsSubmission && syntaxTree != null)
            {
                var set = TreeToUsedImportDirectivesMap.GetOrAdd(syntaxTree, s_createSetCallback);
                set.Add(position);
            }
        }

        internal bool IsImportDirectiveUsed(SyntaxTree syntaxTree, int position)
        {
            if (IsSubmission)
            {
                // Since usings apply to subsequent submissions, we have to assume they are used.
                return true;
            }

            SmallConcurrentSetOfInts usedImports;
            return syntaxTree != null &&
                TreeToUsedImportDirectivesMap.TryGetValue(syntaxTree, out usedImports) &&
                usedImports.Contains(position);
        }

        /// <summary>
        /// The compiler needs to define an ordering among different partial class in different syntax trees
        /// in some cases, because emit order for fields in structures, for example, is semantically important.
        /// This function defines an ordering among syntax trees in this compilation.
        /// </summary>
        internal int CompareSyntaxTreeOrdering(SyntaxTree tree1, SyntaxTree tree2)
        {
            if (tree1 == tree2)
            {
                return 0;
            }

            Debug.Assert(this.ContainsSyntaxTree(tree1));
            Debug.Assert(this.ContainsSyntaxTree(tree2));

            return this.GetSyntaxTreeOrdinal(tree1) - this.GetSyntaxTreeOrdinal(tree2);
        }

        internal abstract int GetSyntaxTreeOrdinal(SyntaxTree tree);

        /// <summary>
        /// Compare two source locations, using their containing trees, and then by Span.First within a tree.
        /// Can be used to get a total ordering on declarations, for example.
        /// </summary>
        internal abstract int CompareSourceLocations(Location loc1, Location loc2);

        /// <summary>
        /// Compare two source locations, using their containing trees, and then by Span.First within a tree.
        /// Can be used to get a total ordering on declarations, for example.
        /// </summary>
        internal abstract int CompareSourceLocations(SyntaxReference loc1, SyntaxReference loc2);

        /// <summary>
        /// Return the lexically first of two locations.
        /// </summary>
        internal TLocation FirstSourceLocation<TLocation>(TLocation first, TLocation second)
            where TLocation : Location
        {
            if (CompareSourceLocations(first, second) <= 0)
            {
                return first;
            }
            else
            {
                return second;
            }
        }

        /// <summary>
        /// Return the lexically first of multiple locations.
        /// </summary>
        internal TLocation FirstSourceLocation<TLocation>(ImmutableArray<TLocation> locations)
            where TLocation : Location
        {
            if (locations.IsEmpty)
            {
                return null;
            }

            var result = locations[0];

            for (int i = 1; i < locations.Length; i++)
            {
                result = FirstSourceLocation(result, locations[i]);
            }

            return result;
        }

        #region Logging Helpers

        // Following helpers are used when logging ETW events. These helpers are invoked only if we are running
        // under an ETW listener that has requested 'verbose' logging. In other words, these helpers will never
        // be invoked in the 'normal' case (i.e. when the code is running on user's machine and no ETW listener
        // is involved).

        // Note: Most of the below helpers are unused at the moment - but we would like to keep them around in
        // case we decide we need more verbose logging in certain cases for debugging.
        internal string GetMessage(CompilationStage stage)
        {
            return string.Format("{0} ({1})", this.AssemblyName, stage.ToString());
        }

        internal string GetMessage(ITypeSymbol source, ITypeSymbol destination)
        {
            if (source == null || destination == null) return this.AssemblyName;
            return string.Format("{0}: {1} {2} -> {3} {4}", this.AssemblyName, source.TypeKind.ToString(), source.Name, destination.TypeKind.ToString(), destination.Name);
        }

        #endregion

        #region Declaration Name Queries

        /// <summary>
        /// Return true if there is a source declaration symbol name that meets given predicate.
        /// </summary>
        public abstract bool ContainsSymbolsWithName(Func<string, bool> predicate, SymbolFilter filter = SymbolFilter.TypeAndMember, CancellationToken cancellationToken = default(CancellationToken));

        /// <summary>
        /// Return source declaration symbols whose name meets given predicate.
        /// </summary>
        public abstract IEnumerable<ISymbol> GetSymbolsWithName(Func<string, bool> predicate, SymbolFilter filter = SymbolFilter.TypeAndMember, CancellationToken cancellationToken = default(CancellationToken));

#pragma warning disable RS0026 // Do not add multiple public overloads with optional parameters
        /// <summary>
        /// Return true if there is a source declaration symbol name that matches the provided name.
        /// This may be faster than <see cref="ContainsSymbolsWithName(Func{string, bool},
        /// SymbolFilter, CancellationToken)"/> when predicate is just a simple string check.
        /// <paramref name="name"/> is case sensitive or not depending on the target language.
        /// </summary>
        public abstract bool ContainsSymbolsWithName(string name, SymbolFilter filter = SymbolFilter.TypeAndMember, CancellationToken cancellationToken = default(CancellationToken));

        /// <summary>
        /// Return source declaration symbols whose name matches the provided name.  This may be
        /// faster than <see cref="GetSymbolsWithName(Func{string, bool}, SymbolFilter,
        /// CancellationToken)"/> when predicate is just a simple string check.  <paramref
        /// name="name"/> is case sensitive or not depending on the target language.
        /// </summary>
        public abstract IEnumerable<ISymbol> GetSymbolsWithName(string name, SymbolFilter filter = SymbolFilter.TypeAndMember, CancellationToken cancellationToken = default(CancellationToken));
#pragma warning restore RS0026 // Do not add multiple public overloads with optional parameters

        #endregion

        internal void MakeMemberMissing(WellKnownMember member)
        {
            MakeMemberMissing((int)member);
        }

        internal void MakeMemberMissing(SpecialMember member)
        {
            MakeMemberMissing(-(int)member - 1);
        }

        internal bool IsMemberMissing(WellKnownMember member)
        {
            return IsMemberMissing((int)member);
        }

        internal bool IsMemberMissing(SpecialMember member)
        {
            return IsMemberMissing(-(int)member - 1);
        }

        private void MakeMemberMissing(int member)
        {
            if (_lazyMakeMemberMissingMap == null)
            {
                _lazyMakeMemberMissingMap = new SmallDictionary<int, bool>();
            }

            _lazyMakeMemberMissingMap[member] = true;
        }

        private bool IsMemberMissing(int member)
        {
            return _lazyMakeMemberMissingMap != null && _lazyMakeMemberMissingMap.ContainsKey(member);
        }

        internal void MakeTypeMissing(SpecialType type)
        {
            MakeTypeMissing((int)type);
        }

        internal void MakeTypeMissing(WellKnownType type)
        {
            MakeTypeMissing((int)type);
        }

        private void MakeTypeMissing(int type)
        {
            if (_lazyMakeWellKnownTypeMissingMap == null)
            {
                _lazyMakeWellKnownTypeMissingMap = new SmallDictionary<int, bool>();
            }

            _lazyMakeWellKnownTypeMissingMap[(int)type] = true;
        }

        internal bool IsTypeMissing(SpecialType type)
        {
            return IsTypeMissing((int)type);
        }

        internal bool IsTypeMissing(WellKnownType type)
        {
            return IsTypeMissing((int)type);
        }

        private bool IsTypeMissing(int type)
        {
            return _lazyMakeWellKnownTypeMissingMap != null && _lazyMakeWellKnownTypeMissingMap.ContainsKey((int)type);
        }

        /// <summary>
        /// Given a <see cref="Diagnostic"/> reporting unreferenced <see cref="AssemblyIdentity"/>s, returns
        /// the actual <see cref="AssemblyIdentity"/> instances that were not referenced.
        /// </summary>
        public ImmutableArray<AssemblyIdentity> GetUnreferencedAssemblyIdentities(Diagnostic diagnostic)
        {
            if (diagnostic == null)
            {
                throw new ArgumentNullException(nameof(diagnostic));
            }

            if (!IsUnreferencedAssemblyIdentityDiagnosticCode(diagnostic.Code))
            {
                return ImmutableArray<AssemblyIdentity>.Empty;
            }

            var builder = ArrayBuilder<AssemblyIdentity>.GetInstance();

            foreach (var argument in diagnostic.Arguments)
            {
                if (argument is AssemblyIdentity id)
                {
                    builder.Add(id);
                }
            }

            return builder.ToImmutableAndFree();
        }

        internal abstract bool IsUnreferencedAssemblyIdentityDiagnosticCode(int code);

        /// <summary>
        /// Returns the required language version found in a <see cref="Diagnostic"/>, if any is found.
        /// Returns null if none is found.
        /// </summary>
        public static string GetRequiredLanguageVersion(Diagnostic diagnostic)
        {
            if (diagnostic == null)
            {
                throw new ArgumentNullException(nameof(diagnostic));
            }

            bool found = false;
            string foundVersion = null;
            if (diagnostic.Arguments != null)
            {
                foreach (var argument in diagnostic.Arguments)
                {
                    if (argument is RequiredLanguageVersion versionDiagnostic)
                    {
                        Debug.Assert(!found); // only one required language version in a given diagnostic
                        found = true;
                        foundVersion = versionDiagnostic.ToString();
                    }
                }
            }

            return foundVersion;
        }
    }
}<|MERGE_RESOLUTION|>--- conflicted
+++ resolved
@@ -1378,12 +1378,7 @@
                 {
                     continue;
                 }
-<<<<<<< HEAD
-                else if (filtered.Severity == DiagnosticSeverity.Error &&
-                    !filtered.IsSuppressed)
-=======
                 else if (filtered.IsUnsuppressableError())
->>>>>>> b9b26134
                 {
                     hasError = true;
                 }
