--- conflicted
+++ resolved
@@ -128,13 +128,10 @@
         InterpolatedStringExpression = 0x11e,
         /// <summary>Indicates an <see cref="IAnonymousObjectCreationExpression"/>.</summary>
         AnonymousObjectCreationExpression = 0x11f,
-<<<<<<< HEAD
+        /// <summary>Indicates an <see cref="INameOfExpression"/>.</summary>
+        NameOfExpression = 0x123,
         /// <summary>Indicates an <see cref="ITupleExpression"/>.</summary>
         TupleExpression = 0x124,
-=======
-        /// <summary>Indicates an <see cref="INameOfExpression"/>.</summary>
-        NameOfExpression = 0x123,
->>>>>>> 4c25af5b
 
         // Expressions that occur only in C#.
 
