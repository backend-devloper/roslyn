--- conflicted
+++ resolved
@@ -18,11 +18,7 @@
         /// </summary>
         IOperation Expression { get; }
         /// <summary>
-<<<<<<< HEAD
-        /// Expression that is conditionally accessed.
-=======
         /// Expression to be evaluated if <see cref="Expression"/> is non null.
->>>>>>> d20fdb98
         /// </summary>
         IOperation WhenNotNull { get; }
     }
