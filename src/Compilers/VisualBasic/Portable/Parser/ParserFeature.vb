﻿' Copyright (c) Microsoft.  All Rights Reserved.  Licensed under the Apache License, Version 2.0.  See License.txt in the project root for license information.

Imports System.Runtime.CompilerServices

Namespace Microsoft.CodeAnalysis.VisualBasic.Syntax.InternalSyntax

    Friend Enum Feature
        AutoProperties
        LineContinuation
        StatementLambdas
        CoContraVariance
        CollectionInitializers
        SubLambdas
        ArrayLiterals
        AsyncExpressions
        Iterators
        GlobalNamespace
        NullPropagatingOperator
        NameOfExpressions
        InterpolatedStrings
        ReadonlyAutoProperties
        RegionsEverywhere
        MultilineStringLiterals
        CObjInAttributeArguments
        LineContinuationComments
        TypeOfIsNot
        YearFirstDateLiterals
        WarningDirectives
        PartialModules
        PartialInterfaces
        ImplementingReadonlyOrWriteonlyPropertyWithReadwrite
        DigitSeparators
        BinaryLiterals
        Tuples
        IOperation
        InferredTupleNames
<<<<<<< HEAD
        NonTrailingNamedArguments
=======
        LeadingDigitSeparator
>>>>>>> 4c3261cd
    End Enum

    Friend Module FeatureExtensions
        <Extension>
        Friend Function GetFeatureFlag(feature As Feature) As String
            Select Case feature
                Case feature.IOperation
                    Return "IOperation"

                Case Else
                    Return Nothing
            End Select
        End Function

        <Extension>
        Friend Function GetLanguageVersion(feature As Feature) As LanguageVersion

            Select Case feature
                Case Feature.AutoProperties,
                     Feature.LineContinuation,
                     Feature.StatementLambdas,
                     Feature.CoContraVariance,
                     Feature.CollectionInitializers,
                     Feature.SubLambdas,
                     Feature.ArrayLiterals
                    Return LanguageVersion.VisualBasic10

                Case Feature.AsyncExpressions,
                     Feature.Iterators,
                     Feature.GlobalNamespace
                    Return LanguageVersion.VisualBasic11

                Case Feature.NullPropagatingOperator,
                     Feature.NameOfExpressions,
                     Feature.InterpolatedStrings,
                     Feature.ReadonlyAutoProperties,
                     Feature.RegionsEverywhere,
                     Feature.MultilineStringLiterals,
                     Feature.CObjInAttributeArguments,
                     Feature.LineContinuationComments,
                     Feature.TypeOfIsNot,
                     Feature.YearFirstDateLiterals,
                     Feature.WarningDirectives,
                     Feature.PartialModules,
                     Feature.PartialInterfaces,
                     Feature.ImplementingReadonlyOrWriteonlyPropertyWithReadwrite
                    Return LanguageVersion.VisualBasic14

                Case Feature.Tuples,
                    Feature.BinaryLiterals,
                    Feature.DigitSeparators
                    Return LanguageVersion.VisualBasic15

                Case Feature.InferredTupleNames
                    Return LanguageVersion.VisualBasic15_3

<<<<<<< HEAD
                Case Feature.NonTrailingNamedArguments
=======
                Case Feature.LeadingDigitSeparator
>>>>>>> 4c3261cd
                    Return LanguageVersion.VisualBasic15_5

                Case Else
                    Throw ExceptionUtilities.UnexpectedValue(feature)
            End Select

        End Function

        <Extension>
        Friend Function GetResourceId(feature As Feature) As ERRID
            Select Case feature
                Case Feature.AutoProperties
                    Return ERRID.FEATURE_AutoProperties
                Case Feature.ReadonlyAutoProperties
                    Return ERRID.FEATURE_ReadonlyAutoProperties
                Case Feature.LineContinuation
                    Return ERRID.FEATURE_LineContinuation
                Case Feature.StatementLambdas
                    Return ERRID.FEATURE_StatementLambdas
                Case Feature.CoContraVariance
                    Return ERRID.FEATURE_CoContraVariance
                Case Feature.CollectionInitializers
                    Return ERRID.FEATURE_CollectionInitializers
                Case Feature.SubLambdas
                    Return ERRID.FEATURE_SubLambdas
                Case Feature.ArrayLiterals
                    Return ERRID.FEATURE_ArrayLiterals
                Case Feature.AsyncExpressions
                    Return ERRID.FEATURE_AsyncExpressions
                Case Feature.Iterators
                    Return ERRID.FEATURE_Iterators
                Case Feature.GlobalNamespace
                    Return ERRID.FEATURE_GlobalNamespace
                Case Feature.NullPropagatingOperator
                    Return ERRID.FEATURE_NullPropagatingOperator
                Case Feature.NameOfExpressions
                    Return ERRID.FEATURE_NameOfExpressions
                Case Feature.RegionsEverywhere
                    Return ERRID.FEATURE_RegionsEverywhere
                Case Feature.MultilineStringLiterals
                    Return ERRID.FEATURE_MultilineStringLiterals
                Case Feature.CObjInAttributeArguments
                    Return ERRID.FEATURE_CObjInAttributeArguments
                Case Feature.LineContinuationComments
                    Return ERRID.FEATURE_LineContinuationComments
                Case Feature.TypeOfIsNot
                    Return ERRID.FEATURE_TypeOfIsNot
                Case Feature.YearFirstDateLiterals
                    Return ERRID.FEATURE_YearFirstDateLiterals
                Case Feature.WarningDirectives
                    Return ERRID.FEATURE_WarningDirectives
                Case Feature.PartialModules
                    Return ERRID.FEATURE_PartialModules
                Case Feature.PartialInterfaces
                    Return ERRID.FEATURE_PartialInterfaces
                Case Feature.ImplementingReadonlyOrWriteonlyPropertyWithReadwrite
                    Return ERRID.FEATURE_ImplementingReadonlyOrWriteonlyPropertyWithReadwrite
                Case Feature.DigitSeparators
                    Return ERRID.FEATURE_DigitSeparators
                Case Feature.BinaryLiterals
                    Return ERRID.FEATURE_BinaryLiterals
                Case Feature.Tuples
                    Return ERRID.FEATURE_Tuples
                Case Feature.IOperation
                    Return ERRID.FEATURE_IOperation
                Case Feature.LeadingDigitSeparator
                    Return ERRID.FEATURE_LeadingDigitSeparator
                Case Else
                    Throw ExceptionUtilities.UnexpectedValue(feature)
            End Select
        End Function
    End Module
End Namespace<|MERGE_RESOLUTION|>--- conflicted
+++ resolved
@@ -34,11 +34,8 @@
         Tuples
         IOperation
         InferredTupleNames
-<<<<<<< HEAD
+        LeadingDigitSeparator
         NonTrailingNamedArguments
-=======
-        LeadingDigitSeparator
->>>>>>> 4c3261cd
     End Enum
 
     Friend Module FeatureExtensions
@@ -95,11 +92,8 @@
                 Case Feature.InferredTupleNames
                     Return LanguageVersion.VisualBasic15_3
 
-<<<<<<< HEAD
-                Case Feature.NonTrailingNamedArguments
-=======
-                Case Feature.LeadingDigitSeparator
->>>>>>> 4c3261cd
+                Case Feature.LeadingDigitSeparator,
+                    Feature.NonTrailingNamedArguments
                     Return LanguageVersion.VisualBasic15_5
 
                 Case Else
