﻿' Licensed to the .NET Foundation under one or more agreements.
' The .NET Foundation licenses this file to you under the MIT license.
' See the LICENSE file in the project root for more information.

Imports System.Collections.Concurrent
Imports System.Collections.Immutable
Imports System.IO
Imports System.Reflection.Metadata
Imports System.Runtime.InteropServices
Imports System.Threading
Imports System.Threading.Tasks
Imports Microsoft.Cci
Imports Microsoft.CodeAnalysis
Imports Microsoft.CodeAnalysis.CodeGen
Imports Microsoft.CodeAnalysis.Diagnostics
Imports Microsoft.CodeAnalysis.Emit
Imports Microsoft.CodeAnalysis.InternalUtilities
Imports Microsoft.CodeAnalysis.Operations
Imports Microsoft.CodeAnalysis.PooledObjects
Imports Microsoft.CodeAnalysis.Symbols
Imports Microsoft.CodeAnalysis.Text
Imports Microsoft.CodeAnalysis.VisualBasic.Emit
Imports Microsoft.CodeAnalysis.VisualBasic.Symbols
Imports Microsoft.CodeAnalysis.VisualBasic.Syntax

Namespace Microsoft.CodeAnalysis.VisualBasic

    ''' <summary>
    ''' The Compilation object is an immutable representation of a single invocation of the
    ''' compiler. Although immutable, a Compilation is also on-demand, in that a compilation can be
    ''' created quickly, but will that compiler parts or all of the code in order to respond to
    ''' method or properties. Also, a compilation can produce a new compilation with a small change
    ''' from the current compilation. This is, in many cases, more efficient than creating a new
    ''' compilation from scratch, as the new compilation can share information from the old
    ''' compilation.
    ''' </summary>
    Public NotInheritable Class VisualBasicCompilation
        Inherits Compilation

        ' !!!!!!!!!!!!!!!!!!!!!!!!!!!!!!!!!!!!!!!!!!!!
        '
        ' Changes to the public interface of this class should remain synchronized with the C#
        ' version. Do not make any changes to the public interface without making the corresponding
        ' change to the C# version.
        '
        ' !!!!!!!!!!!!!!!!!!!!!!!!!!!!!!!!!!!!!!!!!!!!

        ''' <summary>
        ''' most of time all compilation would use same MyTemplate. no reason to create (reparse) one for each compilation
        ''' as long as its parse option is same
        ''' </summary>
        Private Shared ReadOnly s_myTemplateCache As ConcurrentLruCache(Of VisualBasicParseOptions, SyntaxTree) =
            New ConcurrentLruCache(Of VisualBasicParseOptions, SyntaxTree)(capacity:=5)

        ''' <summary>
        ''' The SourceAssemblySymbol for this compilation. Do not access directly, use Assembly
        ''' property instead. This field is lazily initialized by ReferenceManager,
        ''' ReferenceManager.CacheLockObject must be locked while ReferenceManager "calculates" the
        ''' value and assigns it, several threads must not perform duplicate "calculation"
        ''' simultaneously.
        ''' </summary>
        Private _lazyAssemblySymbol As SourceAssemblySymbol

        ''' <summary>
        ''' Holds onto data related to reference binding.
        ''' The manager is shared among multiple compilations that we expect to have the same result of reference binding.
        ''' In most cases this can be determined without performing the binding. If the compilation however contains a circular 
        ''' metadata reference (a metadata reference that refers back to the compilation) we need to avoid sharing of the binding results.
        ''' We do so by creating a new reference manager for such compilation. 
        ''' </summary>
        Private _referenceManager As ReferenceManager

        ''' <summary>
        ''' The options passed to the constructor of the Compilation
        ''' </summary>
        Private ReadOnly _options As VisualBasicCompilationOptions

        ''' <summary>
        ''' The global namespace symbol. Lazily populated on first access.
        ''' </summary>
        Private _lazyGlobalNamespace As NamespaceSymbol

        ''' <summary>
        ''' The syntax trees explicitly given to the compilation at creation, in ordinal order.
        ''' </summary>
        Private ReadOnly _syntaxTrees As ImmutableArray(Of SyntaxTree)

        Private ReadOnly _syntaxTreeOrdinalMap As ImmutableDictionary(Of SyntaxTree, Integer)

        ''' <summary>
        ''' The syntax trees of this compilation plus all 'hidden' trees 
        ''' added to the compilation by compiler, e.g. Vb Core Runtime.
        ''' </summary>
        Private _lazyAllSyntaxTrees As ImmutableArray(Of SyntaxTree)

        ''' <summary>
        ''' A map between syntax trees and the root declarations in the declaration table.
        ''' Incrementally updated between compilation versions when source changes are made.
        ''' </summary>
        Private ReadOnly _rootNamespaces As ImmutableDictionary(Of SyntaxTree, DeclarationTableEntry)

        ''' <summary>
        ''' Imports appearing in <see cref="SyntaxTree"/>s in this compilation.
        ''' </summary>
        ''' <remarks>
        ''' Unlike in C#, we don't need to use a set because the <see cref="SourceFile"/> objects
        ''' that record the imports are persisted.
        ''' </remarks>
        Private _lazyImportInfos As ConcurrentQueue(Of ImportInfo)
        Private _lazyImportClauseDependencies As ConcurrentDictionary(Of (SyntaxTree As SyntaxTree, ImportsClausePosition As Integer), ImmutableArray(Of AssemblySymbol))

        ''' <summary>
        ''' Cache the CLS diagnostics for the whole compilation so they aren't computed repeatedly.
        ''' </summary>
        ''' <remarks>
        ''' NOTE: Presently, we do not cache the per-tree diagnostics.
        ''' </remarks>
        Private _lazyClsComplianceDiagnostics As ImmutableArray(Of Diagnostic)
        Private _lazyClsComplianceDependencies As ImmutableArray(Of AssemblySymbol)

        ''' <summary>
        ''' A SyntaxTree and the associated RootSingleNamespaceDeclaration for an embedded
        ''' syntax tree in the Compilation. Unlike the entries in m_rootNamespaces, the
        ''' SyntaxTree here is lazy since the tree cannot be evaluated until the references
        ''' have been resolved (as part of binding the source module), and at that point, the
        ''' SyntaxTree may be Nothing if the embedded tree is not needed for the Compilation.
        ''' </summary>
        Private Structure EmbeddedTreeAndDeclaration
            Public ReadOnly Tree As Lazy(Of SyntaxTree)
            Public ReadOnly DeclarationEntry As DeclarationTableEntry

            Public Sub New(treeOpt As Func(Of SyntaxTree), rootNamespaceOpt As Func(Of RootSingleNamespaceDeclaration))
                Me.Tree = New Lazy(Of SyntaxTree)(treeOpt)
                Me.DeclarationEntry = New DeclarationTableEntry(New Lazy(Of RootSingleNamespaceDeclaration)(rootNamespaceOpt), isEmbedded:=True)
            End Sub
        End Structure

        Private ReadOnly _embeddedTrees As ImmutableArray(Of EmbeddedTreeAndDeclaration)

        ''' <summary>
        ''' The declaration table that holds onto declarations from source. Incrementally updated
        ''' between compilation versions when source changes are made.
        ''' </summary>
        ''' <remarks></remarks>
        Private ReadOnly _declarationTable As DeclarationTable

        ''' <summary>
        ''' Manages anonymous types declared in this compilation. Unifies types that are structurally equivalent.
        ''' </summary>
        Private ReadOnly _anonymousTypeManager As AnonymousTypeManager

        ''' <summary>
        ''' Manages automatically embedded content.
        ''' </summary>
        Private _lazyEmbeddedSymbolManager As EmbeddedSymbolManager

        ''' <summary>
        ''' MyTemplate automatically embedded from resource in the compiler.
        ''' It doesn't feel like it should be managed by EmbeddedSymbolManager
        ''' because MyTemplate is treated as user code, i.e. can be extended via
        ''' partial declarations, doesn't require "on-demand" metadata generation, etc.
        ''' 
        ''' SyntaxTree.Dummy means uninitialized.
        ''' </summary>
        Private _lazyMyTemplate As SyntaxTree = VisualBasicSyntaxTree.Dummy

        Private ReadOnly _scriptClass As Lazy(Of ImplicitNamedTypeSymbol)

        ''' <summary>
        ''' Contains the main method of this assembly, if there is one.
        ''' </summary>
        Private _lazyEntryPoint As EntryPoint

        ''' <summary>
        ''' The set of trees for which a <see cref="CompilationUnitCompletedEvent"/> has been added to the queue.
        ''' </summary>
        Private _lazyCompilationUnitCompletedTrees As HashSet(Of SyntaxTree)

        ''' <summary>
        ''' The common language version among the trees of the compilation.
        ''' </summary>
        Private ReadOnly _languageVersion As LanguageVersion

        Public Overrides ReadOnly Property Language As String
            Get
                Return LanguageNames.VisualBasic
            End Get
        End Property

        Public Overrides ReadOnly Property IsCaseSensitive As Boolean
            Get
                Return False
            End Get
        End Property

        Friend ReadOnly Property Declarations As DeclarationTable
            Get
                Return _declarationTable
            End Get
        End Property

        Friend ReadOnly Property MergedRootDeclaration As MergedNamespaceDeclaration
            Get
                Return Declarations.GetMergedRoot(Me)
            End Get
        End Property

        Public Shadows ReadOnly Property Options As VisualBasicCompilationOptions
            Get
                Return _options
            End Get
        End Property

        ''' <summary>
        ''' The language version that was used to parse the syntax trees of this compilation.
        ''' </summary>
        Public ReadOnly Property LanguageVersion As LanguageVersion
            Get
                Return _languageVersion
            End Get
        End Property

        Friend ReadOnly Property AnonymousTypeManager As AnonymousTypeManager
            Get
                Return Me._anonymousTypeManager
            End Get
        End Property

        Friend Overrides ReadOnly Property CommonAnonymousTypeManager As CommonAnonymousTypeManager
            Get
                Return Me._anonymousTypeManager
            End Get
        End Property

        ''' <summary>
        ''' SyntaxTree of MyTemplate for the compilation. Settable for testing purposes only.
        ''' </summary>
        Friend Property MyTemplate As SyntaxTree
            Get
                If _lazyMyTemplate Is VisualBasicSyntaxTree.Dummy Then
                    Dim compilationOptions = Me.Options
                    If compilationOptions.EmbedVbCoreRuntime OrElse compilationOptions.SuppressEmbeddedDeclarations Then
                        _lazyMyTemplate = Nothing
                    Else
                        ' first see whether we can use one from global cache
                        Dim parseOptions = If(compilationOptions.ParseOptions, VisualBasicParseOptions.Default)

                        Dim tree As SyntaxTree = Nothing

                        If s_myTemplateCache.TryGetValue(parseOptions, tree) Then
                            Debug.Assert(tree IsNot Nothing)
                            Debug.Assert(tree IsNot VisualBasicSyntaxTree.Dummy)
                            Debug.Assert(tree.IsMyTemplate)

                            Interlocked.CompareExchange(_lazyMyTemplate, tree, VisualBasicSyntaxTree.Dummy)
                        Else
                            ' we need to make one.
                            Dim text As String = EmbeddedResources.VbMyTemplateText

                            ' The My template regularly makes use of more recent language features.  Care is
                            ' taken to ensure these are compatible with 2.0 runtimes so there is no danger
                            ' with allowing the newer syntax here.
                            Dim options = parseOptions.WithLanguageVersion(LanguageVersion.Default)
                            tree = VisualBasicSyntaxTree.ParseText(text, options:=options, isMyTemplate:=True)

                            If tree.GetDiagnostics().Any() Then
                                Throw ExceptionUtilities.Unreachable
                            End If

                            If Interlocked.CompareExchange(_lazyMyTemplate, tree, VisualBasicSyntaxTree.Dummy) Is VisualBasicSyntaxTree.Dummy Then
                                ' set global cache
                                s_myTemplateCache(parseOptions) = tree
                            End If
                        End If
                    End If
                    Debug.Assert(_lazyMyTemplate Is Nothing OrElse _lazyMyTemplate.IsMyTemplate)
                End If

                Return _lazyMyTemplate
            End Get
            Set(value As SyntaxTree)
                Debug.Assert(_lazyMyTemplate Is VisualBasicSyntaxTree.Dummy)
                Debug.Assert(value IsNot VisualBasicSyntaxTree.Dummy)
                Debug.Assert(value Is Nothing OrElse value.IsMyTemplate)

                If value?.GetDiagnostics().Any() Then
                    Throw ExceptionUtilities.Unreachable
                End If

                _lazyMyTemplate = value
            End Set
        End Property

        Friend ReadOnly Property EmbeddedSymbolManager As EmbeddedSymbolManager
            Get
                If _lazyEmbeddedSymbolManager Is Nothing Then
                    Dim embedded = If(Options.EmbedVbCoreRuntime, EmbeddedSymbolKind.VbCore, EmbeddedSymbolKind.None) Or
                                        If(IncludeInternalXmlHelper(), EmbeddedSymbolKind.XmlHelper, EmbeddedSymbolKind.None)
                    If embedded <> EmbeddedSymbolKind.None Then
                        embedded = embedded Or EmbeddedSymbolKind.EmbeddedAttribute
                    End If
                    Interlocked.CompareExchange(_lazyEmbeddedSymbolManager, New EmbeddedSymbolManager(embedded), Nothing)
                End If
                Return _lazyEmbeddedSymbolManager
            End Get
        End Property

#Region "Constructors and Factories"

        ''' <summary>
        ''' Create a new compilation from scratch.
        ''' </summary>
        ''' <param name="assemblyName">Simple assembly name.</param>
        ''' <param name="syntaxTrees">The syntax trees with the source code for the new compilation.</param>
        ''' <param name="references">The references for the new compilation.</param>
        ''' <param name="options">The compiler options to use.</param>
        ''' <returns>A new compilation.</returns>
        Public Shared Function Create(
            assemblyName As String,
            Optional syntaxTrees As IEnumerable(Of SyntaxTree) = Nothing,
            Optional references As IEnumerable(Of MetadataReference) = Nothing,
            Optional options As VisualBasicCompilationOptions = Nothing
        ) As VisualBasicCompilation
            Return Create(assemblyName,
                          options,
                          If(syntaxTrees IsNot Nothing, syntaxTrees.Cast(Of SyntaxTree), Nothing),
                          references,
                          previousSubmission:=Nothing,
                          returnType:=Nothing,
                          hostObjectType:=Nothing,
                          isSubmission:=False)
        End Function

        ''' <summary> 
        ''' Creates a new compilation that can be used in scripting. 
        ''' </summary>
        Friend Shared Function CreateScriptCompilation(
            assemblyName As String,
            Optional syntaxTree As SyntaxTree = Nothing,
            Optional references As IEnumerable(Of MetadataReference) = Nothing,
            Optional options As VisualBasicCompilationOptions = Nothing,
            Optional previousScriptCompilation As VisualBasicCompilation = Nothing,
            Optional returnType As Type = Nothing,
            Optional globalsType As Type = Nothing) As VisualBasicCompilation

            CheckSubmissionOptions(options)
            ValidateScriptCompilationParameters(previousScriptCompilation, returnType, globalsType)

            Return Create(
                assemblyName,
                If(options, New VisualBasicCompilationOptions(OutputKind.DynamicallyLinkedLibrary)).WithReferencesSupersedeLowerVersions(True),
                If((syntaxTree IsNot Nothing), {syntaxTree}, SpecializedCollections.EmptyEnumerable(Of SyntaxTree)()),
                references,
                previousScriptCompilation,
                returnType,
                globalsType,
                isSubmission:=True)
        End Function

        Private Shared Function Create(
            assemblyName As String,
            options As VisualBasicCompilationOptions,
            syntaxTrees As IEnumerable(Of SyntaxTree),
            references As IEnumerable(Of MetadataReference),
            previousSubmission As VisualBasicCompilation,
            returnType As Type,
            hostObjectType As Type,
            isSubmission As Boolean
        ) As VisualBasicCompilation
            Debug.Assert(Not isSubmission OrElse options.ReferencesSupersedeLowerVersions)

            If options Is Nothing Then
                options = New VisualBasicCompilationOptions(OutputKind.ConsoleApplication)
            End If

            Dim validatedReferences = ValidateReferences(Of VisualBasicCompilationReference)(references)

            Dim c As VisualBasicCompilation = Nothing
            Dim embeddedTrees = CreateEmbeddedTrees(New Lazy(Of VisualBasicCompilation)(Function() c))
            Dim declMap = ImmutableDictionary.Create(Of SyntaxTree, DeclarationTableEntry)()
            Dim declTable = AddEmbeddedTrees(DeclarationTable.Empty, embeddedTrees)

            c = New VisualBasicCompilation(
                assemblyName,
                options,
                validatedReferences,
                ImmutableArray(Of SyntaxTree).Empty,
                ImmutableDictionary.Create(Of SyntaxTree, Integer)(),
                declMap,
                embeddedTrees,
                declTable,
                previousSubmission,
                returnType,
                hostObjectType,
                isSubmission,
                referenceManager:=Nothing,
                reuseReferenceManager:=False,
                eventQueue:=Nothing,
                semanticModelProvider:=Nothing)

            If syntaxTrees IsNot Nothing Then
                c = c.AddSyntaxTrees(syntaxTrees)
            End If

            Debug.Assert(c._lazyAssemblySymbol Is Nothing)

            Return c
        End Function

        Private Sub New(
            assemblyName As String,
            options As VisualBasicCompilationOptions,
            references As ImmutableArray(Of MetadataReference),
            syntaxTrees As ImmutableArray(Of SyntaxTree),
            syntaxTreeOrdinalMap As ImmutableDictionary(Of SyntaxTree, Integer),
            rootNamespaces As ImmutableDictionary(Of SyntaxTree, DeclarationTableEntry),
            embeddedTrees As ImmutableArray(Of EmbeddedTreeAndDeclaration),
            declarationTable As DeclarationTable,
            previousSubmission As VisualBasicCompilation,
            submissionReturnType As Type,
            hostObjectType As Type,
            isSubmission As Boolean,
            referenceManager As ReferenceManager,
            reuseReferenceManager As Boolean,
            semanticModelProvider As SemanticModelProvider,
            Optional eventQueue As AsyncQueue(Of CompilationEvent) = Nothing
        )
            MyBase.New(assemblyName, references, SyntaxTreeCommonFeatures(syntaxTrees), isSubmission, semanticModelProvider, eventQueue)

            Debug.Assert(rootNamespaces IsNot Nothing)
            Debug.Assert(declarationTable IsNot Nothing)

            Debug.Assert(syntaxTrees.All(Function(tree) syntaxTrees(syntaxTreeOrdinalMap(tree)) Is tree))
            Debug.Assert(syntaxTrees.SetEquals(rootNamespaces.Keys.AsImmutable(), EqualityComparer(Of SyntaxTree).Default))
            Debug.Assert(embeddedTrees.All(Function(treeAndDeclaration) declarationTable.Contains(treeAndDeclaration.DeclarationEntry)))

            _options = options
            _syntaxTrees = syntaxTrees
            _syntaxTreeOrdinalMap = syntaxTreeOrdinalMap
            _rootNamespaces = rootNamespaces
            _embeddedTrees = embeddedTrees
            _declarationTable = declarationTable
            _anonymousTypeManager = New AnonymousTypeManager(Me)
            _languageVersion = CommonLanguageVersion(syntaxTrees)

            _scriptClass = New Lazy(Of ImplicitNamedTypeSymbol)(AddressOf BindScriptClass)

            If isSubmission Then
                Debug.Assert(previousSubmission Is Nothing OrElse previousSubmission.HostObjectType Is hostObjectType)
                Me.ScriptCompilationInfo = New VisualBasicScriptCompilationInfo(previousSubmission, submissionReturnType, hostObjectType)
            Else
                Debug.Assert(previousSubmission Is Nothing AndAlso submissionReturnType Is Nothing AndAlso hostObjectType Is Nothing)
            End If

            If reuseReferenceManager Then
                referenceManager.AssertCanReuseForCompilation(Me)
                _referenceManager = referenceManager
            Else
                _referenceManager = New ReferenceManager(MakeSourceAssemblySimpleName(),
                                                              options.AssemblyIdentityComparer,
                                                              If(referenceManager IsNot Nothing, referenceManager.ObservedMetadata, Nothing))
            End If

            Debug.Assert(_lazyAssemblySymbol Is Nothing)
            If Me.EventQueue IsNot Nothing Then
                Me.EventQueue.TryEnqueue(New CompilationStartedEvent(Me))
            End If
        End Sub

        Friend Overrides Sub ValidateDebugEntryPoint(debugEntryPoint As IMethodSymbol, diagnostics As DiagnosticBag)
            Debug.Assert(debugEntryPoint IsNot Nothing)

            ' Debug entry point has to be a method definition from this compilation.
            Dim methodSymbol = TryCast(debugEntryPoint, MethodSymbol)
            If methodSymbol?.DeclaringCompilation IsNot Me OrElse Not methodSymbol.IsDefinition Then
                diagnostics.Add(ERRID.ERR_DebugEntryPointNotSourceMethodDefinition, Location.None)
            End If
        End Sub

        Private Function CommonLanguageVersion(syntaxTrees As ImmutableArray(Of SyntaxTree)) As LanguageVersion
            ' We don't check m_Options.ParseOptions.LanguageVersion for consistency, because
            ' it isn't consistent in practice.  In fact sometimes m_Options.ParseOptions is Nothing.
            Dim result As LanguageVersion? = Nothing
            For Each tree In syntaxTrees
                Dim version = CType(tree.Options, VisualBasicParseOptions).LanguageVersion
                If result Is Nothing Then
                    result = version
                ElseIf result <> version Then
                    Throw New ArgumentException(CodeAnalysisResources.InconsistentLanguageVersions, NameOf(syntaxTrees))
                End If
            Next

            Return If(result, LanguageVersion.Default.MapSpecifiedToEffectiveVersion)
        End Function

        ''' <summary>
        ''' Create a duplicate of this compilation with different symbol instances
        ''' </summary>
        Public Shadows Function Clone() As VisualBasicCompilation
            Return New VisualBasicCompilation(
                Me.AssemblyName,
                _options,
                Me.ExternalReferences,
                _syntaxTrees,
                _syntaxTreeOrdinalMap,
                _rootNamespaces,
                _embeddedTrees,
                _declarationTable,
                Me.PreviousSubmission,
                Me.SubmissionReturnType,
                Me.HostObjectType,
                Me.IsSubmission,
                _referenceManager,
                reuseReferenceManager:=True,
                Me.SemanticModelProvider,
                eventQueue:=Nothing) ' no event queue when cloning
        End Function

        Private Function UpdateSyntaxTrees(
            syntaxTrees As ImmutableArray(Of SyntaxTree),
            syntaxTreeOrdinalMap As ImmutableDictionary(Of SyntaxTree, Integer),
            rootNamespaces As ImmutableDictionary(Of SyntaxTree, DeclarationTableEntry),
            declarationTable As DeclarationTable,
            referenceDirectivesChanged As Boolean) As VisualBasicCompilation

            Return New VisualBasicCompilation(
                Me.AssemblyName,
                _options,
                Me.ExternalReferences,
                syntaxTrees,
                syntaxTreeOrdinalMap,
                rootNamespaces,
                _embeddedTrees,
                declarationTable,
                Me.PreviousSubmission,
                Me.SubmissionReturnType,
                Me.HostObjectType,
                Me.IsSubmission,
                _referenceManager,
                reuseReferenceManager:=Not referenceDirectivesChanged,
                Me.SemanticModelProvider)
        End Function

        ''' <summary>
        ''' Creates a new compilation with the specified name.
        ''' </summary>
        Public Shadows Function WithAssemblyName(assemblyName As String) As VisualBasicCompilation
            ' Can't reuse references since the source assembly name changed and the referenced symbols might 
            ' have internals-visible-to relationship with this compilation or they might had a circular reference 
            ' to this compilation.

            Return New VisualBasicCompilation(
                assemblyName,
                Me.Options,
                Me.ExternalReferences,
                _syntaxTrees,
                _syntaxTreeOrdinalMap,
                _rootNamespaces,
                _embeddedTrees,
                _declarationTable,
                Me.PreviousSubmission,
                Me.SubmissionReturnType,
                Me.HostObjectType,
                Me.IsSubmission,
                _referenceManager,
                reuseReferenceManager:=String.Equals(assemblyName, Me.AssemblyName, StringComparison.Ordinal),
                Me.SemanticModelProvider)
        End Function

        Public Shadows Function WithReferences(ParamArray newReferences As MetadataReference()) As VisualBasicCompilation
            Return WithReferences(DirectCast(newReferences, IEnumerable(Of MetadataReference)))
        End Function

        ''' <summary>
        ''' Creates a new compilation with the specified references.
        ''' </summary>
        ''' <remarks>
        ''' The new <see cref="VisualBasicCompilation"/> will query the given <see cref="MetadataReference"/> for the underlying 
        ''' metadata as soon as the are needed. 
        ''' 
        ''' The New compilation uses whatever metadata is currently being provided by the <see cref="MetadataReference"/>.
        ''' E.g. if the current compilation references a metadata file that has changed since the creation of the compilation
        ''' the New compilation is going to use the updated version, while the current compilation will be using the previous (it doesn't change).
        ''' </remarks>
        Public Shadows Function WithReferences(newReferences As IEnumerable(Of MetadataReference)) As VisualBasicCompilation
            Dim declTable = RemoveEmbeddedTrees(_declarationTable, _embeddedTrees)
            Dim c As VisualBasicCompilation = Nothing
            Dim embeddedTrees = CreateEmbeddedTrees(New Lazy(Of VisualBasicCompilation)(Function() c))
            declTable = AddEmbeddedTrees(declTable, embeddedTrees)

            ' References might have changed, don't reuse reference manager.
            ' Don't even reuse observed metadata - let the manager query for the metadata again.

            c = New VisualBasicCompilation(
                Me.AssemblyName,
                Me.Options,
                ValidateReferences(Of VisualBasicCompilationReference)(newReferences),
                _syntaxTrees,
                _syntaxTreeOrdinalMap,
                _rootNamespaces,
                embeddedTrees,
                declTable,
                Me.PreviousSubmission,
                Me.SubmissionReturnType,
                Me.HostObjectType,
                Me.IsSubmission,
                referenceManager:=Nothing,
                reuseReferenceManager:=False,
                Me.SemanticModelProvider)
            Return c
        End Function

        Public Shadows Function WithOptions(newOptions As VisualBasicCompilationOptions) As VisualBasicCompilation
            If newOptions Is Nothing Then
                Throw New ArgumentNullException(NameOf(newOptions))
            End If

            Dim c As VisualBasicCompilation = Nothing
            Dim embeddedTrees = _embeddedTrees
            Dim declTable = _declarationTable
            Dim declMap = Me._rootNamespaces

            If Not String.Equals(Me.Options.RootNamespace, newOptions.RootNamespace, StringComparison.Ordinal) Then
                ' If the root namespace was updated we have to update declaration table 
                ' entries for all the syntax trees of the compilation
                '
                ' NOTE: we use case-sensitive comparison so that the new compilation
                '       gets a root namespace with correct casing

                declMap = ImmutableDictionary.Create(Of SyntaxTree, DeclarationTableEntry)()
                declTable = DeclarationTable.Empty

                embeddedTrees = CreateEmbeddedTrees(New Lazy(Of VisualBasicCompilation)(Function() c))
                declTable = AddEmbeddedTrees(declTable, embeddedTrees)

                Dim discardedReferenceDirectivesChanged As Boolean = False

                For Each tree In _syntaxTrees
                    AddSyntaxTreeToDeclarationMapAndTable(tree, newOptions, Me.IsSubmission, declMap, declTable, discardedReferenceDirectivesChanged) ' declMap and declTable passed ByRef
                Next

            ElseIf Me.Options.EmbedVbCoreRuntime <> newOptions.EmbedVbCoreRuntime OrElse Me.Options.ParseOptions <> newOptions.ParseOptions Then
                declTable = RemoveEmbeddedTrees(declTable, _embeddedTrees)
                embeddedTrees = CreateEmbeddedTrees(New Lazy(Of VisualBasicCompilation)(Function() c))
                declTable = AddEmbeddedTrees(declTable, embeddedTrees)
            End If

            c = New VisualBasicCompilation(
                Me.AssemblyName,
                newOptions,
                Me.ExternalReferences,
                _syntaxTrees,
                _syntaxTreeOrdinalMap,
                declMap,
                embeddedTrees,
                declTable,
                Me.PreviousSubmission,
                Me.SubmissionReturnType,
                Me.HostObjectType,
                Me.IsSubmission,
                _referenceManager,
                reuseReferenceManager:=_options.CanReuseCompilationReferenceManager(newOptions),
                Me.SemanticModelProvider)
            Return c
        End Function

        ''' <summary>
        ''' Returns a new compilation with the given compilation set as the previous submission. 
        ''' </summary>
        Friend Shadows Function WithScriptCompilationInfo(info As VisualBasicScriptCompilationInfo) As VisualBasicCompilation
            If info Is ScriptCompilationInfo Then
                Return Me
            End If

            ' Metadata references are inherited from the previous submission,
            ' so we can only reuse the manager if we can guarantee that these references are the same.
            ' Check if the previous script compilation doesn't change. 

            ' TODO Consider comparing the metadata references if they have been bound already.
            ' https://github.com/dotnet/roslyn/issues/43397
            Dim reuseReferenceManager = ScriptCompilationInfo?.PreviousScriptCompilation Is info?.PreviousScriptCompilation

            Return New VisualBasicCompilation(
                Me.AssemblyName,
                Me.Options,
                Me.ExternalReferences,
                _syntaxTrees,
                _syntaxTreeOrdinalMap,
                _rootNamespaces,
                _embeddedTrees,
                _declarationTable,
                info?.PreviousScriptCompilation,
                info?.ReturnTypeOpt,
                info?.GlobalsType,
                info IsNot Nothing,
                _referenceManager,
                reuseReferenceManager,
                Me.SemanticModelProvider)
        End Function

        ''' <summary>
        ''' Returns a new compilation with the given semantic model provider.
        ''' </summary>
        Friend Overrides Function WithSemanticModelProvider(semanticModelProvider As SemanticModelProvider) As Compilation
            If Me.SemanticModelProvider Is semanticModelProvider Then
                Return Me
            End If

            Return New VisualBasicCompilation(
                Me.AssemblyName,
                Me.Options,
                Me.ExternalReferences,
                _syntaxTrees,
                _syntaxTreeOrdinalMap,
                _rootNamespaces,
                _embeddedTrees,
                _declarationTable,
                Me.PreviousSubmission,
                Me.SubmissionReturnType,
                Me.HostObjectType,
                Me.IsSubmission,
                _referenceManager,
                reuseReferenceManager:=True,
                semanticModelProvider)
        End Function

        ''' <summary>
        ''' Returns a new compilation with a given event queue.
        ''' </summary>
        Friend Overrides Function WithEventQueue(eventQueue As AsyncQueue(Of CompilationEvent)) As Compilation
            Return New VisualBasicCompilation(
                Me.AssemblyName,
                Me.Options,
                Me.ExternalReferences,
                _syntaxTrees,
                _syntaxTreeOrdinalMap,
                _rootNamespaces,
                _embeddedTrees,
                _declarationTable,
                Me.PreviousSubmission,
                Me.SubmissionReturnType,
                Me.HostObjectType,
                Me.IsSubmission,
                _referenceManager,
                reuseReferenceManager:=True,
                Me.SemanticModelProvider,
                eventQueue:=eventQueue)
        End Function

        Friend Overrides Sub SerializePdbEmbeddedCompilationOptions(builder As BlobBuilder)
            ' LanguageVersion should already be mapped to an effective version at this point
            Debug.Assert(LanguageVersion.MapSpecifiedToEffectiveVersion() = LanguageVersion)
            WriteValue(builder, CompilationOptionNames.LanguageVersion, LanguageVersion.ToDisplayString())

            If Options.CheckOverflow Then
                WriteValue(builder, CompilationOptionNames.Checked, Options.CheckOverflow.ToString())
            End If

            If Options.OptionStrict <> OptionStrict.Off Then
                WriteValue(builder, CompilationOptionNames.Strict, Options.OptionStrict.ToString())
            End If

            If Options.ParseOptions IsNot Nothing Then
                Dim preprocessorStrings = Options.ParseOptions.PreprocessorSymbols.Select(Function(p)
                                                                                              If (p.Value Is Nothing) Then
                                                                                                  Return p.Key
                                                                                              End If

                                                                                              Return p.Key + "=" + p.Value.ToString()
                                                                                          End Function)
                WriteValue(builder, CompilationOptionNames.Define, String.Join(",", preprocessorStrings))
            End If
        End Sub

        Private Sub WriteValue(builder As BlobBuilder, key As String, value As String)
            builder.WriteUTF8(key)
            builder.WriteByte(0)
            builder.WriteUTF8(value)
            builder.WriteByte(0)
        End Sub
#End Region

#Region "Submission"

        Friend Shadows ReadOnly Property ScriptCompilationInfo As VisualBasicScriptCompilationInfo

        Friend Overrides ReadOnly Property CommonScriptCompilationInfo As ScriptCompilationInfo
            Get
                Return ScriptCompilationInfo
            End Get
        End Property

        Friend Shadows ReadOnly Property PreviousSubmission As VisualBasicCompilation
            Get
                Return ScriptCompilationInfo?.PreviousScriptCompilation
            End Get
        End Property

        Friend Overrides Function HasSubmissionResult() As Boolean
            Debug.Assert(IsSubmission)

            ' submission can be empty or comprise of a script file
            Dim tree = SyntaxTrees.SingleOrDefault()
            If tree Is Nothing Then
                Return False
            End If

            Dim root = tree.GetCompilationUnitRoot()
            If root.HasErrors Then
                Return False
            End If

            ' TODO: look for return statements
            ' https://github.com/dotnet/roslyn/issues/5773

            Dim lastStatement = root.Members.LastOrDefault()
            If lastStatement Is Nothing Then
                Return False
            End If

            Dim model = GetSemanticModel(tree)
            Select Case lastStatement.Kind
                Case SyntaxKind.PrintStatement
                    Dim expression = DirectCast(lastStatement, PrintStatementSyntax).Expression
                    Dim info = model.GetTypeInfo(expression)
                    ' always true, even for info.Type = Void
                    Return True

                Case SyntaxKind.ExpressionStatement
                    Dim expression = DirectCast(lastStatement, ExpressionStatementSyntax).Expression
                    Dim info = model.GetTypeInfo(expression)
                    Return info.Type.SpecialType <> SpecialType.System_Void

                Case SyntaxKind.CallStatement
                    Dim expression = DirectCast(lastStatement, CallStatementSyntax).Invocation
                    Dim info = model.GetTypeInfo(expression)
                    Return info.Type.SpecialType <> SpecialType.System_Void

                Case Else
                    Return False
            End Select
        End Function

        Friend Function GetSubmissionInitializer() As SynthesizedInteractiveInitializerMethod
            Return If(IsSubmission AndAlso ScriptClass IsNot Nothing,
                ScriptClass.GetScriptInitializer(),
                Nothing)
        End Function

        Protected Overrides ReadOnly Property CommonScriptGlobalsType As ITypeSymbol
            Get
                Return Nothing
            End Get
        End Property

#End Region

#Region "Syntax Trees"

        ''' <summary>
        ''' Get a read-only list of the syntax trees that this compilation was created with.
        ''' </summary>
        Public Shadows ReadOnly Property SyntaxTrees As ImmutableArray(Of SyntaxTree)
            Get
                Return _syntaxTrees
            End Get
        End Property

        ''' <summary>
        ''' Get a read-only list of the syntax trees that this compilation was created with PLUS
        ''' the trees that were automatically added to it, i.e. Vb Core Runtime tree.
        ''' </summary>
        Friend Shadows ReadOnly Property AllSyntaxTrees As ImmutableArray(Of SyntaxTree)
            Get
                If _lazyAllSyntaxTrees.IsDefault Then
                    Dim builder = ArrayBuilder(Of SyntaxTree).GetInstance()
                    builder.AddRange(_syntaxTrees)
                    For Each embeddedTree In _embeddedTrees
                        Dim tree = embeddedTree.Tree.Value
                        If tree IsNot Nothing Then
                            builder.Add(tree)
                        End If
                    Next
                    ImmutableInterlocked.InterlockedInitialize(_lazyAllSyntaxTrees, builder.ToImmutableAndFree())
                End If

                Return _lazyAllSyntaxTrees
            End Get
        End Property

        ''' <summary>
        ''' Is the passed in syntax tree in this compilation?
        ''' </summary>
        Public Shadows Function ContainsSyntaxTree(syntaxTree As SyntaxTree) As Boolean
            If syntaxTree Is Nothing Then
                Throw New ArgumentNullException(NameOf(syntaxTree))
            End If

            Dim vbtree = syntaxTree
            Return vbtree IsNot Nothing AndAlso _rootNamespaces.ContainsKey(vbtree)
        End Function

        Public Shadows Function AddSyntaxTrees(ParamArray trees As SyntaxTree()) As VisualBasicCompilation
            Return AddSyntaxTrees(DirectCast(trees, IEnumerable(Of SyntaxTree)))
        End Function

        Public Shadows Function AddSyntaxTrees(trees As IEnumerable(Of SyntaxTree)) As VisualBasicCompilation
            If trees Is Nothing Then
                Throw New ArgumentNullException(NameOf(trees))
            End If

            If Not trees.Any() Then
                Return Me
            End If

            ' We're using a try-finally for this builder because there's a test that 
            ' specifically checks for one or more of the argument exceptions below
            ' and we don't want to see console spew (even though we don't generally
            ' care about pool "leaks" in exceptional cases).  Alternatively, we
            ' could create a new ArrayBuilder.
            Dim builder = ArrayBuilder(Of SyntaxTree).GetInstance()
            Try
                builder.AddRange(_syntaxTrees)

                Dim referenceDirectivesChanged = False
                Dim oldTreeCount = _syntaxTrees.Length

                Dim ordinalMap = _syntaxTreeOrdinalMap
                Dim declMap = _rootNamespaces
                Dim declTable = _declarationTable
                Dim i = 0

                For Each tree As SyntaxTree In trees
                    If tree Is Nothing Then
                        Throw New ArgumentNullException(String.Format(VBResources.Trees0, i))
                    End If

                    If Not tree.HasCompilationUnitRoot Then
                        Throw New ArgumentException(String.Format(VBResources.TreesMustHaveRootNode, i))
                    End If

                    If tree.IsEmbeddedOrMyTemplateTree() Then
                        Throw New ArgumentException(VBResources.CannotAddCompilerSpecialTree)
                    End If

                    If declMap.ContainsKey(tree) Then
                        Throw New ArgumentException(VBResources.SyntaxTreeAlreadyPresent, String.Format(VBResources.Trees0, i))
                    End If

                    AddSyntaxTreeToDeclarationMapAndTable(tree, _options, Me.IsSubmission, declMap, declTable, referenceDirectivesChanged) ' declMap and declTable passed ByRef
                    builder.Add(tree)
                    ordinalMap = ordinalMap.Add(tree, oldTreeCount + i)
                    i += 1
                Next

                If IsSubmission AndAlso declMap.Count > 1 Then
                    Throw New ArgumentException(VBResources.SubmissionCanHaveAtMostOneSyntaxTree, NameOf(trees))
                End If

                Return UpdateSyntaxTrees(builder.ToImmutable(), ordinalMap, declMap, declTable, referenceDirectivesChanged)
            Finally
                builder.Free()
            End Try
        End Function

        Private Shared Sub AddSyntaxTreeToDeclarationMapAndTable(
                tree As SyntaxTree,
                compilationOptions As VisualBasicCompilationOptions,
                isSubmission As Boolean,
                ByRef declMap As ImmutableDictionary(Of SyntaxTree, DeclarationTableEntry),
                ByRef declTable As DeclarationTable,
                ByRef referenceDirectivesChanged As Boolean
            )

            Dim entry = New DeclarationTableEntry(New Lazy(Of RootSingleNamespaceDeclaration)(Function() ForTree(tree, compilationOptions, isSubmission)), isEmbedded:=False)
            declMap = declMap.Add(tree, entry) ' Callers are responsible for checking for existing entries.
            declTable = declTable.AddRootDeclaration(entry)
            referenceDirectivesChanged = referenceDirectivesChanged OrElse tree.HasReferenceDirectives
        End Sub

        Private Shared Function ForTree(tree As SyntaxTree, options As VisualBasicCompilationOptions, isSubmission As Boolean) As RootSingleNamespaceDeclaration
            Return DeclarationTreeBuilder.ForTree(tree, options.GetRootNamespaceParts(), If(options.ScriptClassName, ""), isSubmission)
        End Function

        Public Shadows Function RemoveSyntaxTrees(ParamArray trees As SyntaxTree()) As VisualBasicCompilation
            Return RemoveSyntaxTrees(DirectCast(trees, IEnumerable(Of SyntaxTree)))
        End Function

        Public Shadows Function RemoveSyntaxTrees(trees As IEnumerable(Of SyntaxTree)) As VisualBasicCompilation
            If trees Is Nothing Then
                Throw New ArgumentNullException(NameOf(trees))
            End If

            If Not trees.Any() Then
                Return Me
            End If

            Dim referenceDirectivesChanged = False
            Dim removeSet As New HashSet(Of SyntaxTree)()
            Dim declMap = _rootNamespaces
            Dim declTable = _declarationTable

            For Each tree As SyntaxTree In trees
                If tree.IsEmbeddedOrMyTemplateTree() Then
                    Throw New ArgumentException(VBResources.CannotRemoveCompilerSpecialTree)
                End If

                RemoveSyntaxTreeFromDeclarationMapAndTable(tree, declMap, declTable, referenceDirectivesChanged)
                removeSet.Add(tree)
            Next

            Debug.Assert(removeSet.Count > 0)

            ' We're going to have to revise the ordinals of all
            ' trees after the first one removed, so just build
            ' a new map.

            ' CONSIDER: an alternative approach would be to set the map to empty and
            ' re-calculate it the next time we need it.  This might save us time in the
            ' case where remove calls are made sequentially (rare?).

            Dim ordinalMap = ImmutableDictionary.Create(Of SyntaxTree, Integer)()
            Dim builder = ArrayBuilder(Of SyntaxTree).GetInstance()
            Dim i = 0

            For Each tree In _syntaxTrees
                If Not removeSet.Contains(tree) Then
                    builder.Add(tree)
                    ordinalMap = ordinalMap.Add(tree, i)
                    i += 1
                End If
            Next

            Return UpdateSyntaxTrees(builder.ToImmutableAndFree(), ordinalMap, declMap, declTable, referenceDirectivesChanged)
        End Function

        Private Shared Sub RemoveSyntaxTreeFromDeclarationMapAndTable(
                tree As SyntaxTree,
                ByRef declMap As ImmutableDictionary(Of SyntaxTree, DeclarationTableEntry),
            ByRef declTable As DeclarationTable,
            ByRef referenceDirectivesChanged As Boolean
            )
            Dim root As DeclarationTableEntry = Nothing
            If Not declMap.TryGetValue(tree, root) Then
                Throw New ArgumentException(String.Format(VBResources.SyntaxTreeNotFoundToRemove, tree))
            End If

            declTable = declTable.RemoveRootDeclaration(root)
            declMap = declMap.Remove(tree)
            referenceDirectivesChanged = referenceDirectivesChanged OrElse tree.HasReferenceDirectives
        End Sub

        Public Shadows Function RemoveAllSyntaxTrees() As VisualBasicCompilation
            Return UpdateSyntaxTrees(ImmutableArray(Of SyntaxTree).Empty,
                                     ImmutableDictionary.Create(Of SyntaxTree, Integer)(),
                                     ImmutableDictionary.Create(Of SyntaxTree, DeclarationTableEntry)(),
                                     AddEmbeddedTrees(DeclarationTable.Empty, _embeddedTrees),
                                     referenceDirectivesChanged:=_declarationTable.ReferenceDirectives.Any())
        End Function

        Public Shadows Function ReplaceSyntaxTree(oldTree As SyntaxTree, newTree As SyntaxTree) As VisualBasicCompilation
            If oldTree Is Nothing Then
                Throw New ArgumentNullException(NameOf(oldTree))
            End If

            If newTree Is Nothing Then
                Return Me.RemoveSyntaxTrees(oldTree)
            ElseIf newTree Is oldTree Then
                Return Me
            End If

            If Not newTree.HasCompilationUnitRoot Then
                Throw New ArgumentException(VBResources.TreeMustHaveARootNodeWithCompilationUnit, NameOf(newTree))
            End If

            Dim vbOldTree = oldTree
            Dim vbNewTree = newTree

            If vbOldTree.IsEmbeddedOrMyTemplateTree() Then
                Throw New ArgumentException(VBResources.CannotRemoveCompilerSpecialTree)
            End If

            If vbNewTree.IsEmbeddedOrMyTemplateTree() Then
                Throw New ArgumentException(VBResources.CannotAddCompilerSpecialTree)
            End If

            Dim declMap = _rootNamespaces

            If declMap.ContainsKey(vbNewTree) Then
                Throw New ArgumentException(VBResources.SyntaxTreeAlreadyPresent, NameOf(newTree))
            End If

            Dim declTable = _declarationTable
            Dim referenceDirectivesChanged = False

            ' TODO(tomat): Consider comparing #r's of the old and the new tree. If they are exactly the same we could still reuse.
            ' This could be a perf win when editing a script file in the IDE. The services create a new compilation every keystroke 
            ' that replaces the tree with a new one.

            RemoveSyntaxTreeFromDeclarationMapAndTable(vbOldTree, declMap, declTable, referenceDirectivesChanged)
            AddSyntaxTreeToDeclarationMapAndTable(vbNewTree, _options, Me.IsSubmission, declMap, declTable, referenceDirectivesChanged)

            Dim ordinalMap = _syntaxTreeOrdinalMap

            Debug.Assert(ordinalMap.ContainsKey(oldTree)) ' Checked by RemoveSyntaxTreeFromDeclarationMapAndTable
            Dim oldOrdinal = ordinalMap(oldTree)

            Dim newArray = _syntaxTrees.ToArray()
            newArray(oldOrdinal) = vbNewTree

            ' CONSIDER: should this be an operation on ImmutableDictionary?
            ordinalMap = ordinalMap.Remove(oldTree)
            ordinalMap = ordinalMap.Add(newTree, oldOrdinal)

            Return UpdateSyntaxTrees(newArray.AsImmutableOrNull(), ordinalMap, declMap, declTable, referenceDirectivesChanged)
        End Function

        Private Shared Function CreateEmbeddedTrees(compReference As Lazy(Of VisualBasicCompilation)) As ImmutableArray(Of EmbeddedTreeAndDeclaration)
            Return ImmutableArray.Create(
                New EmbeddedTreeAndDeclaration(
                    Function()
                        Dim compilation = compReference.Value
                        Return If(compilation.Options.EmbedVbCoreRuntime Or compilation.IncludeInternalXmlHelper,
                                  EmbeddedSymbolManager.EmbeddedSyntax,
                                  Nothing)
                    End Function,
                    Function()
                        Dim compilation = compReference.Value
                        Return If(compilation.Options.EmbedVbCoreRuntime Or compilation.IncludeInternalXmlHelper,
                                  ForTree(EmbeddedSymbolManager.EmbeddedSyntax, compilation.Options, isSubmission:=False),
                                  Nothing)
                    End Function),
                New EmbeddedTreeAndDeclaration(
                    Function()
                        Dim compilation = compReference.Value
                        Return If(compilation.Options.EmbedVbCoreRuntime,
                                  EmbeddedSymbolManager.VbCoreSyntaxTree,
                                  Nothing)
                    End Function,
                    Function()
                        Dim compilation = compReference.Value
                        Return If(compilation.Options.EmbedVbCoreRuntime,
                                  ForTree(EmbeddedSymbolManager.VbCoreSyntaxTree, compilation.Options, isSubmission:=False),
                                  Nothing)
                    End Function),
                New EmbeddedTreeAndDeclaration(
                    Function()
                        Dim compilation = compReference.Value
                        Return If(compilation.IncludeInternalXmlHelper(),
                                  EmbeddedSymbolManager.InternalXmlHelperSyntax,
                                  Nothing)
                    End Function,
                    Function()
                        Dim compilation = compReference.Value
                        Return If(compilation.IncludeInternalXmlHelper(),
                                  ForTree(EmbeddedSymbolManager.InternalXmlHelperSyntax, compilation.Options, isSubmission:=False),
                                  Nothing)
                    End Function),
                New EmbeddedTreeAndDeclaration(
                    Function()
                        Dim compilation = compReference.Value
                        Return compilation.MyTemplate
                    End Function,
                    Function()
                        Dim compilation = compReference.Value
                        Return If(compilation.MyTemplate IsNot Nothing,
                                  ForTree(compilation.MyTemplate, compilation.Options, isSubmission:=False),
                                  Nothing)
                    End Function))
        End Function

        Private Shared Function AddEmbeddedTrees(
            declTable As DeclarationTable,
            embeddedTrees As ImmutableArray(Of EmbeddedTreeAndDeclaration)
        ) As DeclarationTable

            For Each embeddedTree In embeddedTrees
                declTable = declTable.AddRootDeclaration(embeddedTree.DeclarationEntry)
            Next
            Return declTable
        End Function

        Private Shared Function RemoveEmbeddedTrees(
            declTable As DeclarationTable,
            embeddedTrees As ImmutableArray(Of EmbeddedTreeAndDeclaration)
        ) As DeclarationTable

            For Each embeddedTree In embeddedTrees
                declTable = declTable.RemoveRootDeclaration(embeddedTree.DeclarationEntry)
            Next
            Return declTable
        End Function

        ''' <summary>
        ''' Returns True if the set of references contains those assemblies needed for XML
        ''' literals.
        ''' If those assemblies are included, we should include the InternalXmlHelper
        ''' SyntaxTree in the Compilation so the helper methods are available for binding XML.
        ''' </summary>
        Private Function IncludeInternalXmlHelper() As Boolean
            ' In new flavors of the framework, types, that XML helpers depend upon, are
            ' defined in assemblies with different names. Let's not hardcode these names, 
            ' let's check for presence of types instead.
            Return Not Me.Options.SuppressEmbeddedDeclarations AndAlso
                   InternalXmlHelperDependencyIsSatisfied(WellKnownType.System_Linq_Enumerable) AndAlso
                   InternalXmlHelperDependencyIsSatisfied(WellKnownType.System_Xml_Linq_XElement) AndAlso
                   InternalXmlHelperDependencyIsSatisfied(WellKnownType.System_Xml_Linq_XName) AndAlso
                   InternalXmlHelperDependencyIsSatisfied(WellKnownType.System_Xml_Linq_XAttribute) AndAlso
                   InternalXmlHelperDependencyIsSatisfied(WellKnownType.System_Xml_Linq_XNamespace)
        End Function

        Private Function InternalXmlHelperDependencyIsSatisfied(type As WellKnownType) As Boolean

            Dim metadataName = MetadataTypeName.FromFullName(WellKnownTypes.GetMetadataName(type), useCLSCompliantNameArityEncoding:=True)
            Dim sourceAssembly = Me.SourceAssembly

            ' Lookup only in references. An attempt to lookup in assembly being built will get us in a cycle.
            ' We are explicitly ignoring scenario where the type might be defined in an added module.
            For Each reference As AssemblySymbol In sourceAssembly.SourceModule.GetReferencedAssemblySymbols()
                Debug.Assert(Not reference.IsMissing)
                Dim candidate As NamedTypeSymbol = reference.LookupTopLevelMetadataType(metadataName, digThroughForwardedTypes:=False)

                If sourceAssembly.IsValidWellKnownType(candidate) AndAlso AssemblySymbol.IsAcceptableMatchForGetTypeByNameAndArity(candidate) Then
                    Return True
                End If
            Next

            Return False
        End Function

        ' TODO: This comparison probably will change to compiler command line order, or at least needs 
        ' TODO: to be resolved. See bug 8520.

        ''' <summary>
        ''' Compare two source locations, using their containing trees, and then by Span.First within a tree. 
        ''' Can be used to get a total ordering on declarations, for example.
        ''' </summary>
        Friend Overrides Function CompareSourceLocations(first As Location, second As Location) As Integer
            Return LexicalSortKey.Compare(first, second, Me)
        End Function

        ''' <summary>
        ''' Compare two source locations, using their containing trees, and then by Span.First within a tree. 
        ''' Can be used to get a total ordering on declarations, for example.
        ''' </summary>
        Friend Overrides Function CompareSourceLocations(first As SyntaxReference, second As SyntaxReference) As Integer
            Return LexicalSortKey.Compare(first, second, Me)
        End Function

        Friend Overrides Function GetSyntaxTreeOrdinal(tree As SyntaxTree) As Integer
            Debug.Assert(Me.ContainsSyntaxTree(tree))
            Return _syntaxTreeOrdinalMap(tree)
        End Function

#End Region

#Region "References"
        Friend Overrides Function CommonGetBoundReferenceManager() As CommonReferenceManager
            Return GetBoundReferenceManager()
        End Function

        Friend Shadows Function GetBoundReferenceManager() As ReferenceManager
            If _lazyAssemblySymbol Is Nothing Then
                _referenceManager.CreateSourceAssemblyForCompilation(Me)
                Debug.Assert(_lazyAssemblySymbol IsNot Nothing)
            End If

            ' referenceManager can only be accessed after we initialized the lazyAssemblySymbol.
            ' In fact, initialization of the assembly symbol might change the reference manager.
            Return _referenceManager
        End Function

        ' for testing only:
        Friend Function ReferenceManagerEquals(other As VisualBasicCompilation) As Boolean
            Return _referenceManager Is other._referenceManager
        End Function

        Public Overrides ReadOnly Property DirectiveReferences As ImmutableArray(Of MetadataReference)
            Get
                Return GetBoundReferenceManager().DirectiveReferences
            End Get
        End Property

        Friend Overrides ReadOnly Property ReferenceDirectiveMap As IDictionary(Of (path As String, content As String), MetadataReference)
            Get
                Return GetBoundReferenceManager().ReferenceDirectiveMap
            End Get
        End Property

        ''' <summary>
        ''' Gets the <see cref="AssemblySymbol"/> or <see cref="ModuleSymbol"/> for a metadata reference used to create this compilation.
        ''' </summary>
        ''' <returns><see cref="AssemblySymbol"/> or <see cref="ModuleSymbol"/> corresponding to the given reference or Nothing if there is none.</returns>
        ''' <remarks>
        ''' Uses object identity when comparing two references. 
        ''' </remarks>
        Friend Shadows Function GetAssemblyOrModuleSymbol(reference As MetadataReference) As Symbol
            If (reference Is Nothing) Then
                Throw New ArgumentNullException(NameOf(reference))
            End If

            If reference.Properties.Kind = MetadataImageKind.Assembly Then
                Return GetBoundReferenceManager().GetReferencedAssemblySymbol(reference)
            Else
                Debug.Assert(reference.Properties.Kind = MetadataImageKind.Module)
                Dim index As Integer = GetBoundReferenceManager().GetReferencedModuleIndex(reference)
                Return If(index < 0, Nothing, Me.Assembly.Modules(index))
            End If
        End Function

        ''' <summary>
        ''' Gets the <see cref="MetadataReference"/> that corresponds to the assembly symbol.
        ''' </summary>
        Friend Shadows Function GetMetadataReference(assemblySymbol As AssemblySymbol) As MetadataReference
            Return Me.GetBoundReferenceManager().GetMetadataReference(assemblySymbol)
        End Function

        Private Protected Overrides Function CommonGetMetadataReference(assemblySymbol As IAssemblySymbol) As MetadataReference
            Dim symbol = TryCast(assemblySymbol, AssemblySymbol)
            If symbol IsNot Nothing Then
                Return GetMetadataReference(symbol)
            End If

            Return Nothing
        End Function

        Public Overrides ReadOnly Property ReferencedAssemblyNames As IEnumerable(Of AssemblyIdentity)
            Get
                Return [Assembly].Modules.SelectMany(Function(m) m.GetReferencedAssemblies())
            End Get
        End Property

        Friend Overrides ReadOnly Property ReferenceDirectives As IEnumerable(Of ReferenceDirective)
            Get
                Return _declarationTable.ReferenceDirectives
            End Get
        End Property

        Public Overrides Function ToMetadataReference(Optional aliases As ImmutableArray(Of String) = Nothing, Optional embedInteropTypes As Boolean = False) As CompilationReference
            Return New VisualBasicCompilationReference(Me, aliases, embedInteropTypes)
        End Function

        Public Shadows Function AddReferences(ParamArray references As MetadataReference()) As VisualBasicCompilation
            Return DirectCast(MyBase.AddReferences(references), VisualBasicCompilation)
        End Function

        Public Shadows Function AddReferences(references As IEnumerable(Of MetadataReference)) As VisualBasicCompilation
            Return DirectCast(MyBase.AddReferences(references), VisualBasicCompilation)
        End Function

        Public Shadows Function RemoveReferences(ParamArray references As MetadataReference()) As VisualBasicCompilation
            Return DirectCast(MyBase.RemoveReferences(references), VisualBasicCompilation)
        End Function

        Public Shadows Function RemoveReferences(references As IEnumerable(Of MetadataReference)) As VisualBasicCompilation
            Return DirectCast(MyBase.RemoveReferences(references), VisualBasicCompilation)
        End Function

        Public Shadows Function RemoveAllReferences() As VisualBasicCompilation
            Return DirectCast(MyBase.RemoveAllReferences(), VisualBasicCompilation)
        End Function

        Public Shadows Function ReplaceReference(oldReference As MetadataReference, newReference As MetadataReference) As VisualBasicCompilation
            Return DirectCast(MyBase.ReplaceReference(oldReference, newReference), VisualBasicCompilation)
        End Function

        ''' <summary>
        ''' Determine if enum arrays can be initialized using block initialization.
        ''' </summary>
        ''' <returns>True if it's safe to use block initialization for enum arrays.</returns>
        ''' <remarks>
        ''' In NetFx 4.0, block array initializers do not work on all combinations of {32/64 X Debug/Retail} when array elements are enums.
        ''' This is fixed in 4.5 thus enabling block array initialization for a very common case.
        ''' We look for the presence of <see cref="System.Runtime.GCLatencyMode.SustainedLowLatency"/> which was introduced in .NET Framework 4.5
        ''' </remarks>
        Friend ReadOnly Property EnableEnumArrayBlockInitialization As Boolean
            Get
                Dim sustainedLowLatency = GetWellKnownTypeMember(WellKnownMember.System_Runtime_GCLatencyMode__SustainedLowLatency)
                Return sustainedLowLatency IsNot Nothing AndAlso sustainedLowLatency.ContainingAssembly = Assembly.CorLibrary
            End Get
        End Property

#End Region

#Region "Symbols"

        Friend ReadOnly Property SourceAssembly As SourceAssemblySymbol
            Get
                GetBoundReferenceManager()
                Return _lazyAssemblySymbol
            End Get
        End Property

        ''' <summary>
        ''' Gets the AssemblySymbol that represents the assembly being created.
        ''' </summary>
        Friend Shadows ReadOnly Property Assembly As AssemblySymbol
            Get
                Return Me.SourceAssembly
            End Get
        End Property

        ''' <summary>
        ''' Get a ModuleSymbol that refers to the module being created by compiling all of the code. By
        ''' getting the GlobalNamespace property of that module, all of the namespace and types defined in source code 
        ''' can be obtained.
        ''' </summary>
        Friend Shadows ReadOnly Property SourceModule As ModuleSymbol
            Get
                Return Me.Assembly.Modules(0)
            End Get
        End Property

        ''' <summary>
        ''' Gets the merged root namespace that contains all namespaces and types defined in source code or in 
        ''' referenced metadata, merged into a single namespace hierarchy. This namespace hierarchy is how the compiler
        ''' binds types that are referenced in code.
        ''' </summary>
        Friend Shadows ReadOnly Property GlobalNamespace As NamespaceSymbol
            Get
                If _lazyGlobalNamespace Is Nothing Then
                    Interlocked.CompareExchange(_lazyGlobalNamespace, MergedNamespaceSymbol.CreateGlobalNamespace(Me), Nothing)
                End If

                Return _lazyGlobalNamespace
            End Get
        End Property

        ''' <summary>
        ''' Get the "root" or default namespace that all source types are declared inside. This may be the 
        ''' global namespace or may be another namespace. 
        ''' </summary>
        Friend ReadOnly Property RootNamespace As NamespaceSymbol
            Get
                Return DirectCast(Me.SourceModule, SourceModuleSymbol).RootNamespace
            End Get
        End Property

        ''' <summary>
        ''' Given a namespace symbol, returns the corresponding namespace symbol with Compilation extent
        ''' that refers to that namespace in this compilation. Returns Nothing if there is no corresponding 
        ''' namespace. This should not occur if the namespace symbol came from an assembly referenced by this
        ''' compilation. 
        ''' </summary>
        Friend Shadows Function GetCompilationNamespace(namespaceSymbol As INamespaceSymbol) As NamespaceSymbol
            If namespaceSymbol Is Nothing Then
                Throw New ArgumentNullException(NameOf(namespaceSymbol))
            End If

            Dim vbNs = TryCast(namespaceSymbol, NamespaceSymbol)
            If vbNs IsNot Nothing AndAlso vbNs.Extent.Kind = NamespaceKind.Compilation AndAlso vbNs.Extent.Compilation Is Me Then
                ' If we already have a namespace with the right extent, use that.
                Return vbNs
            ElseIf namespaceSymbol.ContainingNamespace Is Nothing Then
                ' If is the root namespace, return the merged root namespace
                Debug.Assert(namespaceSymbol.Name = "", "Namespace with Nothing container should be root namespace with empty name")
                Return GlobalNamespace
            Else
                Dim containingNs = GetCompilationNamespace(namespaceSymbol.ContainingNamespace)
                If containingNs Is Nothing Then
                    Return Nothing
                End If

                ' Get the child namespace of the given name, if any.
                Return containingNs.GetMembers(namespaceSymbol.Name).OfType(Of NamespaceSymbol)().FirstOrDefault()
            End If
        End Function

        Friend Shadows Function GetEntryPoint(cancellationToken As CancellationToken) As MethodSymbol
            Dim entryPoint As EntryPoint = GetEntryPointAndDiagnostics(cancellationToken)
            Return If(entryPoint Is Nothing, Nothing, entryPoint.MethodSymbol)
        End Function

        Friend Function GetEntryPointAndDiagnostics(cancellationToken As CancellationToken) As EntryPoint
            If Not Me.Options.OutputKind.IsApplication() AndAlso ScriptClass Is Nothing Then
                Return Nothing
            End If

            If Me.Options.MainTypeName IsNot Nothing AndAlso Not Me.Options.MainTypeName.IsValidClrTypeName() Then
                Debug.Assert(Not Me.Options.Errors.IsDefaultOrEmpty)
                Return New EntryPoint(Nothing, ImmutableArray(Of Diagnostic).Empty)
            End If

            If _lazyEntryPoint Is Nothing Then
                Dim diagnostics As ImmutableArray(Of Diagnostic) = Nothing
                Dim entryPoint = FindEntryPoint(cancellationToken, diagnostics)
                Interlocked.CompareExchange(_lazyEntryPoint, New EntryPoint(entryPoint, diagnostics), Nothing)
            End If

            Return _lazyEntryPoint
        End Function

        Private Function FindEntryPoint(cancellationToken As CancellationToken, ByRef sealedDiagnostics As ImmutableArray(Of Diagnostic)) As MethodSymbol
            Dim diagnostics = DiagnosticBag.GetInstance()
            Dim entryPointCandidates = ArrayBuilder(Of MethodSymbol).GetInstance()

            Try
                Dim mainType As SourceMemberContainerTypeSymbol

                Dim mainTypeName As String = Me.Options.MainTypeName
                Dim globalNamespace As NamespaceSymbol = Me.SourceModule.GlobalNamespace

                Dim errorTarget As Object

                If mainTypeName IsNot Nothing Then
                    ' Global code is the entry point, ignore all other Mains.
                    If ScriptClass IsNot Nothing Then
                        ' CONSIDER: we could use the symbol instead of just the name.
                        diagnostics.Add(ERRID.WRN_MainIgnored, NoLocation.Singleton, mainTypeName)
                        Return ScriptClass.GetScriptEntryPoint()
                    End If

                    Dim mainTypeOrNamespace = globalNamespace.GetNamespaceOrTypeByQualifiedName(mainTypeName.Split("."c)).OfType(Of NamedTypeSymbol)().OfMinimalArity()
                    If mainTypeOrNamespace Is Nothing Then
                        diagnostics.Add(ERRID.ERR_StartupCodeNotFound1, NoLocation.Singleton, mainTypeName)
                        Return Nothing
                    End If

                    mainType = TryCast(mainTypeOrNamespace, SourceMemberContainerTypeSymbol)
                    If mainType Is Nothing OrElse (mainType.TypeKind <> TypeKind.Class AndAlso mainType.TypeKind <> TypeKind.Structure AndAlso mainType.TypeKind <> TypeKind.Module) Then
                        diagnostics.Add(ERRID.ERR_StartupCodeNotFound1, NoLocation.Singleton, mainType)
                        Return Nothing
                    End If

                    ' Dev10 reports ERR_StartupCodeNotFound1 but that doesn't make much sense
                    If mainType.IsGenericType Then
                        diagnostics.Add(ERRID.ERR_GenericSubMainsFound1, NoLocation.Singleton, mainType)
                        Return Nothing
                    End If

                    errorTarget = mainType

                    ' NOTE: unlike in C#, we're not going search the member list of mainType directly.
                    ' Instead, we're going to mimic dev10's behavior by doing a lookup for "Main",
                    ' starting in mainType.  Among other things, this implies that the entrypoint
                    ' could be in a base class and that it could be hidden by a non-method member
                    ' named "Main".

                    Dim binder As Binder = BinderBuilder.CreateBinderForType(mainType.ContainingSourceModule, mainType.SyntaxReferences(0).SyntaxTree, mainType)
                    Dim lookupResult As LookupResult = LookupResult.GetInstance()
                    Dim entryPointLookupOptions As LookupOptions = LookupOptions.AllMethodsOfAnyArity Or LookupOptions.IgnoreExtensionMethods
                    binder.LookupMember(lookupResult, mainType, WellKnownMemberNames.EntryPointMethodName, arity:=0, options:=entryPointLookupOptions, useSiteInfo:=CompoundUseSiteInfo(Of AssemblySymbol).Discarded)

                    If (Not lookupResult.IsGoodOrAmbiguous) OrElse lookupResult.Symbols(0).Kind <> SymbolKind.Method Then
                        diagnostics.Add(ERRID.ERR_StartupCodeNotFound1, NoLocation.Singleton, mainType)
                        lookupResult.Free()
                        Return Nothing
                    End If

                    For Each candidate In lookupResult.Symbols
                        ' The entrypoint cannot be in another assembly.
                        ' NOTE: filter these out here, rather than below, so that we
                        ' report "not found", rather than "invalid", as in dev10.
                        If candidate.ContainingAssembly = Me.Assembly Then
                            entryPointCandidates.Add(DirectCast(candidate, MethodSymbol))
                        End If
                    Next

                    lookupResult.Free()

                Else
                    mainType = Nothing

                    errorTarget = Me.AssemblyName
                    For Each candidate In Me.GetSymbolsWithName(WellKnownMemberNames.EntryPointMethodName, SymbolFilter.Member, cancellationToken)
                        Dim method = TryCast(candidate, MethodSymbol)
                        If method?.IsEntryPointCandidate = True Then
                            entryPointCandidates.Add(method)
                        End If
                    Next

                    ' Global code is the entry point, ignore all other Mains.
                    If ScriptClass IsNot Nothing Then
                        For Each main In entryPointCandidates
                            diagnostics.Add(ERRID.WRN_MainIgnored, main.Locations.First(), main)
                        Next
                        Return ScriptClass.GetScriptEntryPoint()
                    End If
                End If

                If entryPointCandidates.Count = 0 Then
                    diagnostics.Add(ERRID.ERR_StartupCodeNotFound1, NoLocation.Singleton, errorTarget)
                    Return Nothing
                End If

                Dim hasViableGenericEntryPoints As Boolean = False
                Dim viableEntryPoints = ArrayBuilder(Of MethodSymbol).GetInstance()

                For Each candidate In entryPointCandidates
                    If Not candidate.IsViableMainMethod Then
                        Continue For
                    End If

                    If candidate.IsGenericMethod OrElse candidate.ContainingType.IsGenericType Then
                        hasViableGenericEntryPoints = True
                    Else
                        viableEntryPoints.Add(candidate)
                    End If
                Next

                Dim entryPoint As MethodSymbol = Nothing
                If viableEntryPoints.Count = 0 Then
                    If hasViableGenericEntryPoints Then
                        diagnostics.Add(ERRID.ERR_GenericSubMainsFound1, NoLocation.Singleton, errorTarget)
                    Else
                        diagnostics.Add(ERRID.ERR_InValidSubMainsFound1, NoLocation.Singleton, errorTarget)
                    End If
                ElseIf viableEntryPoints.Count > 1 Then
                    viableEntryPoints.Sort(LexicalOrderSymbolComparer.Instance)
                    diagnostics.Add(ERRID.ERR_MoreThanOneValidMainWasFound2,
                                        NoLocation.Singleton,
                                        Me.AssemblyName,
                                        New FormattedSymbolList(viableEntryPoints.ToArray(), CustomSymbolDisplayFormatter.ErrorMessageFormatNoModifiersNoReturnType))
                Else
                    entryPoint = viableEntryPoints(0)

                    If entryPoint.IsAsync Then
                        ' The rule we follow:
                        ' First determine the Sub Main using pre-async rules, and give the pre-async errors if there were 0 or >1 results
                        ' If there was exactly one result, but it was async, then give an error. Otherwise proceed.
                        ' This doesn't follow the same pattern as "error due to being generic". That's because
                        ' maybe one day we'll want to allow Async Sub Main but without breaking back-compat.                    
                        Dim sourceMethod = TryCast(entryPoint, SourceMemberMethodSymbol)
                        Debug.Assert(sourceMethod IsNot Nothing)

                        If sourceMethod IsNot Nothing Then
                            Dim location As Location = sourceMethod.NonMergedLocation
                            Debug.Assert(location IsNot Nothing)

                            If location IsNot Nothing Then
                                Binder.ReportDiagnostic(diagnostics, location, ERRID.ERR_AsyncSubMain)
                            End If
                        End If
                    End If
                End If

                viableEntryPoints.Free()
                Return entryPoint

            Finally
                entryPointCandidates.Free()
                sealedDiagnostics = diagnostics.ToReadOnlyAndFree()
            End Try
        End Function

        Friend Class EntryPoint
            Public ReadOnly MethodSymbol As MethodSymbol
            Public ReadOnly Diagnostics As ImmutableArray(Of Diagnostic)

            Public Sub New(methodSymbol As MethodSymbol, diagnostics As ImmutableArray(Of Diagnostic))
                Me.MethodSymbol = methodSymbol
                Me.Diagnostics = diagnostics
            End Sub
        End Class

        ''' <summary>
        ''' Returns the list of member imports that apply to all syntax trees in this compilation.
        ''' </summary>
        Friend ReadOnly Property MemberImports As ImmutableArray(Of NamespaceOrTypeSymbol)
            Get
                Return DirectCast(Me.SourceModule, SourceModuleSymbol).MemberImports.SelectAsArray(Function(m) m.NamespaceOrType)
            End Get
        End Property

        ''' <summary>
        ''' Returns the list of alias imports that apply to all syntax trees in this compilation.
        ''' </summary>
        Friend ReadOnly Property AliasImports As ImmutableArray(Of AliasSymbol)
            Get
                Return DirectCast(Me.SourceModule, SourceModuleSymbol).AliasImports.SelectAsArray(Function(a) a.Alias)
            End Get
        End Property

        Friend Overrides Sub ReportUnusedImports(filterTree As SyntaxTree, diagnostics As DiagnosticBag, cancellationToken As CancellationToken)
            ReportUnusedImports(filterTree, New BindingDiagnosticBag(diagnostics), cancellationToken)
        End Sub

        Private Overloads Sub ReportUnusedImports(filterTree As SyntaxTree, diagnostics As BindingDiagnosticBag, cancellationToken As CancellationToken)
            If _lazyImportInfos IsNot Nothing AndAlso (filterTree Is Nothing OrElse ReportUnusedImportsInTree(filterTree)) Then
                Dim unusedBuilder As ArrayBuilder(Of TextSpan) = Nothing

                For Each info As ImportInfo In _lazyImportInfos
                    cancellationToken.ThrowIfCancellationRequested()

                    Dim infoTree As SyntaxTree = info.Tree
                    If (filterTree Is Nothing OrElse filterTree Is infoTree) AndAlso ReportUnusedImportsInTree(infoTree) Then
                        Dim clauseSpans = info.ClauseSpans
                        Dim numClauseSpans = clauseSpans.Length

                        If numClauseSpans = 1 Then
                            ' Do less work in common case (one clause per statement).
                            If Not Me.IsImportDirectiveUsed(infoTree, clauseSpans(0).Start) Then
                                diagnostics.Add(ERRID.HDN_UnusedImportStatement, infoTree.GetLocation(info.StatementSpan))
                            Else
                                AddImportsDependencies(diagnostics, infoTree, clauseSpans(0))
                            End If
                        Else
                            If unusedBuilder IsNot Nothing Then
                                unusedBuilder.Clear()
                            End If

                            For Each clauseSpan In info.ClauseSpans
                                If Not Me.IsImportDirectiveUsed(infoTree, clauseSpan.Start) Then
                                    If unusedBuilder Is Nothing Then
                                        unusedBuilder = ArrayBuilder(Of TextSpan).GetInstance()
                                    End If
                                    unusedBuilder.Add(clauseSpan)
                                Else
                                    AddImportsDependencies(diagnostics, infoTree, clauseSpan)
                                End If
                            Next

                            If unusedBuilder IsNot Nothing AndAlso unusedBuilder.Count > 0 Then
                                If unusedBuilder.Count = numClauseSpans Then
                                    diagnostics.Add(ERRID.HDN_UnusedImportStatement, infoTree.GetLocation(info.StatementSpan))
                                Else
                                    For Each clauseSpan In unusedBuilder
                                        diagnostics.Add(ERRID.HDN_UnusedImportClause, infoTree.GetLocation(clauseSpan))
                                    Next
                                End If
                            End If
                        End If
                    End If
                Next

                If unusedBuilder IsNot Nothing Then
                    unusedBuilder.Free()
                End If
            End If

            CompleteTrees(filterTree)
        End Sub

        Private Sub AddImportsDependencies(diagnostics As BindingDiagnosticBag, infoTree As SyntaxTree, clauseSpan As TextSpan)
            Dim dependencies As ImmutableArray(Of AssemblySymbol) = Nothing

            If diagnostics.AccumulatesDependencies AndAlso _lazyImportClauseDependencies IsNot Nothing AndAlso
               _lazyImportClauseDependencies.TryGetValue((infoTree, clauseSpan.Start), dependencies) Then
                diagnostics.AddDependencies(dependencies)
            End If
        End Sub

        Friend Overrides Sub CompleteTrees(filterTree As SyntaxTree)
            ' By definition, a tree Is complete when all of its compiler diagnostics have been reported.
            ' Since unused imports are the last thing we compute And report, a tree Is complete when
            ' the unused imports have been reported.
            If EventQueue IsNot Nothing Then
                If filterTree IsNot Nothing Then
                    CompleteTree(filterTree)
                Else
                    For Each tree As SyntaxTree In SyntaxTrees
                        CompleteTree(tree)
                    Next
                End If
            End If
        End Sub

        Private Sub CompleteTree(tree As SyntaxTree)
            If tree.IsEmbeddedOrMyTemplateTree Then
                ' The syntax trees added to AllSyntaxTrees by the compiler
                ' do not count toward completion.
                Return
            End If

            Debug.Assert(AllSyntaxTrees.Contains(tree))

            If _lazyCompilationUnitCompletedTrees Is Nothing Then
                Interlocked.CompareExchange(_lazyCompilationUnitCompletedTrees, New HashSet(Of SyntaxTree)(), Nothing)
            End If

            SyncLock _lazyCompilationUnitCompletedTrees
                If _lazyCompilationUnitCompletedTrees.Add(tree) Then
                    ' signal the end of the compilation unit
                    EventQueue.TryEnqueue(New CompilationUnitCompletedEvent(Me, tree))

                    If _lazyCompilationUnitCompletedTrees.Count = SyntaxTrees.Length Then
                        ' if that was the last tree, signal the end of compilation
                        CompleteCompilationEventQueue_NoLock()
                    End If
                End If
            End SyncLock
        End Sub

        Friend Function ShouldAddEvent(symbol As Symbol) As Boolean
            Return EventQueue IsNot Nothing AndAlso symbol.IsInSource()
        End Function

        Friend Sub SymbolDeclaredEvent(symbol As Symbol)
            If ShouldAddEvent(symbol) Then
                EventQueue.TryEnqueue(New SymbolDeclaredCompilationEvent(Me, symbol))
            End If
        End Sub

        Friend Sub RecordImportsClauseDependencies(syntaxTree As SyntaxTree, importsClausePosition As Integer, dependencies As ImmutableArray(Of AssemblySymbol))
            If Not dependencies.IsDefaultOrEmpty Then
                LazyInitializer.EnsureInitialized(_lazyImportClauseDependencies).TryAdd((syntaxTree, importsClausePosition), dependencies)
            End If
        End Sub

        Friend Sub RecordImports(syntax As ImportsStatementSyntax)
            LazyInitializer.EnsureInitialized(_lazyImportInfos).Enqueue(New ImportInfo(syntax))
        End Sub

        Private Structure ImportInfo
            Public ReadOnly Tree As SyntaxTree
            Public ReadOnly StatementSpan As TextSpan
            Public ReadOnly ClauseSpans As ImmutableArray(Of TextSpan)

            ' CONSIDER: ClauseSpans will usually be a singleton.  If we're
            ' creating too much garbage, it might be worthwhile to store
            ' a single clause span in a separate field.

            Public Sub New(syntax As ImportsStatementSyntax)
                Me.Tree = syntax.SyntaxTree
                Me.StatementSpan = syntax.Span

                Dim builder = ArrayBuilder(Of TextSpan).GetInstance()

                For Each clause In syntax.ImportsClauses
                    builder.Add(clause.Span)
                Next

                Me.ClauseSpans = builder.ToImmutableAndFree()
            End Sub

        End Structure

        Friend ReadOnly Property DeclaresTheObjectClass As Boolean
            Get
                Return SourceAssembly.DeclaresTheObjectClass
            End Get
        End Property

        Friend Function MightContainNoPiaLocalTypes() As Boolean
            Return SourceAssembly.MightContainNoPiaLocalTypes()
        End Function

        ' NOTE(cyrusn): There is a bit of a discoverability problem with this method and the same
        ' named method in SyntaxTreeSemanticModel.  Technically, i believe these are the appropriate
        ' locations for these methods.  This method has no dependencies on anything but the
        ' compilation, while the other method needs a bindings object to determine what bound node
        ' an expression syntax binds to.  Perhaps when we document these methods we should explain
        ' where a user can find the other.

        ''' <summary>
        ''' Determine what kind of conversion, if any, there is between the types 
        ''' "source" and "destination".
        ''' </summary>
        Public Shadows Function ClassifyConversion(source As ITypeSymbol, destination As ITypeSymbol) As Conversion
            If source Is Nothing Then
                Throw New ArgumentNullException(NameOf(source))
            End If

            If destination Is Nothing Then
                Throw New ArgumentNullException(NameOf(destination))
            End If

            Dim vbsource = source.EnsureVbSymbolOrNothing(Of TypeSymbol)(NameOf(source))
            Dim vbdest = destination.EnsureVbSymbolOrNothing(Of TypeSymbol)(NameOf(destination))

            If vbsource.IsErrorType() OrElse vbdest.IsErrorType() Then
                Return New Conversion(Nothing) ' No conversion
            End If

            Return New Conversion(Conversions.ClassifyConversion(vbsource, vbdest, CompoundUseSiteInfo(Of AssemblySymbol).Discarded))
        End Function

        Public Overrides Function ClassifyCommonConversion(source As ITypeSymbol, destination As ITypeSymbol) As CommonConversion
            Return ClassifyConversion(source, destination).ToCommonConversion()
        End Function

        Friend Overrides Function ClassifyConvertibleConversion(source As IOperation, destination As ITypeSymbol, ByRef constantValue As ConstantValue) As IConvertibleConversion
            constantValue = Nothing

            If destination Is Nothing Then
                Return New Conversion(Nothing) ' No conversion
            End If

            Dim sourceType As ITypeSymbol = source.Type

            Dim sourceConstantValue As ConstantValue = source.GetConstantValue()
            If sourceType Is Nothing Then
                If sourceConstantValue IsNot Nothing AndAlso sourceConstantValue.IsNothing AndAlso destination.IsReferenceType Then
                    constantValue = sourceConstantValue
                    Return New Conversion(New KeyValuePair(Of ConversionKind, MethodSymbol)(ConversionKind.WideningNothingLiteral, Nothing))
                End If

                Return New Conversion(Nothing) ' No conversion
            End If

            Dim result As Conversion = ClassifyConversion(sourceType, destination)

            If result.IsReference AndAlso sourceConstantValue IsNot Nothing AndAlso sourceConstantValue.IsNothing Then
                constantValue = sourceConstantValue
            End If

            Return result
        End Function

        ''' <summary>
        ''' A symbol representing the implicit Script class. This is null if the class is not
        ''' defined in the compilation.
        ''' </summary>
        Friend Shadows ReadOnly Property ScriptClass As NamedTypeSymbol
            Get
                Return SourceScriptClass
            End Get
        End Property

        Friend ReadOnly Property SourceScriptClass As ImplicitNamedTypeSymbol
            Get
                Return _scriptClass.Value
            End Get
        End Property

        ''' <summary>
        ''' Resolves a symbol that represents script container (Script class). 
        ''' Uses the full name of the container class stored in <see cref="CompilationOptions.ScriptClassName"/>  to find the symbol.
        ''' </summary> 
        ''' <returns>
        ''' The Script class symbol or null if it is not defined.
        ''' </returns>
        Private Function BindScriptClass() As ImplicitNamedTypeSymbol
            Return DirectCast(CommonBindScriptClass(), ImplicitNamedTypeSymbol)
        End Function

        ''' <summary>
        ''' Get symbol for predefined type from Cor Library referenced by this compilation.
        ''' </summary>
        Friend Shadows Function GetSpecialType(typeId As SpecialType) As NamedTypeSymbol
            Dim result = Assembly.GetSpecialType(typeId)
            Debug.Assert(result.SpecialType = typeId)
            Return result
        End Function

        ''' <summary>
        ''' Get symbol for predefined type member from Cor Library referenced by this compilation.
        ''' </summary>
        Friend Shadows Function GetSpecialTypeMember(memberId As SpecialMember) As Symbol
            Return Assembly.GetSpecialTypeMember(memberId)
        End Function

        Friend Overrides Function CommonGetSpecialTypeMember(specialMember As SpecialMember) As ISymbolInternal
            Return GetSpecialTypeMember(specialMember)
        End Function

        Friend Function GetTypeByReflectionType(type As Type) As TypeSymbol
            ' TODO: See CSharpCompilation.GetTypeByReflectionType
            Return GetSpecialType(SpecialType.System_Object)
        End Function

        ''' <summary>
        ''' Lookup a type within the compilation's assembly and all referenced assemblies
        ''' using its canonical CLR metadata name (names are compared case-sensitively).
        ''' </summary>
        ''' <param name="fullyQualifiedMetadataName">
        ''' </param>
        ''' <returns>
        ''' Symbol for the type or null if type cannot be found or is ambiguous. 
        ''' </returns>
        Friend Shadows Function GetTypeByMetadataName(fullyQualifiedMetadataName As String) As NamedTypeSymbol
            Return Me.Assembly.GetTypeByMetadataName(fullyQualifiedMetadataName, includeReferences:=True, isWellKnownType:=False, conflicts:=Nothing)
        End Function

        Friend Shadows ReadOnly Property ObjectType As NamedTypeSymbol
            Get
                Return Assembly.ObjectType
            End Get
        End Property

        Friend Shadows Function CreateArrayTypeSymbol(elementType As TypeSymbol, Optional rank As Integer = 1) As ArrayTypeSymbol
            If elementType Is Nothing Then
                Throw New ArgumentNullException(NameOf(elementType))
            End If

            If rank < 1 Then
                Throw New ArgumentException(NameOf(rank))
            End If

            Return ArrayTypeSymbol.CreateVBArray(elementType, Nothing, rank, Me)
        End Function

        Friend ReadOnly Property HasTupleNamesAttributes As Boolean
            Get
                Dim constructorSymbol = TryCast(GetWellKnownTypeMember(WellKnownMember.System_Runtime_CompilerServices_TupleElementNamesAttribute__ctorTransformNames), MethodSymbol)
                Return constructorSymbol IsNot Nothing AndAlso
                       Binder.GetUseSiteInfoForWellKnownTypeMember(constructorSymbol, WellKnownMember.System_Runtime_CompilerServices_TupleElementNamesAttribute__ctorTransformNames,
                                                                   embedVBRuntimeUsed:=False).DiagnosticInfo Is Nothing
            End Get
        End Property

        Private Protected Overrides Function IsSymbolAccessibleWithinCore(symbol As ISymbol, within As ISymbol, throughType As ITypeSymbol) As Boolean
            Dim symbol0 = symbol.EnsureVbSymbolOrNothing(Of Symbol)(NameOf(symbol))
            Dim within0 = within.EnsureVbSymbolOrNothing(Of Symbol)(NameOf(within))
            Dim throughType0 = throughType.EnsureVbSymbolOrNothing(Of TypeSymbol)(NameOf(throughType))
            Return If(within0.Kind = SymbolKind.Assembly,
                AccessCheck.IsSymbolAccessible(symbol0, DirectCast(within0, AssemblySymbol), useSiteInfo:=CompoundUseSiteInfo(Of AssemblySymbol).Discarded),
                AccessCheck.IsSymbolAccessible(symbol0, DirectCast(within0, NamedTypeSymbol), throughType0, useSiteInfo:=CompoundUseSiteInfo(Of AssemblySymbol).Discarded))
        End Function

        <Obsolete("Compilation.IsSymbolAccessibleWithin is not designed for use within the compilers", True)>
        Friend Shadows Function IsSymbolAccessibleWithin(symbol As ISymbol, within As ISymbol, Optional throughType As ITypeSymbol = Nothing) As Boolean
            Throw New NotImplementedException
        End Function

#End Region

#Region "Binding"

        '''<summary> 
        ''' Get a fresh SemanticModel.  Note that each invocation gets a fresh SemanticModel, each of
        ''' which has a cache.  Therefore, one effectively clears the cache by discarding the
        ''' SemanticModel.
        '''</summary> 
        Public Shadows Function GetSemanticModel(syntaxTree As SyntaxTree, Optional ignoreAccessibility As Boolean = False) As SemanticModel
            Dim model As SemanticModel = Nothing
            If SemanticModelProvider IsNot Nothing Then
                model = SemanticModelProvider.GetSemanticModel(syntaxTree, Me, ignoreAccessibility)
                Debug.Assert(model IsNot Nothing)
            End If

            Return If(model, CreateSemanticModel(syntaxTree, ignoreAccessibility))
        End Function

        Friend Overrides Function CreateSemanticModel(syntaxTree As SyntaxTree, ignoreAccessibility As Boolean) As SemanticModel
            Return New SyntaxTreeSemanticModel(Me, DirectCast(Me.SourceModule, SourceModuleSymbol), syntaxTree, ignoreAccessibility)
        End Function

        Friend ReadOnly Property FeatureStrictEnabled As Boolean
            Get
                Return Me.Feature("strict") IsNot Nothing
            End Get
        End Property

#End Region

#Region "Diagnostics"

        Friend Overrides ReadOnly Property MessageProvider As CommonMessageProvider
            Get
                Return VisualBasic.MessageProvider.Instance
            End Get
        End Property

        ''' <summary>
        ''' Get all diagnostics for the entire compilation. This includes diagnostics from parsing, declarations, and
        ''' the bodies of methods. Getting all the diagnostics is potentially a length operations, as it requires parsing and
        ''' compiling all the code. The set of diagnostics is not caches, so each call to this method will recompile all
        ''' methods.
        ''' </summary>
        ''' <param name="cancellationToken">Cancellation token to allow cancelling the operation.</param>
        Public Overrides Function GetDiagnostics(Optional cancellationToken As CancellationToken = Nothing) As ImmutableArray(Of Diagnostic)
            Return GetDiagnostics(DefaultDiagnosticsStage, True, cancellationToken)
        End Function

        ''' <summary>
        ''' Get parse diagnostics for the entire compilation. This includes diagnostics from parsing BUT NOT from declarations and
        ''' the bodies of methods or initializers. The set of parse diagnostics is cached, so calling this method a second time
        ''' should be fast.
        ''' </summary>
        Public Overrides Function GetParseDiagnostics(Optional cancellationToken As CancellationToken = Nothing) As ImmutableArray(Of Diagnostic)
            Return GetDiagnostics(CompilationStage.Parse, False, cancellationToken)
        End Function

        ''' <summary>
        ''' Get declarations diagnostics for the entire compilation. This includes diagnostics from declarations, BUT NOT
        ''' the bodies of methods or initializers. The set of declaration diagnostics is cached, so calling this method a second time
        ''' should be fast.
        ''' </summary>
        ''' <param name="cancellationToken">Cancellation token to allow cancelling the operation.</param>
        Public Overrides Function GetDeclarationDiagnostics(Optional cancellationToken As CancellationToken = Nothing) As ImmutableArray(Of Diagnostic)
            Return GetDiagnostics(CompilationStage.Declare, False, cancellationToken)
        End Function

        ''' <summary>
        ''' Get method body diagnostics for the entire compilation. This includes diagnostics only from 
        ''' the bodies of methods and initializers. These diagnostics are NOT cached, so calling this method a second time
        ''' repeats significant work.
        ''' </summary>
        ''' <param name="cancellationToken">Cancellation token to allow cancelling the operation.</param>
        Public Overrides Function GetMethodBodyDiagnostics(Optional cancellationToken As CancellationToken = Nothing) As ImmutableArray(Of Diagnostic)
            Return GetDiagnostics(CompilationStage.Compile, False, cancellationToken)
        End Function

        ''' <summary>
        ''' Get all errors in the compilation, up through the given compilation stage. Note that this may
        ''' require significant work by the compiler, as all source code must be compiled to the given
        ''' level in order to get the errors. Errors on Options should be inspected by the user prior to constructing the compilation.
        ''' </summary>
        ''' <returns>
        ''' Returns all errors. The errors are not sorted in any particular order, and the client
        ''' should sort the errors as desired.
        ''' </returns>
        Friend Overloads Function GetDiagnostics(stage As CompilationStage, Optional includeEarlierStages As Boolean = True, Optional cancellationToken As CancellationToken = Nothing) As ImmutableArray(Of Diagnostic)
            Dim diagnostics = DiagnosticBag.GetInstance()
            GetDiagnostics(stage, includeEarlierStages, diagnostics, cancellationToken)
            Return diagnostics.ToReadOnlyAndFree()
        End Function

        Friend Overrides Sub GetDiagnostics(stage As CompilationStage,
                                             includeEarlierStages As Boolean,
                                             diagnostics As DiagnosticBag,
                                             Optional cancellationToken As CancellationToken = Nothing)

            Dim builder = DiagnosticBag.GetInstance()

            GetDiagnosticsWithoutFiltering(stage, includeEarlierStages, New BindingDiagnosticBag(builder), cancellationToken)

            ' Before returning diagnostics, we filter some of them
            ' to honor the compiler options (e.g., /nowarn and /warnaserror)
            FilterAndAppendAndFreeDiagnostics(diagnostics, builder)
        End Sub

        Private Sub GetDiagnosticsWithoutFiltering(stage As CompilationStage,
                                                   includeEarlierStages As Boolean,
                                                   builder As BindingDiagnosticBag,
                                                   Optional cancellationToken As CancellationToken = Nothing)

            Debug.Assert(builder.AccumulatesDiagnostics)

            ' Add all parsing errors.
            If (stage = CompilationStage.Parse OrElse stage > CompilationStage.Parse AndAlso includeEarlierStages) Then

                ' Embedded trees shouldn't have any errors, let's avoid making decision if they should be added too early.
                ' Otherwise IDE performance might be affect.
                If Options.ConcurrentBuild Then
                    Dim options = New ParallelOptions() With {.CancellationToken = cancellationToken}
                    Parallel.For(0, SyntaxTrees.Length, options, UICultureUtilities.WithCurrentUICulture(
                        Sub(i As Integer)
                            Try
                                builder.AddRange(SyntaxTrees(i).GetDiagnostics(cancellationToken))
                            Catch e As Exception When FatalError.ReportUnlessCanceled(e)
                                Throw ExceptionUtilities.Unreachable
                            End Try
                        End Sub))
                Else
                    For Each tree In SyntaxTrees
                        cancellationToken.ThrowIfCancellationRequested()
                        builder.AddRange(tree.GetDiagnostics(cancellationToken))
                    Next
                End If

                Dim parseOptionsReported = New HashSet(Of ParseOptions)
                If Options.ParseOptions IsNot Nothing Then
                    parseOptionsReported.Add(Options.ParseOptions) ' This is reported in Options.Errors at CompilationStage.Declare
                End If

                For Each tree In SyntaxTrees
                    cancellationToken.ThrowIfCancellationRequested()
                    If Not tree.Options.Errors.IsDefaultOrEmpty AndAlso parseOptionsReported.Add(tree.Options) Then
                        Dim location = tree.GetLocation(TextSpan.FromBounds(0, 0))
                        For Each err In tree.Options.Errors
                            builder.Add(err.WithLocation(location))
                        Next
                    End If
                Next
            End If

            ' Add declaration errors
            If (stage = CompilationStage.Declare OrElse stage > CompilationStage.Declare AndAlso includeEarlierStages) Then
                CheckAssemblyName(builder.DiagnosticBag)
                builder.AddRange(Options.Errors)
                builder.AddRange(GetBoundReferenceManager().Diagnostics)
                SourceAssembly.GetAllDeclarationErrors(builder, cancellationToken)
                AddClsComplianceDiagnostics(builder, cancellationToken)

                If EventQueue IsNot Nothing AndAlso SyntaxTrees.Length = 0 Then
                    EnsureCompilationEventQueueCompleted()
                End If
            End If

            ' Add method body compilation errors.
            If (stage = CompilationStage.Compile OrElse stage > CompilationStage.Compile AndAlso includeEarlierStages) Then
                ' Note: this phase does not need to be parallelized because 
                '       it is already implemented in method compiler
                Dim methodBodyDiagnostics = New BindingDiagnosticBag(DiagnosticBag.GetInstance(),
                                                                     If(builder.AccumulatesDependencies, New ConcurrentSet(Of AssemblySymbol), Nothing))
                GetDiagnosticsForAllMethodBodies(builder.HasAnyErrors(), methodBodyDiagnostics, doLowering:=False, cancellationToken)
                builder.AddRange(methodBodyDiagnostics)
                methodBodyDiagnostics.DiagnosticBag.Free()
            End If
<<<<<<< HEAD
=======

            ' Before returning diagnostics, we filter some of them
            ' to honor the compiler options (e.g., /nowarn and /warnaserror)
            FilterAndAppendAndFreeDiagnostics(diagnostics, builder, cancellationToken)
>>>>>>> cf21a7ab
        End Sub

        Private Sub AddClsComplianceDiagnostics(diagnostics As BindingDiagnosticBag, cancellationToken As CancellationToken, Optional filterTree As SyntaxTree = Nothing, Optional filterSpanWithinTree As TextSpan? = Nothing)
            If filterTree IsNot Nothing Then
                ClsComplianceChecker.CheckCompliance(Me, diagnostics, cancellationToken, filterTree, filterSpanWithinTree)
                Return
            End If

            Debug.Assert(filterSpanWithinTree Is Nothing)
            If _lazyClsComplianceDiagnostics.IsDefault OrElse _lazyClsComplianceDependencies.IsDefault Then
                Dim builder = BindingDiagnosticBag.GetInstance()
                ClsComplianceChecker.CheckCompliance(Me, builder, cancellationToken)
                Dim result As ImmutableBindingDiagnostic(Of AssemblySymbol) = builder.ToReadOnlyAndFree()
                ImmutableInterlocked.InterlockedInitialize(_lazyClsComplianceDependencies, result.Dependencies)
                ImmutableInterlocked.InterlockedInitialize(_lazyClsComplianceDiagnostics, result.Diagnostics)
            End If

            Debug.Assert(Not _lazyClsComplianceDependencies.IsDefault)
            Debug.Assert(Not _lazyClsComplianceDiagnostics.IsDefault)

            diagnostics.AddRange(New ImmutableBindingDiagnostic(Of AssemblySymbol)(_lazyClsComplianceDiagnostics, _lazyClsComplianceDependencies), allowMismatchInDependencyAccumulation:=True)
        End Sub

        Private Shared Iterator Function FilterDiagnosticsByLocation(diagnostics As IEnumerable(Of Diagnostic), tree As SyntaxTree, filterSpanWithinTree As TextSpan?) As IEnumerable(Of Diagnostic)
            For Each diagnostic In diagnostics
                If diagnostic.HasIntersectingLocation(tree, filterSpanWithinTree) Then
                    Yield diagnostic
                End If
            Next
        End Function

        Friend Function GetDiagnosticsForSyntaxTree(stage As CompilationStage,
                                              tree As SyntaxTree,
                                              filterSpanWithinTree As TextSpan?,
                                              includeEarlierStages As Boolean,
                                              Optional cancellationToken As CancellationToken = Nothing) As ImmutableArray(Of Diagnostic)
            If Not SyntaxTrees.Contains(tree) Then
                Throw New ArgumentException("Cannot GetDiagnosticsForSyntax for a tree that is not part of the compilation", NameOf(tree))
            End If

            Dim builder = New BindingDiagnosticBag(DiagnosticBag.GetInstance())

            If (stage = CompilationStage.Parse OrElse stage > CompilationStage.Parse AndAlso includeEarlierStages) Then
                ' Add all parsing errors.
                cancellationToken.ThrowIfCancellationRequested()
                Dim syntaxDiagnostics = tree.GetDiagnostics(cancellationToken)
                syntaxDiagnostics = FilterDiagnosticsByLocation(syntaxDiagnostics, tree, filterSpanWithinTree)
                builder.AddRange(syntaxDiagnostics)
            End If

            ' Add declaring errors
            If (stage = CompilationStage.Declare OrElse stage > CompilationStage.Declare AndAlso includeEarlierStages) Then
                Dim declarationDiags = DirectCast(SourceModule, SourceModuleSymbol).GetDeclarationErrorsInTree(tree, filterSpanWithinTree, AddressOf FilterDiagnosticsByLocation, cancellationToken)
                Dim filteredDiags = FilterDiagnosticsByLocation(declarationDiags, tree, filterSpanWithinTree)
                builder.AddRange(filteredDiags)
                AddClsComplianceDiagnostics(builder, cancellationToken, tree, filterSpanWithinTree)
            End If

            ' Add method body declaring errors.
            If (stage = CompilationStage.Compile OrElse stage > CompilationStage.Compile AndAlso includeEarlierStages) Then
                Dim methodBodyDiagnostics = New BindingDiagnosticBag(DiagnosticBag.GetInstance())
                GetDiagnosticsForMethodBodiesInTree(tree, filterSpanWithinTree, builder.HasAnyErrors(), methodBodyDiagnostics, cancellationToken)

                ' This diagnostics can include diagnostics for initializers that do not belong to the tree.
                ' Let's filter them out.
                If Not methodBodyDiagnostics.DiagnosticBag.IsEmptyWithoutResolution Then
                    Dim allDiags = methodBodyDiagnostics.DiagnosticBag.AsEnumerableWithoutResolution()
                    Dim filteredDiags = FilterDiagnosticsByLocation(allDiags, tree, filterSpanWithinTree)
                    For Each diag In filteredDiags
                        builder.Add(diag)
                    Next
                End If
            End If

            Dim result = DiagnosticBag.GetInstance()
<<<<<<< HEAD
            FilterAndAppendAndFreeDiagnostics(result, builder.DiagnosticBag)
=======
            FilterAndAppendAndFreeDiagnostics(result, builder, cancellationToken)
>>>>>>> cf21a7ab
            Return result.ToReadOnlyAndFree(Of Diagnostic)()
        End Function

        ' Get diagnostics by compiling all method bodies.
        Private Sub GetDiagnosticsForAllMethodBodies(hasDeclarationErrors As Boolean, diagnostics As BindingDiagnosticBag, doLowering As Boolean, cancellationToken As CancellationToken)
            MethodCompiler.GetCompileDiagnostics(Me, SourceModule.GlobalNamespace, Nothing, Nothing, hasDeclarationErrors, diagnostics, doLowering, cancellationToken)
            DocumentationCommentCompiler.WriteDocumentationCommentXml(Me, Nothing, Nothing, diagnostics, cancellationToken)
            Me.ReportUnusedImports(Nothing, diagnostics, cancellationToken)
        End Sub

        ' Get diagnostics by compiling all method bodies in the given tree.
        Private Sub GetDiagnosticsForMethodBodiesInTree(tree As SyntaxTree, filterSpanWithinTree As TextSpan?, hasDeclarationErrors As Boolean, diagnostics As BindingDiagnosticBag, cancellationToken As CancellationToken)
            Dim sourceMod = DirectCast(SourceModule, SourceModuleSymbol)

            MethodCompiler.GetCompileDiagnostics(Me,
                                                 SourceModule.GlobalNamespace,
                                                 tree,
                                                 filterSpanWithinTree,
                                                 hasDeclarationErrors,
                                                 diagnostics,
                                                 doLoweringPhase:=False,
                                                 cancellationToken)

            DocumentationCommentCompiler.WriteDocumentationCommentXml(Me, Nothing, Nothing, diagnostics, cancellationToken, tree, filterSpanWithinTree)

            ' Report unused import diagnostics only if computing diagnostics for the entire tree.
            ' Otherwise we cannot determine if a particular directive is used outside of the given sub-span within the tree.
            If Not filterSpanWithinTree.HasValue OrElse filterSpanWithinTree.Value = tree.GetRoot(cancellationToken).FullSpan Then
                Me.ReportUnusedImports(tree, diagnostics, cancellationToken)
            End If
        End Sub

        Friend Overrides Function CreateAnalyzerDriver(analyzers As ImmutableArray(Of DiagnosticAnalyzer), analyzerManager As AnalyzerManager, severityFilter As SeverityFilter) As AnalyzerDriver
            Dim getKind As Func(Of SyntaxNode, SyntaxKind) = Function(node As SyntaxNode) node.Kind
            Dim isComment As Func(Of SyntaxTrivia, Boolean) = Function(trivia As SyntaxTrivia) trivia.Kind() = SyntaxKind.CommentTrivia
            Return New AnalyzerDriver(Of SyntaxKind)(analyzers, getKind, analyzerManager, severityFilter, isComment)
        End Function

#End Region

#Region "Resources"
        Protected Overrides Sub AppendDefaultVersionResource(resourceStream As Stream)
            Dim fileVersion As String = If(SourceAssembly.FileVersion, SourceAssembly.Identity.Version.ToString())

            'for some parameters, alink used to supply whitespace instead of null.
            Win32ResourceConversions.AppendVersionToResourceStream(resourceStream,
                Not Me.Options.OutputKind.IsApplication(),
                fileVersion:=fileVersion,
                originalFileName:=Me.SourceModule.Name,
                internalName:=Me.SourceModule.Name,
                productVersion:=If(SourceAssembly.InformationalVersion, fileVersion),
                assemblyVersion:=SourceAssembly.Identity.Version,
                fileDescription:=If(SourceAssembly.Title, " "),
                legalCopyright:=If(SourceAssembly.Copyright, " "),
                legalTrademarks:=SourceAssembly.Trademark,
                productName:=SourceAssembly.Product,
                comments:=SourceAssembly.Description,
                companyName:=SourceAssembly.Company)
        End Sub
#End Region

#Region "Emit"

        Friend Overrides ReadOnly Property LinkerMajorVersion As Byte
            Get
                Return &H50
            End Get
        End Property

        Friend Overrides ReadOnly Property IsDelaySigned As Boolean
            Get
                Return SourceAssembly.IsDelaySigned
            End Get
        End Property

        Friend Overrides ReadOnly Property StrongNameKeys As StrongNameKeys
            Get
                Return SourceAssembly.StrongNameKeys
            End Get
        End Property

        Friend Overrides Function CreateModuleBuilder(
            emitOptions As EmitOptions,
            debugEntryPoint As IMethodSymbol,
            sourceLinkStream As Stream,
            embeddedTexts As IEnumerable(Of EmbeddedText),
            manifestResources As IEnumerable(Of ResourceDescription),
            testData As CompilationTestData,
            diagnostics As DiagnosticBag,
            cancellationToken As CancellationToken) As CommonPEModuleBuilder

            Return CreateModuleBuilder(
                emitOptions,
                debugEntryPoint,
                sourceLinkStream,
                embeddedTexts,
                manifestResources,
                testData,
                diagnostics,
                ImmutableArray(Of NamedTypeSymbol).Empty,
                cancellationToken)
        End Function

        Friend Overloads Function CreateModuleBuilder(
            emitOptions As EmitOptions,
            debugEntryPoint As IMethodSymbol,
            sourceLinkStream As Stream,
            embeddedTexts As IEnumerable(Of EmbeddedText),
            manifestResources As IEnumerable(Of ResourceDescription),
            testData As CompilationTestData,
            diagnostics As DiagnosticBag,
            additionalTypes As ImmutableArray(Of NamedTypeSymbol),
            cancellationToken As CancellationToken) As CommonPEModuleBuilder

            Debug.Assert(Not IsSubmission OrElse HasCodeToEmit() OrElse
                         (emitOptions = EmitOptions.Default AndAlso debugEntryPoint Is Nothing AndAlso sourceLinkStream Is Nothing AndAlso
                          embeddedTexts Is Nothing AndAlso manifestResources Is Nothing AndAlso testData Is Nothing))

            ' Get the runtime metadata version from the cor library. If this fails we have no reasonable value to give.
            Dim runtimeMetadataVersion = GetRuntimeMetadataVersion()

            Dim moduleSerializationProperties = ConstructModuleSerializationProperties(emitOptions, runtimeMetadataVersion)
            If manifestResources Is Nothing Then
                manifestResources = SpecializedCollections.EmptyEnumerable(Of ResourceDescription)()
            End If

            ' if there is no stream to write to, then there is no need for a module
            Dim moduleBeingBuilt As PEModuleBuilder
            If Options.OutputKind.IsNetModule() Then
                Debug.Assert(additionalTypes.IsEmpty)

                moduleBeingBuilt = New PENetModuleBuilder(
                    DirectCast(Me.SourceModule, SourceModuleSymbol),
                    emitOptions,
                    moduleSerializationProperties,
                    manifestResources)
            Else
                Dim kind = If(Options.OutputKind.IsValid(), Options.OutputKind, OutputKind.DynamicallyLinkedLibrary)
                moduleBeingBuilt = New PEAssemblyBuilder(
                        SourceAssembly,
                        emitOptions,
                        kind,
                        moduleSerializationProperties,
                        manifestResources,
                        additionalTypes)
            End If

            If debugEntryPoint IsNot Nothing Then
                moduleBeingBuilt.SetDebugEntryPoint(DirectCast(debugEntryPoint, MethodSymbol), diagnostics)
            End If

            moduleBeingBuilt.SourceLinkStreamOpt = sourceLinkStream

            If embeddedTexts IsNot Nothing Then
                moduleBeingBuilt.EmbeddedTexts = embeddedTexts
            End If

            If testData IsNot Nothing Then
                moduleBeingBuilt.SetMethodTestData(testData.Methods)
                testData.Module = moduleBeingBuilt
            End If

            Return moduleBeingBuilt
        End Function

        Friend Overrides Function CompileMethods(
            moduleBuilder As CommonPEModuleBuilder,
            emittingPdb As Boolean,
            emitMetadataOnly As Boolean,
            emitTestCoverageData As Boolean,
            diagnostics As DiagnosticBag,
            filterOpt As Predicate(Of ISymbolInternal),
            cancellationToken As CancellationToken) As Boolean

            ' The diagnostics should include syntax and declaration errors. We insert these before calling Emitter.Emit, so that we don't emit
            ' metadata if there are declaration errors or method body errors (but we do insert all errors from method body binding...)
            Dim hasDeclarationErrors = Not FilterAndAppendDiagnostics(diagnostics, GetDiagnostics(CompilationStage.Declare, True, cancellationToken), exclude:=Nothing, cancellationToken)

            Dim moduleBeingBuilt = DirectCast(moduleBuilder, PEModuleBuilder)

            Me.EmbeddedSymbolManager.MarkAllDeferredSymbolsAsReferenced(Me)

            ' The translation of global imports assumes absence of error symbols.
            ' We don't need to translate them if there are any declaration errors since 
            ' we are not going to emit the metadata.
            If Not hasDeclarationErrors Then
                moduleBeingBuilt.TranslateImports(diagnostics)
            End If

            If emitMetadataOnly Then
                If hasDeclarationErrors Then
                    Return False
                End If

                If moduleBeingBuilt.SourceModule.HasBadAttributes Then
                    ' If there were errors but no declaration diagnostics, explicitly add a "Failed to emit module" error.
                    diagnostics.Add(ERRID.ERR_ModuleEmitFailure, NoLocation.Singleton, moduleBeingBuilt.SourceModule.Name,
                        New LocalizableResourceString(NameOf(CodeAnalysisResources.ModuleHasInvalidAttributes), CodeAnalysisResources.ResourceManager, GetType(CodeAnalysisResources)))
                    Return False
                End If

                SynthesizedMetadataCompiler.ProcessSynthesizedMembers(Me, moduleBeingBuilt, cancellationToken)
            Else
                ' start generating PDB checksums if we need to emit PDBs
                If (emittingPdb OrElse emitTestCoverageData) AndAlso
                   Not CreateDebugDocuments(moduleBeingBuilt.DebugDocumentsBuilder, moduleBeingBuilt.EmbeddedTexts, diagnostics) Then
                    Return False
                End If

                ' Perform initial bind of method bodies in spite of earlier errors. This is the same
                ' behavior as when calling GetDiagnostics()

                ' Use a temporary bag so we don't have to refilter pre-existing diagnostics.
                Dim methodBodyDiagnosticBag = DiagnosticBag.GetInstance()

                MethodCompiler.CompileMethodBodies(
                    Me,
                    moduleBeingBuilt,
                    emittingPdb,
                    emitTestCoverageData,
                    hasDeclarationErrors,
                    filterOpt,
                    New BindingDiagnosticBag(methodBodyDiagnosticBag),
                    cancellationToken)

                Dim hasMethodBodyErrors As Boolean = Not FilterAndAppendAndFreeDiagnostics(diagnostics, methodBodyDiagnosticBag, cancellationToken)
                If hasDeclarationErrors OrElse hasMethodBodyErrors Then
                    Return False
                End If
            End If

            cancellationToken.ThrowIfCancellationRequested()

            ' TODO (tomat): XML doc comments diagnostics
            Return True
        End Function

        Friend Overrides Function GenerateResourcesAndDocumentationComments(
            moduleBuilder As CommonPEModuleBuilder,
            xmlDocStream As Stream,
            win32Resources As Stream,
            outputNameOverride As String,
            diagnostics As DiagnosticBag,
            cancellationToken As CancellationToken) As Boolean

            ' Use a temporary bag so we don't have to refilter pre-existing diagnostics.
            Dim resourceDiagnostics = DiagnosticBag.GetInstance()

            SetupWin32Resources(moduleBuilder, win32Resources, resourceDiagnostics)

            ' give the name of any added modules, but not the name of the primary module.
            ReportManifestResourceDuplicates(
                moduleBuilder.ManifestResources,
                SourceAssembly.Modules.Skip(1).Select(Function(x) x.Name),
                AddedModulesResourceNames(resourceDiagnostics),
                resourceDiagnostics)

            If Not FilterAndAppendAndFreeDiagnostics(diagnostics, resourceDiagnostics, cancellationToken) Then
                Return False
            End If

            cancellationToken.ThrowIfCancellationRequested()

            ' Use a temporary bag so we don't have to refilter pre-existing diagnostics.
            Dim xmlDiagnostics = DiagnosticBag.GetInstance()

            Dim assemblyName = FileNameUtilities.ChangeExtension(outputNameOverride, extension:=Nothing)
            DocumentationCommentCompiler.WriteDocumentationCommentXml(Me, assemblyName, xmlDocStream, New BindingDiagnosticBag(xmlDiagnostics), cancellationToken)

            Return FilterAndAppendAndFreeDiagnostics(diagnostics, xmlDiagnostics, cancellationToken)
        End Function

        Private Iterator Function AddedModulesResourceNames(diagnostics As DiagnosticBag) As IEnumerable(Of String)
            Dim modules As ImmutableArray(Of ModuleSymbol) = SourceAssembly.Modules

            For i As Integer = 1 To modules.Length - 1
                Dim m = DirectCast(modules(i), Symbols.Metadata.PE.PEModuleSymbol)

                Try
                    For Each resource In m.Module.GetEmbeddedResourcesOrThrow()
                        Yield resource.Name
                    Next
                Catch mrEx As BadImageFormatException
                    diagnostics.Add(ERRID.ERR_UnsupportedModule1, NoLocation.Singleton, m)
                End Try
            Next
        End Function

        Friend Overrides Function EmitDifference(
            baseline As EmitBaseline,
            edits As IEnumerable(Of SemanticEdit),
            isAddedSymbol As Func(Of ISymbol, Boolean),
            metadataStream As Stream,
            ilStream As Stream,
            pdbStream As Stream,
            updatedMethods As ICollection(Of MethodDefinitionHandle),
            testData As CompilationTestData,
            cancellationToken As CancellationToken) As EmitDifferenceResult

            Return EmitHelpers.EmitDifference(
                Me,
                baseline,
                edits,
                isAddedSymbol,
                metadataStream,
                ilStream,
                pdbStream,
                updatedMethods,
                testData,
                cancellationToken)
        End Function

        Friend Function GetRuntimeMetadataVersion() As String
            Dim corLibrary = TryCast(Assembly.CorLibrary, Symbols.Metadata.PE.PEAssemblySymbol)
            Return If(corLibrary Is Nothing, String.Empty, corLibrary.Assembly.ManifestModule.MetadataVersion)
        End Function

        Friend Overrides Sub AddDebugSourceDocumentsForChecksumDirectives(
            documentsBuilder As DebugDocumentsBuilder,
            tree As SyntaxTree,
            diagnosticBag As DiagnosticBag)

            Dim checksumDirectives = tree.GetRoot().GetDirectives(Function(d) d.Kind = SyntaxKind.ExternalChecksumDirectiveTrivia AndAlso
                                                                              Not d.ContainsDiagnostics)

            For Each directive In checksumDirectives
                Dim checksumDirective As ExternalChecksumDirectiveTriviaSyntax = DirectCast(directive, ExternalChecksumDirectiveTriviaSyntax)
                Dim path = checksumDirective.ExternalSource.ValueText

                Dim checkSumText = checksumDirective.Checksum.ValueText
                Dim normalizedPath = documentsBuilder.NormalizeDebugDocumentPath(path, basePath:=tree.FilePath)
                Dim existingDoc = documentsBuilder.TryGetDebugDocumentForNormalizedPath(normalizedPath)

                If existingDoc IsNot Nothing Then
                    ' directive matches a file path on an actual tree.
                    ' Dev12 compiler just ignores the directive in this case which means that
                    ' checksum of the actual tree always wins and no warning is given.
                    ' We will continue doing the same.
                    If existingDoc.IsComputedChecksum Then
                        Continue For
                    End If

                    Dim sourceInfo = existingDoc.GetSourceInfo()

                    If CheckSumMatches(checkSumText, sourceInfo.Checksum) Then
                        Dim guid As Guid = Guid.Parse(checksumDirective.Guid.ValueText)
                        If guid = sourceInfo.ChecksumAlgorithmId Then
                            ' all parts match, nothing to do
                            Continue For
                        End If
                    End If

                    ' did not match to an existing document
                    ' produce a warning and ignore the directive
                    diagnosticBag.Add(ERRID.WRN_MultipleDeclFileExtChecksum, New SourceLocation(checksumDirective), path)

                Else
                    Dim newDocument = New DebugSourceDocument(
                        normalizedPath,
                        DebugSourceDocument.CorSymLanguageTypeBasic,
                        MakeCheckSumBytes(checksumDirective.Checksum.ValueText),
                        Guid.Parse(checksumDirective.Guid.ValueText))

                    documentsBuilder.AddDebugDocument(newDocument)
                End If
            Next
        End Sub

        Private Shared Function CheckSumMatches(bytesText As String, bytes As ImmutableArray(Of Byte)) As Boolean
            If bytesText.Length <> bytes.Length * 2 Then
                Return False
            End If

            For i As Integer = 0 To bytesText.Length \ 2 - 1
                ' 1A  in text becomes   0x1A
                Dim b As Integer = SyntaxFacts.IntegralLiteralCharacterValue(bytesText(i * 2)) * 16 +
                                   SyntaxFacts.IntegralLiteralCharacterValue(bytesText(i * 2 + 1))

                If b <> bytes(i) Then
                    Return False
                End If
            Next

            Return True
        End Function

        Private Shared Function MakeCheckSumBytes(bytesText As String) As ImmutableArray(Of Byte)
            Dim builder As ArrayBuilder(Of Byte) = ArrayBuilder(Of Byte).GetInstance()

            For i As Integer = 0 To bytesText.Length \ 2 - 1
                ' 1A  in text becomes   0x1A
                Dim b As Byte = CByte(SyntaxFacts.IntegralLiteralCharacterValue(bytesText(i * 2)) * 16 +
                                      SyntaxFacts.IntegralLiteralCharacterValue(bytesText(i * 2 + 1)))

                builder.Add(b)
            Next

            Return builder.ToImmutableAndFree()
        End Function

        Friend Overrides ReadOnly Property DebugSourceDocumentLanguageId As Guid
            Get
                Return DebugSourceDocument.CorSymLanguageTypeBasic
            End Get
        End Property

        Friend Overrides Function HasCodeToEmit() As Boolean
            For Each syntaxTree In SyntaxTrees
                Dim unit = syntaxTree.GetCompilationUnitRoot()
                If unit.Members.Count > 0 Then
                    Return True
                End If
            Next

            Return False
        End Function

#End Region

#Region "Common Members"

        Protected Overrides Function CommonWithReferences(newReferences As IEnumerable(Of MetadataReference)) As Compilation
            Return WithReferences(newReferences)
        End Function

        Protected Overrides Function CommonWithAssemblyName(assemblyName As String) As Compilation
            Return WithAssemblyName(assemblyName)
        End Function

        Protected Overrides Function CommonWithScriptCompilationInfo(info As ScriptCompilationInfo) As Compilation
            Return WithScriptCompilationInfo(DirectCast(info, VisualBasicScriptCompilationInfo))
        End Function

        Protected Overrides ReadOnly Property CommonAssembly As IAssemblySymbol
            Get
                Return Me.Assembly
            End Get
        End Property

        Protected Overrides ReadOnly Property CommonGlobalNamespace As INamespaceSymbol
            Get
                Return Me.GlobalNamespace
            End Get
        End Property

        Protected Overrides ReadOnly Property CommonOptions As CompilationOptions
            Get
                Return Options
            End Get
        End Property

        Protected Overrides Function CommonGetSemanticModel(syntaxTree As SyntaxTree, ignoreAccessibility As Boolean) As SemanticModel
            Return Me.GetSemanticModel(syntaxTree, ignoreAccessibility)
        End Function

        Protected Overrides ReadOnly Property CommonSyntaxTrees As IEnumerable(Of SyntaxTree)
            Get
                Return Me.SyntaxTrees
            End Get
        End Property

        Protected Overrides Function CommonAddSyntaxTrees(trees As IEnumerable(Of SyntaxTree)) As Compilation
            Dim array = TryCast(trees, SyntaxTree())
            If array IsNot Nothing Then
                Return Me.AddSyntaxTrees(array)
            End If

            If trees Is Nothing Then
                Throw New ArgumentNullException(NameOf(trees))
            End If

            Return Me.AddSyntaxTrees(trees.Cast(Of SyntaxTree)())
        End Function

        Protected Overrides Function CommonRemoveSyntaxTrees(trees As IEnumerable(Of SyntaxTree)) As Compilation
            Dim array = TryCast(trees, SyntaxTree())
            If array IsNot Nothing Then
                Return Me.RemoveSyntaxTrees(array)
            End If

            If trees Is Nothing Then
                Throw New ArgumentNullException(NameOf(trees))
            End If

            Return Me.RemoveSyntaxTrees(trees.Cast(Of SyntaxTree)())
        End Function

        Protected Overrides Function CommonRemoveAllSyntaxTrees() As Compilation
            Return Me.RemoveAllSyntaxTrees()
        End Function

        Protected Overrides Function CommonReplaceSyntaxTree(oldTree As SyntaxTree, newTree As SyntaxTree) As Compilation
            Return Me.ReplaceSyntaxTree(oldTree, newTree)
        End Function

        Protected Overrides Function CommonWithOptions(options As CompilationOptions) As Compilation
            Return Me.WithOptions(DirectCast(options, VisualBasicCompilationOptions))
        End Function

        Protected Overrides Function CommonContainsSyntaxTree(syntaxTree As SyntaxTree) As Boolean
            Return Me.ContainsSyntaxTree(syntaxTree)
        End Function

        Protected Overrides Function CommonGetAssemblyOrModuleSymbol(reference As MetadataReference) As ISymbol
            Return Me.GetAssemblyOrModuleSymbol(reference)
        End Function

        Protected Overrides Function CommonClone() As Compilation
            Return Me.Clone()
        End Function

        Protected Overrides ReadOnly Property CommonSourceModule As IModuleSymbol
            Get
                Return Me.SourceModule
            End Get
        End Property

        Private Protected Overrides Function CommonGetSpecialType(specialType As SpecialType) As INamedTypeSymbolInternal
            Return Me.GetSpecialType(specialType)
        End Function

        Protected Overrides Function CommonGetCompilationNamespace(namespaceSymbol As INamespaceSymbol) As INamespaceSymbol
            Return Me.GetCompilationNamespace(namespaceSymbol)
        End Function

        Protected Overrides Function CommonGetTypeByMetadataName(metadataName As String) As INamedTypeSymbol
            Return Me.GetTypeByMetadataName(metadataName)
        End Function

        Protected Overrides ReadOnly Property CommonScriptClass As INamedTypeSymbol
            Get
                Return Me.ScriptClass
            End Get
        End Property

        Protected Overrides Function CommonCreateErrorTypeSymbol(container As INamespaceOrTypeSymbol, name As String, arity As Integer) As INamedTypeSymbol
            Return New ExtendedErrorTypeSymbol(
                       container.EnsureVbSymbolOrNothing(Of NamespaceOrTypeSymbol)(NameOf(container)),
                       name, arity)
        End Function

        Protected Overrides Function CommonCreateErrorNamespaceSymbol(container As INamespaceSymbol, name As String) As INamespaceSymbol
            Return New MissingNamespaceSymbol(
                       container.EnsureVbSymbolOrNothing(Of NamespaceSymbol)(NameOf(container)),
                       name)
        End Function

        Protected Overrides Function CommonCreateArrayTypeSymbol(elementType As ITypeSymbol, rank As Integer, elementNullableAnnotation As NullableAnnotation) As IArrayTypeSymbol
            Return CreateArrayTypeSymbol(elementType.EnsureVbSymbolOrNothing(Of TypeSymbol)(NameOf(elementType)), rank)
        End Function

        Protected Overrides Function CommonCreateTupleTypeSymbol(elementTypes As ImmutableArray(Of ITypeSymbol),
                                                                 elementNames As ImmutableArray(Of String),
                                                                 elementLocations As ImmutableArray(Of Location),
                                                                 elementNullableAnnotations As ImmutableArray(Of NullableAnnotation)) As INamedTypeSymbol
            Dim typesBuilder = ArrayBuilder(Of TypeSymbol).GetInstance(elementTypes.Length)
            For i As Integer = 0 To elementTypes.Length - 1
                typesBuilder.Add(elementTypes(i).EnsureVbSymbolOrNothing(Of TypeSymbol)($"{NameOf(elementTypes)}[{i}]"))
            Next

            'no location for the type declaration
            Return TupleTypeSymbol.Create(locationOpt:=Nothing,
                                          elementTypes:=typesBuilder.ToImmutableAndFree(),
                                          elementLocations:=elementLocations,
                                          elementNames:=elementNames, compilation:=Me,
                                          shouldCheckConstraints:=False, errorPositions:=Nothing)
        End Function

        Protected Overrides Function CommonCreateTupleTypeSymbol(
                underlyingType As INamedTypeSymbol,
                elementNames As ImmutableArray(Of String),
                elementLocations As ImmutableArray(Of Location),
                elementNullableAnnotations As ImmutableArray(Of NullableAnnotation)) As INamedTypeSymbol
            Dim csharpUnderlyingTuple = underlyingType.EnsureVbSymbolOrNothing(Of NamedTypeSymbol)(NameOf(underlyingType))

            Dim cardinality As Integer
            If Not csharpUnderlyingTuple.IsTupleCompatible(cardinality) Then
                Throw New ArgumentException(CodeAnalysisResources.TupleUnderlyingTypeMustBeTupleCompatible, NameOf(underlyingType))
            End If

            elementNames = CheckTupleElementNames(cardinality, elementNames)
            CheckTupleElementLocations(cardinality, elementLocations)
            CheckTupleElementNullableAnnotations(cardinality, elementNullableAnnotations)

            Return TupleTypeSymbol.Create(
                locationOpt:=Nothing,
                tupleCompatibleType:=underlyingType.EnsureVbSymbolOrNothing(Of NamedTypeSymbol)(NameOf(underlyingType)),
                elementLocations:=elementLocations,
                elementNames:=elementNames,
                errorPositions:=Nothing)
        End Function

        Protected Overrides Function CommonCreatePointerTypeSymbol(elementType As ITypeSymbol) As IPointerTypeSymbol
            Throw New NotSupportedException(VBResources.ThereAreNoPointerTypesInVB)
        End Function

        Protected Overrides Function CommonCreateFunctionPointerTypeSymbol(
                returnType As ITypeSymbol,
                refKind As RefKind,
                parameterTypes As ImmutableArray(Of ITypeSymbol),
                parameterRefKinds As ImmutableArray(Of RefKind),
                callingConvention As System.Reflection.Metadata.SignatureCallingConvention,
                callingConventionTypes As ImmutableArray(Of INamedTypeSymbol)) As IFunctionPointerTypeSymbol
            Throw New NotSupportedException(VBResources.ThereAreNoFunctionPointerTypesInVB)
        End Function

        Protected Overrides Function CommonCreateNativeIntegerTypeSymbol(signed As Boolean) As INamedTypeSymbol
            Throw New NotSupportedException(VBResources.ThereAreNoNativeIntegerTypesInVB)
        End Function

        Protected Overrides Function CommonCreateAnonymousTypeSymbol(
                memberTypes As ImmutableArray(Of ITypeSymbol),
                memberNames As ImmutableArray(Of String),
                memberLocations As ImmutableArray(Of Location),
                memberIsReadOnly As ImmutableArray(Of Boolean),
                memberNullableAnnotations As ImmutableArray(Of CodeAnalysis.NullableAnnotation)) As INamedTypeSymbol

            Dim i = 0
            For Each t In memberTypes
                t.EnsureVbSymbolOrNothing(Of TypeSymbol)($"{NameOf(memberTypes)}({i})")

                i = i + 1
            Next

            Dim fields = ArrayBuilder(Of AnonymousTypeField).GetInstance()

            For i = 0 To memberTypes.Length - 1
                Dim type = memberTypes(i)
                Dim name = memberNames(i)
                Dim loc = If(memberLocations.IsDefault, Location.None, memberLocations(i))
                Dim isReadOnly = memberIsReadOnly.IsDefault OrElse memberIsReadOnly(i)
                fields.Add(New AnonymousTypeField(name, DirectCast(type, TypeSymbol), loc, isReadOnly))
            Next

            Dim descriptor = New AnonymousTypeDescriptor(
                fields.ToImmutableAndFree(), Location.None, isImplicitlyDeclared:=False)
            Return Me.AnonymousTypeManager.ConstructAnonymousTypeSymbol(descriptor)
        End Function

        Protected Overrides ReadOnly Property CommonDynamicType As ITypeSymbol
            Get
                Throw New NotSupportedException(VBResources.ThereIsNoDynamicTypeInVB)
            End Get
        End Property

        Protected Overrides ReadOnly Property CommonObjectType As INamedTypeSymbol
            Get
                Return Me.ObjectType
            End Get
        End Property

        Protected Overrides Function CommonGetEntryPoint(cancellationToken As CancellationToken) As IMethodSymbol
            Return Me.GetEntryPoint(cancellationToken)
        End Function

        ''' <summary>
        ''' Return true if there is a source declaration symbol name that meets given predicate.
        ''' </summary>
        Public Overrides Function ContainsSymbolsWithName(predicate As Func(Of String, Boolean), Optional filter As SymbolFilter = SymbolFilter.TypeAndMember, Optional cancellationToken As CancellationToken = Nothing) As Boolean
            If predicate Is Nothing Then
                Throw New ArgumentNullException(NameOf(predicate))
            End If

            If filter = SymbolFilter.None Then
                Throw New ArgumentException(VBResources.NoNoneSearchCriteria, NameOf(filter))
            End If

            Return DeclarationTable.ContainsName(MergedRootDeclaration, predicate, filter, cancellationToken)
        End Function

        ''' <summary>
        ''' Return source declaration symbols whose name meets given predicate.
        ''' </summary>
        Public Overrides Function GetSymbolsWithName(predicate As Func(Of String, Boolean), Optional filter As SymbolFilter = SymbolFilter.TypeAndMember, Optional cancellationToken As CancellationToken = Nothing) As IEnumerable(Of ISymbol)
            If predicate Is Nothing Then
                Throw New ArgumentNullException(NameOf(predicate))
            End If

            If filter = SymbolFilter.None Then
                Throw New ArgumentException(VBResources.NoNoneSearchCriteria, NameOf(filter))
            End If

            Return New PredicateSymbolSearcher(Me, filter, predicate, cancellationToken).GetSymbolsWithName()
        End Function

#Disable Warning RS0026 ' Do not add multiple public overloads with optional parameters
        ''' <summary>
        ''' Return true if there is a source declaration symbol name that matches the provided name.
        ''' This may be faster than <see cref="ContainsSymbolsWithName(Func(Of String, Boolean),
        ''' SymbolFilter, CancellationToken)"/> when predicate is just a simple string check.
        ''' <paramref name="name"/> is case insensitive.
        ''' </summary>
        Public Overrides Function ContainsSymbolsWithName(name As String, Optional filter As SymbolFilter = SymbolFilter.TypeAndMember, Optional cancellationToken As CancellationToken = Nothing) As Boolean
            If name Is Nothing Then
                Throw New ArgumentNullException(NameOf(name))
            End If

            If filter = SymbolFilter.None Then
                Throw New ArgumentException(VBResources.NoNoneSearchCriteria, NameOf(filter))
            End If

            Return DeclarationTable.ContainsName(MergedRootDeclaration, name, filter, cancellationToken)
        End Function

        Public Overrides Function GetSymbolsWithName(name As String, Optional filter As SymbolFilter = SymbolFilter.TypeAndMember, Optional cancellationToken As CancellationToken = Nothing) As IEnumerable(Of ISymbol)
            If name Is Nothing Then
                Throw New ArgumentNullException(NameOf(name))
            End If

            If filter = SymbolFilter.None Then
                Throw New ArgumentException(VBResources.NoNoneSearchCriteria, NameOf(filter))
            End If

            Return New NameSymbolSearcher(Me, filter, name, cancellationToken).GetSymbolsWithName()
        End Function
#Enable Warning RS0026 ' Do not add multiple public overloads with optional parameters

        Friend Overrides Function IsUnreferencedAssemblyIdentityDiagnosticCode(code As Integer) As Boolean
            Select Case code
                Case ERRID.ERR_UnreferencedAssemblyEvent3,
                     ERRID.ERR_UnreferencedAssembly3
                    Return True

                Case Else
                    Return False
            End Select
        End Function

#End Region

        Private MustInherit Class AbstractSymbolSearcher
            Private ReadOnly _cache As PooledDictionary(Of Declaration, NamespaceOrTypeSymbol)
            Private ReadOnly _compilation As VisualBasicCompilation
            Private ReadOnly _includeNamespace As Boolean
            Private ReadOnly _includeType As Boolean
            Private ReadOnly _includeMember As Boolean
            Private ReadOnly _cancellationToken As CancellationToken

            Public Sub New(compilation As VisualBasicCompilation, filter As SymbolFilter, cancellationToken As CancellationToken)
                _cache = PooledDictionary(Of Declaration, NamespaceOrTypeSymbol).GetInstance()
                _compilation = compilation

                _includeNamespace = (filter And SymbolFilter.Namespace) = SymbolFilter.Namespace
                _includeType = (filter And SymbolFilter.Type) = SymbolFilter.Type
                _includeMember = (filter And SymbolFilter.Member) = SymbolFilter.Member

                _cancellationToken = cancellationToken
            End Sub

            Protected MustOverride Function Matches(name As String) As Boolean
            Protected MustOverride Function ShouldCheckTypeForMembers(typeDeclaration As MergedTypeDeclaration) As Boolean

            Public Function GetSymbolsWithName() As IEnumerable(Of ISymbol)
                Dim result = New HashSet(Of ISymbol)()
                Dim spine = ArrayBuilder(Of MergedNamespaceOrTypeDeclaration).GetInstance()

                AppendSymbolsWithName(spine, _compilation.MergedRootDeclaration, result)

                spine.Free()
                _cache.Free()

                Return result
            End Function

            Private Sub AppendSymbolsWithName(
                spine As ArrayBuilder(Of MergedNamespaceOrTypeDeclaration), current As MergedNamespaceOrTypeDeclaration, [set] As HashSet(Of ISymbol))

                If current.Kind = DeclarationKind.Namespace Then
                    If _includeNamespace AndAlso Matches(current.Name) Then
                        Dim container = GetSpineSymbol(spine)
                        Dim symbol = GetSymbol(container, current)
                        If symbol IsNot Nothing Then
                            [set].Add(symbol)
                        End If
                    End If
                Else
                    If _includeType AndAlso Matches(current.Name) Then
                        Dim container = GetSpineSymbol(spine)
                        Dim symbol = GetSymbol(container, current)
                        If symbol IsNot Nothing Then
                            [set].Add(symbol)
                        End If
                    End If

                    If _includeMember Then
                        Dim typeDeclaration = DirectCast(current, MergedTypeDeclaration)
                        If ShouldCheckTypeForMembers(typeDeclaration) Then
                            AppendMemberSymbolsWithName(spine, typeDeclaration, [set])
                        End If
                    End If
                End If

                spine.Add(current)
                For Each child In current.Children
                    Dim mergedNamespaceOrType = TryCast(child, MergedNamespaceOrTypeDeclaration)
                    If mergedNamespaceOrType IsNot Nothing Then
                        If _includeMember OrElse _includeType OrElse child.Kind = DeclarationKind.Namespace Then
                            AppendSymbolsWithName(spine, mergedNamespaceOrType, [set])
                        End If
                    End If
                Next

                spine.RemoveAt(spine.Count - 1)
            End Sub

            Private Sub AppendMemberSymbolsWithName(
                spine As ArrayBuilder(Of MergedNamespaceOrTypeDeclaration), mergedType As MergedTypeDeclaration, [set] As HashSet(Of ISymbol))

                _cancellationToken.ThrowIfCancellationRequested()
                spine.Add(mergedType)

                Dim container As NamespaceOrTypeSymbol = Nothing
                For Each name In mergedType.MemberNames
                    If Matches(name) Then
                        container = If(container, GetSpineSymbol(spine))
                        If container IsNot Nothing Then
                            [set].UnionWith(container.GetMembers(name))
                        End If
                    End If
                Next

                spine.RemoveAt(spine.Count - 1)
            End Sub

            Private Function GetSpineSymbol(spine As ArrayBuilder(Of MergedNamespaceOrTypeDeclaration)) As NamespaceOrTypeSymbol
                If spine.Count = 0 Then
                    Return Nothing
                End If

                Dim symbol = GetCachedSymbol(spine(spine.Count - 1))
                If symbol IsNot Nothing Then
                    Return symbol
                End If

                Dim current = TryCast(Me._compilation.GlobalNamespace, NamespaceOrTypeSymbol)
                For i = 1 To spine.Count - 1
                    current = GetSymbol(current, spine(i))
                Next

                Return current
            End Function

            Private Function GetCachedSymbol(declaration As MergedNamespaceOrTypeDeclaration) As NamespaceOrTypeSymbol
                Dim symbol As NamespaceOrTypeSymbol = Nothing
                If Me._cache.TryGetValue(declaration, symbol) Then
                    Return symbol
                End If

                Return Nothing
            End Function

            Private Function GetSymbol(container As NamespaceOrTypeSymbol, declaration As MergedNamespaceOrTypeDeclaration) As NamespaceOrTypeSymbol
                If container Is Nothing Then
                    Return Me._compilation.GlobalNamespace
                End If

                Dim symbol = GetCachedSymbol(declaration)
                If symbol IsNot Nothing Then
                    Return symbol
                End If

                If declaration.Kind = DeclarationKind.Namespace Then
                    AddCache(container.GetMembers(declaration.Name).OfType(Of NamespaceOrTypeSymbol)())
                Else
                    AddCache(container.GetTypeMembers(declaration.Name))
                End If

                Return GetCachedSymbol(declaration)
            End Function

            Private Sub AddCache(symbols As IEnumerable(Of NamespaceOrTypeSymbol))
                For Each symbol In symbols
                    Dim mergedNamespace = TryCast(symbol, MergedNamespaceSymbol)
                    If mergedNamespace IsNot Nothing Then
                        Me._cache(mergedNamespace.ConstituentNamespaces.OfType(Of SourceNamespaceSymbol).First().MergedDeclaration) = symbol
                        Continue For
                    End If

                    Dim sourceNamespace = TryCast(symbol, SourceNamespaceSymbol)
                    If sourceNamespace IsNot Nothing Then
                        Me._cache(sourceNamespace.MergedDeclaration) = sourceNamespace
                        Continue For
                    End If

                    Dim sourceType = TryCast(symbol, SourceMemberContainerTypeSymbol)
                    If sourceType IsNot Nothing Then
                        Me._cache(sourceType.TypeDeclaration) = sourceType
                    End If
                Next
            End Sub
        End Class

        Private Class PredicateSymbolSearcher
            Inherits AbstractSymbolSearcher

            Private ReadOnly _predicate As Func(Of String, Boolean)

            Public Sub New(
                compilation As VisualBasicCompilation, filter As SymbolFilter, predicate As Func(Of String, Boolean), cancellationToken As CancellationToken)
                MyBase.New(compilation, filter, cancellationToken)

                _predicate = predicate
            End Sub

            Protected Overrides Function ShouldCheckTypeForMembers(current As MergedTypeDeclaration) As Boolean
                Return True
            End Function

            Protected Overrides Function Matches(name As String) As Boolean
                Return _predicate(name)
            End Function
        End Class

        Private Class NameSymbolSearcher
            Inherits AbstractSymbolSearcher

            Private ReadOnly _name As String

            Public Sub New(
                compilation As VisualBasicCompilation, filter As SymbolFilter, name As String, cancellationToken As CancellationToken)
                MyBase.New(compilation, filter, cancellationToken)

                _name = name
            End Sub

            Protected Overrides Function ShouldCheckTypeForMembers(current As MergedTypeDeclaration) As Boolean
                For Each typeDecl In current.Declarations
                    If typeDecl.MemberNames.Contains(_name) Then
                        Return True
                    End If
                Next

                Return False
            End Function

            Protected Overrides Function Matches(name As String) As Boolean
                Return IdentifierComparison.Equals(_name, name)
            End Function
        End Class
    End Class
End Namespace<|MERGE_RESOLUTION|>--- conflicted
+++ resolved
@@ -1517,7 +1517,7 @@
                     End If
 
                     mainType = TryCast(mainTypeOrNamespace, SourceMemberContainerTypeSymbol)
-                    If mainType Is Nothing OrElse (mainType.TypeKind <> TypeKind.Class AndAlso mainType.TypeKind <> TypeKind.Structure AndAlso mainType.TypeKind <> TypeKind.Module) Then
+                    If mainType Is Nothing OrElse (mainType.TypeKind <> TYPEKIND.Class AndAlso mainType.TypeKind <> TYPEKIND.Structure AndAlso mainType.TypeKind <> TYPEKIND.Module) Then
                         diagnostics.Add(ERRID.ERR_StartupCodeNotFound1, NoLocation.Singleton, mainType)
                         Return Nothing
                     End If
@@ -1537,7 +1537,7 @@
                     ' named "Main".
 
                     Dim binder As Binder = BinderBuilder.CreateBinderForType(mainType.ContainingSourceModule, mainType.SyntaxReferences(0).SyntaxTree, mainType)
-                    Dim lookupResult As LookupResult = LookupResult.GetInstance()
+                    Dim lookupResult As LookupResult = lookupResult.GetInstance()
                     Dim entryPointLookupOptions As LookupOptions = LookupOptions.AllMethodsOfAnyArity Or LookupOptions.IgnoreExtensionMethods
                     binder.LookupMember(lookupResult, mainType, WellKnownMemberNames.EntryPointMethodName, arity:=0, options:=entryPointLookupOptions, useSiteInfo:=CompoundUseSiteInfo(Of AssemblySymbol).Discarded)
 
@@ -2108,7 +2108,7 @@
 
             ' Before returning diagnostics, we filter some of them
             ' to honor the compiler options (e.g., /nowarn and /warnaserror)
-            FilterAndAppendAndFreeDiagnostics(diagnostics, builder)
+            FilterAndAppendAndFreeDiagnostics(diagnostics, builder, cancellationToken)
         End Sub
 
         Private Sub GetDiagnosticsWithoutFiltering(stage As CompilationStage,
@@ -2179,13 +2179,6 @@
                 builder.AddRange(methodBodyDiagnostics)
                 methodBodyDiagnostics.DiagnosticBag.Free()
             End If
-<<<<<<< HEAD
-=======
-
-            ' Before returning diagnostics, we filter some of them
-            ' to honor the compiler options (e.g., /nowarn and /warnaserror)
-            FilterAndAppendAndFreeDiagnostics(diagnostics, builder, cancellationToken)
->>>>>>> cf21a7ab
         End Sub
 
         Private Sub AddClsComplianceDiagnostics(diagnostics As BindingDiagnosticBag, cancellationToken As CancellationToken, Optional filterTree As SyntaxTree = Nothing, Optional filterSpanWithinTree As TextSpan? = Nothing)
@@ -2261,11 +2254,7 @@
             End If
 
             Dim result = DiagnosticBag.GetInstance()
-<<<<<<< HEAD
-            FilterAndAppendAndFreeDiagnostics(result, builder.DiagnosticBag)
-=======
-            FilterAndAppendAndFreeDiagnostics(result, builder, cancellationToken)
->>>>>>> cf21a7ab
+            FilterAndAppendAndFreeDiagnostics(result, builder.DiagnosticBag, cancellationToken)
             Return result.ToReadOnlyAndFree(Of Diagnostic)()
         End Function
 
@@ -2381,7 +2370,7 @@
             cancellationToken As CancellationToken) As CommonPEModuleBuilder
 
             Debug.Assert(Not IsSubmission OrElse HasCodeToEmit() OrElse
-                         (emitOptions = EmitOptions.Default AndAlso debugEntryPoint Is Nothing AndAlso sourceLinkStream Is Nothing AndAlso
+                         (emitOptions = emitOptions.Default AndAlso debugEntryPoint Is Nothing AndAlso sourceLinkStream Is Nothing AndAlso
                           embeddedTexts Is Nothing AndAlso manifestResources Is Nothing AndAlso testData Is Nothing))
 
             ' Get the runtime metadata version from the cor library. If this fails we have no reasonable value to give.
@@ -2611,7 +2600,7 @@
                     Dim sourceInfo = existingDoc.GetSourceInfo()
 
                     If CheckSumMatches(checkSumText, sourceInfo.Checksum) Then
-                        Dim guid As Guid = Guid.Parse(checksumDirective.Guid.ValueText)
+                        Dim guid As Guid = guid.Parse(checksumDirective.Guid.ValueText)
                         If guid = sourceInfo.ChecksumAlgorithmId Then
                             ' all parts match, nothing to do
                             Continue For
