--- conflicted
+++ resolved
@@ -101,9 +101,9 @@
                 Parallel.For(0, sourceFiles.Length,
                    UICultureUtilities.WithCurrentUICulture(Of Integer)(
                         Sub(i As Integer)
-<<<<<<< HEAD
-                            ' NOTE: order of trees is important!!
-                            trees(i) = ParseFile(
+                            Try
+                                ' NOTE: order of trees is important!!
+                                trees(i) = ParseFile(
                                 consoleOutput,
                                 parseOptions,
                                 scriptParseOptions,
@@ -113,14 +113,9 @@
                                 hadErrors,
                                 sourceFiles(i),
                                 errorLogger)
-=======
-                            Try
-                                ' NOTE: order of trees is important!!
-                                trees(i) = ParseFile(consoleOutput, parseOptions, scriptParseOptions, hadErrors, sourceFiles(i), errorLogger)
                             Catch ex As Exception When FatalError.Report(ex)
                                 Throw ExceptionUtilities.Unreachable
                             End Try
->>>>>>> 2a2ecf99
                         End Sub))
             Else
                 For i = 0 To sourceFiles.Length - 1
