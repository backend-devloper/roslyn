﻿' Licensed to the .NET Foundation under one or more agreements.
' The .NET Foundation licenses this file to you under the MIT license.
' See the LICENSE file in the project root for more information.

Imports System.Xml.Linq
Imports Microsoft.CodeAnalysis.Test.Utilities
Imports Roslyn.Test.Utilities

Namespace Microsoft.CodeAnalysis.VisualBasic.UnitTests

    Public Class WellKnownTypeValidationTests
        Inherits BasicTestBase

        <Fact>
        <WorkItem(530436, "http://vstfdevdiv:8080/DevDiv2/DevDiv/_workitems/edit/530436")>
        Public Sub NonPublicSpecialType()
            Dim source = <![CDATA[
Namespace System
    Public Class [Object]
        Public Sub New()
        End Sub
    End Class

    Friend Class [String]
    End Class

    Public Class ValueType
    End Class

    Public Structure Void
    End Structure
End Namespace
]]>.Value.Replace(vbLf, vbCrLf).Trim

            Dim validate As Action(Of VisualBasicCompilation) =
                Sub(comp)
                    Dim special = comp.GetSpecialType(SpecialType.System_String)
                    Assert.Equal(TypeKind.Error, special.TypeKind)
                    Assert.Equal(SpecialType.System_String, special.SpecialType)
                    Assert.Equal(Accessibility.Public, special.DeclaredAccessibility)

                    Dim lookup = comp.GetTypeByMetadataName("System.String")
                    Assert.Equal(TypeKind.Class, lookup.TypeKind)
                    Assert.Equal(SpecialType.None, lookup.SpecialType)
                    Assert.Equal(Accessibility.Internal, lookup.DeclaredAccessibility)
                End Sub

            ValidateSourceAndMetadata(source, validate)
        End Sub

        <Fact>
        <WorkItem(530436, "http://vstfdevdiv:8080/DevDiv2/DevDiv/_workitems/edit/530436")>
        Public Sub NonPublicSpecialTypeMember()
            Dim sourceTemplate = <![CDATA[
Namespace System
    Public Class [Object]
        Public Sub New()
        End Sub

        {0} Overridable Function ToString() As [String]
            Return Nothing
        End Function
    End Class

    {0} Class [String]
        Public Shared Function Concat(s1 As [String], s2 As [String]) As [String]
            Return Nothing
        End Function
    End Class

    Public Class ValueType
    End Class

    Public Structure Void
    End Structure
End Namespace
]]>.Value.Replace(vbLf, vbCrLf).Trim

            Dim validatePresent As Action(Of VisualBasicCompilation) =
                Sub(comp)
                    Assert.NotNull(comp.GetSpecialTypeMember(SpecialMember.System_Object__ToString))
                    Assert.NotNull(comp.GetSpecialTypeMember(SpecialMember.System_String__ConcatStringString))
                    comp.GetDiagnostics()
                End Sub

            Dim validateMissing As Action(Of VisualBasicCompilation) =
                Sub(comp)
                    Assert.Null(comp.GetSpecialTypeMember(SpecialMember.System_Object__ToString))
                    Assert.Null(comp.GetSpecialTypeMember(SpecialMember.System_String__ConcatStringString))
                    comp.GetDiagnostics()
                End Sub

            ValidateSourceAndMetadata(String.Format(sourceTemplate, "Public"), validatePresent)
            ValidateSourceAndMetadata(String.Format(sourceTemplate, "Friend"), validateMissing)
        End Sub

        ' Document the fact that we don't reject type parameters with constraints (yet?).
        <Fact>
        <WorkItem(530436, "http://vstfdevdiv:8080/DevDiv2/DevDiv/_workitems/edit/530436")>
        Public Sub GenericConstraintsOnSpecialType()
            Dim source = <![CDATA[
Namespace System
    Public Class [Object]
        Public Sub New()
        End Sub
    End Class

    Public Structure Nullable(Of T As New)
    End Structure

    Public Class ValueType
    End Class

    Public Structure Void
    End Structure
End Namespace
]]>.Value.Replace(vbLf, vbCrLf).Trim

            Dim validate As Action(Of VisualBasicCompilation) =
                Sub(comp)
                    Dim special = comp.GetSpecialType(SpecialType.System_Nullable_T)
                    Assert.Equal(TypeKind.Structure, special.TypeKind)
                    Assert.Equal(SpecialType.System_Nullable_T, special.SpecialType)

                    Dim lookup = comp.GetTypeByMetadataName("System.Nullable`1")
                    Assert.Equal(TypeKind.Structure, lookup.TypeKind)
                    Assert.Equal(SpecialType.System_Nullable_T, lookup.SpecialType)
                End Sub

            ValidateSourceAndMetadata(source, validate)
        End Sub

        ' No special type members have type parameters that could (incorrectly) be constrained.

        <Fact>
        <WorkItem(530436, "http://vstfdevdiv:8080/DevDiv2/DevDiv/_workitems/edit/530436")>
        Public Sub NonPublicWellKnownType()
            Dim source = <![CDATA[
Namespace System
    Public Class [Object]
        Public Sub New()
        End Sub
    End Class

    Friend Class Type
    End Class

    Public Class ValueType
    End Class

    Public Structure Void
    End Structure
End Namespace
]]>.Value.Replace(vbLf, vbCrLf).Trim

            Dim validate As Action(Of VisualBasicCompilation) =
                Sub(comp)
                    Dim wellKnown = comp.GetWellKnownType(WellKnownType.System_Type)
                    If wellKnown.DeclaringCompilation Is comp Then
                        Assert.Equal(TypeKind.Class, wellKnown.TypeKind)
                        Assert.Equal(Accessibility.Internal, wellKnown.DeclaredAccessibility)
                    Else
                        Assert.Equal(TypeKind.Error, wellKnown.TypeKind)
                        Assert.Equal(Accessibility.Public, wellKnown.DeclaredAccessibility)
                    End If

                    Dim lookup = comp.GetTypeByMetadataName("System.Type")
                    Assert.Equal(TypeKind.Class, lookup.TypeKind)
                    Assert.Equal(Accessibility.Internal, lookup.DeclaredAccessibility)
                End Sub

            ValidateSourceAndMetadata(source, validate)
        End Sub

        <Fact>
        <WorkItem(530436, "http://vstfdevdiv:8080/DevDiv2/DevDiv/_workitems/edit/530436")>
        Public Sub NonPublicWellKnownType_Nested()
            Dim sourceTemplate = <![CDATA[
Namespace System.Diagnostics
    {0} Class DebuggableAttribute
        {1} Enum DebuggingModes
            Mode
        End Enum
    End Class
End Namespace

Namespace System
    Public Class [Object]
        Public Sub New()
        End Sub
    End Class

    Public Class ValueType
    End Class

    Public Class [Enum]
    End Class

    Public Structure Void
    End Structure

    Public Structure [Int32]
    End Structure
End Namespace
]]>.Value.Replace(vbLf, vbCrLf).Trim

            Dim validate As Action(Of VisualBasicCompilation) =
                Sub(comp)
                    Dim wellKnown = comp.GetWellKnownType(WellKnownType.System_Diagnostics_DebuggableAttribute__DebuggingModes)
                    Assert.Equal(If(wellKnown.DeclaringCompilation Is comp, TypeKind.Enum, TypeKind.Error), wellKnown.TypeKind)

                    Dim lookup = comp.GetTypeByMetadataName("System.Diagnostics.DebuggableAttribute+DebuggingModes")
                    Assert.Equal(TypeKind.Enum, lookup.TypeKind)
                End Sub

            ValidateSourceAndMetadata(String.Format(sourceTemplate, "Public", "Friend"), validate)
            ValidateSourceAndMetadata(String.Format(sourceTemplate, "Friend", "Public"), validate)
        End Sub

        <Fact>
        <WorkItem(530436, "http://vstfdevdiv:8080/DevDiv2/DevDiv/_workitems/edit/530436")>
        Public Sub NonPublicWellKnownTypeMember()
            Dim sourceTemplate = <![CDATA[
Namespace System
    Public Class [Object]
        Public Sub New()
        End Sub
    End Class

    Public Class [String]
    End Class

    {0} Class Type
        Public Shared ReadOnly Missing As [Object]
    End Class

    Public Class FlagsAttribute
        {0} Sub New()
        End Sub
    End Class 

    Public Class ValueType
    End Class

    Public Structure Void
    End Structure
End Namespace
]]>.Value.Replace(vbLf, vbCrLf).Trim

            Dim validatePresent As Action(Of VisualBasicCompilation) =
                Sub(comp)
                    Assert.NotNull(comp.GetWellKnownTypeMember(WellKnownMember.System_Type__Missing))
                    Assert.NotNull(comp.GetWellKnownTypeMember(WellKnownMember.System_FlagsAttribute__ctor))
                    comp.GetDiagnostics()
                End Sub

            Dim validateMissing As Action(Of VisualBasicCompilation) =
                Sub(comp)
                    If comp.Assembly.CorLibrary Is comp.Assembly Then
                        Assert.NotNull(comp.GetWellKnownTypeMember(WellKnownMember.System_Type__Missing))
                        Assert.NotNull(comp.GetWellKnownTypeMember(WellKnownMember.System_FlagsAttribute__ctor))
                    Else
                        Assert.Null(comp.GetWellKnownTypeMember(WellKnownMember.System_Type__Missing))
                        Assert.Null(comp.GetWellKnownTypeMember(WellKnownMember.System_FlagsAttribute__ctor))
                    End If
                    comp.GetDiagnostics()
                End Sub

            ValidateSourceAndMetadata(String.Format(sourceTemplate, "Public"), validatePresent)
            ValidateSourceAndMetadata(String.Format(sourceTemplate, "Friend"), validateMissing)
        End Sub

        ' Document the fact that we don't reject type parameters with constraints (yet?).
        <Fact>
        <WorkItem(530436, "http://vstfdevdiv:8080/DevDiv2/DevDiv/_workitems/edit/530436")>
        Public Sub GenericConstraintsOnWellKnownType()
            Dim source = <![CDATA[
Namespace System
    Public Class [Object]
        Public Sub New()
        End Sub
    End Class

    Public Class ValueType
    End Class

    Public Structure Void
    End Structure
End Namespace

Namespace System.Threading.Tasks
    Public Class Task(Of T As New)
    End Class
End Namespace
]]>.Value.Replace(vbLf, vbCrLf).Trim

            Dim validate As Action(Of VisualBasicCompilation) =
                Sub(comp)
                    Dim wellKnown = comp.GetWellKnownType(WellKnownType.System_Threading_Tasks_Task_T)
                    Assert.Equal(TypeKind.Class, wellKnown.TypeKind)

                    Dim lookup = comp.GetTypeByMetadataName("System.Threading.Tasks.Task`1")
                    Assert.Equal(TypeKind.Class, lookup.TypeKind)
                End Sub

            ValidateSourceAndMetadata(source, validate)
        End Sub

        ' Document the fact that we don't reject type parameters with constraints (yet?).
        <Fact>
        <WorkItem(530436, "http://vstfdevdiv:8080/DevDiv2/DevDiv/_workitems/edit/530436")>
        Public Sub GenericConstraintsOnWellKnownTypeMember()
            Dim sourceTemplate = <![CDATA[
Namespace System
    Public Class [Object]
        Public Sub New()
        End Sub
    End Class

    Public Class Activator
        Public Shared Function CreateInstance(Of T{0})() As T
            Throw New Exception()
        End Function
    End Class

    Public Class Exception
        Public Sub New()
        End Sub
    End Class

    Public Class ValueType
    End Class

    Public Structure Void
    End Structure
End Namespace
]]>.Value.Replace(vbLf, vbCrLf).Trim

            Dim validate As Action(Of VisualBasicCompilation) =
                Sub(comp)
                    Assert.NotNull(comp.GetWellKnownTypeMember(WellKnownMember.System_Activator__CreateInstance_T))
                    comp.GetDiagnostics()
                End Sub

            ValidateSourceAndMetadata(String.Format(sourceTemplate, ""), validate)
            ValidateSourceAndMetadata(String.Format(sourceTemplate, " As New"), validate)
        End Sub

        Private Shared Sub ValidateSourceAndMetadata(source As String, validate As Action(Of VisualBasicCompilation))
            Dim comp1 = CreateEmptyCompilation(WrapInCompilationXml(source))
            validate(comp1)

            Dim reference = comp1.EmitToImageReference()
            Dim comp2 = CreateEmptyCompilationWithReferences(<compilation/>, {reference})
            validate(comp2)
        End Sub

        Private Shared Function WrapInCompilationXml(source As String) As XElement
            Return <compilation>
                       <file name="a.vb">
                           <%= source %>
                       </file>
                   </compilation>
        End Function

        <Fact>
        <WorkItem(530436, "http://vstfdevdiv:8080/DevDiv2/DevDiv/_workitems/edit/530436")>
        Public Sub PublicVersusInternalWellKnownType()
            Dim corlibSource =
                <compilation>
                    <file name="a.vb">
Namespace System
    Public Class [Object]
        Public Sub New()
        End Sub
    End Class

    Public Class [String]
    End Class

    Public Class Attribute
    End Class

    Public Class ValueType
    End Class

    Public Structure Void
    End Structure
End Namespace

Namespace System.Runtime.CompilerServices
    Public Class InternalsVisibleToAttribute : Inherits System.Attribute
        Public Sub New(s As [String])
        End Sub
    End Class
End Namespace
                    </file>
                </compilation>

            If True Then
                Dim libSourceTemplate = <![CDATA[
Namespace System
    {0} Class Type
    End Class
End Namespace
]]>.Value.Replace(vbLf, vbCrLf).Trim

                Dim corlibRef = CreateEmptyCompilation(corlibSource).EmitToImageReference()
                Dim publicLibRef = CreateEmptyCompilationWithReferences(WrapInCompilationXml(String.Format(libSourceTemplate, "Public")), {corlibRef}).EmitToImageReference()
                Dim internalLibRef = CreateEmptyCompilationWithReferences(WrapInCompilationXml(String.Format(libSourceTemplate, "Friend")), {corlibRef}).EmitToImageReference()

                Dim comp = CreateEmptyCompilationWithReferences({}, {corlibRef, publicLibRef, internalLibRef}, assemblyName:="Test")

                Dim wellKnown = comp.GetWellKnownType(WellKnownType.System_Type)
                Assert.NotNull(wellKnown)
                Assert.Equal(TypeKind.Class, wellKnown.TypeKind)
                Assert.Equal(Accessibility.Public, wellKnown.DeclaredAccessibility)

                Dim Lookup = comp.GetTypeByMetadataName("System.Type")
                Assert.Null(Lookup) ' Ambiguous
            End If

            If True Then
                Dim libSourceTemplate = <![CDATA[
<Assembly: System.Runtime.CompilerServices.InternalsVisibleTo("Test")>

Namespace System
    {0} Class Type
    End Class
End Namespace
]]>.Value.Replace(vbLf, vbCrLf).Trim

                Dim corlibRef = CreateEmptyCompilation(corlibSource).EmitToImageReference()
                Dim publicLibRef = CreateEmptyCompilationWithReferences(WrapInCompilationXml(String.Format(libSourceTemplate, "Public")), {corlibRef}).EmitToImageReference()
                Dim internalLibRef = CreateEmptyCompilationWithReferences(WrapInCompilationXml(String.Format(libSourceTemplate, "Friend")), {corlibRef}).EmitToImageReference()

                Dim comp = CreateEmptyCompilationWithReferences({}, {corlibRef, publicLibRef, internalLibRef}, assemblyName:="Test")

                Dim wellKnown = comp.GetWellKnownType(WellKnownType.System_Type)
                Assert.NotNull(wellKnown)
                Assert.Equal(TypeKind.Error, wellKnown.TypeKind)

                Dim Lookup = comp.GetTypeByMetadataName("System.Type")
                Assert.Null(Lookup) ' Ambiguous
            End If
        End Sub

        <Fact>
        <WorkItem(530436, "http://vstfdevdiv:8080/DevDiv2/DevDiv/_workitems/edit/530436")>
        Public Sub AllSpecialTypes()
            Dim comp = CreateEmptyCompilationWithReferences((<compilation/>), {MscorlibRef_v4_0_30316_17626})

            For special As SpecialType = CType(SpecialType.None + 1, SpecialType) To SpecialType.Count
                Dim symbol = comp.GetSpecialType(special)
                Assert.NotNull(symbol)

                If special = SpecialType.System_Runtime_CompilerServices_RuntimeFeature Then
                    Assert.Equal(SymbolKind.ErrorType, symbol.Kind) ' Not available
                Else
                    Assert.NotEqual(SymbolKind.ErrorType, symbol.Kind)
                End If
            Next
        End Sub

        <Fact>
        <WorkItem(530436, "http://vstfdevdiv:8080/DevDiv2/DevDiv/_workitems/edit/530436")>
        Public Sub AllSpecialTypeMembers()
            Dim comp = CreateEmptyCompilationWithReferences((<compilation/>), {MscorlibRef_v4_0_30316_17626})

            For Each special As SpecialMember In [Enum].GetValues(GetType(SpecialMember))
                Select Case special
                    Case SpecialMember.System_IntPtr__op_Explicit_ToPointer,
                         SpecialMember.System_IntPtr__op_Explicit_FromPointer,
                         SpecialMember.System_UIntPtr__op_Explicit_ToPointer,
                         SpecialMember.System_UIntPtr__op_Explicit_FromPointer
                        ' VB doesn't have pointer types.
                        Continue For
                    Case SpecialMember.Count
                        ' Not a real value.
                        Continue For
                End Select

                Dim symbol = comp.GetSpecialTypeMember(special)

                If special = SpecialMember.System_Runtime_CompilerServices_RuntimeFeature__DefaultImplementationsOfInterfaces OrElse
<<<<<<< HEAD
                   special = SpecialMember.System_Runtime_CompilerServices_RuntimeFeature__UnmanagedSignatureCallingConvention Then
=======
                    special = SpecialMember.System_Runtime_CompilerServices_RuntimeFeature__CovariantReturnsOfClasses Then
>>>>>>> 6a78494a
                    Assert.Null(symbol) ' Not available
                Else
                    Assert.NotNull(symbol)
                End If
            Next
        End Sub

        <Fact>
        <WorkItem(530436, "http://vstfdevdiv:8080/DevDiv2/DevDiv/_workitems/edit/530436")>
        Public Sub AllWellKnownTypes()
            Dim refs As MetadataReference() =
            {
                MscorlibRef_v4_0_30316_17626,
                SystemRef_v4_0_30319_17929,
                SystemCoreRef_v4_0_30319_17929,
                CSharpRef,
                SystemXmlRef,
                SystemXmlLinqRef,
                SystemWindowsFormsRef,
                ValueTupleRef
            }.Concat(WinRtRefs).ToArray()

            Dim lastType = CType(WellKnownType.NextAvailable - 1, WellKnownType)
            Dim comp = CreateEmptyCompilationWithReferences((<compilation/>), refs.Concat(MsvbRef_v4_0_30319_17929).ToArray())
            For wkt = WellKnownType.First To lastType
                Select Case wkt
                    Case WellKnownType.Microsoft_VisualBasic_CompilerServices_EmbeddedOperators
                        ' Only present when embedding VB Core.
                        Continue For
                    Case WellKnownType.System_FormattableString,
                         WellKnownType.System_Runtime_CompilerServices_FormattableStringFactory,
                         WellKnownType.System_Runtime_CompilerServices_NullableAttribute,
                         WellKnownType.System_Runtime_CompilerServices_NullableContextAttribute,
                         WellKnownType.System_Runtime_CompilerServices_NullablePublicOnlyAttribute,
                         WellKnownType.System_Span_T,
                         WellKnownType.System_ReadOnlySpan_T,
                         WellKnownType.System_Index,
                         WellKnownType.System_Range,
                         WellKnownType.System_Runtime_CompilerServices_AsyncIteratorStateMachineAttribute,
                         WellKnownType.System_IAsyncDisposable,
                         WellKnownType.System_Collections_Generic_IAsyncEnumerable_T,
                         WellKnownType.System_Collections_Generic_IAsyncEnumerator_T,
                         WellKnownType.System_Threading_Tasks_Sources_ManualResetValueTaskSourceCore_T,
                         WellKnownType.System_Threading_Tasks_Sources_ValueTaskSourceStatus,
                         WellKnownType.System_Threading_Tasks_Sources_ValueTaskSourceOnCompletedFlags,
                         WellKnownType.System_Threading_Tasks_Sources_IValueTaskSource_T,
                         WellKnownType.System_Threading_Tasks_Sources_IValueTaskSource,
                         WellKnownType.System_Threading_Tasks_ValueTask_T,
                         WellKnownType.System_Threading_Tasks_ValueTask,
                         WellKnownType.System_Runtime_CompilerServices_AsyncIteratorMethodBuilder,
                         WellKnownType.System_Threading_CancellationToken,
                         WellKnownType.System_Runtime_CompilerServices_NonNullTypesAttribute,
                         WellKnownType.Microsoft_CodeAnalysis_EmbeddedAttribute,
                         WellKnownType.System_Runtime_CompilerServices_SwitchExpressionException,
                         WellKnownType.System_Runtime_CompilerServices_NativeIntegerAttribute,
                         WellKnownType.System_Runtime_CompilerServices_IsExternalInit,
                         WellKnownType.System_Runtime_CompilerServices_PreserveBaseOverridesAttribute
                        ' Not available on all platforms.
                        Continue For
                    Case WellKnownType.ExtSentinel
                        ' Not a real type
                        Continue For
                    Case WellKnownType.Microsoft_CodeAnalysis_Runtime_Instrumentation,
                         WellKnownType.System_Runtime_CompilerServices_IsReadOnlyAttribute,
                         WellKnownType.System_Runtime_CompilerServices_IsByRefLikeAttribute,
                         WellKnownType.System_Runtime_CompilerServices_IsUnmanagedAttribute,
                         WellKnownType.System_Runtime_CompilerServices_ITuple
                        ' Not always available.
                        Continue For
                End Select

                Dim symbol = comp.GetWellKnownType(wkt)
                Assert.NotNull(symbol)
                Assert.NotEqual(SymbolKind.ErrorType, symbol.Kind)
            Next

            comp = CreateEmptyCompilationWithReferences(<compilation/>, refs, TestOptions.ReleaseDll.WithEmbedVbCoreRuntime(True))
            For wkt = WellKnownType.First To lastType
                Select Case wkt
                    Case WellKnownType.Microsoft_VisualBasic_CallType,
                         WellKnownType.Microsoft_VisualBasic_CompilerServices_Operators,
                         WellKnownType.Microsoft_VisualBasic_CompilerServices_NewLateBinding,
                         WellKnownType.Microsoft_VisualBasic_CompilerServices_LikeOperator,
                         WellKnownType.Microsoft_VisualBasic_CompilerServices_StringType,
                         WellKnownType.Microsoft_VisualBasic_CompilerServices_Versioned,
                         WellKnownType.Microsoft_VisualBasic_CompareMethod,
                         WellKnownType.Microsoft_VisualBasic_ErrObject,
                         WellKnownType.Microsoft_VisualBasic_FileSystem,
                         WellKnownType.Microsoft_VisualBasic_ApplicationServices_ApplicationBase,
                         WellKnownType.Microsoft_VisualBasic_ApplicationServices_WindowsFormsApplicationBase,
                         WellKnownType.Microsoft_VisualBasic_Information,
                         WellKnownType.Microsoft_VisualBasic_Interaction,
                         WellKnownType.Microsoft_VisualBasic_Conversion
                        ' Not embedded, so not available.
                        Continue For
                    Case WellKnownType.System_FormattableString,
                         WellKnownType.System_Runtime_CompilerServices_FormattableStringFactory,
                         WellKnownType.System_Runtime_CompilerServices_NullableAttribute,
                         WellKnownType.System_Runtime_CompilerServices_NullableContextAttribute,
                         WellKnownType.System_Runtime_CompilerServices_NullablePublicOnlyAttribute,
                         WellKnownType.System_Span_T,
                         WellKnownType.System_ReadOnlySpan_T,
                         WellKnownType.System_Index,
                         WellKnownType.System_Range,
                         WellKnownType.System_Runtime_CompilerServices_AsyncIteratorStateMachineAttribute,
                         WellKnownType.System_IAsyncDisposable,
                         WellKnownType.System_Collections_Generic_IAsyncEnumerable_T,
                         WellKnownType.System_Collections_Generic_IAsyncEnumerator_T,
                         WellKnownType.System_Threading_Tasks_Sources_ManualResetValueTaskSourceCore_T,
                         WellKnownType.System_Threading_Tasks_Sources_ValueTaskSourceStatus,
                         WellKnownType.System_Threading_Tasks_Sources_ValueTaskSourceOnCompletedFlags,
                         WellKnownType.System_Threading_Tasks_Sources_IValueTaskSource_T,
                         WellKnownType.System_Threading_Tasks_Sources_IValueTaskSource,
                         WellKnownType.System_Threading_Tasks_ValueTask_T,
                         WellKnownType.System_Threading_Tasks_ValueTask,
                         WellKnownType.System_Runtime_CompilerServices_AsyncIteratorMethodBuilder,
                         WellKnownType.System_Threading_CancellationToken,
                         WellKnownType.System_Runtime_CompilerServices_NonNullTypesAttribute,
                         WellKnownType.Microsoft_CodeAnalysis_EmbeddedAttribute,
                         WellKnownType.System_Runtime_CompilerServices_SwitchExpressionException,
                         WellKnownType.System_Runtime_CompilerServices_NativeIntegerAttribute,
                         WellKnownType.System_Runtime_CompilerServices_IsExternalInit,
                         WellKnownType.System_Runtime_CompilerServices_PreserveBaseOverridesAttribute
                        ' Not available on all platforms.
                        Continue For
                    Case WellKnownType.ExtSentinel
                        ' Not a real type
                        Continue For
                    Case WellKnownType.Microsoft_CodeAnalysis_Runtime_Instrumentation,
                         WellKnownType.System_Runtime_CompilerServices_IsReadOnlyAttribute,
                         WellKnownType.System_Runtime_CompilerServices_IsByRefLikeAttribute,
                         WellKnownType.System_Runtime_CompilerServices_IsUnmanagedAttribute,
                         WellKnownType.System_Runtime_CompilerServices_ITuple
                        ' Not always available.
                        Continue For
                End Select

                Dim symbol = comp.GetWellKnownType(wkt)
                Assert.NotNull(symbol)
                Assert.True(SymbolKind.ErrorType <> symbol.Kind, $"{symbol} should not be an error type")
            Next
        End Sub

        <Fact>
        <WorkItem(530436, "http://vstfdevdiv:8080/DevDiv2/DevDiv/_workitems/edit/530436")>
        Public Sub AllWellKnownTypeMembers()
            Dim refs As MetadataReference() =
            {
                MscorlibRef_v4_0_30316_17626,
                SystemRef_v4_0_30319_17929,
                SystemCoreRef_v4_0_30319_17929,
                CSharpRef,
                SystemXmlRef,
                SystemXmlLinqRef,
                SystemWindowsFormsRef,
                ValueTupleRef
            }.Concat(WinRtRefs).ToArray()

            Dim comp = CreateEmptyCompilationWithReferences((<compilation/>), refs.Concat(MsvbRef_v4_0_30319_17929).ToArray())
            For Each wkm As WellKnownMember In [Enum].GetValues(GetType(WellKnownMember))
                Select Case wkm
                    Case WellKnownMember.Microsoft_VisualBasic_CompilerServices_EmbeddedOperators__CompareStringStringStringBoolean
                        ' Only present when embedding VB Core.
                        Continue For
                    Case WellKnownMember.Count
                        ' Not a real value.
                        Continue For
                    Case WellKnownMember.System_Array__Empty,
                         WellKnownMember.System_Runtime_CompilerServices_NullableAttribute__ctorByte,
                         WellKnownMember.System_Runtime_CompilerServices_NullableAttribute__ctorTransformFlags,
                         WellKnownMember.System_Runtime_CompilerServices_NullableContextAttribute__ctor,
                         WellKnownMember.System_Runtime_CompilerServices_NullablePublicOnlyAttribute__ctor,
                         WellKnownMember.System_Span_T__ctor,
                         WellKnownMember.System_Span_T__get_Item,
                         WellKnownMember.System_Span_T__get_Length,
                         WellKnownMember.System_ReadOnlySpan_T__ctor,
                         WellKnownMember.System_ReadOnlySpan_T__get_Item,
                         WellKnownMember.System_ReadOnlySpan_T__get_Length,
                         WellKnownMember.System_Runtime_CompilerServices_AsyncIteratorStateMachineAttribute__ctor,
                         WellKnownMember.System_IAsyncDisposable__DisposeAsync,
                         WellKnownMember.System_Collections_Generic_IAsyncEnumerable_T__GetAsyncEnumerator,
                         WellKnownMember.System_Collections_Generic_IAsyncEnumerator_T__MoveNextAsync,
                         WellKnownMember.System_Collections_Generic_IAsyncEnumerator_T__get_Current,
                         WellKnownMember.System_Threading_Tasks_Sources_ManualResetValueTaskSourceCore_T__get_Version,
                         WellKnownMember.System_Threading_Tasks_Sources_ManualResetValueTaskSourceCore_T__GetResult,
                         WellKnownMember.System_Threading_Tasks_Sources_ManualResetValueTaskSourceCore_T__GetStatus,
                         WellKnownMember.System_Threading_Tasks_Sources_ManualResetValueTaskSourceCore_T__OnCompleted,
                         WellKnownMember.System_Threading_Tasks_Sources_ManualResetValueTaskSourceCore_T__Reset,
                         WellKnownMember.System_Threading_Tasks_Sources_ManualResetValueTaskSourceCore_T__SetException,
                         WellKnownMember.System_Threading_Tasks_Sources_ManualResetValueTaskSourceCore_T__SetResult,
                         WellKnownMember.System_Threading_Tasks_Sources_IValueTaskSource_T__GetResult,
                         WellKnownMember.System_Threading_Tasks_Sources_IValueTaskSource_T__GetStatus,
                         WellKnownMember.System_Threading_Tasks_Sources_IValueTaskSource_T__OnCompleted,
                         WellKnownMember.System_Threading_Tasks_Sources_IValueTaskSource__GetResult,
                         WellKnownMember.System_Threading_Tasks_Sources_IValueTaskSource__GetStatus,
                         WellKnownMember.System_Threading_Tasks_Sources_IValueTaskSource__OnCompleted,
                         WellKnownMember.System_Threading_Tasks_ValueTask_T__ctorSourceAndToken,
                         WellKnownMember.System_Threading_Tasks_ValueTask_T__ctorValue,
                         WellKnownMember.System_Threading_Tasks_ValueTask__ctor,
                         WellKnownMember.System_Runtime_CompilerServices_AsyncIteratorMethodBuilder__AwaitOnCompleted,
                         WellKnownMember.System_Runtime_CompilerServices_AsyncIteratorMethodBuilder__AwaitUnsafeOnCompleted,
                         WellKnownMember.System_Runtime_CompilerServices_AsyncIteratorMethodBuilder__Complete,
                         WellKnownMember.System_Runtime_CompilerServices_AsyncIteratorMethodBuilder__Create,
                         WellKnownMember.System_Runtime_CompilerServices_AsyncIteratorMethodBuilder__MoveNext_T,
                         WellKnownMember.System_Runtime_CompilerServices_AsyncStateMachineAttribute__ctor,
                         WellKnownMember.System_Runtime_CompilerServices_RuntimeHelpers__GetSubArray_T,
                         WellKnownMember.System_Runtime_CompilerServices_NativeIntegerAttribute__ctor,
                         WellKnownMember.System_Runtime_CompilerServices_NativeIntegerAttribute__ctorTransformFlags,
                         WellKnownMember.System_Runtime_CompilerServices_PreserveBaseOverridesAttribute__ctor
                        ' Not available yet, but will be in upcoming release.
                        Continue For
                    Case WellKnownMember.Microsoft_CodeAnalysis_Runtime_Instrumentation__CreatePayloadForMethodsSpanningSingleFile,
                         WellKnownMember.Microsoft_CodeAnalysis_Runtime_Instrumentation__CreatePayloadForMethodsSpanningMultipleFiles,
                         WellKnownMember.System_Runtime_CompilerServices_IsReadOnlyAttribute__ctor,
                         WellKnownMember.System_Runtime_CompilerServices_IsByRefLikeAttribute__ctor,
                         WellKnownMember.System_Runtime_CompilerServices_IsUnmanagedAttribute__ctor,
                         WellKnownMember.System_Index__ctor,
                         WellKnownMember.System_Index__GetOffset,
                         WellKnownMember.System_Range__ctor,
                         WellKnownMember.System_Range__EndAt,
                         WellKnownMember.System_Range__get_All,
                         WellKnownMember.System_Range__StartAt,
                         WellKnownMember.System_Range__get_End,
                         WellKnownMember.System_Range__get_Start,
                         WellKnownMember.System_Runtime_CompilerServices_IsUnmanagedAttribute__ctor,
                         WellKnownMember.System_Runtime_CompilerServices_ITuple__get_Item,
                         WellKnownMember.System_Runtime_CompilerServices_ITuple__get_Length,
                         WellKnownMember.System_Runtime_CompilerServices_SwitchExpressionException__ctor,
                         WellKnownMember.System_Runtime_CompilerServices_SwitchExpressionException__ctorObject
                        ' Not always available.
                        Continue For
                End Select

                Dim symbol = comp.GetWellKnownTypeMember(wkm)
                Assert.True(symbol IsNot Nothing, $"Unexpected null for {wkm}")
            Next

            comp = CreateEmptyCompilationWithReferences(<compilation/>, refs, TestOptions.ReleaseDll.WithEmbedVbCoreRuntime(True))
            For Each wkm As WellKnownMember In [Enum].GetValues(GetType(WellKnownMember))
                Select Case wkm
                    Case WellKnownMember.Count
                        ' Not a real value.
                        Continue For
                    Case WellKnownMember.Microsoft_VisualBasic_CompilerServices_Conversions__ChangeType,
                         WellKnownMember.Microsoft_VisualBasic_CompilerServices_ObjectFlowControl_ForLoopControl__ForLoopInitObj,
                         WellKnownMember.Microsoft_VisualBasic_CompilerServices_ObjectFlowControl_ForLoopControl__ForNextCheckObj,
                         WellKnownMember.Microsoft_VisualBasic_CompilerServices_ObjectFlowControl__CheckForSyncLockOnValueType,
                         WellKnownMember.Microsoft_VisualBasic_CompilerServices_ProjectData__CreateProjectError,
                         WellKnownMember.Microsoft_VisualBasic_CompilerServices_ProjectData__EndApp,
                         WellKnownMember.Microsoft_VisualBasic_Strings__AscCharInt32,
                         WellKnownMember.Microsoft_VisualBasic_Strings__AscStringInt32,
                         WellKnownMember.Microsoft_VisualBasic_Strings__ChrInt32Char
                        ' Even though the containing type is embedded, the specific member is not.
                        Continue For
                    Case WellKnownMember.Microsoft_VisualBasic_CompilerServices_Operators__PlusObjectObject,
                         WellKnownMember.Microsoft_VisualBasic_CompilerServices_Operators__NegateObjectObject,
                         WellKnownMember.Microsoft_VisualBasic_CompilerServices_Operators__NotObjectObject,
                         WellKnownMember.Microsoft_VisualBasic_CompilerServices_Operators__AndObjectObjectObject,
                         WellKnownMember.Microsoft_VisualBasic_CompilerServices_Operators__OrObjectObjectObject,
                         WellKnownMember.Microsoft_VisualBasic_CompilerServices_Operators__XorObjectObjectObject,
                         WellKnownMember.Microsoft_VisualBasic_CompilerServices_Operators__AddObjectObjectObject,
                         WellKnownMember.Microsoft_VisualBasic_CompilerServices_Operators__SubtractObjectObjectObject,
                         WellKnownMember.Microsoft_VisualBasic_CompilerServices_Operators__MultiplyObjectObjectObject,
                         WellKnownMember.Microsoft_VisualBasic_CompilerServices_Operators__DivideObjectObjectObject,
                         WellKnownMember.Microsoft_VisualBasic_CompilerServices_Operators__ExponentObjectObjectObject,
                         WellKnownMember.Microsoft_VisualBasic_CompilerServices_Operators__ModObjectObjectObject,
                         WellKnownMember.Microsoft_VisualBasic_CompilerServices_Operators__IntDivideObjectObjectObject,
                         WellKnownMember.Microsoft_VisualBasic_CompilerServices_Operators__LeftShiftObjectObjectObject,
                         WellKnownMember.Microsoft_VisualBasic_CompilerServices_Operators__RightShiftObjectObjectObject,
                         WellKnownMember.Microsoft_VisualBasic_CompilerServices_Operators__ConcatenateObjectObjectObject,
                         WellKnownMember.Microsoft_VisualBasic_CompilerServices_Operators__CompareObjectEqualObjectObjectBoolean,
                         WellKnownMember.Microsoft_VisualBasic_CompilerServices_Operators__CompareObjectNotEqualObjectObjectBoolean,
                         WellKnownMember.Microsoft_VisualBasic_CompilerServices_Operators__CompareObjectLessObjectObjectBoolean,
                         WellKnownMember.Microsoft_VisualBasic_CompilerServices_Operators__CompareObjectLessEqualObjectObjectBoolean,
                         WellKnownMember.Microsoft_VisualBasic_CompilerServices_Operators__CompareObjectGreaterEqualObjectObjectBoolean,
                         WellKnownMember.Microsoft_VisualBasic_CompilerServices_Operators__CompareObjectGreaterObjectObjectBoolean,
                         WellKnownMember.Microsoft_VisualBasic_CompilerServices_Operators__ConditionalCompareObjectEqualObjectObjectBoolean,
                         WellKnownMember.Microsoft_VisualBasic_CompilerServices_Operators__ConditionalCompareObjectNotEqualObjectObjectBoolean,
                         WellKnownMember.Microsoft_VisualBasic_CompilerServices_Operators__ConditionalCompareObjectLessObjectObjectBoolean,
                         WellKnownMember.Microsoft_VisualBasic_CompilerServices_Operators__ConditionalCompareObjectLessEqualObjectObjectBoolean,
                         WellKnownMember.Microsoft_VisualBasic_CompilerServices_Operators__ConditionalCompareObjectGreaterEqualObjectObjectBoolean,
                         WellKnownMember.Microsoft_VisualBasic_CompilerServices_Operators__ConditionalCompareObjectGreaterObjectObjectBoolean,
                         WellKnownMember.Microsoft_VisualBasic_CompilerServices_Operators__CompareStringStringStringBoolean,
                         WellKnownMember.Microsoft_VisualBasic_CompilerServices_NewLateBinding__LateCall,
                         WellKnownMember.Microsoft_VisualBasic_CompilerServices_NewLateBinding__LateGet,
                         WellKnownMember.Microsoft_VisualBasic_CompilerServices_NewLateBinding__LateSet,
                         WellKnownMember.Microsoft_VisualBasic_CompilerServices_NewLateBinding__LateSetComplex,
                         WellKnownMember.Microsoft_VisualBasic_CompilerServices_NewLateBinding__LateIndexGet,
                         WellKnownMember.Microsoft_VisualBasic_CompilerServices_NewLateBinding__LateIndexSet,
                         WellKnownMember.Microsoft_VisualBasic_CompilerServices_NewLateBinding__LateIndexSetComplex,
                         WellKnownMember.Microsoft_VisualBasic_CompilerServices_StringType__MidStmtStr,
                         WellKnownMember.Microsoft_VisualBasic_CompilerServices_LikeOperator__LikeStringStringStringCompareMethod,
                         WellKnownMember.Microsoft_VisualBasic_CompilerServices_LikeOperator__LikeObjectObjectObjectCompareMethod,
                         WellKnownMember.Microsoft_VisualBasic_CompilerServices_Versioned__CallByName,
                         WellKnownMember.Microsoft_VisualBasic_CompilerServices_Versioned__IsNumeric,
                         WellKnownMember.Microsoft_VisualBasic_CompilerServices_Versioned__SystemTypeName,
                         WellKnownMember.Microsoft_VisualBasic_CompilerServices_Versioned__TypeName,
                         WellKnownMember.Microsoft_VisualBasic_CompilerServices_Versioned__VbTypeName,
                         WellKnownMember.Microsoft_VisualBasic_Information__IsNumeric,
                         WellKnownMember.Microsoft_VisualBasic_Information__SystemTypeName,
                         WellKnownMember.Microsoft_VisualBasic_Information__TypeName,
                         WellKnownMember.Microsoft_VisualBasic_Information__VbTypeName,
                         WellKnownMember.Microsoft_VisualBasic_Interaction__CallByName,
                         WellKnownMember.Microsoft_VisualBasic_Conversion__FixSingle,
                         WellKnownMember.Microsoft_VisualBasic_Conversion__FixDouble,
                         WellKnownMember.Microsoft_VisualBasic_Conversion__IntSingle,
                         WellKnownMember.Microsoft_VisualBasic_Conversion__IntDouble
                        ' The type is not embedded, so the member is not available.
                        Continue For
                    Case WellKnownMember.System_Array__Empty,
                         WellKnownMember.System_Runtime_CompilerServices_NullableAttribute__ctorByte,
                         WellKnownMember.System_Runtime_CompilerServices_NullableAttribute__ctorTransformFlags,
                         WellKnownMember.System_Runtime_CompilerServices_NullableContextAttribute__ctor,
                         WellKnownMember.System_Runtime_CompilerServices_NullablePublicOnlyAttribute__ctor,
                         WellKnownMember.System_Span_T__ctor,
                         WellKnownMember.System_Span_T__get_Item,
                         WellKnownMember.System_Span_T__get_Length,
                         WellKnownMember.System_ReadOnlySpan_T__ctor,
                         WellKnownMember.System_ReadOnlySpan_T__get_Item,
                         WellKnownMember.System_ReadOnlySpan_T__get_Length,
                         WellKnownMember.System_Runtime_CompilerServices_AsyncIteratorStateMachineAttribute__ctor,
                         WellKnownMember.System_IAsyncDisposable__DisposeAsync,
                         WellKnownMember.System_Collections_Generic_IAsyncEnumerable_T__GetAsyncEnumerator,
                         WellKnownMember.System_Collections_Generic_IAsyncEnumerator_T__MoveNextAsync,
                         WellKnownMember.System_Collections_Generic_IAsyncEnumerator_T__get_Current,
                         WellKnownMember.System_Threading_Tasks_Sources_ManualResetValueTaskSourceCore_T__get_Version,
                         WellKnownMember.System_Threading_Tasks_Sources_ManualResetValueTaskSourceCore_T__GetResult,
                         WellKnownMember.System_Threading_Tasks_Sources_ManualResetValueTaskSourceCore_T__GetStatus,
                         WellKnownMember.System_Threading_Tasks_Sources_ManualResetValueTaskSourceCore_T__OnCompleted,
                         WellKnownMember.System_Threading_Tasks_Sources_ManualResetValueTaskSourceCore_T__Reset,
                         WellKnownMember.System_Threading_Tasks_Sources_ManualResetValueTaskSourceCore_T__SetException,
                         WellKnownMember.System_Threading_Tasks_Sources_ManualResetValueTaskSourceCore_T__SetResult,
                         WellKnownMember.System_Threading_Tasks_Sources_IValueTaskSource_T__GetResult,
                         WellKnownMember.System_Threading_Tasks_Sources_IValueTaskSource_T__GetStatus,
                         WellKnownMember.System_Threading_Tasks_Sources_IValueTaskSource_T__OnCompleted,
                         WellKnownMember.System_Threading_Tasks_Sources_IValueTaskSource__GetResult,
                         WellKnownMember.System_Threading_Tasks_Sources_IValueTaskSource__GetStatus,
                         WellKnownMember.System_Threading_Tasks_Sources_IValueTaskSource__OnCompleted,
                         WellKnownMember.System_Threading_Tasks_ValueTask_T__ctorSourceAndToken,
                         WellKnownMember.System_Threading_Tasks_ValueTask_T__ctorValue,
                         WellKnownMember.System_Threading_Tasks_ValueTask__ctor,
                         WellKnownMember.System_Runtime_CompilerServices_AsyncIteratorMethodBuilder__AwaitOnCompleted,
                         WellKnownMember.System_Runtime_CompilerServices_AsyncIteratorMethodBuilder__AwaitUnsafeOnCompleted,
                         WellKnownMember.System_Runtime_CompilerServices_AsyncIteratorMethodBuilder__Complete,
                         WellKnownMember.System_Runtime_CompilerServices_AsyncIteratorMethodBuilder__Create,
                         WellKnownMember.System_Runtime_CompilerServices_AsyncIteratorMethodBuilder__MoveNext_T,
                         WellKnownMember.System_Runtime_CompilerServices_AsyncStateMachineAttribute__ctor,
                         WellKnownMember.System_Runtime_CompilerServices_RuntimeHelpers__GetSubArray_T,
                         WellKnownMember.System_Runtime_CompilerServices_NativeIntegerAttribute__ctor,
                         WellKnownMember.System_Runtime_CompilerServices_NativeIntegerAttribute__ctorTransformFlags,
                         WellKnownMember.System_Runtime_CompilerServices_PreserveBaseOverridesAttribute__ctor
                        ' Not available yet, but will be in upcoming release.
                        Continue For
                    Case WellKnownMember.Microsoft_CodeAnalysis_Runtime_Instrumentation__CreatePayloadForMethodsSpanningSingleFile,
                         WellKnownMember.Microsoft_CodeAnalysis_Runtime_Instrumentation__CreatePayloadForMethodsSpanningMultipleFiles,
                         WellKnownMember.System_Runtime_CompilerServices_IsReadOnlyAttribute__ctor,
                         WellKnownMember.System_Runtime_CompilerServices_IsByRefLikeAttribute__ctor,
                         WellKnownMember.System_Runtime_CompilerServices_IsUnmanagedAttribute__ctor,
                         WellKnownMember.System_Index__ctor,
                         WellKnownMember.System_Index__GetOffset,
                         WellKnownMember.System_Range__ctor,
                         WellKnownMember.System_Range__EndAt,
                         WellKnownMember.System_Range__get_All,
                         WellKnownMember.System_Range__StartAt,
                         WellKnownMember.System_Range__get_End,
                         WellKnownMember.System_Range__get_Start,
                         WellKnownMember.System_Runtime_CompilerServices_IsUnmanagedAttribute__ctor,
                         WellKnownMember.System_Runtime_CompilerServices_ITuple__get_Item,
                         WellKnownMember.System_Runtime_CompilerServices_ITuple__get_Length,
                         WellKnownMember.System_Runtime_CompilerServices_SwitchExpressionException__ctor,
                         WellKnownMember.System_Runtime_CompilerServices_SwitchExpressionException__ctorObject
                        ' Not always available.
                        Continue For
                End Select

                Dim symbol = comp.GetWellKnownTypeMember(wkm)
                Assert.True(symbol IsNot Nothing, $"Unexpected null for {wkm}")
            Next
        End Sub
    End Class
End Namespace<|MERGE_RESOLUTION|>--- conflicted
+++ resolved
@@ -483,11 +483,8 @@
                 Dim symbol = comp.GetSpecialTypeMember(special)
 
                 If special = SpecialMember.System_Runtime_CompilerServices_RuntimeFeature__DefaultImplementationsOfInterfaces OrElse
-<<<<<<< HEAD
-                   special = SpecialMember.System_Runtime_CompilerServices_RuntimeFeature__UnmanagedSignatureCallingConvention Then
-=======
-                    special = SpecialMember.System_Runtime_CompilerServices_RuntimeFeature__CovariantReturnsOfClasses Then
->>>>>>> 6a78494a
+                   special = SpecialMember.System_Runtime_CompilerServices_RuntimeFeature__UnmanagedSignatureCallingConvention OrElse
+                   special = SpecialMember.System_Runtime_CompilerServices_RuntimeFeature__CovariantReturnsOfClasses Then
                     Assert.Null(symbol) ' Not available
                 Else
                     Assert.NotNull(symbol)
