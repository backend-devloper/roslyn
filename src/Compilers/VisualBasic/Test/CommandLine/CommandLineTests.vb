﻿' Copyright (c) Microsoft.  All Rights Reserved.  Licensed under the Apache License, Version 2.0.  See License.txt in the project root for license information.

Imports System.Collections.Immutable
Imports System.ComponentModel
Imports System.Globalization
Imports System.IO
Imports System.Reflection
Imports System.Reflection.Metadata
Imports System.Reflection.PortableExecutable
Imports System.Runtime.InteropServices
Imports System.Security.Cryptography
Imports System.Text
Imports System.Text.RegularExpressions
Imports System.Threading
Imports Microsoft.CodeAnalysis
Imports Microsoft.CodeAnalysis.CommonDiagnosticAnalyzers
Imports Microsoft.CodeAnalysis.Diagnostics
Imports Microsoft.CodeAnalysis.Emit
Imports Microsoft.CodeAnalysis.Test.Utilities
Imports Microsoft.CodeAnalysis.Text
Imports Microsoft.CodeAnalysis.VisualBasic.UnitTests
Imports Microsoft.DiaSymReader
Imports Roslyn.Test.PdbUtilities
Imports Roslyn.Test.Utilities
Imports Roslyn.Test.Utilities.SharedResourceHelpers
Imports Roslyn.Utilities
Imports Xunit

Namespace Microsoft.CodeAnalysis.VisualBasic.CommandLine.UnitTests
    Partial Public Class CommandLineTests
        Inherits BasicTestBase

        Private ReadOnly _baseDirectory As String = TempRoot.Root
        Private Shared ReadOnly s_basicCompilerExecutable As String = Path.Combine(
            Path.GetDirectoryName(GetType(CommandLineTests).Assembly.Location),
            Path.Combine("dependency", "vbc.exe"))
        Private Shared ReadOnly s_defaultSdkDirectory As String = RuntimeEnvironment.GetRuntimeDirectory()
        Private Shared ReadOnly s_compilerVersion As String = FileVersionInfo.GetVersionInfo(GetType(CommandLineTests).Assembly.Location).FileVersion
        Private Shared ReadOnly s_compilerShortCommitHash As String =
            CommonCompiler.ExtractShortCommitHash(GetType(CommandLineTests).Assembly.GetCustomAttribute(Of CommitHashAttribute).Hash)

        Private Shared Function DefaultParse(args As IEnumerable(Of String), baseDirectory As String, Optional sdkDirectory As String = Nothing, Optional additionalReferenceDirectories As String = Nothing) As VisualBasicCommandLineArguments
            sdkDirectory = If(sdkDirectory, s_defaultSdkDirectory)
            Return VisualBasicCommandLineParser.Default.Parse(args, baseDirectory, sdkDirectory, additionalReferenceDirectories)
        End Function

        Private Shared Function FullParse(commandLine As String, baseDirectory As String, Optional sdkDirectory As String = Nothing, Optional additionalReferenceDirectories As String = Nothing) As VisualBasicCommandLineArguments
            sdkDirectory = If(sdkDirectory, s_defaultSdkDirectory)
            Dim args = CommandLineParser.SplitCommandLineIntoArguments(commandLine, removeHashComments:=True)
            Return VisualBasicCommandLineParser.Default.Parse(args, baseDirectory, sdkDirectory, additionalReferenceDirectories)
        End Function

        Private Shared Function InteractiveParse(args As IEnumerable(Of String), baseDirectory As String, Optional sdkDirectory As String = Nothing, Optional additionalReferenceDirectories As String = Nothing) As VisualBasicCommandLineArguments
            sdkDirectory = If(sdkDirectory, s_defaultSdkDirectory)
            Return VisualBasicCommandLineParser.Script.Parse(args, baseDirectory, sdkDirectory, additionalReferenceDirectories)
        End Function

        <Fact>
        <WorkItem(946954, "http://vstfdevdiv:8080/DevDiv2/DevDiv/_workitems/edit/946954")>
        Public Sub CompilerBinariesAreAnyCPU()
            Assert.Equal(ProcessorArchitecture.MSIL, AssemblyName.GetAssemblyName(s_basicCompilerExecutable).ProcessorArchitecture)
        End Sub

        <Fact, WorkItem(546322, "http://vstfdevdiv:8080/DevDiv2/DevDiv/_workitems/edit/546322")>
        Public Sub NowarnWarnaserrorTest()
            Dim src As String = Temp.CreateFile().WriteAllText(<text>
Class C
End Class
</text>.Value).Path
            Dim cmd = New MockVisualBasicCompiler(Nothing, _baseDirectory, {"/t:library", "/nowarn", "/warnaserror-", src})
            Assert.Equal(cmd.Arguments.CompilationOptions.GeneralDiagnosticOption, ReportDiagnostic.Suppress)

            cmd = New MockVisualBasicCompiler(Nothing, _baseDirectory, {"/t:library", "/nowarn", "/warnaserror", src})
            Assert.Equal(cmd.Arguments.CompilationOptions.GeneralDiagnosticOption, ReportDiagnostic.Error)

            cmd = New MockVisualBasicCompiler(Nothing, _baseDirectory, {"/t:library", "/nowarn", "/warnaserror+", src})
            Assert.Equal(cmd.Arguments.CompilationOptions.GeneralDiagnosticOption, ReportDiagnostic.Error)

            cmd = New MockVisualBasicCompiler(Nothing, _baseDirectory, {"/t:library", "/warnaserror-", "/nowarn", src})
            Assert.Equal(cmd.Arguments.CompilationOptions.GeneralDiagnosticOption, ReportDiagnostic.Suppress)

            cmd = New MockVisualBasicCompiler(Nothing, _baseDirectory, {"/t:library", "/warnaserror", "/nowarn", src})
            Assert.Equal(cmd.Arguments.CompilationOptions.GeneralDiagnosticOption, ReportDiagnostic.Suppress)

            cmd = New MockVisualBasicCompiler(Nothing, _baseDirectory, {"/t:library", "/warnaserror+", "/nowarn", src})
            Assert.Equal(cmd.Arguments.CompilationOptions.GeneralDiagnosticOption, ReportDiagnostic.Suppress)


            CleanupAllGeneratedFiles(src)
        End Sub

        <Fact>
        <WorkItem(21508, "https://github.com/dotnet/roslyn/issues/21508")>
        Public Sub ArgumentStartWithDashAndContainingSlash()
            Dim args As VisualBasicCommandLineArguments
            Dim folder = Temp.CreateDirectory()

            args = DefaultParse({"-debug+/debug:portable"}, folder.Path)
            args.Errors.AssertTheseDiagnostics(<errors>
BC2007: unrecognized option '-debug+/debug:portable'; ignored
BC2008: no input sources specified
                                               </errors>)
        End Sub

        <WorkItem(545247, "http://vstfdevdiv:8080/DevDiv2/DevDiv/_workitems/edit/545247")>
        <Fact()>
        Public Sub CommandLineCompilationWithQuotedMainArgument()
            ' Arguments with quoted rootnamespace and main type are unquoted when
            ' the arguments are read in by the command line compiler.
            Dim src As String = Temp.CreateFile().WriteAllText(<text>
Module Module1
    Sub Main()
    
    End Sub
End Module
</text>.Value).Path

            Dim output As New StringWriter()
            Dim vbc As New MockVisualBasicCompiler(Nothing, _baseDirectory, {"/nologo", "/target:exe", "/rootnamespace:""test""", "/main:""test.Module1""", src})

            Dim exitCode = vbc.Run(output, Nothing)
            Assert.Equal(0, exitCode)
            Assert.Equal("", output.ToString().Trim())
        End Sub

<<<<<<< HEAD
        <Fact>
=======
        <Fact(Skip:="https://github.com/dotnet/roslyn/pull/23529")>
>>>>>>> 9286a180
        Public Sub CreateCompilationWithKeyFile()
            Dim source = "
Public Class C
    Public Shared Sub Main()
    End Sub
End Class"

            Dim fileName = "a.vb"
            Dim dir = Temp.CreateDirectory()
            Dim file = dir.CreateFile(fileName)
            file.WriteAllText(source)

            Dim cmd = New MockVisualBasicCompiler(dir.Path, {"/nologo", "a.vb", "/keyfile:key.snk"})
            Dim comp = cmd.CreateCompilation(TextWriter.Null, New TouchedFileLogger(), NullErrorLogger.Instance)

            Assert.IsType(Of DesktopStrongNameProvider)(comp.Options.StrongNameProvider)
        End Sub

        <Fact>
        Public Sub CreateCompilationWithCryptoContainer()
            Dim source = "
Public Class C
    Public Shared Sub Main()
    End Sub
End Class"

            Dim fileName = "a.vb"
            Dim dir = Temp.CreateDirectory()
            Dim file = dir.CreateFile(fileName)
            file.WriteAllText(source)

            Dim cmd = New MockVisualBasicCompiler(dir.Path, {"/nologo", "a.vb", "/keycontainer:aaa"})
            Dim comp = cmd.CreateCompilation(TextWriter.Null, New TouchedFileLogger(), NullErrorLogger.Instance)

            Assert.True(TypeOf comp.Options.StrongNameProvider Is DesktopStrongNameProvider)
        End Sub

        <Fact>
        Public Sub CreateCompilationWithStrongNameFallbackCommand()
            Dim source = "
Public Class C
    Public Shared Sub Main()
    End Sub
End Class"

            Dim fileName = "a.vb"
            Dim dir = Temp.CreateDirectory()
            Dim file = dir.CreateFile(fileName)
            file.WriteAllText(source)

            Dim cmd = New MockVisualBasicCompiler(dir.Path, {"/nologo", "a.vb", "/features:UseLegacyStrongNameProvider"})
            Dim comp = cmd.CreateCompilation(TextWriter.Null, New TouchedFileLogger(), NullErrorLogger.Instance)

            Assert.True(TypeOf comp.Options.StrongNameProvider Is DesktopStrongNameProvider)
        End Sub

        <Fact>
        Public Sub ParseQuotedMainTypeAndRootnamespace()
            'These options are always unquoted when parsed in VisualBasicCommandLineParser.Parse.

            Dim args = DefaultParse({"/rootnamespace:Test", "a.vb"}, _baseDirectory)
            args.Errors.Verify()
            Assert.Equal("Test", args.CompilationOptions.RootNamespace)

            args = DefaultParse({"/main:Test", "a.vb"}, _baseDirectory)
            args.Errors.Verify()
            Assert.Equal("Test", args.CompilationOptions.MainTypeName)

            args = DefaultParse({"/main:""Test""", "a.vb"}, _baseDirectory)
            args.Errors.Verify()
            Assert.Equal("Test", args.CompilationOptions.MainTypeName)

            args = DefaultParse({"/rootnamespace:""Test""", "a.vb"}, _baseDirectory)
            args.Errors.Verify()
            Assert.Equal("Test", args.CompilationOptions.RootNamespace)

            args = DefaultParse({"/rootnamespace:""test""", "/main:""test.Module1""", "a.vb"}, _baseDirectory)
            args.Errors.Verify()
            Assert.Equal("test.Module1", args.CompilationOptions.MainTypeName)
            Assert.Equal("test", args.CompilationOptions.RootNamespace)

            ' Use of Cyrillic namespace
            args = DefaultParse({"/rootnamespace:""решения""", "/main:""решения.Module1""", "a.vb"}, _baseDirectory)
            args.Errors.Verify()
            Assert.Equal("решения.Module1", args.CompilationOptions.MainTypeName)
            Assert.Equal("решения", args.CompilationOptions.RootNamespace)

        End Sub

        <WorkItem(722561, "http://vstfdevdiv:8080/DevDiv2/DevDiv/_workitems/edit/722561")>
        <Fact>
        Public Sub Bug_722561()
            Dim src As String = Temp.CreateFile().WriteAllText(<text>
Public Class C
End Class
</text>.Value).Path

            ' Previous versions of the compiler used to report warnings (BC2026, BC2014)
            ' whenever an unrecognized warning code was supplied via /nowarn or /warnaserror.
            ' We no longer generate a warning in such cases.
            Dim cmd = New MockVisualBasicCompiler(Nothing, _baseDirectory, {"/nologo", "/t:library", "/nowarn:-1", src})
            Dim writer As New StringWriter()
            Dim result = cmd.Run(writer, Nothing)

            Assert.Equal(String.Empty, writer.ToString.Trim)

            cmd = New MockVisualBasicCompiler(Nothing, _baseDirectory, {"/nologo", "/t:library", "/nowarn:-12345678901234567890", src})
            writer = New StringWriter()
            result = cmd.Run(writer, Nothing)

            Assert.Equal(String.Empty, writer.ToString.Trim)

            cmd = New MockVisualBasicCompiler(Nothing, _baseDirectory, {"/nologo", "/t:library", "/nowarn:-1234567890123456789", src})
            writer = New StringWriter()
            result = cmd.Run(writer, Nothing)

            Assert.Equal(String.Empty, writer.ToString.Trim)

            CleanupAllGeneratedFiles(src)
        End Sub

        <Fact>
        Public Sub VbcTest()
            Dim output As StringWriter = New StringWriter()

            Dim cmd = New MockVisualBasicCompiler(Nothing, _baseDirectory, {"/preferreduilang:en"})
            cmd.Run(output, Nothing)

            Assert.True(output.ToString().StartsWith(s_logoLine1, StringComparison.Ordinal), "vbc should print logo and help if no args specified")
        End Sub

        <Fact>
        Public Sub VbcNologo_1()
            Dim src As String = Temp.CreateFile().WriteAllText(<text>
Class C
End Class
</text>.Value).Path

            Dim output As StringWriter = New StringWriter()

            Dim cmd = New MockVisualBasicCompiler(Nothing, _baseDirectory, {"/nologo", "/t:library", src})
            Dim exitCode = cmd.Run(output, Nothing)

            Assert.Equal(0, exitCode)
            Assert.Equal("", output.ToString().Trim())


            CleanupAllGeneratedFiles(src)
        End Sub

        <Fact>
        Public Sub VbcNologo_1a()
            Dim src As String = Temp.CreateFile().WriteAllText(<text>
Class C
End Class
</text>.Value).Path

            Dim output As StringWriter = New StringWriter()

            Dim cmd = New MockVisualBasicCompiler(Nothing, _baseDirectory, {"/nologo+", "/t:library", src})
            Dim exitCode = cmd.Run(output, Nothing)

            Assert.Equal(0, exitCode)
            Assert.Equal("", output.ToString().Trim())


            CleanupAllGeneratedFiles(src)
        End Sub

        <Fact>
        Public Sub VbcNologo_2()
            Dim src As String = Temp.CreateFile().WriteAllText(<text>
Class C
End Class
</text>.Value).Path

            Dim output As StringWriter = New StringWriter()

            Dim cmd = New MockVisualBasicCompiler(Nothing, _baseDirectory, {"/t:library", "/preferreduilang:en", src})
            Dim exitCode = cmd.Run(output, Nothing)

            Assert.Equal(0, exitCode)
            Dim patched As String = Regex.Replace(output.ToString().Trim(), "version \d+\.\d+\.\d+(\.\d+)?", "version A.B.C.D")
            patched = ReplaceCommitHash(patched)
            Assert.Equal(<text>
Microsoft (R) Visual Basic Compiler version A.B.C.D (HASH)
Copyright (C) Microsoft Corporation. All rights reserved.
</text>.Value.Replace(vbLf, vbCrLf).Trim,
                patched)
            ' Privately queued builds have 3-part version numbers instead of 4.  Since we're throwing away the version number,
            ' making the last part optional will fix this.

            CleanupAllGeneratedFiles(src)
        End Sub

        <Theory,
            InlineData("Microsoft (R) Visual Basic Compiler version A.B.C.D (<developer build>)",
                       "Microsoft (R) Visual Basic Compiler version A.B.C.D (HASH)"),
            InlineData("Microsoft (R) Visual Basic Compiler version A.B.C.D (ABCDEF01)",
                       "Microsoft (R) Visual Basic Compiler version A.B.C.D (HASH)"),
            InlineData("Microsoft (R) Visual Basic Compiler version A.B.C.D (abcdef90)",
                       "Microsoft (R) Visual Basic Compiler version A.B.C.D (HASH)"),
            InlineData("Microsoft (R) Visual Basic Compiler version A.B.C.D (12345678)",
                       "Microsoft (R) Visual Basic Compiler version A.B.C.D (HASH)")>
        Public Sub TestReplaceCommitHash(orig As String, expected As String)
            Assert.Equal(expected, ReplaceCommitHash(orig))
        End Sub

        Private Shared Function ReplaceCommitHash(s As String) As String
            Return Regex.Replace(s, "(\((<developer build>|[a-fA-F0-9]{8})\))", "(HASH)")
        End Function

        <Fact>
        Public Sub VbcNologo_2a()
            Dim src As String = Temp.CreateFile().WriteAllText(<text>
Class C
End Class
</text>.Value).Path

            Dim output As StringWriter = New StringWriter()

            Dim cmd = New MockVisualBasicCompiler(Nothing, _baseDirectory, {"/nologo-", "/preferreduilang:en", "/t:library", src})
            Dim exitCode = cmd.Run(output, Nothing)

            Assert.Equal(0, exitCode)
            Dim patched As String = Regex.Replace(output.ToString().Trim(), "version \d+\.\d+\.\d+(\.\d+)?", "version A.B.C.D")
            patched = ReplaceCommitHash(patched)
            Assert.Equal(<text>
Microsoft (R) Visual Basic Compiler version A.B.C.D (HASH)
Copyright (C) Microsoft Corporation. All rights reserved.
</text>.Value.Replace(vbLf, vbCrLf).Trim,
                patched)
            ' Privately queued builds have 3-part version numbers instead of 4.  Since we're throwing away the version number,
            ' making the last part optional will fix this.

            CleanupAllGeneratedFiles(src)
        End Sub

        <Fact()>
        Public Sub VbcUtf8Output_WithRedirecting_Off()
            Dim src As String = Temp.CreateFile().WriteAllText("♚", New System.Text.UTF8Encoding(False)).Path

            Dim tempOut = Temp.CreateFile()

            Dim output = ProcessUtilities.RunAndGetOutput("cmd", "/C """ & s_basicCompilerExecutable & """ /nologo /preferreduilang:en /t:library " & src & " > " & tempOut.Path, expectedRetCode:=1)
            Assert.Equal("", output.Trim())

            Assert.Equal(<text>
SRC.VB(1) : error BC30037: Character is not valid.

?
~
</text>.Value.Trim().Replace(vbLf, vbCrLf), tempOut.ReadAllText().Trim().Replace(src, "SRC.VB"))

            CleanupAllGeneratedFiles(src)
        End Sub

        <Fact()>
        Public Sub VbcUtf8Output_WithRedirecting_On()
            Dim src As String = Temp.CreateFile().WriteAllText("♚", New System.Text.UTF8Encoding(False)).Path

            Dim tempOut = Temp.CreateFile()

            Dim output = ProcessUtilities.RunAndGetOutput("cmd", "/C """ & s_basicCompilerExecutable & """ /utf8output /nologo /preferreduilang:en /t:library " & src & " > " & tempOut.Path, expectedRetCode:=1)
            Assert.Equal("", output.Trim())

            Assert.Equal(<text>
SRC.VB(1) : error BC30037: Character is not valid.

♚
~
</text>.Value.Trim().Replace(vbLf, vbCrLf), tempOut.ReadAllText().Trim().Replace(src, "SRC.VB"))


            CleanupAllGeneratedFiles(src)
        End Sub

        <Fact()>
        Public Sub ResponseFiles1()
            Dim rsp As String = Temp.CreateFile().WriteAllText(<text>
/r:System.dll
/nostdlib
/vbruntime-
# this is ignored
System.Console.WriteLine(&quot;*?&quot;);  # this is error
a.vb
</text>.Value).Path
            Dim cmd = New MockVisualBasicCompiler(rsp, _baseDirectory, {"b.vb"})

            AssertEx.Equal({"System.dll"}, cmd.Arguments.MetadataReferences.Select(Function(r) r.Reference))
            AssertEx.Equal(
            {
                Path.Combine(_baseDirectory, "a.vb"),
                Path.Combine(_baseDirectory, "b.vb")
            },
            cmd.Arguments.SourceFiles.Select(Function(file) file.Path))
            Assert.NotEmpty(cmd.Arguments.Errors)


            CleanupAllGeneratedFiles(rsp)
        End Sub

        <WorkItem(685392, "http://vstfdevdiv:8080/DevDiv2/DevDiv/_workitems/edit/685392")>
        <Fact()>
        Public Sub ResponseFiles_RootNamespace()
            Dim rsp As String = Temp.CreateFile().WriteAllText(<text>
/r:System.dll
/rootnamespace:"Hello"
a.vb
</text>.Value).Path
            Dim cmd = New MockVisualBasicCompiler(rsp, _baseDirectory, {"b.vb"})

            Assert.Equal("Hello", cmd.Arguments.CompilationOptions.RootNamespace)

            CleanupAllGeneratedFiles(rsp)
        End Sub

        Private Sub AssertGlobalImports(expectedImportStrings As String(), actualImports As GlobalImport())
            Assert.Equal(expectedImportStrings.Length, actualImports.Count)
            For i = 0 To expectedImportStrings.Length - 1
                Assert.Equal(expectedImportStrings(i), actualImports(i).Clause.ToString)
            Next
        End Sub

        <Fact>
        Public Sub ParseGlobalImports()
            Dim args = DefaultParse({"/imports: System ,System.Xml ,System.Linq", "a.vb"}, _baseDirectory)
            args.Errors.Verify()
            AssertEx.Equal({"System", "System.Xml", "System.Linq"}, args.CompilationOptions.GlobalImports.Select(Function(import) import.Clause.ToString()))

            args = DefaultParse({"/impORt: System,,,,,", "/IMPORTs:,,,Microsoft.VisualBasic,,System.IO", "a.vb"}, _baseDirectory)
            args.Errors.Verify()
            AssertEx.Equal({"System", "Microsoft.VisualBasic", "System.IO"}, args.CompilationOptions.GlobalImports.Select(Function(import) import.Clause.ToString()))

            args = DefaultParse({"/impORt: System, ,, ,,", "a.vb"}, _baseDirectory)
            args.Errors.Verify(Diagnostic(ERRID.ERR_ExpectedIdentifier),
                               Diagnostic(ERRID.ERR_ExpectedIdentifier))

            args = DefaultParse({"/impORt:", "a.vb"}, _baseDirectory)
            args.Errors.Verify(Diagnostic(ERRID.ERR_ArgumentRequired).WithArguments("import", ":<str>"))

            args = DefaultParse({"/impORts:", "a.vb"}, _baseDirectory)
            args.Errors.Verify(Diagnostic(ERRID.ERR_ArgumentRequired).WithArguments("imports", ":<import_list>"))

            args = DefaultParse({"/imports", "a.vb"}, _baseDirectory)
            args.Errors.Verify(Diagnostic(ERRID.ERR_ArgumentRequired).WithArguments("imports", ":<import_list>"))

            args = DefaultParse({"/imports+", "a.vb"}, _baseDirectory)
            args.Errors.Verify(Diagnostic(ERRID.WRN_BadSwitch).WithArguments("/imports+")) ' TODO: Dev11 reports ERR_ArgumentRequired
        End Sub

        <Fact>
        Public Sub ParseInteractive()
            Dim args As VisualBasicCommandLineArguments

            args = DefaultParse({}, _baseDirectory)
            args.Errors.Verify()
            Assert.False(args.InteractiveMode)

            args = DefaultParse({"/i"}, _baseDirectory)
            args.Errors.Verify({Diagnostic(ERRID.WRN_BadSwitch).WithArguments("/i").WithLocation(1, 1),
                               Diagnostic(ERRID.ERR_NoSources).WithLocation(1, 1)})
            Assert.False(args.InteractiveMode)

            args = InteractiveParse({}, _baseDirectory)
            args.Errors.Verify()
            Assert.True(args.InteractiveMode)

            args = InteractiveParse({"a.vb"}, _baseDirectory)
            args.Errors.Verify()
            Assert.False(args.InteractiveMode)

            args = InteractiveParse({"/i", "a.vb"}, _baseDirectory)
            args.Errors.Verify()
            Assert.True(args.InteractiveMode)

            args = InteractiveParse({"/i+", "a.vb"}, _baseDirectory)
            args.Errors.Verify()
            Assert.True(args.InteractiveMode)

            args = InteractiveParse({"/i+ /i-", "a.vb"}, _baseDirectory)
            args.Errors.Verify()
            Assert.False(args.InteractiveMode)

            For Each flag In {"i", "i+", "i-"}
                args = InteractiveParse({"/" + flag + ":arg"}, _baseDirectory)
                args.Errors.Verify(Diagnostic(ERRID.ERR_SwitchNeedsBool).WithArguments("i").WithLocation(1, 1))
            Next
        End Sub

        <Fact>
        Public Sub ParseInstrumentTestNames()
            Dim args As VisualBasicCommandLineArguments

            args = DefaultParse({}, _baseDirectory)
            Assert.True(args.EmitOptions.InstrumentationKinds.SequenceEqual({}))

            args = DefaultParse({"/instrument", "a.vb"}, _baseDirectory)
            args.Errors.Verify({Diagnostic(ERRID.ERR_ArgumentRequired).WithArguments("instrument", ":<string>").WithLocation(1, 1)})
            Assert.True(args.EmitOptions.InstrumentationKinds.SequenceEqual({}))

            args = DefaultParse({"/instrument:""""", "a.vb"}, _baseDirectory)
            args.Errors.Verify({Diagnostic(ERRID.ERR_ArgumentRequired).WithArguments("instrument", ":<string>").WithLocation(1, 1)})
            Assert.True(args.EmitOptions.InstrumentationKinds.SequenceEqual({}))

            args = DefaultParse({"/instrument:", "a.vb"}, _baseDirectory)
            args.Errors.Verify({Diagnostic(ERRID.ERR_ArgumentRequired).WithArguments("instrument", ":<string>").WithLocation(1, 1)})
            Assert.True(args.EmitOptions.InstrumentationKinds.SequenceEqual({}))

            args = DefaultParse({"/instrument:", "Test.Flag.Name", "a.vb"}, _baseDirectory)
            args.Errors.Verify({Diagnostic(ERRID.ERR_ArgumentRequired).WithArguments("instrument", ":<string>").WithLocation(1, 1)})
            Assert.True(args.EmitOptions.InstrumentationKinds.SequenceEqual({}))

            args = DefaultParse({"/instrument:InvalidOption", "a.vb"}, _baseDirectory)
            args.Errors.Verify({Diagnostic(ERRID.ERR_InvalidInstrumentationKind).WithArguments("InvalidOption").WithLocation(1, 1)})
            Assert.True(args.EmitOptions.InstrumentationKinds.SequenceEqual({}))

            args = DefaultParse({"/instrument:None", "a.vb"}, _baseDirectory)
            args.Errors.Verify({Diagnostic(ERRID.ERR_InvalidInstrumentationKind).WithArguments("None").WithLocation(1, 1)})
            Assert.True(args.EmitOptions.InstrumentationKinds.SequenceEqual({}))

            args = DefaultParse({"/instrument:""TestCoverage,InvalidOption""", "a.vb"}, _baseDirectory)
            args.Errors.Verify({Diagnostic(ERRID.ERR_InvalidInstrumentationKind).WithArguments("InvalidOption").WithLocation(1, 1)})
            Assert.True(args.EmitOptions.InstrumentationKinds.SequenceEqual({InstrumentationKind.TestCoverage}))

            args = DefaultParse({"/instrument:TestCoverage", "a.vb"}, _baseDirectory)
            args.Errors.Verify()
            Assert.True(args.EmitOptions.InstrumentationKinds.SequenceEqual({InstrumentationKind.TestCoverage}))

            args = DefaultParse({"/instrument:""TestCoverage""", "a.vb"}, _baseDirectory)
            args.Errors.Verify()
            Assert.True(args.EmitOptions.InstrumentationKinds.SequenceEqual({InstrumentationKind.TestCoverage}))

            args = DefaultParse({"/instrument:""TESTCOVERAGE""", "a.vb"}, _baseDirectory)
            args.Errors.Verify()
            Assert.True(args.EmitOptions.InstrumentationKinds.SequenceEqual({InstrumentationKind.TestCoverage}))

            args = DefaultParse({"/instrument:TestCoverage,TestCoverage", "a.vb"}, _baseDirectory)
            args.Errors.Verify()
            Assert.True(args.EmitOptions.InstrumentationKinds.SequenceEqual({InstrumentationKind.TestCoverage}))

            args = DefaultParse({"/instrument:TestCoverage", "/instrument:TestCoverage", "a.vb"}, _baseDirectory)
            args.Errors.Verify()
            Assert.True(args.EmitOptions.InstrumentationKinds.SequenceEqual({InstrumentationKind.TestCoverage}))
        End Sub

        <Fact>
        Public Sub ResponseFiles2()
            Dim rsp As String = Temp.CreateFile().WriteAllText(<text>
    /r:System
    /r:System.Core
    /r:System.Data
    /r:System.Data.DataSetExtensions
    /r:System.Xml
    /r:System.Xml.Linq
    /imports:System
    /imports:System.Collections.Generic
    /imports:System.Linq
    /imports:System.Text</text>.Value).Path
            Dim cmd = New MockVbi(rsp, _baseDirectory, {"b.vbx"})

            ' TODO (tomat): mscorlib, vbruntime order
            'AssertEx.Equal({GetType(Object).Assembly.Location,
            '                GetType(Microsoft.VisualBasic.Globals).Assembly.Location,
            '                "System", "System.Core", "System.Data", "System.Data.DataSetExtensions", "System.Xml", "System.Xml.Linq"},
            '               cmd.Arguments.AssemblyReferences.Select(Function(r)
            '                                                           Return If(r.Kind = ReferenceKind.AssemblyName,
            '                                                               (DirectCast(r, AssemblyNameReference)).Name,
            '                                                               (DirectCast(r, AssemblyFileReference)).Path)
            '                                                       End Function))

            AssertEx.Equal({"System", "System.Collections.Generic", "System.Linq", "System.Text"},
                           cmd.Arguments.CompilationOptions.GlobalImports.Select(Function(import) import.Clause.ToString()))
        End Sub

        <Fact, WorkItem(546028, "http://vstfdevdiv:8080/DevDiv2/DevDiv/_workitems/edit/546028")>
        Public Sub Win32ResourceArguments()
            Dim args As String() = {"/win32manifest:..\here\there\everywhere\nonexistent"}
            Dim parsedArgs = DefaultParse(args, _baseDirectory)
            Dim compilation = CreateCompilationWithMscorlib40(New VisualBasicSyntaxTree() {})
            Dim errors As IEnumerable(Of DiagnosticInfo) = Nothing
            CommonCompiler.GetWin32ResourcesInternal(MessageProvider.Instance, parsedArgs, compilation, errors)
            Assert.Equal(1, errors.Count())
            Assert.Equal(DirectCast(ERRID.ERR_UnableToReadUacManifest2, Integer), errors.First().Code)
            Assert.Equal(2, errors.First().Arguments.Count())
            args = {"/Win32icon:\bogus"}
            parsedArgs = DefaultParse(args, _baseDirectory)
            CommonCompiler.GetWin32ResourcesInternal(MessageProvider.Instance, parsedArgs, compilation, errors)
            Assert.Equal(1, errors.Count())
            Assert.Equal(DirectCast(ERRID.ERR_UnableToOpenResourceFile1, Integer), errors.First().Code)
            Assert.Equal(2, errors.First().Arguments.Count())
            args = {"/Win32Resource:\bogus"}
            parsedArgs = DefaultParse(args, _baseDirectory)
            CommonCompiler.GetWin32ResourcesInternal(MessageProvider.Instance, parsedArgs, compilation, errors)
            Assert.Equal(1, errors.Count())
            Assert.Equal(DirectCast(ERRID.ERR_UnableToOpenResourceFile1, Integer), errors.First().Code)
            Assert.Equal(2, errors.First().Arguments.Count())

            args = {"/win32manifest:goo.win32data:bar.win32data2"}
            parsedArgs = DefaultParse(args, _baseDirectory)
            CommonCompiler.GetWin32ResourcesInternal(MessageProvider.Instance, parsedArgs, compilation, errors)
            Assert.Equal(1, errors.Count())
            Assert.Equal(DirectCast(ERRID.ERR_UnableToReadUacManifest2, Integer), errors.First().Code)
            Assert.Equal(2, errors.First().Arguments.Count())
            args = {"/Win32icon:goo.win32data:bar.win32data2"}
            parsedArgs = DefaultParse(args, _baseDirectory)
            CommonCompiler.GetWin32ResourcesInternal(MessageProvider.Instance, parsedArgs, compilation, errors)
            Assert.Equal(1, errors.Count())
            Assert.Equal(DirectCast(ERRID.ERR_UnableToOpenResourceFile1, Integer), errors.First().Code)
            Assert.Equal(2, errors.First().Arguments.Count())
            args = {"/Win32Resource:goo.win32data:bar.win32data2"}
            parsedArgs = DefaultParse(args, _baseDirectory)
            CommonCompiler.GetWin32ResourcesInternal(MessageProvider.Instance, parsedArgs, compilation, errors)
            Assert.Equal(1, errors.Count())
            Assert.Equal(DirectCast(ERRID.ERR_UnableToOpenResourceFile1, Integer), errors.First().Code)
            Assert.Equal(2, errors.First().Arguments.Count())
        End Sub

        <Fact>
        Public Sub Win32IconContainsGarbage()
            Dim tmpFileName As String = Temp.CreateFile().WriteAllBytes(New Byte() {1, 2, 3, 4, 5, 6, 7, 8, 9, 10}).Path
            Dim parsedArgs = DefaultParse({"/win32icon:" + tmpFileName}, _baseDirectory)
            Dim compilation = CreateCompilationWithMscorlib40(New VisualBasicSyntaxTree() {})
            Dim errors As IEnumerable(Of DiagnosticInfo) = Nothing
            CommonCompiler.GetWin32ResourcesInternal(MessageProvider.Instance, parsedArgs, compilation, errors)
            Assert.Equal(1, errors.Count())
            Assert.Equal(DirectCast(ERRID.ERR_ErrorCreatingWin32ResourceFile, Integer), errors.First().Code)
            Assert.Equal(1, errors.First().Arguments.Count())


            CleanupAllGeneratedFiles(tmpFileName)
        End Sub

        <WorkItem(217718, "https://devdiv.visualstudio.com/DevDiv/_workitems?id=217718")>
        <Fact>
        Public Sub BadWin32Resource()
            Dim source = Temp.CreateFile(prefix:="", extension:=".vb").WriteAllText("
Module Test 
    Sub Main() 
    End Sub 
End Module").Path
            Dim badres = Temp.CreateFile().WriteAllBytes(New Byte() {0, 0}).Path

            Dim baseDir = Path.GetDirectoryName(source)
            Dim fileName = Path.GetFileName(source)

            Dim outWriter = New StringWriter(CultureInfo.InvariantCulture)
            Dim exitCode = New MockVisualBasicCompiler(Nothing, baseDir,
            {
                "/nologo",
                "/preferreduilang:en",
                "/win32resource:" + badres,
                source
            }).Run(outWriter)

            Assert.Equal(1, exitCode)
            Assert.Equal("vbc : error BC30136: Error creating Win32 resources: Unrecognized resource file format.", outWriter.ToString().Trim())

            CleanupAllGeneratedFiles(source)
            CleanupAllGeneratedFiles(badres)
        End Sub

        <Fact>
        Public Sub Win32ResourceOptions_Valid()
            CheckWin32ResourceOptions({"/win32resource:a"}, "a", Nothing, Nothing, False)

            CheckWin32ResourceOptions({"/win32icon:b"}, Nothing, "b", Nothing, False)

            CheckWin32ResourceOptions({"/win32manifest:c"}, Nothing, Nothing, "c", False)

            CheckWin32ResourceOptions({"/nowin32manifest"}, Nothing, Nothing, Nothing, True)
        End Sub

        <Fact>
        Public Sub Win32ResourceOptions_Empty()
            CheckWin32ResourceOptions({"/win32resource"}, Nothing, Nothing, Nothing, False,
                                      Diagnostic(ERRID.ERR_ArgumentRequired).WithArguments("win32resource", ":<file>"))
            CheckWin32ResourceOptions({"/win32resource:"}, Nothing, Nothing, Nothing, False,
                                      Diagnostic(ERRID.ERR_ArgumentRequired).WithArguments("win32resource", ":<file>"))
            CheckWin32ResourceOptions({"/win32resource: "}, Nothing, Nothing, Nothing, False,
                                      Diagnostic(ERRID.ERR_ArgumentRequired).WithArguments("win32resource", ":<file>"))

            CheckWin32ResourceOptions({"/win32icon"}, Nothing, Nothing, Nothing, False,
                                      Diagnostic(ERRID.ERR_ArgumentRequired).WithArguments("win32icon", ":<file>"))
            CheckWin32ResourceOptions({"/win32icon:"}, Nothing, Nothing, Nothing, False,
                                      Diagnostic(ERRID.ERR_ArgumentRequired).WithArguments("win32icon", ":<file>"))
            CheckWin32ResourceOptions({"/win32icon: "}, Nothing, Nothing, Nothing, False,
                                      Diagnostic(ERRID.ERR_ArgumentRequired).WithArguments("win32icon", ":<file>"))

            CheckWin32ResourceOptions({"/win32manifest"}, Nothing, Nothing, Nothing, False,
                                      Diagnostic(ERRID.ERR_ArgumentRequired).WithArguments("win32manifest", ":<file>"))
            CheckWin32ResourceOptions({"/win32manifest:"}, Nothing, Nothing, Nothing, False,
                                      Diagnostic(ERRID.ERR_ArgumentRequired).WithArguments("win32manifest", ":<file>"))
            CheckWin32ResourceOptions({"/win32manifest: "}, Nothing, Nothing, Nothing, False,
                                      Diagnostic(ERRID.ERR_ArgumentRequired).WithArguments("win32manifest", ":<file>"))

            CheckWin32ResourceOptions({"/nowin32manifest"}, Nothing, Nothing, Nothing, True)
            CheckWin32ResourceOptions({"/nowin32manifest:"}, Nothing, Nothing, Nothing, False,
                                      Diagnostic(ERRID.WRN_BadSwitch).WithArguments("/nowin32manifest:"))
            CheckWin32ResourceOptions({"/nowin32manifest: "}, Nothing, Nothing, Nothing, False,
                                      Diagnostic(ERRID.WRN_BadSwitch).WithArguments("/nowin32manifest:"))
        End Sub

        <Fact>
        Public Sub Win32ResourceOptions_Combinations()
            ' last occurrence wins
            CheckWin32ResourceOptions({"/win32resource:r", "/win32resource:s"}, "s", Nothing, Nothing, False)
            ' illegal
            CheckWin32ResourceOptions({"/win32resource:r", "/win32icon:i"}, "r", "i", Nothing, False,
                                      Diagnostic(ERRID.ERR_IconFileAndWin32ResFile))
            ' documented as illegal, but works in dev10
            CheckWin32ResourceOptions({"/win32resource:r", "/win32manifest:m"}, "r", Nothing, "m", False,
                                      Diagnostic(ERRID.ERR_CantHaveWin32ResAndManifest))
            ' fine
            CheckWin32ResourceOptions({"/win32resource:r", "/nowin32manifest"}, "r", Nothing, Nothing, True)


            ' illegal
            CheckWin32ResourceOptions({"/win32icon:i", "/win32resource:r"}, "r", "i", Nothing, False,
                                      Diagnostic(ERRID.ERR_IconFileAndWin32ResFile))
            ' last occurrence wins
            CheckWin32ResourceOptions({"/win32icon:i", "/win32icon:j"}, Nothing, "j", Nothing, False)
            ' fine
            CheckWin32ResourceOptions({"/win32icon:i", "/win32manifest:m"}, Nothing, "i", "m", False)
            ' fine
            CheckWin32ResourceOptions({"/win32icon:i", "/nowin32manifest"}, Nothing, "i", Nothing, True)


            ' documented as illegal, but works in dev10
            CheckWin32ResourceOptions({"/win32manifest:m", "/win32resource:r"}, "r", Nothing, "m", False,
                                      Diagnostic(ERRID.ERR_CantHaveWin32ResAndManifest))
            ' fine
            CheckWin32ResourceOptions({"/win32manifest:m", "/win32icon:i"}, Nothing, "i", "m", False)
            ' last occurrence wins
            CheckWin32ResourceOptions({"/win32manifest:m", "/win32manifest:n"}, Nothing, Nothing, "n", False)
            ' illegal
            CheckWin32ResourceOptions({"/win32manifest:m", "/nowin32manifest"}, Nothing, Nothing, "m", True,
                                      Diagnostic(ERRID.ERR_ConflictingManifestSwitches))


            ' fine
            CheckWin32ResourceOptions({"/nowin32manifest", "/win32resource:r"}, "r", Nothing, Nothing, True)
            ' fine
            CheckWin32ResourceOptions({"/nowin32manifest", "/win32icon:i"}, Nothing, "i", Nothing, True)
            ' illegal
            CheckWin32ResourceOptions({"/nowin32manifest", "/win32manifest:m"}, Nothing, Nothing, "m", True,
                                      Diagnostic(ERRID.ERR_ConflictingManifestSwitches))
            ' fine
            CheckWin32ResourceOptions({"/nowin32manifest", "/nowin32manifest"}, Nothing, Nothing, Nothing, True)
        End Sub

        <Fact>
        Public Sub Win32ResourceOptions_SimplyInvalid()

            Dim parsedArgs = DefaultParse({"/win32resource", "a.vb"}, _baseDirectory)
            parsedArgs.Errors.Verify(Diagnostic(ERRID.ERR_ArgumentRequired).WithArguments("win32resource", ":<file>"))

            parsedArgs = DefaultParse({"/win32resource+", "a.vb"}, _baseDirectory)
            parsedArgs.Errors.Verify(Diagnostic(ERRID.WRN_BadSwitch).WithArguments("/win32resource+")) ' TODO: Dev11 reports ERR_ArgumentRequired

            parsedArgs = DefaultParse({"/win32resource-", "a.vb"}, _baseDirectory)
            parsedArgs.Errors.Verify(Diagnostic(ERRID.WRN_BadSwitch).WithArguments("/win32resource-")) ' TODO: Dev11 reports ERR_ArgumentRequired

            parsedArgs = DefaultParse({"/win32icon", "a.vb"}, _baseDirectory)
            parsedArgs.Errors.Verify(Diagnostic(ERRID.ERR_ArgumentRequired).WithArguments("win32icon", ":<file>"))

            parsedArgs = DefaultParse({"/win32icon+", "a.vb"}, _baseDirectory)
            parsedArgs.Errors.Verify(Diagnostic(ERRID.WRN_BadSwitch).WithArguments("/win32icon+")) ' TODO: Dev11 reports ERR_ArgumentRequired

            parsedArgs = DefaultParse({"/win32icon-", "a.vb"}, _baseDirectory)
            parsedArgs.Errors.Verify(Diagnostic(ERRID.WRN_BadSwitch).WithArguments("/win32icon-")) ' TODO: Dev11 reports ERR_ArgumentRequired

            parsedArgs = DefaultParse({"/win32manifest", "a.vb"}, _baseDirectory)
            parsedArgs.Errors.Verify(Diagnostic(ERRID.ERR_ArgumentRequired).WithArguments("win32manifest", ":<file>"))

            parsedArgs = DefaultParse({"/win32manifest+", "a.vb"}, _baseDirectory)
            parsedArgs.Errors.Verify(Diagnostic(ERRID.WRN_BadSwitch).WithArguments("/win32manifest+")) ' TODO: Dev11 reports ERR_ArgumentRequired

            parsedArgs = DefaultParse({"/win32manifest-", "a.vb"}, _baseDirectory)
            parsedArgs.Errors.Verify(Diagnostic(ERRID.WRN_BadSwitch).WithArguments("/win32manifest-")) ' TODO: Dev11 reports ERR_ArgumentRequired

        End Sub

        Private Sub CheckWin32ResourceOptions(args As String(), expectedResourceFile As String, expectedIcon As String, expectedManifest As String, expectedNoManifest As Boolean, ParamArray diags As DiagnosticDescription())
            Dim parsedArgs = DefaultParse(args.Concat({"Test.vb"}), _baseDirectory)
            parsedArgs.Errors.Verify(diags)
            Assert.Equal(False, parsedArgs.DisplayHelp)
            Assert.Equal(expectedResourceFile, parsedArgs.Win32ResourceFile)
            Assert.Equal(expectedIcon, parsedArgs.Win32Icon)
            Assert.Equal(expectedManifest, parsedArgs.Win32Manifest)
            Assert.Equal(expectedNoManifest, parsedArgs.NoWin32Manifest)
        End Sub

        <Fact>
        Public Sub ParseResourceDescription()
            Dim diags = New List(Of Diagnostic)()
            Dim desc As ResourceDescription

            desc = VisualBasicCommandLineParser.ParseResourceDescription("resource", "\somepath\someFile.goo.bar", _baseDirectory, diags, embedded:=False)
            diags.Verify()
            diags.Clear()
            Assert.Equal("someFile.goo.bar", desc.FileName)
            Assert.Equal("someFile.goo.bar", desc.ResourceName)
            Assert.True(desc.IsPublic)

            desc = VisualBasicCommandLineParser.ParseResourceDescription("resource", "\somepath\someFile.goo.bar,someName", _baseDirectory, diags, embedded:=False)
            diags.Verify()
            diags.Clear()
            Assert.Equal("someFile.goo.bar", desc.FileName)
            Assert.Equal("someName", desc.ResourceName)
            Assert.True(desc.IsPublic)

            desc = VisualBasicCommandLineParser.ParseResourceDescription("resource", "\somepath\someFile.goo.bar,someName,public", _baseDirectory, diags, embedded:=False)
            diags.Verify()
            diags.Clear()
            Assert.Equal("someFile.goo.bar", desc.FileName)
            Assert.Equal("someName", desc.ResourceName)
            Assert.True(desc.IsPublic)

            ' use file name in place of missing resource name
            desc = VisualBasicCommandLineParser.ParseResourceDescription("resource", "\somepath\someFile.goo.bar,,private", _baseDirectory, diags, embedded:=False)
            diags.Verify()
            diags.Clear()
            Assert.Equal("someFile.goo.bar", desc.FileName)
            Assert.Equal("someFile.goo.bar", desc.ResourceName)
            Assert.False(desc.IsPublic)

            ' quoted accessibility is fine
            desc = VisualBasicCommandLineParser.ParseResourceDescription("resource", "\somepath\someFile.goo.bar,,""private""", _baseDirectory, diags, embedded:=False)
            diags.Verify()
            diags.Clear()
            Assert.Equal("someFile.goo.bar", desc.FileName)
            Assert.Equal("someFile.goo.bar", desc.ResourceName)
            Assert.False(desc.IsPublic)

            ' leading commas are ignored...
            desc = VisualBasicCommandLineParser.ParseResourceDescription("resource", ",,\somepath\someFile.goo.bar,,private", _baseDirectory, diags, embedded:=False)
            diags.Verify()
            diags.Clear()
            Assert.Equal("someFile.goo.bar", desc.FileName)
            Assert.Equal("someFile.goo.bar", desc.ResourceName)
            Assert.False(desc.IsPublic)

            ' ...as long as there's no whitespace between them
            desc = VisualBasicCommandLineParser.ParseResourceDescription("resource", ", ,\somepath\someFile.goo.bar,,private", _baseDirectory, diags, embedded:=False)
            diags.Verify(Diagnostic(ERRID.ERR_InvalidSwitchValue).WithArguments("resource", " "))
            diags.Clear()
            Assert.Null(desc)

            ' trailing commas are ignored...
            desc = VisualBasicCommandLineParser.ParseResourceDescription("resource", "\somepath\someFile.goo.bar,,private", _baseDirectory, diags, embedded:=False)
            diags.Verify()
            diags.Clear()
            Assert.Equal("someFile.goo.bar", desc.FileName)
            Assert.Equal("someFile.goo.bar", desc.ResourceName)
            Assert.False(desc.IsPublic)

            ' ...even if there's whitespace between them
            desc = VisualBasicCommandLineParser.ParseResourceDescription("resource", "\somepath\someFile.goo.bar,,private, ,", _baseDirectory, diags, embedded:=False)
            diags.Verify()
            diags.Clear()
            Assert.Equal("someFile.goo.bar", desc.FileName)
            Assert.Equal("someFile.goo.bar", desc.ResourceName)
            Assert.False(desc.IsPublic)

            desc = VisualBasicCommandLineParser.ParseResourceDescription("resource", "\somepath\someFile.goo.bar,someName,publi", _baseDirectory, diags, embedded:=False)
            diags.Verify(Diagnostic(ERRID.ERR_InvalidSwitchValue).WithArguments("resource", "publi"))
            diags.Clear()
            Assert.Null(desc)

            desc = VisualBasicCommandLineParser.ParseResourceDescription("resource", "D:rive\relative\path,someName,public", _baseDirectory, diags, embedded:=False)
            diags.Verify(Diagnostic(ERRID.FTL_InputFileNameTooLong).WithArguments("D:rive\relative\path"))
            diags.Clear()
            Assert.Null(desc)

            desc = VisualBasicCommandLineParser.ParseResourceDescription("resource", "inva\l*d?path,someName,public", _baseDirectory, diags, embedded:=False)
            diags.Verify(Diagnostic(ERRID.FTL_InputFileNameTooLong).WithArguments("inva\l*d?path"))
            diags.Clear()
            Assert.Null(desc)

            desc = VisualBasicCommandLineParser.ParseResourceDescription("resource", Nothing, _baseDirectory, diags, embedded:=False)
            diags.Verify(Diagnostic(ERRID.ERR_ArgumentRequired).WithArguments("resource", ":<resinfo>"))
            diags.Clear()
            Assert.Null(desc)

            desc = VisualBasicCommandLineParser.ParseResourceDescription("resource", "", _baseDirectory, diags, embedded:=False)
            diags.Verify(Diagnostic(ERRID.ERR_ArgumentRequired).WithArguments("resource", ":<resinfo>"))
            diags.Clear()
            Assert.Null(desc)

            desc = VisualBasicCommandLineParser.ParseResourceDescription("resource", " ", _baseDirectory, diags, embedded:=False)
            diags.Verify(Diagnostic(ERRID.ERR_InvalidSwitchValue).WithArguments("resource", " "))
            diags.Clear()
            Assert.Null(desc)

            desc = VisualBasicCommandLineParser.ParseResourceDescription("resource", " , ", _baseDirectory, diags, embedded:=False)
            diags.Verify(Diagnostic(ERRID.ERR_InvalidSwitchValue).WithArguments("resource", " "))
            diags.Clear()
            Assert.Null(desc)

            desc = VisualBasicCommandLineParser.ParseResourceDescription("resource", "path, ", _baseDirectory, diags, embedded:=False)
            diags.Verify()
            diags.Clear()
            Assert.Equal("path", desc.FileName)
            Assert.Equal("path", desc.ResourceName)
            Assert.True(desc.IsPublic)

            desc = VisualBasicCommandLineParser.ParseResourceDescription("resource", " ,name", _baseDirectory, diags, embedded:=False)
            diags.Verify(Diagnostic(ERRID.ERR_InvalidSwitchValue).WithArguments("resource", " "))
            diags.Clear()
            Assert.Null(desc)

            desc = VisualBasicCommandLineParser.ParseResourceDescription("resource", " , , ", _baseDirectory, diags, embedded:=False)
            diags.Verify(Diagnostic(ERRID.ERR_InvalidSwitchValue).WithArguments("resource", " "))
            diags.Clear()
            Assert.Null(desc)

            desc = VisualBasicCommandLineParser.ParseResourceDescription("resource", "path, , ", _baseDirectory, diags, embedded:=False)
            diags.Verify(Diagnostic(ERRID.ERR_InvalidSwitchValue).WithArguments("resource", " "))
            diags.Clear()
            Assert.Null(desc)

            desc = VisualBasicCommandLineParser.ParseResourceDescription("resource", " ,name, ", _baseDirectory, diags, embedded:=False)
            diags.Verify(Diagnostic(ERRID.ERR_InvalidSwitchValue).WithArguments("resource", " "))
            diags.Clear()
            Assert.Null(desc)

            desc = VisualBasicCommandLineParser.ParseResourceDescription("resource", " , ,private", _baseDirectory, diags, embedded:=False)
            diags.Verify(Diagnostic(ERRID.ERR_InvalidSwitchValue).WithArguments("resource", " "))
            diags.Clear()
            Assert.Null(desc)

            desc = VisualBasicCommandLineParser.ParseResourceDescription("resource", "path,name,", _baseDirectory, diags, embedded:=False)
            diags.Verify()
            diags.Clear()
            Assert.Equal("path", desc.FileName)
            Assert.Equal("name", desc.ResourceName)
            Assert.True(desc.IsPublic)

            desc = VisualBasicCommandLineParser.ParseResourceDescription("resource", "path,name,,", _baseDirectory, diags, embedded:=False)
            diags.Verify()
            diags.Clear()
            Assert.Equal("path", desc.FileName)
            Assert.Equal("name", desc.ResourceName)
            Assert.True(desc.IsPublic)

            desc = VisualBasicCommandLineParser.ParseResourceDescription("resource", "path,name, ", _baseDirectory, diags, embedded:=False)
            diags.Verify(Diagnostic(ERRID.ERR_InvalidSwitchValue).WithArguments("resource", " "))
            diags.Clear()
            Assert.Null(desc)

            desc = VisualBasicCommandLineParser.ParseResourceDescription("resource", "path, ,private", _baseDirectory, diags, embedded:=False)
            diags.Verify()
            diags.Clear()
            Assert.Equal("path", desc.FileName)
            Assert.Equal("path", desc.ResourceName)
            Assert.False(desc.IsPublic)

            desc = VisualBasicCommandLineParser.ParseResourceDescription("resource", " ,name,private", _baseDirectory, diags, embedded:=False)
            diags.Verify(Diagnostic(ERRID.ERR_InvalidSwitchValue).WithArguments("resource", " "))
            diags.Clear()
            Assert.Null(desc)
        End Sub

        <Fact>
        Public Sub ManagedResourceOptions()
            Dim parsedArgs As VisualBasicCommandLineArguments
            Dim resourceDescription As ResourceDescription

            parsedArgs = DefaultParse({"/resource:a", "a.vb"}, _baseDirectory)
            parsedArgs.Errors.Verify()
            Assert.Equal(False, parsedArgs.DisplayHelp)
            resourceDescription = parsedArgs.ManifestResources.Single()
            Assert.Null(resourceDescription.FileName) ' since embedded
            Assert.Equal("a", resourceDescription.ResourceName)

            parsedArgs = DefaultParse({"/res:b", "a.vb"}, _baseDirectory)
            parsedArgs.Errors.Verify()
            Assert.Equal(False, parsedArgs.DisplayHelp)
            resourceDescription = parsedArgs.ManifestResources.Single()
            Assert.Null(resourceDescription.FileName) ' since embedded
            Assert.Equal("b", resourceDescription.ResourceName)

            parsedArgs = DefaultParse({"/linkresource:c", "a.vb"}, _baseDirectory)
            parsedArgs.Errors.Verify()
            Assert.Equal(False, parsedArgs.DisplayHelp)
            resourceDescription = parsedArgs.ManifestResources.Single()
            Assert.Equal("c", resourceDescription.FileName)
            Assert.Equal("c", resourceDescription.ResourceName)

            parsedArgs = DefaultParse({"/linkres:d", "a.vb"}, _baseDirectory)
            parsedArgs.Errors.Verify()
            Assert.Equal(False, parsedArgs.DisplayHelp)
            resourceDescription = parsedArgs.ManifestResources.Single()
            Assert.Equal("d", resourceDescription.FileName)
            Assert.Equal("d", resourceDescription.ResourceName)
        End Sub

        <Fact>
        Public Sub ManagedResourceOptions_SimpleErrors()
            Dim parsedArgs = DefaultParse({"/resource:", "a.vb"}, _baseDirectory)
            parsedArgs.Errors.Verify(Diagnostic(ERRID.ERR_ArgumentRequired).WithArguments("resource", ":<resinfo>"))

            parsedArgs = DefaultParse({"/resource: ", "a.vb"}, _baseDirectory)
            parsedArgs.Errors.Verify(Diagnostic(ERRID.ERR_ArgumentRequired).WithArguments("resource", ":<resinfo>"))

            parsedArgs = DefaultParse({"/resource", "a.vb"}, _baseDirectory)
            parsedArgs.Errors.Verify(Diagnostic(ERRID.ERR_ArgumentRequired).WithArguments("resource", ":<resinfo>"))

            parsedArgs = DefaultParse({"/RES+", "a.vb"}, _baseDirectory)
            parsedArgs.Errors.Verify(Diagnostic(ERRID.WRN_BadSwitch).WithArguments("/RES+")) ' TODO: Dev11 reports ERR_ArgumentRequired

            parsedArgs = DefaultParse({"/res-:", "a.vb"}, _baseDirectory)
            parsedArgs.Errors.Verify(Diagnostic(ERRID.WRN_BadSwitch).WithArguments("/res-:")) ' TODO: Dev11 reports ERR_ArgumentRequired

            parsedArgs = DefaultParse({"/linkresource:", "a.vb"}, _baseDirectory)
            parsedArgs.Errors.Verify(Diagnostic(ERRID.ERR_ArgumentRequired).WithArguments("linkresource", ":<resinfo>"))

            parsedArgs = DefaultParse({"/linkresource: ", "a.vb"}, _baseDirectory)
            parsedArgs.Errors.Verify(Diagnostic(ERRID.ERR_ArgumentRequired).WithArguments("linkresource", ":<resinfo>"))

            parsedArgs = DefaultParse({"/linkresource", "a.vb"}, _baseDirectory)
            parsedArgs.Errors.Verify(Diagnostic(ERRID.ERR_ArgumentRequired).WithArguments("linkresource", ":<resinfo>"))

            parsedArgs = DefaultParse({"/linkRES+", "a.vb"}, _baseDirectory)
            parsedArgs.Errors.Verify(Diagnostic(ERRID.WRN_BadSwitch).WithArguments("/linkRES+")) ' TODO: Dev11 reports ERR_ArgumentRequired

            parsedArgs = DefaultParse({"/linkres-:", "a.vb"}, _baseDirectory)
            parsedArgs.Errors.Verify(Diagnostic(ERRID.WRN_BadSwitch).WithArguments("/linkres-:")) ' TODO: Dev11 reports ERR_ArgumentRequired
        End Sub

        <Fact>
        Public Sub ModuleManifest()
            Dim parsedArgs = DefaultParse({"/win32manifest:blah", "/target:module", "a.cs"}, _baseDirectory)
            parsedArgs.Errors.Verify(
                Diagnostic(ERRID.WRN_IgnoreModuleManifest))

            ' Illegal, but not clobbered.
            Assert.Equal("blah", parsedArgs.Win32Manifest)
        End Sub

        <Fact>
        Public Sub ArgumentParsing()
            Dim parsedArgs = InteractiveParse({"a + b"}, _baseDirectory)
            Assert.Equal(False, parsedArgs.Errors.Any())
            Assert.Equal(False, parsedArgs.DisplayHelp)
            Assert.Equal(True, parsedArgs.SourceFiles.Any())
            parsedArgs = InteractiveParse({"a + b; c"}, _baseDirectory)
            Assert.Equal(False, parsedArgs.Errors.Any())
            Assert.Equal(False, parsedArgs.DisplayHelp)
            Assert.Equal(True, parsedArgs.SourceFiles.Any())
            parsedArgs = InteractiveParse({"/help"}, _baseDirectory)
            Assert.Equal(False, parsedArgs.Errors.Any())
            Assert.Equal(True, parsedArgs.DisplayHelp)
            Assert.Equal(False, parsedArgs.SourceFiles.Any())
            parsedArgs = InteractiveParse({"/version"}, _baseDirectory)
            Assert.Equal(False, parsedArgs.Errors.Any())
            Assert.True(parsedArgs.DisplayVersion)
            Assert.Equal(False, parsedArgs.SourceFiles.Any())
            parsedArgs = InteractiveParse({"/version", "c"}, _baseDirectory)
            Assert.Equal(False, parsedArgs.Errors.Any())
            Assert.True(parsedArgs.DisplayVersion)
            Assert.Equal(True, parsedArgs.SourceFiles.Any())
            parsedArgs = InteractiveParse({"/version:something"}, _baseDirectory)
            Assert.Equal(True, parsedArgs.Errors.Any())
            Assert.False(parsedArgs.DisplayVersion)
            parsedArgs = InteractiveParse({"/?"}, _baseDirectory)
            Assert.Equal(False, parsedArgs.Errors.Any())
            Assert.Equal(True, parsedArgs.DisplayHelp)
            Assert.Equal(False, parsedArgs.SourceFiles.Any())
            parsedArgs = InteractiveParse({"@dd"}, _baseDirectory)
            Assert.Equal(True, parsedArgs.Errors.Any())
            Assert.Equal(False, parsedArgs.DisplayHelp)
            Assert.Equal(False, parsedArgs.SourceFiles.Any())
            parsedArgs = InteractiveParse({"c /define:DEBUG"}, _baseDirectory)
            Assert.Equal(False, parsedArgs.Errors.Any())
            Assert.Equal(False, parsedArgs.DisplayHelp)
            Assert.Equal(True, parsedArgs.SourceFiles.Any())
            parsedArgs = InteractiveParse({"\\"}, _baseDirectory)
            parsedArgs.Errors.Verify(
                Diagnostic(ERRID.FTL_InputFileNameTooLong).WithArguments(".exe"))

            Assert.Equal(False, parsedArgs.DisplayHelp)
            Assert.Equal(True, parsedArgs.SourceFiles.Any())
            parsedArgs = InteractiveParse({"""/r d.dll"""}, _baseDirectory)
            Assert.Equal(False, parsedArgs.Errors.Any())
            Assert.Equal(False, parsedArgs.DisplayHelp)
            Assert.Equal(True, parsedArgs.SourceFiles.Any())
            parsedArgs = InteractiveParse({"/r: d.dll"}, _baseDirectory)
            Assert.Equal(False, parsedArgs.Errors.Any())
            Assert.Equal(False, parsedArgs.DisplayHelp)
            Assert.Equal(False, parsedArgs.SourceFiles.Any())
        End Sub

        <Fact>
        Public Sub LangVersion()
            Dim parsedArgs = DefaultParse({"/langversion:9", "a.VB"}, _baseDirectory)
            parsedArgs.Errors.Verify()
            Assert.Equal(LanguageVersion.VisualBasic9, parsedArgs.ParseOptions.LanguageVersion)

            parsedArgs = DefaultParse({"/langVERSION:9.0", "a.vb"}, _baseDirectory)
            parsedArgs.Errors.Verify()
            Assert.Equal(LanguageVersion.VisualBasic9, parsedArgs.ParseOptions.LanguageVersion)

            parsedArgs = DefaultParse({"/langVERSION:10", "a.vb"}, _baseDirectory)
            parsedArgs.Errors.Verify()
            Assert.Equal(LanguageVersion.VisualBasic10, parsedArgs.ParseOptions.LanguageVersion)

            parsedArgs = DefaultParse({"/langVERSION:10.0", "a.vb"}, _baseDirectory)
            parsedArgs.Errors.Verify()
            Assert.Equal(LanguageVersion.VisualBasic10, parsedArgs.ParseOptions.LanguageVersion)

            parsedArgs = DefaultParse({"/langVERSION:11", "a.vb"}, _baseDirectory)
            parsedArgs.Errors.Verify()
            Assert.Equal(LanguageVersion.VisualBasic11, parsedArgs.ParseOptions.LanguageVersion)

            parsedArgs = DefaultParse({"/langVERSION:11.0", "a.vb"}, _baseDirectory)
            parsedArgs.Errors.Verify()
            Assert.Equal(LanguageVersion.VisualBasic11, parsedArgs.ParseOptions.LanguageVersion)

            parsedArgs = DefaultParse({"/langVERSION:12", "a.vb"}, _baseDirectory)
            parsedArgs.Errors.Verify()
            Assert.Equal(LanguageVersion.VisualBasic12, parsedArgs.ParseOptions.LanguageVersion)

            parsedArgs = DefaultParse({"/langVERSION:12.0", "a.vb"}, _baseDirectory)
            parsedArgs.Errors.Verify()
            Assert.Equal(LanguageVersion.VisualBasic12, parsedArgs.ParseOptions.LanguageVersion)

            parsedArgs = DefaultParse({"/langVERSION:14", "a.vb"}, _baseDirectory)
            parsedArgs.Errors.Verify()
            Assert.Equal(LanguageVersion.VisualBasic14, parsedArgs.ParseOptions.LanguageVersion)

            parsedArgs = DefaultParse({"/langVERSION:14.0", "a.vb"}, _baseDirectory)
            parsedArgs.Errors.Verify()
            Assert.Equal(LanguageVersion.VisualBasic14, parsedArgs.ParseOptions.LanguageVersion)

            parsedArgs = DefaultParse({"/langVERSION:15", "a.vb"}, _baseDirectory)
            parsedArgs.Errors.Verify()
            Assert.Equal(LanguageVersion.VisualBasic15, parsedArgs.ParseOptions.LanguageVersion)

            parsedArgs = DefaultParse({"/langVERSION:15.0", "a.vb"}, _baseDirectory)
            parsedArgs.Errors.Verify()
            Assert.Equal(LanguageVersion.VisualBasic15, parsedArgs.ParseOptions.LanguageVersion)

            parsedArgs = DefaultParse({"/langVERSION:15.3", "a.vb"}, _baseDirectory)
            parsedArgs.Errors.Verify()
            Assert.Equal(LanguageVersion.VisualBasic15_3, parsedArgs.ParseOptions.LanguageVersion)

            parsedArgs = DefaultParse({"/langVERSION:15.5", "a.vb"}, _baseDirectory)
            parsedArgs.Errors.Verify()
            Assert.Equal(LanguageVersion.VisualBasic15_5, parsedArgs.ParseOptions.LanguageVersion)

            ' The canary check is a reminder that this test needs to be updated when a language version is added
            LanguageVersionAdded_Canary()

            parsedArgs = DefaultParse({"/langVERSION:default", "a.vb"}, _baseDirectory)
            parsedArgs.Errors.Verify()
            Assert.Equal(LanguageVersion.Default, parsedArgs.ParseOptions.SpecifiedLanguageVersion)
            Assert.Equal(LanguageVersion.VisualBasic15, parsedArgs.ParseOptions.LanguageVersion)

            parsedArgs = DefaultParse({"/langVERSION:latest", "a.vb"}, _baseDirectory)
            parsedArgs.Errors.Verify()
            Assert.Equal(LanguageVersion.Latest, parsedArgs.ParseOptions.SpecifiedLanguageVersion)
            Assert.Equal(LanguageVersion.VisualBasic15_5, parsedArgs.ParseOptions.LanguageVersion)

            ' default: "current version"
            parsedArgs = DefaultParse({"a.vb"}, _baseDirectory)
            parsedArgs.Errors.Verify()
            Assert.Equal(LanguageVersion.VisualBasic15, parsedArgs.ParseOptions.LanguageVersion)

            ' overriding
            parsedArgs = DefaultParse({"/langVERSION:10", "/langVERSION:9.0", "a.vb"}, _baseDirectory)
            parsedArgs.Errors.Verify()
            Assert.Equal(LanguageVersion.VisualBasic9, parsedArgs.ParseOptions.LanguageVersion)

            ' errors
            parsedArgs = DefaultParse({"/langVERSION", "a.vb"}, _baseDirectory)
            parsedArgs.Errors.Verify(Diagnostic(ERRID.ERR_ArgumentRequired).WithArguments("langversion", ":<number>"))
            Assert.Equal(LanguageVersion.VisualBasic15, parsedArgs.ParseOptions.LanguageVersion)

            parsedArgs = DefaultParse({"/langVERSION+", "a.vb"}, _baseDirectory)
            parsedArgs.Errors.Verify(Diagnostic(ERRID.WRN_BadSwitch).WithArguments("/langVERSION+")) ' TODO: Dev11 reports ERR_ArgumentRequired
            Assert.Equal(LanguageVersion.VisualBasic15, parsedArgs.ParseOptions.LanguageVersion)

            parsedArgs = DefaultParse({"/langVERSION:", "a.vb"}, _baseDirectory)
            parsedArgs.Errors.Verify(Diagnostic(ERRID.ERR_ArgumentRequired).WithArguments("langversion", ":<number>"))
            Assert.Equal(LanguageVersion.VisualBasic15, parsedArgs.ParseOptions.LanguageVersion)

            parsedArgs = DefaultParse({"/langVERSION:8", "a.vb"}, _baseDirectory)
            parsedArgs.Errors.Verify(Diagnostic(ERRID.ERR_InvalidSwitchValue).WithArguments("langversion", "8"))
            Assert.Equal(LanguageVersion.VisualBasic15, parsedArgs.ParseOptions.LanguageVersion)

            parsedArgs = DefaultParse({"/langVERSION:" & (LanguageVersion.VisualBasic12 + 1), "a.vb"}, _baseDirectory)
            parsedArgs.Errors.Verify(Diagnostic(ERRID.ERR_InvalidSwitchValue).WithArguments("langversion", CStr(LanguageVersion.VisualBasic12 + 1)))
            Assert.Equal(LanguageVersion.VisualBasic15, parsedArgs.ParseOptions.LanguageVersion)
        End Sub

        <Fact>
        Public Sub DelaySign()
            Dim parsedArgs = DefaultParse({"/delaysign", "a.cs"}, _baseDirectory)
            parsedArgs.Errors.Verify()
            Assert.NotNull(parsedArgs.CompilationOptions.DelaySign)
            Assert.Equal(True, parsedArgs.CompilationOptions.DelaySign)

            parsedArgs = DefaultParse({"/delaysign+", "a.cs"}, _baseDirectory)
            parsedArgs.Errors.Verify()
            Assert.NotNull(parsedArgs.CompilationOptions.DelaySign)
            Assert.Equal(True, parsedArgs.CompilationOptions.DelaySign)

            parsedArgs = DefaultParse({"/DELAYsign-", "a.cs"}, _baseDirectory)
            parsedArgs.Errors.Verify()
            Assert.NotNull(parsedArgs.CompilationOptions.DelaySign)
            Assert.Equal(False, parsedArgs.CompilationOptions.DelaySign)

            parsedArgs = DefaultParse({"/delaysign:-", "a.cs"}, _baseDirectory)
            parsedArgs.Errors.Verify(Diagnostic(ERRID.ERR_SwitchNeedsBool).WithArguments("delaysign"))

            parsedArgs = InteractiveParse({"/d:a=1"}, _baseDirectory) ' test default value
            parsedArgs.Errors.Verify()
            Assert.Null(parsedArgs.CompilationOptions.DelaySign)
        End Sub

        <WorkItem(546113, "http://vstfdevdiv:8080/DevDiv2/DevDiv/_workitems/edit/546113")>
        <Fact>
        Public Sub OutputVerbose()
            Dim parsedArgs = DefaultParse({"/verbose", "a.vb"}, _baseDirectory)
            parsedArgs.Errors.Verify()
            Assert.Equal(OutputLevel.Verbose, parsedArgs.OutputLevel)

            parsedArgs = DefaultParse({"/verbose+", "a.vb"}, _baseDirectory)
            parsedArgs.Errors.Verify()
            Assert.Equal(OutputLevel.Verbose, parsedArgs.OutputLevel)

            parsedArgs = DefaultParse({"/verbose-", "a.vb"}, _baseDirectory)
            parsedArgs.Errors.Verify()
            Assert.Equal(OutputLevel.Normal, parsedArgs.OutputLevel)

            parsedArgs = DefaultParse({"/VERBOSE:-", "a.vb"}, _baseDirectory)
            parsedArgs.Errors.Verify(Diagnostic(ERRID.WRN_BadSwitch).WithArguments("/VERBOSE:-"))

            parsedArgs = DefaultParse({"/verbose-:", "a.vb"}, _baseDirectory)
            parsedArgs.Errors.Verify(Diagnostic(ERRID.ERR_SwitchNeedsBool).WithArguments("verbose"))

            parsedArgs = DefaultParse({"/verbose+:", "a.vb"}, _baseDirectory)
            parsedArgs.Errors.Verify(Diagnostic(ERRID.ERR_SwitchNeedsBool).WithArguments("verbose"))

            parsedArgs = DefaultParse({"/verbOSE:", "a.vb"}, _baseDirectory)
            parsedArgs.Errors.Verify(Diagnostic(ERRID.WRN_BadSwitch).WithArguments("/verbOSE:"))

            parsedArgs = InteractiveParse({"/d:a=1"}, _baseDirectory) ' test default value
            parsedArgs.Errors.Verify()
            Assert.Equal(OutputLevel.Normal, parsedArgs.OutputLevel)

            parsedArgs = DefaultParse({"/quiet", "/verbose", "a.vb"}, _baseDirectory)
            parsedArgs.Errors.Verify()
            Assert.Equal(OutputLevel.Verbose, parsedArgs.OutputLevel)

            parsedArgs = DefaultParse({"/quiet", "/verbose-", "a.vb"}, _baseDirectory)
            parsedArgs.Errors.Verify()
            Assert.Equal(OutputLevel.Normal, parsedArgs.OutputLevel)
        End Sub

        <WorkItem(546113, "http://vstfdevdiv:8080/DevDiv2/DevDiv/_workitems/edit/546113")>
        <Fact>
        Public Sub OutputQuiet()
            Dim parsedArgs = DefaultParse({"/quiet", "a.vb"}, _baseDirectory)
            parsedArgs.Errors.Verify()
            Assert.Equal(OutputLevel.Quiet, parsedArgs.OutputLevel)

            parsedArgs = DefaultParse({"/quiet+", "a.vb"}, _baseDirectory)
            parsedArgs.Errors.Verify()
            Assert.Equal(OutputLevel.Quiet, parsedArgs.OutputLevel)

            parsedArgs = DefaultParse({"/quiet-", "a.vb"}, _baseDirectory)
            parsedArgs.Errors.Verify()
            Assert.Equal(OutputLevel.Normal, parsedArgs.OutputLevel)

            parsedArgs = DefaultParse({"/QUIET:-", "a.vb"}, _baseDirectory)
            parsedArgs.Errors.Verify(Diagnostic(ERRID.WRN_BadSwitch).WithArguments("/QUIET:-"))

            parsedArgs = DefaultParse({"/quiet-:", "a.vb"}, _baseDirectory)
            parsedArgs.Errors.Verify(Diagnostic(ERRID.ERR_SwitchNeedsBool).WithArguments("quiet"))

            parsedArgs = DefaultParse({"/quiet+:", "a.vb"}, _baseDirectory)
            parsedArgs.Errors.Verify(Diagnostic(ERRID.ERR_SwitchNeedsBool).WithArguments("quiet"))

            parsedArgs = DefaultParse({"/quiET:", "a.vb"}, _baseDirectory)
            parsedArgs.Errors.Verify(Diagnostic(ERRID.WRN_BadSwitch).WithArguments("/quiET:"))

            parsedArgs = InteractiveParse({"/d:a=1"}, _baseDirectory) ' test default value
            parsedArgs.Errors.Verify()
            Assert.Equal(OutputLevel.Normal, parsedArgs.OutputLevel)

            parsedArgs = DefaultParse({"/verbose", "/quiet", "a.vb"}, _baseDirectory)
            parsedArgs.Errors.Verify()
            Assert.Equal(OutputLevel.Quiet, parsedArgs.OutputLevel)

            parsedArgs = DefaultParse({"/verbose", "/quiet-", "a.vb"}, _baseDirectory)
            parsedArgs.Errors.Verify()
            Assert.Equal(OutputLevel.Normal, parsedArgs.OutputLevel)
        End Sub

        <Fact>
        Public Sub Optimize()
            Dim parsedArgs = DefaultParse({"/optimize", "a.vb"}, _baseDirectory)
            parsedArgs.Errors.Verify()
            Assert.Equal(OptimizationLevel.Release, parsedArgs.CompilationOptions.OptimizationLevel)

            parsedArgs = DefaultParse({"a.vb"}, _baseDirectory)
            parsedArgs.Errors.Verify()
            Assert.Equal(OptimizationLevel.Debug, parsedArgs.CompilationOptions.OptimizationLevel) ' default

            parsedArgs = DefaultParse({"/OPTIMIZE+", "a.vb"}, _baseDirectory)
            parsedArgs.Errors.Verify()
            Assert.Equal(OptimizationLevel.Release, parsedArgs.CompilationOptions.OptimizationLevel)

            parsedArgs = DefaultParse({"/optimize-", "a.vb"}, _baseDirectory)
            parsedArgs.Errors.Verify()
            Assert.Equal(OptimizationLevel.Debug, parsedArgs.CompilationOptions.OptimizationLevel)

            parsedArgs = DefaultParse({"/optimize-", "/optimize+", "a.vb"}, _baseDirectory)
            parsedArgs.Errors.Verify()
            Assert.Equal(OptimizationLevel.Release, parsedArgs.CompilationOptions.OptimizationLevel)

            parsedArgs = DefaultParse({"/OPTIMIZE:", "a.cs"}, _baseDirectory)
            parsedArgs.Errors.Verify(Diagnostic(ERRID.ERR_SwitchNeedsBool).WithArguments("optimize"))

            parsedArgs = DefaultParse({"/OPTIMIZE+:", "a.cs"}, _baseDirectory)
            parsedArgs.Errors.Verify(Diagnostic(ERRID.ERR_SwitchNeedsBool).WithArguments("optimize"))

            parsedArgs = DefaultParse({"/optimize-:", "a.cs"}, _baseDirectory)
            parsedArgs.Errors.Verify(Diagnostic(ERRID.ERR_SwitchNeedsBool).WithArguments("optimize"))
        End Sub

        <WorkItem(5417, "DevDiv")>
        <Fact>
        Public Sub Deterministic()
            Dim ParsedArgs = DefaultParse({"a.vb"}, _baseDirectory)
            ParsedArgs.Errors.Verify()
            Assert.Equal(False, ParsedArgs.CompilationOptions.Deterministic)

            ParsedArgs = DefaultParse({"/deterministic+", "a.vb"}, _baseDirectory)
            ParsedArgs.Errors.Verify()
            Assert.Equal(True, ParsedArgs.CompilationOptions.Deterministic)

            ParsedArgs = DefaultParse({"/deterministic", "a.vb"}, _baseDirectory)
            ParsedArgs.Errors.Verify()
            Assert.Equal(True, ParsedArgs.CompilationOptions.Deterministic)

            ParsedArgs = DefaultParse({"/DETERMINISTIC+", "a.vb"}, _baseDirectory)
            ParsedArgs.Errors.Verify()
            Assert.Equal(True, ParsedArgs.CompilationOptions.Deterministic)

            ParsedArgs = DefaultParse({"/deterministic-", "a.vb"}, _baseDirectory)
            ParsedArgs.Errors.Verify()
            Assert.Equal(False, ParsedArgs.CompilationOptions.Deterministic)
        End Sub

        <WorkItem(546301, "http://vstfdevdiv:8080/DevDiv2/DevDiv/_workitems/edit/546301")>
        <Fact>
        Public Sub Parallel()
            Dim parsedArgs = DefaultParse({"/parallel", "a.vb"}, _baseDirectory)
            parsedArgs.Errors.Verify()
            Assert.Equal(True, parsedArgs.CompilationOptions.ConcurrentBuild)

            parsedArgs = DefaultParse({"/p", "a.vb"}, _baseDirectory)
            parsedArgs.Errors.Verify()
            Assert.Equal(True, parsedArgs.CompilationOptions.ConcurrentBuild)

            parsedArgs = DefaultParse({"a.vb"}, _baseDirectory)
            parsedArgs.Errors.Verify()
            Assert.Equal(True, parsedArgs.CompilationOptions.ConcurrentBuild) ' default

            parsedArgs = DefaultParse({"/PARALLEL+", "a.vb"}, _baseDirectory)
            parsedArgs.Errors.Verify()
            Assert.Equal(True, parsedArgs.CompilationOptions.ConcurrentBuild)

            parsedArgs = DefaultParse({"/PARALLEL-", "a.vb"}, _baseDirectory)
            parsedArgs.Errors.Verify()
            Assert.Equal(False, parsedArgs.CompilationOptions.ConcurrentBuild)

            parsedArgs = DefaultParse({"/PArallel-", "/PArallel+", "a.vb"}, _baseDirectory)
            parsedArgs.Errors.Verify()
            Assert.Equal(True, parsedArgs.CompilationOptions.ConcurrentBuild)

            parsedArgs = DefaultParse({"/parallel:", "a.vb"}, _baseDirectory)
            parsedArgs.Errors.Verify(Diagnostic(ERRID.ERR_SwitchNeedsBool).WithArguments("parallel"))

            parsedArgs = DefaultParse({"/parallel+:", "a.vb"}, _baseDirectory)
            parsedArgs.Errors.Verify(Diagnostic(ERRID.ERR_SwitchNeedsBool).WithArguments("parallel"))

            parsedArgs = DefaultParse({"/parallel-:", "a.vb"}, _baseDirectory)
            parsedArgs.Errors.Verify(Diagnostic(ERRID.ERR_SwitchNeedsBool).WithArguments("parallel"))

            parsedArgs = DefaultParse({"/P+", "a.vb"}, _baseDirectory)
            parsedArgs.Errors.Verify()
            Assert.Equal(True, parsedArgs.CompilationOptions.ConcurrentBuild)

            parsedArgs = DefaultParse({"/P-", "a.vb"}, _baseDirectory)
            parsedArgs.Errors.Verify()
            Assert.Equal(False, parsedArgs.CompilationOptions.ConcurrentBuild)

            parsedArgs = DefaultParse({"/P-", "/P+", "a.vb"}, _baseDirectory)
            parsedArgs.Errors.Verify()
            Assert.Equal(True, parsedArgs.CompilationOptions.ConcurrentBuild)

            parsedArgs = DefaultParse({"/p:", "a.vb"}, _baseDirectory)
            parsedArgs.Errors.Verify(Diagnostic(ERRID.ERR_SwitchNeedsBool).WithArguments("p"))

            parsedArgs = DefaultParse({"/p+:", "a.vb"}, _baseDirectory)
            parsedArgs.Errors.Verify(Diagnostic(ERRID.ERR_SwitchNeedsBool).WithArguments("p"))

            parsedArgs = DefaultParse({"/p-:", "a.vb"}, _baseDirectory)
            parsedArgs.Errors.Verify(Diagnostic(ERRID.ERR_SwitchNeedsBool).WithArguments("p"))
        End Sub

        <Fact>
        Public Sub SubsystemVersionTests()
            Dim parsedArgs = DefaultParse({"/subsystemversion:4.0", "a.vb"}, _baseDirectory)
            parsedArgs.Errors.Verify()
            Assert.Equal(SubsystemVersion.Create(4, 0), parsedArgs.EmitOptions.SubsystemVersion)

            ' wrongly supported subsystem version. CompilationOptions data will be faithful to the user input.
            ' It is normalized at the time of emit.
            parsedArgs = DefaultParse({"/subsystemversion:0.0", "a.vb"}, _baseDirectory)
            parsedArgs.Errors.Verify() ' no error in Dev11
            Assert.Equal(SubsystemVersion.Create(0, 0), parsedArgs.EmitOptions.SubsystemVersion)

            parsedArgs = DefaultParse({"/subsystemversion:0", "a.vb"}, _baseDirectory)
            parsedArgs.Errors.Verify() ' no error in Dev11
            Assert.Equal(SubsystemVersion.Create(0, 0), parsedArgs.EmitOptions.SubsystemVersion)

            parsedArgs = DefaultParse({"/subsystemversion:3.99", "a.vb"}, _baseDirectory)
            parsedArgs.Errors.Verify() ' no warning in Dev11
            Assert.Equal(SubsystemVersion.Create(3, 99), parsedArgs.EmitOptions.SubsystemVersion)

            parsedArgs = DefaultParse({"/subsystemversion:4.0", "/subsystemversion:5.333", "a.vb"}, _baseDirectory)
            parsedArgs.Errors.Verify()
            Assert.Equal(SubsystemVersion.Create(5, 333), parsedArgs.EmitOptions.SubsystemVersion)

            parsedArgs = DefaultParse({"/subsystemversion:", "a.vb"}, _baseDirectory)
            parsedArgs.Errors.Verify(Diagnostic(ERRID.ERR_ArgumentRequired).WithArguments("subsystemversion", ":<version>"))

            parsedArgs = DefaultParse({"/subsystemversion", "a.vb"}, _baseDirectory)
            parsedArgs.Errors.Verify(Diagnostic(ERRID.ERR_ArgumentRequired).WithArguments("subsystemversion", ":<version>"))

            parsedArgs = DefaultParse({"/subsystemversion-", "a.vb"}, _baseDirectory)
            parsedArgs.Errors.Verify(Diagnostic(ERRID.WRN_BadSwitch).WithArguments("/subsystemversion-")) ' TODO: Dev11 reports ERRID.ERR_ArgumentRequired

            parsedArgs = DefaultParse({"/subsystemversion: ", "a.vb"}, _baseDirectory)
            parsedArgs.Errors.Verify(Diagnostic(ERRID.ERR_ArgumentRequired).WithArguments("subsystemversion", ":<version>"))

            parsedArgs = DefaultParse({"/subsystemversion: 4.1", "a.vb"}, _baseDirectory)
            parsedArgs.Errors.Verify(Diagnostic(ERRID.ERR_InvalidSubsystemVersion).WithArguments(" 4.1"))

            parsedArgs = DefaultParse({"/subsystemversion:4 .0", "a.vb"}, _baseDirectory)
            parsedArgs.Errors.Verify(Diagnostic(ERRID.ERR_InvalidSubsystemVersion).WithArguments("4 .0"))

            parsedArgs = DefaultParse({"/subsystemversion:4. 0", "a.vb"}, _baseDirectory)
            parsedArgs.Errors.Verify(Diagnostic(ERRID.ERR_InvalidSubsystemVersion).WithArguments("4. 0"))

            parsedArgs = DefaultParse({"/subsystemversion:.", "a.vb"}, _baseDirectory)
            parsedArgs.Errors.Verify(Diagnostic(ERRID.ERR_InvalidSubsystemVersion).WithArguments("."))

            parsedArgs = DefaultParse({"/subsystemversion:4.", "a.vb"}, _baseDirectory)
            parsedArgs.Errors.Verify(Diagnostic(ERRID.ERR_InvalidSubsystemVersion).WithArguments("4."))

            parsedArgs = DefaultParse({"/subsystemversion:.0", "a.vb"}, _baseDirectory)
            parsedArgs.Errors.Verify(Diagnostic(ERRID.ERR_InvalidSubsystemVersion).WithArguments(".0"))

            parsedArgs = DefaultParse({"/subsystemversion:4.2 ", "a.vb"}, _baseDirectory)
            parsedArgs.Errors.Verify()

            parsedArgs = DefaultParse({"/subsystemversion:4.65536", "a.vb"}, _baseDirectory)
            parsedArgs.Errors.Verify(Diagnostic(ERRID.ERR_InvalidSubsystemVersion).WithArguments("4.65536"))

            parsedArgs = DefaultParse({"/subsystemversion:65536.0", "a.vb"}, _baseDirectory)
            parsedArgs.Errors.Verify(Diagnostic(ERRID.ERR_InvalidSubsystemVersion).WithArguments("65536.0"))

            parsedArgs = DefaultParse({"/subsystemversion:-4.0", "a.vb"}, _baseDirectory)
            parsedArgs.Errors.Verify(Diagnostic(ERRID.ERR_InvalidSubsystemVersion).WithArguments("-4.0"))

            ' TODO: incompatibilities: versions lower than '6.2' and 'arm', 'winmdobj', 'appcontainer'
        End Sub

        <Fact>
        Public Sub Codepage()
            Dim parsedArgs = DefaultParse({"/CodePage:1200", "a.vb"}, _baseDirectory)
            parsedArgs.Errors.Verify()
            Assert.Equal("Unicode", parsedArgs.Encoding.EncodingName)

            parsedArgs = DefaultParse({"/CodePage:1200", "/CodePage:65001", "a.vb"}, _baseDirectory)
            parsedArgs.Errors.Verify()
            Assert.Equal("Unicode (UTF-8)", parsedArgs.Encoding.EncodingName)

            ' errors 
            parsedArgs = DefaultParse({"/codepage:0", "a.vb"}, _baseDirectory)
            parsedArgs.Errors.Verify(Diagnostic(ERRID.ERR_BadCodepage).WithArguments("0"))

            parsedArgs = DefaultParse({"/codepage:abc", "a.vb"}, _baseDirectory)
            parsedArgs.Errors.Verify(Diagnostic(ERRID.ERR_BadCodepage).WithArguments("abc"))

            parsedArgs = DefaultParse({"/codepage:-5", "a.vb"}, _baseDirectory)
            parsedArgs.Errors.Verify(Diagnostic(ERRID.ERR_BadCodepage).WithArguments("-5"))

            parsedArgs = DefaultParse({"/codepage: ", "a.vb"}, _baseDirectory)
            parsedArgs.Errors.Verify(Diagnostic(ERRID.ERR_ArgumentRequired).WithArguments("codepage", ":<number>"))

            parsedArgs = DefaultParse({"/codepage:", "a.vb"}, _baseDirectory)
            parsedArgs.Errors.Verify(Diagnostic(ERRID.ERR_ArgumentRequired).WithArguments("codepage", ":<number>"))

            parsedArgs = DefaultParse({"/codepage+", "a.vb"}, _baseDirectory)
            parsedArgs.Errors.Verify(Diagnostic(ERRID.WRN_BadSwitch).WithArguments("/codepage+")) ' Dev11 reports ERR_ArgumentRequired

            parsedArgs = DefaultParse({"/codepage", "a.vb"}, _baseDirectory)
            parsedArgs.Errors.Verify(Diagnostic(ERRID.ERR_ArgumentRequired).WithArguments("codepage", ":<number>"))
        End Sub

        <Fact, WorkItem(24735, "https://github.com/dotnet/roslyn/issues/24735")>
        Public Sub ChecksumAlgorithm()
            Dim parsedArgs As VisualBasicCommandLineArguments

            parsedArgs = DefaultParse({"/checksumAlgorithm:sHa1", "a.cs"}, _baseDirectory)
            parsedArgs.Errors.Verify()
            Assert.Equal(SourceHashAlgorithm.Sha1, parsedArgs.ChecksumAlgorithm)
            Assert.Equal(HashAlgorithmName.SHA256, parsedArgs.EmitOptions.PdbChecksumAlgorithm)

            parsedArgs = DefaultParse({"/checksumAlgorithm:sha256", "a.cs"}, _baseDirectory)
            parsedArgs.Errors.Verify()
            Assert.Equal(SourceHashAlgorithm.Sha256, parsedArgs.ChecksumAlgorithm)
            Assert.Equal(HashAlgorithmName.SHA256, parsedArgs.EmitOptions.PdbChecksumAlgorithm)

            parsedArgs = DefaultParse({"a.cs"}, _baseDirectory)
            parsedArgs.Errors.Verify()
            Assert.Equal(SourceHashAlgorithm.Sha1, parsedArgs.ChecksumAlgorithm)
            Assert.Equal(HashAlgorithmName.SHA256, parsedArgs.EmitOptions.PdbChecksumAlgorithm)

            ' error
            parsedArgs = DefaultParse({"/checksumAlgorithm:256", "a.cs"}, _baseDirectory)
            parsedArgs.Errors.Verify(Diagnostic(ERRID.ERR_BadChecksumAlgorithm).WithArguments("256"))

            parsedArgs = DefaultParse({"/checksumAlgorithm:sha-1", "a.cs"}, _baseDirectory)
            parsedArgs.Errors.Verify(Diagnostic(ERRID.ERR_BadChecksumAlgorithm).WithArguments("sha-1"))

            parsedArgs = DefaultParse({"/checksumAlgorithm:sha", "a.cs"}, _baseDirectory)
            parsedArgs.Errors.Verify(Diagnostic(ERRID.ERR_BadChecksumAlgorithm).WithArguments("sha"))

            parsedArgs = DefaultParse({"/checksumAlgorithm: ", "a.cs"}, _baseDirectory)
            parsedArgs.Errors.Verify(Diagnostic(ERRID.ERR_ArgumentRequired).WithArguments("checksumalgorithm", ":<algorithm>"))

            parsedArgs = DefaultParse({"/checksumAlgorithm:", "a.cs"}, _baseDirectory)
            parsedArgs.Errors.Verify(Diagnostic(ERRID.ERR_ArgumentRequired).WithArguments("checksumalgorithm", ":<algorithm>"))

            parsedArgs = DefaultParse({"/checksumAlgorithm", "a.cs"}, _baseDirectory)
            parsedArgs.Errors.Verify(Diagnostic(ERRID.ERR_ArgumentRequired).WithArguments("checksumalgorithm", ":<algorithm>"))

            parsedArgs = DefaultParse({"/checksumAlgorithm+", "a.cs"}, _baseDirectory)
            parsedArgs.Errors.Verify(Diagnostic(ERRID.WRN_BadSwitch).WithArguments("/checksumAlgorithm+"))
        End Sub

        <Fact>
        Public Sub MainTypeName()
            Dim parsedArgs = DefaultParse({"/main:A.B.C", "a.vb"}, _baseDirectory)
            parsedArgs.Errors.Verify()
            Assert.Equal("A.B.C", parsedArgs.CompilationOptions.MainTypeName)

            ' overriding the value
            parsedArgs = DefaultParse({"/Main:A.B.C", "/M:X.Y.Z", "a.vb"}, _baseDirectory)
            parsedArgs.Errors.Verify()
            Assert.Equal("X.Y.Z", parsedArgs.CompilationOptions.MainTypeName)

            parsedArgs = DefaultParse({"/MAIN: ", "a.vb"}, _baseDirectory)
            parsedArgs.Errors.Verify(Diagnostic(ERRID.ERR_ArgumentRequired).WithArguments("main", ":<class>"))
            Assert.Null(parsedArgs.CompilationOptions.MainTypeName) ' EDMAURER Dev11 accepts and MainTypeName is " "

            ' errors 
            parsedArgs = DefaultParse({"/maiN:", "a.vb"}, _baseDirectory)
            parsedArgs.Errors.Verify(Diagnostic(ERRID.ERR_ArgumentRequired).WithArguments("main", ":<class>"))

            parsedArgs = DefaultParse({"/m", "a.vb"}, _baseDirectory)
            parsedArgs.Errors.Verify(Diagnostic(ERRID.ERR_ArgumentRequired).WithArguments("m", ":<class>"))

            parsedArgs = DefaultParse({"/m+", "a.vb"}, _baseDirectory)
            parsedArgs.Errors.Verify(Diagnostic(ERRID.WRN_BadSwitch).WithArguments("/m+")) ' Dev11 reports ERR_ArgumentRequired

            ' incompatibilities ignored by Dev11
            parsedArgs = DefaultParse({"/MAIN:XYZ", "/t:library", "a.vb"}, _baseDirectory)
            parsedArgs.Errors.Verify()
            Assert.Equal("XYZ", parsedArgs.CompilationOptions.MainTypeName)
            Assert.Equal(OutputKind.DynamicallyLinkedLibrary, parsedArgs.CompilationOptions.OutputKind)

            parsedArgs = DefaultParse({"/MAIN:XYZ", "/t:module", "a.vb"}, _baseDirectory)
            parsedArgs.Errors.Verify()
            Assert.Equal(OutputKind.NetModule, parsedArgs.CompilationOptions.OutputKind)
        End Sub

        <Fact>
        Public Sub OptionCompare()
            Dim parsedArgs = InteractiveParse({"/optioncompare"}, _baseDirectory)
            Assert.Equal(1, parsedArgs.Errors.Length)
            parsedArgs.Errors.Verify(Diagnostic(ERRID.ERR_ArgumentRequired).WithArguments("optioncompare", ":binary|text"))
            Assert.Equal(False, parsedArgs.CompilationOptions.OptionCompareText)

            parsedArgs = InteractiveParse({"/optioncompare:text", "/optioncompare"}, _baseDirectory)
            Assert.Equal(1, parsedArgs.Errors.Length)
            parsedArgs.Errors.Verify(Diagnostic(ERRID.ERR_ArgumentRequired).WithArguments("optioncompare", ":binary|text"))
            Assert.Equal(True, parsedArgs.CompilationOptions.OptionCompareText)

            parsedArgs = InteractiveParse({"/opTioncompare:Text", "/optioncomparE:bINARY"}, _baseDirectory)
            Assert.Equal(0, parsedArgs.Errors.Length)
            Assert.Equal(False, parsedArgs.CompilationOptions.OptionCompareText)

            parsedArgs = InteractiveParse({"/d:a=1"}, _baseDirectory) ' test default value
            Assert.Equal(0, parsedArgs.Errors.Length)
            Assert.Equal(False, parsedArgs.CompilationOptions.OptionCompareText)
        End Sub

        <Fact>
        Public Sub OptionExplicit()
            Dim parsedArgs = InteractiveParse({"/optiONexplicit"}, _baseDirectory)
            Assert.Equal(0, parsedArgs.Errors.Length)
            Assert.Equal(True, parsedArgs.CompilationOptions.OptionExplicit)

            parsedArgs = InteractiveParse({"/optiONexplicit:+"}, _baseDirectory)
            Assert.Equal(1, parsedArgs.Errors.Length)
            parsedArgs.Errors.Verify(Diagnostic(ERRID.ERR_SwitchNeedsBool).WithArguments("optionexplicit"))
            Assert.Equal(True, parsedArgs.CompilationOptions.OptionExplicit)

            parsedArgs = InteractiveParse({"/optiONexplicit-:"}, _baseDirectory)
            Assert.Equal(1, parsedArgs.Errors.Length)
            parsedArgs.Errors.Verify(Diagnostic(ERRID.ERR_SwitchNeedsBool).WithArguments("optionexplicit"))

            parsedArgs = InteractiveParse({"/optionexplicit+", "/optiONexplicit-:"}, _baseDirectory)
            Assert.Equal(1, parsedArgs.Errors.Length)
            parsedArgs.Errors.Verify(Diagnostic(ERRID.ERR_SwitchNeedsBool).WithArguments("optionexplicit"))

            parsedArgs = InteractiveParse({"/optionexplicit+", "/optiONexplicit-", "/optiONexpliCIT+"}, _baseDirectory)
            Assert.Equal(0, parsedArgs.Errors.Length)
            Assert.Equal(True, parsedArgs.CompilationOptions.OptionExplicit)

            parsedArgs = InteractiveParse({"/d:a=1"}, _baseDirectory) ' test default value
            Assert.Equal(0, parsedArgs.Errors.Length)
            Assert.Equal(True, parsedArgs.CompilationOptions.OptionExplicit)
        End Sub

        <Fact>
        Public Sub OptionInfer()
            Dim parsedArgs = InteractiveParse({"/optiONinfer"}, _baseDirectory)
            Assert.Equal(0, parsedArgs.Errors.Length)
            Assert.Equal(True, parsedArgs.CompilationOptions.OptionInfer)

            parsedArgs = InteractiveParse({"/OptionInfer:+"}, _baseDirectory)
            parsedArgs.Errors.Verify(Diagnostic(ERRID.ERR_SwitchNeedsBool).WithArguments("optioninfer"))

            parsedArgs = InteractiveParse({"/OPTIONinfer-:"}, _baseDirectory)
            parsedArgs.Errors.Verify(Diagnostic(ERRID.ERR_SwitchNeedsBool).WithArguments("optioninfer"))

            parsedArgs = InteractiveParse({"/optioninfer+", "/optioninFER-:"}, _baseDirectory)
            parsedArgs.Errors.Verify(Diagnostic(ERRID.ERR_SwitchNeedsBool).WithArguments("optioninfer"))

            parsedArgs = InteractiveParse({"/optioninfer+", "/optioninfeR-", "/OptionInfer+"}, _baseDirectory)
            parsedArgs.Errors.Verify()
            Assert.Equal(True, parsedArgs.CompilationOptions.OptionInfer)

            parsedArgs = InteractiveParse({"/d:a=1"}, _baseDirectory) ' test default value
            parsedArgs.Errors.Verify()
            Assert.Equal(False, parsedArgs.CompilationOptions.OptionInfer)
        End Sub

        Private ReadOnly s_VBC_VER As Double = PredefinedPreprocessorSymbols.CurrentVersionNumber

        <Fact>
        Public Sub LanguageVersionAdded_Canary()
            ' When a new version is added, this test will break. This list must be checked:
            ' - update the command-line error for bad /langver flag (<see cref="ERRID.IDS_VBCHelp"/>)
            ' - update the "UpgradeProject" codefixer (not yet supported in VB)
            ' - update the IDE drop-down for selecting Language Version (not yet supported in VB)
            ' - update all the tests that call this canary
            ' - update the command-line documentation (CommandLine.md)
            AssertEx.SetEqual({"default", "9", "10", "11", "12", "14", "15", "15.3", "15.5", "latest"},
                System.Enum.GetValues(GetType(LanguageVersion)).Cast(Of LanguageVersion)().Select(Function(v) v.ToDisplayString()))
            ' For minor versions, the format should be "x.y", such as "15.3"
        End Sub

        <Fact>
        Public Sub LanguageVersion_GetErrorCode()
            Dim versions = System.Enum.GetValues(GetType(LanguageVersion)).
                Cast(Of LanguageVersion)().
                Except({LanguageVersion.Default, LanguageVersion.Latest}).
                Select(Function(v) v.GetErrorName())

            Dim errorCodes = {
                "9.0",
                "10.0",
                "11.0",
                "12.0",
                "14.0",
                "15.0",
                "15.3",
                "15.5"
             }

            AssertEx.SetEqual(versions, errorCodes)

            ' The canary check is a reminder that this test needs to be updated when a language version is added
            LanguageVersionAdded_Canary()
        End Sub

        <Fact>
        Public Sub LanguageVersion_MapSpecifiedToEffectiveVersion()
            Assert.Equal(LanguageVersion.VisualBasic9, LanguageVersion.VisualBasic9.MapSpecifiedToEffectiveVersion())
            Assert.Equal(LanguageVersion.VisualBasic10, LanguageVersion.VisualBasic10.MapSpecifiedToEffectiveVersion())
            Assert.Equal(LanguageVersion.VisualBasic11, LanguageVersion.VisualBasic11.MapSpecifiedToEffectiveVersion())
            Assert.Equal(LanguageVersion.VisualBasic12, LanguageVersion.VisualBasic12.MapSpecifiedToEffectiveVersion())
            Assert.Equal(LanguageVersion.VisualBasic14, LanguageVersion.VisualBasic14.MapSpecifiedToEffectiveVersion())
            Assert.Equal(LanguageVersion.VisualBasic15, LanguageVersion.VisualBasic15.MapSpecifiedToEffectiveVersion())
            Assert.Equal(LanguageVersion.VisualBasic15, LanguageVersion.Default.MapSpecifiedToEffectiveVersion())

            Assert.Equal(LanguageVersion.VisualBasic15_3, LanguageVersion.VisualBasic15_3.MapSpecifiedToEffectiveVersion())
            Assert.Equal(LanguageVersion.VisualBasic15_5, LanguageVersion.VisualBasic15_5.MapSpecifiedToEffectiveVersion())
            Assert.Equal(LanguageVersion.VisualBasic15_5, LanguageVersion.Latest.MapSpecifiedToEffectiveVersion())

            ' The canary check is a reminder that this test needs to be updated when a language version is added
            LanguageVersionAdded_Canary()
        End Sub

        <Theory,
            InlineData("9", True, LanguageVersion.VisualBasic9),
            InlineData("9.0", True, LanguageVersion.VisualBasic9),
            InlineData("10", True, LanguageVersion.VisualBasic10),
            InlineData("10.0", True, LanguageVersion.VisualBasic10),
            InlineData("11", True, LanguageVersion.VisualBasic11),
            InlineData("11.0", True, LanguageVersion.VisualBasic11),
            InlineData("12", True, LanguageVersion.VisualBasic12),
            InlineData("12.0", True, LanguageVersion.VisualBasic12),
            InlineData("14", True, LanguageVersion.VisualBasic14),
            InlineData("14.0", True, LanguageVersion.VisualBasic14),
            InlineData("15", True, LanguageVersion.VisualBasic15),
            InlineData("15.0", True, LanguageVersion.VisualBasic15),
            InlineData("15.3", True, LanguageVersion.VisualBasic15_3),
            InlineData("15.5", True, LanguageVersion.VisualBasic15_5),
            InlineData("DEFAULT", True, LanguageVersion.Default),
            InlineData("default", True, LanguageVersion.Default),
            InlineData("LATEST", True, LanguageVersion.Latest),
            InlineData("latest", True, LanguageVersion.Latest),
            InlineData(Nothing, False, LanguageVersion.Default),
            InlineData("bad", False, LanguageVersion.Default)>
        Public Sub LanguageVersion_TryParseDisplayString(input As String, success As Boolean, expected As LanguageVersion)
            Dim version As LanguageVersion
            Assert.Equal(success, input.TryParse(version))
            Assert.Equal(expected, version)

            ' The canary check is a reminder that this test needs to be updated when a language version is added
            LanguageVersionAdded_Canary()
        End Sub

        <Fact>
        Public Sub LanguageVersion_ListLangVersions()
            Dim dir = Temp.CreateDirectory()
            Dim outWriter As New StringWriter()
            Dim exitCode As Integer = New MockVisualBasicCompiler(Nothing, dir.ToString(), {"/langversion:?"}).Run(outWriter, Nothing)
            Assert.Equal(0, exitCode)

            Dim actual = outWriter.ToString()
            Dim expected = [Enum].GetValues(GetType(LanguageVersion)).Cast(Of LanguageVersion)().Select(Function(v) v.ToDisplayString())
            Dim acceptableSurroundingChar = {CChar(vbCr), CChar(vbLf), "("c, ")"c, " "c}

            For Each v In expected
                Dim foundIndex = actual.IndexOf(v)
                Assert.True(foundIndex > 0, $"Missing version '{v}'")
                Assert.True(Array.IndexOf(acceptableSurroundingChar, actual(foundIndex - 1)) >= 0)
                Assert.True(Array.IndexOf(acceptableSurroundingChar, actual(foundIndex + v.Length)) >= 0)
            Next
        End Sub

        <Fact>
        Public Sub TestDefine()
            TestDefines({"/D:a=True,b=1", "a.vb"},
                        {"a", True},
                        {"b", 1},
                        {"TARGET", "exe"},
                        {"VBC_VER", s_VBC_VER})

            TestDefines({"/D:a=True,b=1", "/define:a=""123"",b=False", "a.vb"},
                        {"a", "123"},
                        {"b", False},
                        {"TARGET", "exe"},
                        {"VBC_VER", s_VBC_VER})

            TestDefines({"/D:a=""\\\\a"",b=""\\\\\b""", "a.vb"},
                        {"a", "\\\\a"},
                        {"b", "\\\\\b"},
                        {"TARGET", "exe"},
                        {"VBC_VER", s_VBC_VER})

            TestDefines({"/define:DEBUG", "a.vb"},
                        {"DEBUG", True},
                        {"TARGET", "exe"},
                        {"VBC_VER", s_VBC_VER})

            TestDefines({"/D:TARGET=True,VBC_VER=1", "a.vb"},
                        {"TARGET", True},
                        {"VBC_VER", 1})
        End Sub

        Private Sub TestDefines(args As IEnumerable(Of String), ParamArray symbols As Object()())
            Dim parsedArgs = DefaultParse(args, _baseDirectory)
            Assert.False(parsedArgs.Errors.Any)
            Assert.Equal(symbols.Length, parsedArgs.ParseOptions.PreprocessorSymbols.Length)
            Dim sortedDefines = parsedArgs.ParseOptions.
                                PreprocessorSymbols.Select(
                                    Function(d) New With {d.Key, d.Value}).OrderBy(Function(o) o.Key)

            For i = 0 To symbols.Length - 1
                Assert.Equal(symbols(i)(0), sortedDefines(i).Key)
                Assert.Equal(symbols(i)(1), sortedDefines(i).Value)
            Next
        End Sub

        <Fact>
        Public Sub OptionStrict()
            Dim parsedArgs = DefaultParse({"/optionStrict", "a.vb"}, _baseDirectory)
            parsedArgs.Errors.Verify()
            Assert.Equal(VisualBasic.OptionStrict.On, parsedArgs.CompilationOptions.OptionStrict)

            parsedArgs = DefaultParse({"/optionStrict+", "a.vb"}, _baseDirectory)
            parsedArgs.Errors.Verify()
            Assert.Equal(VisualBasic.OptionStrict.On, parsedArgs.CompilationOptions.OptionStrict)

            parsedArgs = DefaultParse({"/optionStrict-", "a.vb"}, _baseDirectory)
            parsedArgs.Errors.Verify()
            Assert.Equal(VisualBasic.OptionStrict.Off, parsedArgs.CompilationOptions.OptionStrict)

            parsedArgs = DefaultParse({"/OptionStrict:cusTom", "a.vb"}, _baseDirectory)
            parsedArgs.Errors.Verify()
            Assert.Equal(VisualBasic.OptionStrict.Custom, parsedArgs.CompilationOptions.OptionStrict)

            parsedArgs = DefaultParse({"/OptionStrict:cusTom", "/optionstrict-", "a.vb"}, _baseDirectory)
            parsedArgs.Errors.Verify()
            Assert.Equal(VisualBasic.OptionStrict.Off, parsedArgs.CompilationOptions.OptionStrict)

            parsedArgs = DefaultParse({"/optionstrict-", "/OptionStrict:cusTom", "a.vb"}, _baseDirectory)
            parsedArgs.Errors.Verify()
            Assert.Equal(VisualBasic.OptionStrict.Custom, parsedArgs.CompilationOptions.OptionStrict)

            parsedArgs = DefaultParse({"/optionstrict:", "/OptionStrict:cusTom", "a.vb"}, _baseDirectory)
            parsedArgs.Errors.Verify(Diagnostic(ERRID.ERR_ArgumentRequired).WithArguments("optionstrict", ":custom"))

            parsedArgs = DefaultParse({"/optionstrict:xxx", "a.vb"}, _baseDirectory)
            parsedArgs.Errors.Verify(Diagnostic(ERRID.ERR_ArgumentRequired).WithArguments("optionstrict", ":custom"))
        End Sub

        <WorkItem(546319, "http://vstfdevdiv:8080/DevDiv2/DevDiv/_workitems/edit/546319")>
        <WorkItem(546318, "http://vstfdevdiv:8080/DevDiv2/DevDiv/_workitems/edit/546318")>
        <WorkItem(685392, "http://vstfdevdiv:8080/DevDiv2/DevDiv/_workitems/edit/685392")>
        <Fact>
        Public Sub RootNamespace()
            Dim parsedArgs = DefaultParse({"/rootnamespace:One.Two.Three", "a.vb"}, _baseDirectory)
            parsedArgs.Errors.Verify()
            Assert.Equal("One.Two.Three", parsedArgs.CompilationOptions.RootNamespace)

            parsedArgs = DefaultParse({"/rootnamespace:One Two Three", "/rootnamespace:One.Two.Three", "a.vb"}, _baseDirectory)
            parsedArgs.Errors.Verify()
            Assert.Equal("One.Two.Three", parsedArgs.CompilationOptions.RootNamespace)

            parsedArgs = DefaultParse({"/rootnamespace:""One.Two.Three""", "a.vb"}, _baseDirectory)
            parsedArgs.Errors.Verify()
            Assert.Equal("One.Two.Three", parsedArgs.CompilationOptions.RootNamespace)

            parsedArgs = DefaultParse({"/rootnamespace", "a.vb"}, _baseDirectory)
            parsedArgs.Errors.Verify(Diagnostic(ERRID.ERR_ArgumentRequired).WithArguments("rootnamespace", ":<string>"))

            parsedArgs = DefaultParse({"/rootnamespace:", "a.vb"}, _baseDirectory)
            parsedArgs.Errors.Verify(Diagnostic(ERRID.ERR_ArgumentRequired).WithArguments("rootnamespace", ":<string>"))

            parsedArgs = DefaultParse({"/rootnamespace+", "a.vb"}, _baseDirectory)
            parsedArgs.Errors.Verify(Diagnostic(ERRID.WRN_BadSwitch).WithArguments("/rootnamespace+")) ' TODO: Dev11 reports ERR_ArgumentRequired

            parsedArgs = DefaultParse({"/rootnamespace-:", "a.vb"}, _baseDirectory)
            parsedArgs.Errors.Verify(Diagnostic(ERRID.WRN_BadSwitch).WithArguments("/rootnamespace-:")) ' TODO: Dev11 reports ERR_ArgumentRequired

            parsedArgs = DefaultParse({"/rootnamespace:+", "a.vb"}, _baseDirectory)
            parsedArgs.Errors.Verify(Diagnostic(ERRID.ERR_BadNamespaceName1).WithArguments("+"))

            parsedArgs = DefaultParse({"/rootnamespace: ", "a.vb"}, _baseDirectory)
            parsedArgs.Errors.Verify(Diagnostic(ERRID.ERR_ArgumentRequired).WithArguments("rootnamespace", ":<string>"))

            parsedArgs = DefaultParse({"/rootnamespace: A.B.C", "a.vb"}, _baseDirectory)
            parsedArgs.Errors.Verify(Diagnostic(ERRID.ERR_BadNamespaceName1).WithArguments(" A.B.C"))

            parsedArgs = DefaultParse({"/rootnamespace:[abcdef", "a.vb"}, _baseDirectory)
            parsedArgs.Errors.Verify(Diagnostic(ERRID.ERR_BadNamespaceName1).WithArguments("[abcdef"))

            parsedArgs = DefaultParse({"/rootnamespace:abcdef]", "a.vb"}, _baseDirectory)
            parsedArgs.Errors.Verify(Diagnostic(ERRID.ERR_BadNamespaceName1).WithArguments("abcdef]"))

            parsedArgs = DefaultParse({"/rootnamespace:[[abcdef]]", "a.vb"}, _baseDirectory)
            parsedArgs.Errors.Verify(Diagnostic(ERRID.ERR_BadNamespaceName1).WithArguments("[[abcdef]]"))

            parsedArgs = DefaultParse({"/rootnamespace:[global]", "a.vb"}, _baseDirectory)
            parsedArgs.Errors.Verify()
            Assert.Equal("[global]", parsedArgs.CompilationOptions.RootNamespace)

            parsedArgs = DefaultParse({"/rootnamespace:goo.[global].bar", "a.vb"}, _baseDirectory)
            parsedArgs.Errors.Verify()
            Assert.Equal("goo.[global].bar", parsedArgs.CompilationOptions.RootNamespace)

            parsedArgs = DefaultParse({"/rootnamespace:goo.[bar]", "a.vb"}, _baseDirectory)
            parsedArgs.Errors.Verify()
            Assert.Equal("goo.[bar]", parsedArgs.CompilationOptions.RootNamespace)

            parsedArgs = DefaultParse({"/rootnamespace:goo$", "a.vb"}, _baseDirectory)
            parsedArgs.Errors.Verify(Diagnostic(ERRID.ERR_BadNamespaceName1).WithArguments("goo$"))

            parsedArgs = DefaultParse({"/rootnamespace:I(", "a.vb"}, _baseDirectory)
            parsedArgs.Errors.Verify(Diagnostic(ERRID.ERR_BadNamespaceName1).WithArguments("I("))

            parsedArgs = DefaultParse({"/rootnamespace:_", "a.vb"}, _baseDirectory)
            parsedArgs.Errors.Verify(Diagnostic(ERRID.ERR_BadNamespaceName1).WithArguments("_"))

            parsedArgs = DefaultParse({"/rootnamespace:[_]", "a.vb"}, _baseDirectory)
            parsedArgs.Errors.Verify(Diagnostic(ERRID.ERR_BadNamespaceName1).WithArguments("[_]"))

            parsedArgs = DefaultParse({"/rootnamespace:__.___", "a.vb"}, _baseDirectory)
            parsedArgs.Errors.Verify()
            Assert.Equal("__.___", parsedArgs.CompilationOptions.RootNamespace)

            parsedArgs = DefaultParse({"/rootnamespace:[", "a.vb"}, _baseDirectory)
            parsedArgs.Errors.Verify(Diagnostic(ERRID.ERR_BadNamespaceName1).WithArguments("["))

            parsedArgs = DefaultParse({"/rootnamespace:]", "a.vb"}, _baseDirectory)
            parsedArgs.Errors.Verify(Diagnostic(ERRID.ERR_BadNamespaceName1).WithArguments("]"))

            parsedArgs = DefaultParse({"/rootnamespace:[]", "a.vb"}, _baseDirectory)
            parsedArgs.Errors.Verify(Diagnostic(ERRID.ERR_BadNamespaceName1).WithArguments("[]"))
        End Sub

        <Fact>
        Public Sub Link_SimpleTests()
            Dim parsedArgs = DefaultParse({"/link:a", "/link:b,,,,c", "a.vb"}, _baseDirectory)
            parsedArgs.Errors.Verify()
            AssertEx.Equal({"a", "b", "c"},
                           parsedArgs.MetadataReferences.
                                      Where(Function(res) res.Properties.EmbedInteropTypes).
                                      Select(Function(res) res.Reference))

            parsedArgs = DefaultParse({"/Link: ,,, b ,,", "a.vb"}, _baseDirectory)
            parsedArgs.Errors.Verify()
            AssertEx.Equal({" ", " b "},
                           parsedArgs.MetadataReferences.
                                      Where(Function(res) res.Properties.EmbedInteropTypes).
                                      Select(Function(res) res.Reference))

            parsedArgs = DefaultParse({"/l:", "a.vb"}, _baseDirectory)
            parsedArgs.Errors.Verify(Diagnostic(ERRID.ERR_ArgumentRequired).WithArguments("l", ":<file_list>"))

            parsedArgs = DefaultParse({"/L", "a.vb"}, _baseDirectory)
            parsedArgs.Errors.Verify(Diagnostic(ERRID.ERR_ArgumentRequired).WithArguments("l", ":<file_list>"))

            parsedArgs = DefaultParse({"/l+", "a.vb"}, _baseDirectory)
            parsedArgs.Errors.Verify(Diagnostic(ERRID.WRN_BadSwitch).WithArguments("/l+")) ' TODO: Dev11 reports ERR_ArgumentRequired

            parsedArgs = DefaultParse({"/link-:", "a.vb"}, _baseDirectory)
            parsedArgs.Errors.Verify(Diagnostic(ERRID.WRN_BadSwitch).WithArguments("/link-:")) ' TODO: Dev11 reports ERR_ArgumentRequired
        End Sub

        <Fact>
        Public Sub Recurse_SimpleTests()
            Dim dir = Temp.CreateDirectory()
            Dim file1 = dir.CreateFile("a.vb")
            Dim file2 = dir.CreateFile("b.vb")
            Dim file3 = dir.CreateFile("c.txt")
            Dim file4 = dir.CreateDirectory("d1").CreateFile("d.txt")
            Dim file5 = dir.CreateDirectory("d2").CreateFile("e.vb")

            file1.WriteAllText("")
            file2.WriteAllText("")
            file3.WriteAllText("")
            file4.WriteAllText("")
            file5.WriteAllText("")

            Dim parsedArgs = DefaultParse({"/recurse:" & dir.ToString() & "\*.vb"}, _baseDirectory)
            parsedArgs.Errors.Verify()
            AssertEx.Equal({"{DIR}\a.vb", "{DIR}\b.vb", "{DIR}\d2\e.vb"}, parsedArgs.SourceFiles.Select(Function(file) file.Path.Replace(dir.ToString(), "{DIR}")))

            parsedArgs = DefaultParse({"*.vb"}, dir.ToString())
            parsedArgs.Errors.Verify()
            AssertEx.Equal({"{DIR}\a.vb", "{DIR}\b.vb"}, parsedArgs.SourceFiles.Select(Function(file) file.Path.Replace(dir.ToString(), "{DIR}")))

            parsedArgs = DefaultParse({"/reCURSE:", "a.vb"}, _baseDirectory)
            parsedArgs.Errors.Verify(Diagnostic(ERRID.ERR_ArgumentRequired).WithArguments("recurse", ":<wildcard>"))

            parsedArgs = DefaultParse({"/RECURSE: ", "a.vb"}, _baseDirectory)
            parsedArgs.Errors.Verify(Diagnostic(ERRID.ERR_ArgumentRequired).WithArguments("recurse", ":<wildcard>"))

            parsedArgs = DefaultParse({"/recurse", "a.vb"}, _baseDirectory)
            parsedArgs.Errors.Verify(Diagnostic(ERRID.ERR_ArgumentRequired).WithArguments("recurse", ":<wildcard>"))

            parsedArgs = DefaultParse({"/recurse+", "a.vb"}, _baseDirectory)
            parsedArgs.Errors.Verify(Diagnostic(ERRID.WRN_BadSwitch).WithArguments("/recurse+")) ' TODO: Dev11 reports ERR_ArgumentRequired

            parsedArgs = DefaultParse({"/recurse-:", "a.vb"}, _baseDirectory)
            parsedArgs.Errors.Verify(Diagnostic(ERRID.WRN_BadSwitch).WithArguments("/recurse-:")) ' TODO: Dev11 reports ERR_ArgumentRequired

            CleanupAllGeneratedFiles(file1.Path)
            CleanupAllGeneratedFiles(file2.Path)
            CleanupAllGeneratedFiles(file3.Path)
            CleanupAllGeneratedFiles(file4.Path)
            CleanupAllGeneratedFiles(file5.Path)
        End Sub

        <WorkItem(545991, "http://vstfdevdiv:8080/DevDiv2/DevDiv/_workitems/edit/545991")>
        <WorkItem(546009, "http://vstfdevdiv:8080/DevDiv2/DevDiv/_workitems/edit/546009")>
        <Fact>
        Public Sub Recurse_SimpleTests2()
            Dim folder = Temp.CreateDirectory()
            Dim file1 = folder.CreateFile("a.cs")
            Dim file2 = folder.CreateFile("b.vb")
            Dim file3 = folder.CreateFile("c.cpp")
            Dim file4 = folder.CreateDirectory("A").CreateFile("A_d.txt")
            Dim file5 = folder.CreateDirectory("B").CreateFile("B_e.vb")
            Dim file6 = folder.CreateDirectory("C").CreateFile("B_f.cs")

            file1.WriteAllText("")
            file2.WriteAllText("")
            file3.WriteAllText("")
            file4.WriteAllText("")
            file5.WriteAllText("")
            file6.WriteAllText("")

            Dim outWriter As New StringWriter()
            Dim exitCode As Integer = New MockVisualBasicCompiler(Nothing, folder.Path, {"/nologo", "/preferreduilang:en", "/t:library", "/recurse:.", "b.vb", "/out:abc.dll"}).Run(outWriter, Nothing)
            Assert.Equal(1, exitCode)
            Assert.Equal("vbc : error BC2014: the value '.' is invalid for option 'recurse'", outWriter.ToString().Trim())

            outWriter = New StringWriter()
            exitCode = New MockVisualBasicCompiler(Nothing, folder.Path, {"/nologo", "/preferreduilang:en", "/t:library", "/recurse:. ", "b.vb", "/out:abc.dll"}).Run(outWriter, Nothing)
            Assert.Equal(1, exitCode)
            Assert.Equal("vbc : error BC2014: the value '.' is invalid for option 'recurse'", outWriter.ToString().Trim())

            outWriter = New StringWriter()
            exitCode = New MockVisualBasicCompiler(Nothing, folder.Path, {"/nologo", "/preferreduilang:en", "/t:library", "/recurse:   . ", "/out:abc.dll"}).Run(outWriter, Nothing)
            Assert.Equal(1, exitCode)
            Assert.Equal("vbc : error BC2014: the value '   .' is invalid for option 'recurse'|vbc : error BC2008: no input sources specified", outWriter.ToString().Trim().Replace(vbCrLf, "|"))

            outWriter = New StringWriter()
            exitCode = New MockVisualBasicCompiler(Nothing, folder.Path, {"/nologo", "/preferreduilang:en", "/t:library", "/recurse:./.", "/out:abc.dll"}).Run(outWriter, Nothing)
            Assert.Equal(1, exitCode)
            Assert.Equal("vbc : error BC2014: the value './.' is invalid for option 'recurse'|vbc : error BC2008: no input sources specified", outWriter.ToString().Trim().Replace(vbCrLf, "|"))

            Dim args As VisualBasicCommandLineArguments
            Dim resolvedSourceFiles As String()

            args = DefaultParse({"/recurse:*.cp*", "/recurse:b\*.v*", "/out:a.dll"}, folder.Path)
            args.Errors.Verify()
            resolvedSourceFiles = args.SourceFiles.Select(Function(f) f.Path).ToArray()
            AssertEx.Equal({folder.Path + "\c.cpp", folder.Path + "\b\B_e.vb"}, resolvedSourceFiles)

            args = DefaultParse({"/recurse:.\\\\\\*.vb", "/out:a.dll"}, folder.Path)
            args.Errors.Verify()
            resolvedSourceFiles = args.SourceFiles.Select(Function(f) f.Path).ToArray()
            Assert.Equal(2, resolvedSourceFiles.Length)

            args = DefaultParse({"/recurse:.////*.vb", "/out:a.dll"}, folder.Path)
            args.Errors.Verify()
            resolvedSourceFiles = args.SourceFiles.Select(Function(f) f.Path).ToArray()
            Assert.Equal(2, resolvedSourceFiles.Length)

            CleanupAllGeneratedFiles(file1.Path)
            CleanupAllGeneratedFiles(file2.Path)
            CleanupAllGeneratedFiles(file3.Path)
            CleanupAllGeneratedFiles(file4.Path)
            CleanupAllGeneratedFiles(file5.Path)
            CleanupAllGeneratedFiles(file6.Path)
        End Sub

        <WorkItem(948285, "http://vstfdevdiv:8080/DevDiv2/DevDiv/_workitems/edit/948285")>
        <Fact>
        Public Sub Recurse_SimpleTests3()
            Dim folder = Temp.CreateDirectory()
            Dim outWriter = New StringWriter()
            Dim exitCode = New MockVisualBasicCompiler(Nothing, folder.Path, {"/nologo", "/preferreduilang:en", "/t:exe", "/out:abc.exe"}).Run(outWriter, Nothing)
            Assert.Equal(1, exitCode)
            Assert.Equal("vbc : error BC2008: no input sources specified", outWriter.ToString().Trim().Replace(vbCrLf, "|"))
        End Sub

        <Fact>
        Public Sub Reference_SimpleTests()
            Dim parsedArgs = DefaultParse({"/nostdlib", "/vbruntime-", "/r:a", "/REFERENCE:b,,,,c", "a.vb"}, _baseDirectory)
            parsedArgs.Errors.Verify()
            AssertEx.Equal({"a", "b", "c"},
                           parsedArgs.MetadataReferences.
                                      Where(Function(res) Not res.Properties.EmbedInteropTypes AndAlso Not res.Reference.EndsWith("mscorlib.dll", StringComparison.Ordinal)).
                                      Select(Function(res) res.Reference))

            parsedArgs = DefaultParse({"/Reference: ,,, b ,,", "/nostdlib", "/vbruntime-", "a.vb"}, _baseDirectory)
            parsedArgs.Errors.Verify()
            AssertEx.Equal({" ", " b "},
                           parsedArgs.MetadataReferences.
                                      Where(Function(res) Not res.Properties.EmbedInteropTypes AndAlso Not res.Reference.EndsWith("mscorlib.dll", StringComparison.Ordinal)).
                                      Select(Function(res) res.Reference))

            parsedArgs = DefaultParse({"/r:", "a.vb"}, _baseDirectory)
            parsedArgs.Errors.Verify(Diagnostic(ERRID.ERR_ArgumentRequired).WithArguments("r", ":<file_list>"))

            parsedArgs = DefaultParse({"/R", "a.vb"}, _baseDirectory)
            parsedArgs.Errors.Verify(Diagnostic(ERRID.ERR_ArgumentRequired).WithArguments("r", ":<file_list>"))

            parsedArgs = DefaultParse({"/reference+", "a.vb"}, _baseDirectory)
            parsedArgs.Errors.Verify(Diagnostic(ERRID.WRN_BadSwitch).WithArguments("/reference+")) ' TODO: Dev11 reports ERR_ArgumentRequired

            parsedArgs = DefaultParse({"/reference-:", "a.vb"}, _baseDirectory)
            parsedArgs.Errors.Verify(Diagnostic(ERRID.WRN_BadSwitch).WithArguments("/reference-:")) ' TODO: Dev11 reports ERR_ArgumentRequired
        End Sub

        <Fact>
        Public Sub ParseAnalyzers()
            Dim parsedArgs = DefaultParse({"/a:goo.dll", "a.vb"}, _baseDirectory)
            parsedArgs.Errors.Verify()
            Assert.Equal(1, parsedArgs.AnalyzerReferences.Length)
            Assert.Equal("goo.dll", parsedArgs.AnalyzerReferences(0).FilePath)

            parsedArgs = DefaultParse({"/analyzer:goo.dll", "a.vb"}, _baseDirectory)
            parsedArgs.Errors.Verify()
            Assert.Equal(1, parsedArgs.AnalyzerReferences.Length)
            Assert.Equal("goo.dll", parsedArgs.AnalyzerReferences(0).FilePath)

            parsedArgs = DefaultParse({"/analyzer:""goo.dll""", "a.vb"}, _baseDirectory)
            parsedArgs.Errors.Verify()
            Assert.Equal(1, parsedArgs.AnalyzerReferences.Length)
            Assert.Equal("goo.dll", parsedArgs.AnalyzerReferences(0).FilePath)

            parsedArgs = DefaultParse({"/a:goo.dll,bar.dll", "a.vb"}, _baseDirectory)
            parsedArgs.Errors.Verify()
            Assert.Equal(2, parsedArgs.AnalyzerReferences.Length)
            Assert.Equal("goo.dll", parsedArgs.AnalyzerReferences(0).FilePath)
            Assert.Equal("bar.dll", parsedArgs.AnalyzerReferences(1).FilePath)

            parsedArgs = DefaultParse({"/a:", "a.vb"}, _baseDirectory)
            parsedArgs.Errors.Verify(Diagnostic(ERRID.ERR_ArgumentRequired).WithArguments("a", ":<file_list>"))

            parsedArgs = DefaultParse({"/a", "a.vb"}, _baseDirectory)
            parsedArgs.Errors.Verify(Diagnostic(ERRID.ERR_ArgumentRequired).WithArguments("a", ":<file_list>"))
        End Sub

        <Fact>
        Public Sub Analyzers_Missing()
            Dim source = "Imports System"
            Dim dir = Temp.CreateDirectory()

            Dim file = dir.CreateFile("a.vb")
            file.WriteAllText(source)

            Dim outWriter = New StringWriter(CultureInfo.InvariantCulture)
            Dim vbc = New MockVisualBasicCompiler(Nothing, dir.Path, {"/nologo", "/preferreduilang:en", "/t:library", "/a:missing.dll", "a.vb"})
            Dim exitCode = vbc.Run(outWriter, Nothing)
            Assert.Equal(1, exitCode)
            Assert.Equal("vbc : error BC2017: could not find library 'missing.dll'", outWriter.ToString().Trim())

            CleanupAllGeneratedFiles(file.Path)
        End Sub

        <Fact>
        Public Sub Analyzers_Empty()
            Dim source = "Imports System"
            Dim dir = Temp.CreateDirectory()

            Dim file = dir.CreateFile("a.vb")
            file.WriteAllText(source)

            Dim outWriter = New StringWriter(CultureInfo.InvariantCulture)
            Dim vbc = New MockVisualBasicCompiler(Nothing, dir.Path, {"/nologo", "/preferreduilang:en", "/t:library", "/a:" + GetType(Object).Assembly.Location, "a.vb"})
            Dim exitCode = vbc.Run(outWriter, Nothing)
            Assert.Equal(0, exitCode)
            Assert.DoesNotContain("warning", outWriter.ToString())

            CleanupAllGeneratedFiles(file.Path)
        End Sub

        <Fact>
        Public Sub Analyzers_Found()
            Dim source = "Imports System " + vbCrLf + "Public Class Tester" + vbCrLf + "End Class"

            Dim dir = Temp.CreateDirectory()

            Dim file = dir.CreateFile("a.vb")
            file.WriteAllText(source)
            ' This assembly has a MockDiagnosticAnalyzer type which should get run by this compilation.
            Dim outWriter = New StringWriter(CultureInfo.InvariantCulture)
            Dim vbc = New MockVisualBasicCompiler(Nothing, dir.Path, {"/nologo", "/preferreduilang:en", "/t:library", "/a:" + Assembly.GetExecutingAssembly().Location, "a.vb"})
            Dim exitCode = vbc.Run(outWriter, Nothing)
            Assert.Equal(0, exitCode)
            ' Diagnostic cannot instantiate
            Assert.True(outWriter.ToString().Contains("warning BC42376"))
            ' Diagnostic is thrown
            Assert.True(outWriter.ToString().Contains("a.vb(2) : warning Warning01: Throwing a diagnostic for types declared"))
            Assert.True(outWriter.ToString().Contains("a.vb(2) : warning Warning03: Throwing a diagnostic for types declared"))

            CleanupAllGeneratedFiles(file.Path)
        End Sub

        <Fact>
        Public Sub Analyzers_WithRuleSet()
            Dim source = "Imports System " + vbCrLf + "Public Class Tester" + vbCrLf + "End Class"

            Dim dir = Temp.CreateDirectory()

            Dim file = dir.CreateFile("a.vb")
            file.WriteAllText(source)

            Dim rulesetSource = <?xml version="1.0" encoding="utf-8"?>
                                <RuleSet Name="Ruleset1" Description="Test" ToolsVersion="12.0">
                                    <Rules AnalyzerId="Microsoft.Analyzers.ManagedCodeAnalysis" RuleNamespace="Microsoft.Rules.Managed">
                                        <Rule Id="Warning01" Action="Error"/>
                                        <Rule Id="Test02" Action="Warning"/>
                                        <Rule Id="Warning03" Action="None"/>
                                    </Rules>
                                </RuleSet>

            Dim ruleSetFile = CreateRuleSetFile(rulesetSource)

            Dim outWriter = New StringWriter(CultureInfo.InvariantCulture)
            Dim vbc = New MockVisualBasicCompiler(Nothing, dir.Path, {"/nologo", "/t:library", "/a:" + Assembly.GetExecutingAssembly().Location, "a.vb", "/ruleset:" + ruleSetFile.Path})
            Dim exitCode = vbc.Run(outWriter, Nothing)
            Assert.Equal(1, exitCode)
            ' Diagnostic cannot instantiate
            Assert.True(outWriter.ToString().Contains("warning BC42376"))
            '' Diagnostic thrown as error
            'Assert.True(outWriter.ToString().Contains("error Warning01"))
            ' Diagnostic is suppressed
            Assert.False(outWriter.ToString().Contains("warning Warning03"))

            CleanupAllGeneratedFiles(file.Path)
        End Sub

        <Fact>
        Public Sub Analyzers_CommandLineOverridesRuleset1()
            Dim source = "Imports System " + vbCrLf + "Public Class Tester" + vbCrLf + "End Class"

            Dim dir = Temp.CreateDirectory()

            Dim file = dir.CreateFile("a.vb")
            file.WriteAllText(source)

            Dim rulesetSource = <?xml version="1.0" encoding="utf-8"?>
                                <RuleSet Name="Ruleset1" Description="Test" ToolsVersion="12.0">
                                    <IncludeAll Action="Warning"/>
                                </RuleSet>

            Dim ruleSetFile = CreateRuleSetFile(rulesetSource)

            Dim outWriter = New StringWriter(CultureInfo.InvariantCulture)
            Dim vbc = New MockVisualBasicCompiler(Nothing, dir.Path,
                                                  {
                                                        "/nologo", "/preferreduilang:en", "/preferreduilang:en", "/t:library",
                                                        "/a:" + Assembly.GetExecutingAssembly().Location, "a.vb",
                                                        "/ruleset:" & ruleSetFile.Path, "/warnaserror", "/nowarn:42376"
                                                  })
            Dim exitCode = vbc.Run(outWriter, Nothing)
            Assert.Equal(1, exitCode)
            ' Diagnostics thrown as error: command line always overrides ruleset.
            Dim output = outWriter.ToString()
            Assert.Contains("error Warning01", output, StringComparison.Ordinal)
            Assert.Contains("error Warning03", output, StringComparison.Ordinal)

            outWriter = New StringWriter(CultureInfo.InvariantCulture)
            vbc = New MockVisualBasicCompiler(Nothing, dir.Path,
                                                  {
                                                        "/nologo", "/preferreduilang:en", "/t:library",
                                                        "/a:" + Assembly.GetExecutingAssembly().Location, "a.vb",
                                                        "/warnaserror+", "/ruleset:" & ruleSetFile.Path, "/nowarn:42376"
                                                  })
            exitCode = vbc.Run(outWriter, Nothing)
            Assert.Equal(1, exitCode)
            ' Diagnostics thrown as error: command line always overrides ruleset.
            output = outWriter.ToString()
            Assert.Contains("error Warning01", output, StringComparison.Ordinal)
            Assert.Contains("error Warning03", output, StringComparison.Ordinal)

            CleanupAllGeneratedFiles(file.Path)
        End Sub

        <Fact>
        Public Sub Analyzer_CommandLineOverridesRuleset2()
            Dim source = "Imports System " + vbCrLf + "Public Class Tester" + vbCrLf + "End Class"

            Dim dir = Temp.CreateDirectory()

            Dim file = dir.CreateFile("a.vb")
            file.WriteAllText(source)

            Dim rulesetSource = <?xml version="1.0" encoding="utf-8"?>
                                <RuleSet Name="Ruleset1" Description="Test" ToolsVersion="12.0">
                                    <Rules AnalyzerId="Microsoft.Analyzers.ManagedCodeAnalysis" RuleNamespace="Microsoft.Rules.Managed">
                                        <Rule Id="Warning01" Action="Error"/>
                                        <Rule Id="Warning03" Action="Warning"/>
                                    </Rules>
                                </RuleSet>

            Dim ruleSetFile = CreateRuleSetFile(rulesetSource)

            Dim outWriter = New StringWriter(CultureInfo.InvariantCulture)
            Dim vbc = New MockVisualBasicCompiler(Nothing, dir.Path,
                                                  {
                                                        "/nologo", "/t:library",
                                                        "/a:" + Assembly.GetExecutingAssembly().Location, "a.vb",
                                                        "/ruleset:" & ruleSetFile.Path, "/nowarn"
                                                  })
            Dim exitCode = vbc.Run(outWriter, Nothing)
            Assert.Equal(0, exitCode)
            ' Diagnostics suppressed: command line always overrides ruleset.
            Dim output = outWriter.ToString()
            Assert.DoesNotContain("Warning01", output, StringComparison.Ordinal)
            Assert.DoesNotContain("BC31072", output, StringComparison.Ordinal)
            Assert.DoesNotContain("Warning03", output, StringComparison.Ordinal)

            outWriter = New StringWriter(CultureInfo.InvariantCulture)
            vbc = New MockVisualBasicCompiler(Nothing, dir.Path,
                                                  {
                                                        "/nologo", "/t:library",
                                                        "/a:" + Assembly.GetExecutingAssembly().Location, "a.vb",
                                                        "/nowarn", "/ruleset:" & ruleSetFile.Path
                                                  })
            exitCode = vbc.Run(outWriter, Nothing)
            Assert.Equal(0, exitCode)
            ' Diagnostics suppressed: command line always overrides ruleset.
            output = outWriter.ToString()
            Assert.DoesNotContain("Warning01", output, StringComparison.Ordinal)
            Assert.DoesNotContain("BC31072", output, StringComparison.Ordinal)
            Assert.DoesNotContain("Warning03", output, StringComparison.Ordinal)

            CleanupAllGeneratedFiles(file.Path)
        End Sub

        <Fact>
        Public Sub Analyzers_WithRuleSetIncludeAll()
            Dim source = "Imports System \r\n Public Class Tester \r\n Public Sub Goo() \r\n Dim x As Integer \r\n End Sub \r\n End Class"

            Dim dir = Temp.CreateDirectory()

            Dim file = dir.CreateFile("a.vb")
            file.WriteAllText(source)

            Dim rulesetSource = <?xml version="1.0" encoding="utf-8"?>
                                <RuleSet Name="Ruleset1" Description="Test" ToolsVersion="12.0">
                                    <IncludeAll Action="Error"/>
                                    <Rules AnalyzerId="Microsoft.Analyzers.ManagedCodeAnalysis" RuleNamespace="Microsoft.Rules.Managed">
                                        <Rule Id="Warning01" Action="Error"/>
                                        <Rule Id="Test02" Action="Warning"/>
                                        <Rule Id="Warning03" Action="None"/>
                                    </Rules>
                                </RuleSet>

            Dim ruleSetFile = CreateRuleSetFile(rulesetSource)

            Dim outWriter = New StringWriter(CultureInfo.InvariantCulture)
            Dim vbc = New MockVisualBasicCompiler(Nothing, dir.Path, {"/nologo", "/t:library", "/a:" + Assembly.GetExecutingAssembly().Location, "a.vb", "/ruleset:" + ruleSetFile.Path})
            Dim exitCode = vbc.Run(outWriter, Nothing)
            Assert.Equal(1, exitCode)
            ' Compiler warnings as errors
            Assert.True(outWriter.ToString().Contains("error BC42376"))
            ' User diagnostics not thrown due to compiler errors
            Assert.False(outWriter.ToString().Contains("Warning01"))
            Assert.False(outWriter.ToString().Contains("Warning03"))

            CleanupAllGeneratedFiles(file.Path)
        End Sub

        Private Function CreateRuleSetFile(source As XDocument) As TempFile
            Dim dir = Temp.CreateDirectory()
            Dim file = dir.CreateFile("a.ruleset")
            file.WriteAllText(source.ToString())
            Return file
        End Function

        <Fact>
        Public Sub RulesetSwitchPositive()

            Dim source = <?xml version="1.0" encoding="utf-8"?>
                         <RuleSet Name="Ruleset1" Description="Test" ToolsVersion="12.0">
                             <IncludeAll Action="Warning"/>
                             <Rules AnalyzerId="Microsoft.Analyzers.ManagedCodeAnalysis" RuleNamespace="Microsoft.Rules.Managed">
                                 <Rule Id="CA1012" Action="Error"/>
                                 <Rule Id="CA1013" Action="Warning"/>
                                 <Rule Id="CA1014" Action="None"/>
                             </Rules>
                         </RuleSet>

            Dim file = CreateRuleSetFile(source)
            Dim parsedArgs = DefaultParse(New String() {"/ruleset:" + file.Path, "a.cs"}, _baseDirectory)
            parsedArgs.Errors.Verify()
            Assert.Equal(expected:=file.Path, actual:=parsedArgs.RuleSetPath)
            Assert.True(parsedArgs.CompilationOptions.SpecificDiagnosticOptions.ContainsKey("CA1012"))
            Assert.True(parsedArgs.CompilationOptions.SpecificDiagnosticOptions("CA1012") = ReportDiagnostic.Error)
            Assert.True(parsedArgs.CompilationOptions.SpecificDiagnosticOptions.ContainsKey("CA1013"))
            Assert.True(parsedArgs.CompilationOptions.SpecificDiagnosticOptions("CA1013") = ReportDiagnostic.Warn)
            Assert.True(parsedArgs.CompilationOptions.SpecificDiagnosticOptions.ContainsKey("CA1014"))
            Assert.True(parsedArgs.CompilationOptions.SpecificDiagnosticOptions("CA1014") = ReportDiagnostic.Suppress)
            Assert.True(parsedArgs.CompilationOptions.GeneralDiagnosticOption = ReportDiagnostic.Warn)
        End Sub

        <Fact>
        Public Sub RuleSetSwitchQuoted()
            Dim source = <?xml version="1.0" encoding="utf-8"?>
                         <RuleSet Name="Ruleset1" Description="Test" ToolsVersion="12.0">
                             <IncludeAll Action="Warning"/>
                             <Rules AnalyzerId="Microsoft.Analyzers.ManagedCodeAnalysis" RuleNamespace="Microsoft.Rules.Managed">
                                 <Rule Id="CA1012" Action="Error"/>
                                 <Rule Id="CA1013" Action="Warning"/>
                                 <Rule Id="CA1014" Action="None"/>
                             </Rules>
                         </RuleSet>

            Dim file = CreateRuleSetFile(source)
            Dim parsedArgs = DefaultParse(New String() {"/ruleset:" + """" + file.Path + """", "a.cs"}, _baseDirectory)
            parsedArgs.Errors.Verify()
            Assert.Equal(expected:=file.Path, actual:=parsedArgs.RuleSetPath)
        End Sub

        <Fact>
        Public Sub RulesetSwitchParseErrors()
            Dim parsedArgs = DefaultParse(New String() {"/ruleset", "a.cs"}, _baseDirectory)
            parsedArgs.Errors.Verify(
            Diagnostic(ERRID.ERR_ArgumentRequired).WithArguments("ruleset", ":<file>"))
            Assert.Null(parsedArgs.RuleSetPath)

            parsedArgs = DefaultParse(New String() {"/ruleset", "a.cs"}, _baseDirectory)
            parsedArgs.Errors.Verify(
            Diagnostic(ERRID.ERR_ArgumentRequired).WithArguments("ruleset", ":<file>"))
            Assert.Null(parsedArgs.RuleSetPath)

            parsedArgs = DefaultParse(New String() {"/ruleset:blah", "a.cs"}, _baseDirectory)
            parsedArgs.Errors.Verify(
            Diagnostic(ERRID.ERR_CantReadRulesetFile).WithArguments(Path.Combine(TempRoot.Root, "blah"), "File not found."))
            Assert.Equal(expected:=Path.Combine(TempRoot.Root, "blah"), actual:=parsedArgs.RuleSetPath)

            parsedArgs = DefaultParse(New String() {"/ruleset:blah;blah.ruleset", "a.cs"}, _baseDirectory)
            parsedArgs.Errors.Verify(
            Diagnostic(ERRID.ERR_CantReadRulesetFile).WithArguments(Path.Combine(TempRoot.Root, "blah;blah.ruleset"), "File not found."))
            Assert.Equal(expected:=Path.Combine(TempRoot.Root, "blah;blah.ruleset"), actual:=parsedArgs.RuleSetPath)

            Dim file = CreateRuleSetFile(New XDocument())
            parsedArgs = DefaultParse(New String() {"/ruleset:" + file.Path, "a.cs"}, _baseDirectory)
            'parsedArgs.Errors.Verify(
            '   Diagnostic(ERRID.ERR_CantReadRulesetFile).WithArguments(file.Path, "Root element is missing."))
            Assert.Equal(expected:=file.Path, actual:=parsedArgs.RuleSetPath)
            Dim err = parsedArgs.Errors.Single()

            Assert.Equal(ERRID.ERR_CantReadRulesetFile, err.Code)
            Assert.Equal(2, err.Arguments.Count)
            Assert.Equal(file.Path, DirectCast(err.Arguments(0), String))
            Dim currentUICultureName = Thread.CurrentThread.CurrentUICulture.Name
            If currentUICultureName.Length = 0 OrElse currentUICultureName.StartsWith("en", StringComparison.OrdinalIgnoreCase) Then
                Assert.Equal(err.Arguments(1), "Root element is missing.")
            End If
        End Sub

        <Fact>
        Public Sub Target_SimpleTests()
            Dim parsedArgs = DefaultParse({"/target:exe", "a.vb"}, _baseDirectory)
            parsedArgs.Errors.Verify()
            Assert.Equal(OutputKind.ConsoleApplication, parsedArgs.CompilationOptions.OutputKind)

            parsedArgs = DefaultParse({"/t:module", "a.vb"}, _baseDirectory)
            parsedArgs.Errors.Verify()
            Assert.Equal(OutputKind.NetModule, parsedArgs.CompilationOptions.OutputKind)

            parsedArgs = DefaultParse({"/target:library", "a.vb"}, _baseDirectory)
            parsedArgs.Errors.Verify()
            Assert.Equal(OutputKind.DynamicallyLinkedLibrary, parsedArgs.CompilationOptions.OutputKind)

            parsedArgs = DefaultParse({"/TARGET:winexe", "a.vb"}, _baseDirectory)
            parsedArgs.Errors.Verify()
            Assert.Equal(OutputKind.WindowsApplication, parsedArgs.CompilationOptions.OutputKind)

            parsedArgs = DefaultParse({"/target:winmdobj", "a.vb"}, _baseDirectory)
            parsedArgs.Errors.Verify()
            Assert.Equal(OutputKind.WindowsRuntimeMetadata, parsedArgs.CompilationOptions.OutputKind)

            parsedArgs = DefaultParse({"/target:appcontainerexe", "a.vb"}, _baseDirectory)
            parsedArgs.Errors.Verify()
            Assert.Equal(OutputKind.WindowsRuntimeApplication, parsedArgs.CompilationOptions.OutputKind)

            parsedArgs = DefaultParse({"/target:winexe", "/T:exe", "/target:module", "a.vb"}, _baseDirectory)
            parsedArgs.Errors.Verify()
            Assert.Equal(OutputKind.NetModule, parsedArgs.CompilationOptions.OutputKind)

            parsedArgs = DefaultParse({"/t", "a.vb"}, _baseDirectory)
            parsedArgs.Errors.Verify(Diagnostic(ERRID.ERR_ArgumentRequired).WithArguments("t", ":exe|winexe|library|module|appcontainerexe|winmdobj"))

            parsedArgs = DefaultParse({"/target:", "a.vb"}, _baseDirectory)
            parsedArgs.Errors.Verify(Diagnostic(ERRID.ERR_ArgumentRequired).WithArguments("target", ":exe|winexe|library|module|appcontainerexe|winmdobj"))

            parsedArgs = DefaultParse({"/target:xyz", "a.vb"}, _baseDirectory)
            parsedArgs.Errors.Verify(Diagnostic(ERRID.ERR_InvalidSwitchValue).WithArguments("target", "xyz"))

            parsedArgs = DefaultParse({"/T+", "a.vb"}, _baseDirectory)
            parsedArgs.Errors.Verify(Diagnostic(ERRID.WRN_BadSwitch).WithArguments("/T+")) ' TODO: Dev11 reports ERR_ArgumentRequired

            parsedArgs = DefaultParse({"/TARGET-:", "a.vb"}, _baseDirectory)
            parsedArgs.Errors.Verify(Diagnostic(ERRID.WRN_BadSwitch).WithArguments("/TARGET-:")) ' TODO: Dev11 reports ERR_ArgumentRequired
        End Sub

        <Fact>
        Public Sub Target_SimpleTestsNoSourceFile()
            Dim parsedArgs = DefaultParse({"/target:exe"}, _baseDirectory)
            parsedArgs.Errors.Verify(Diagnostic(ERRID.ERR_NoSources).WithLocation(1, 1))
            Assert.Equal(OutputKind.ConsoleApplication, parsedArgs.CompilationOptions.OutputKind)

            parsedArgs = DefaultParse({"/t:module"}, _baseDirectory)
            parsedArgs.Errors.Verify(Diagnostic(ERRID.ERR_NoSources).WithLocation(1, 1))
            Assert.Equal(OutputKind.NetModule, parsedArgs.CompilationOptions.OutputKind)

            parsedArgs = DefaultParse({"/target:library"}, _baseDirectory)
            parsedArgs.Errors.Verify(Diagnostic(ERRID.ERR_NoSources).WithLocation(1, 1))
            Assert.Equal(OutputKind.DynamicallyLinkedLibrary, parsedArgs.CompilationOptions.OutputKind)

            parsedArgs = DefaultParse({"/TARGET:winexe"}, _baseDirectory)
            parsedArgs.Errors.Verify(Diagnostic(ERRID.ERR_NoSources).WithLocation(1, 1))
            Assert.Equal(OutputKind.WindowsApplication, parsedArgs.CompilationOptions.OutputKind)

            parsedArgs = DefaultParse({"/target:winmdobj"}, _baseDirectory)
            parsedArgs.Errors.Verify(Diagnostic(ERRID.ERR_NoSources).WithLocation(1, 1))
            Assert.Equal(OutputKind.WindowsRuntimeMetadata, parsedArgs.CompilationOptions.OutputKind)

            parsedArgs = DefaultParse({"/target:appcontainerexe"}, _baseDirectory)
            parsedArgs.Errors.Verify(Diagnostic(ERRID.ERR_NoSources).WithLocation(1, 1))
            Assert.Equal(OutputKind.WindowsRuntimeApplication, parsedArgs.CompilationOptions.OutputKind)

            parsedArgs = DefaultParse({"/target:winexe", "/T:exe", "/target:module"}, _baseDirectory)
            parsedArgs.Errors.Verify(Diagnostic(ERRID.ERR_NoSources).WithLocation(1, 1))
            Assert.Equal(OutputKind.NetModule, parsedArgs.CompilationOptions.OutputKind)

            parsedArgs = DefaultParse({"/t"}, _baseDirectory)
            parsedArgs.Errors.Verify(
                Diagnostic(ERRID.ERR_ArgumentRequired).WithArguments("t", ":exe|winexe|library|module|appcontainerexe|winmdobj"),
                Diagnostic(ERRID.ERR_NoSources).WithLocation(1, 1))

            parsedArgs = DefaultParse({"/target:"}, _baseDirectory)
            parsedArgs.Errors.Verify(
                Diagnostic(ERRID.ERR_ArgumentRequired).WithArguments("target", ":exe|winexe|library|module|appcontainerexe|winmdobj"),
                Diagnostic(ERRID.ERR_NoSources).WithLocation(1, 1))

            parsedArgs = DefaultParse({"/target:xyz"}, _baseDirectory)
            parsedArgs.Errors.Verify(
                Diagnostic(ERRID.ERR_InvalidSwitchValue).WithArguments("target", "xyz"),
                Diagnostic(ERRID.ERR_NoSources).WithLocation(1, 1))

            parsedArgs = DefaultParse({"/T+"}, _baseDirectory)
            parsedArgs.Errors.Verify(
                Diagnostic(ERRID.WRN_BadSwitch).WithArguments("/T+"),
                Diagnostic(ERRID.ERR_NoSources).WithLocation(1, 1)) ' TODO: Dev11 reports ERR_ArgumentRequired

            parsedArgs = DefaultParse({"/TARGET-:"}, _baseDirectory)
            parsedArgs.Errors.Verify(
                Diagnostic(ERRID.WRN_BadSwitch).WithArguments("/TARGET-:"),
                Diagnostic(ERRID.ERR_NoSources).WithLocation(1, 1)) ' TODO: Dev11 reports ERR_ArgumentRequired
        End Sub

        <Fact>
        Public Sub Utf8Output()
            Dim parsedArgs = DefaultParse({"/utf8output", "a.vb"}, _baseDirectory)
            parsedArgs.Errors.Verify()
            Assert.Equal(True, parsedArgs.Utf8Output)

            parsedArgs = DefaultParse({"/utf8output+", "a.vb"}, _baseDirectory)
            parsedArgs.Errors.Verify()
            Assert.Equal(True, parsedArgs.Utf8Output)

            parsedArgs = DefaultParse({"/utf8output-", "a.vb"}, _baseDirectory)
            parsedArgs.Errors.Verify()
            Assert.Equal(False, parsedArgs.Utf8Output)

            ' default
            parsedArgs = DefaultParse({"/nologo", "a.vb"}, _baseDirectory)
            parsedArgs.Errors.Verify()
            Assert.Equal(False, parsedArgs.Utf8Output)

            ' overriding
            parsedArgs = DefaultParse({"/utf8output+", "/utf8output-", "a.vb"}, _baseDirectory)
            parsedArgs.Errors.Verify()
            Assert.Equal(False, parsedArgs.Utf8Output)

            ' errors
            parsedArgs = DefaultParse({"/utf8output:", "a.vb"}, _baseDirectory)
            parsedArgs.Errors.Verify(Diagnostic(ERRID.ERR_SwitchNeedsBool).WithArguments("utf8output"))

        End Sub

        <Fact>
        Public Sub Debug()
            Dim platformPdbKind = If(PathUtilities.IsUnixLikePlatform, DebugInformationFormat.PortablePdb, DebugInformationFormat.Pdb)

            Dim parsedArgs = DefaultParse({"a.vb"}, _baseDirectory)
            Assert.False(parsedArgs.EmitPdb)
            parsedArgs.Errors.Verify()

            parsedArgs = DefaultParse({"/debug-", "a.vb"}, _baseDirectory)
            parsedArgs.Errors.Verify()
            Assert.False(parsedArgs.EmitPdb)
            Assert.Equal(parsedArgs.EmitOptions.DebugInformationFormat, platformPdbKind)

            parsedArgs = DefaultParse({"/debug", "a.vb"}, _baseDirectory)
            parsedArgs.Errors.Verify()
            Assert.True(parsedArgs.EmitPdb)
            Assert.Equal(parsedArgs.EmitOptions.DebugInformationFormat, platformPdbKind)

            parsedArgs = DefaultParse({"/debug+", "a.vb"}, _baseDirectory)
            parsedArgs.Errors.Verify()
            Assert.True(parsedArgs.EmitPdb)
            Assert.Equal(parsedArgs.EmitOptions.DebugInformationFormat, platformPdbKind)

            parsedArgs = DefaultParse({"/debug+", "/debug-", "a.vb"}, _baseDirectory)
            parsedArgs.Errors.Verify()
            Assert.False(parsedArgs.EmitPdb)
            Assert.Equal(parsedArgs.EmitOptions.DebugInformationFormat, platformPdbKind)

            parsedArgs = DefaultParse({"/debug:full", "a.vb"}, _baseDirectory)
            parsedArgs.Errors.Verify()
            Assert.True(parsedArgs.EmitPdb)
            Assert.Equal(parsedArgs.EmitOptions.DebugInformationFormat, platformPdbKind)

            parsedArgs = DefaultParse({"/debug:FULL", "a.vb"}, _baseDirectory)
            parsedArgs.Errors.Verify()
            Assert.True(parsedArgs.EmitPdb)
            Assert.Equal(parsedArgs.EmitOptions.DebugInformationFormat, platformPdbKind)

            parsedArgs = DefaultParse({"/debug:pdbonly", "a.vb"}, _baseDirectory)
            parsedArgs.Errors.Verify()
            Assert.True(parsedArgs.EmitPdb)
            Assert.Equal(parsedArgs.EmitOptions.DebugInformationFormat, platformPdbKind)

            parsedArgs = DefaultParse({"/debug:portable", "a.vb"}, _baseDirectory)
            parsedArgs.Errors.Verify()
            Assert.True(parsedArgs.EmitPdb)
            Assert.Equal(parsedArgs.EmitOptions.DebugInformationFormat, DebugInformationFormat.PortablePdb)

            parsedArgs = DefaultParse({"/debug:embedded", "a.vb"}, _baseDirectory)
            parsedArgs.Errors.Verify()
            Assert.True(parsedArgs.EmitPdb)
            Assert.Equal(parsedArgs.EmitOptions.DebugInformationFormat, DebugInformationFormat.Embedded)

            parsedArgs = DefaultParse({"/debug:PDBONLY", "a.vb"}, _baseDirectory)
            parsedArgs.Errors.Verify()
            Assert.True(parsedArgs.EmitPdb)
            Assert.Equal(parsedArgs.EmitOptions.DebugInformationFormat, platformPdbKind)

            parsedArgs = DefaultParse({"/debug:full", "/debug:pdbonly", "a.vb"}, _baseDirectory)
            parsedArgs.Errors.Verify()
            Assert.True(parsedArgs.EmitPdb)
            Assert.Equal(parsedArgs.EmitOptions.DebugInformationFormat, platformPdbKind)

            parsedArgs = DefaultParse({"/debug:pdbonly", "/debug:full", "a.vb"}, _baseDirectory)
            parsedArgs.Errors.Verify()
            Assert.True(parsedArgs.EmitPdb)
            Assert.Equal(platformPdbKind, parsedArgs.EmitOptions.DebugInformationFormat)

            parsedArgs = DefaultParse({"/debug:pdbonly", "/debug-", "a.vb"}, _baseDirectory)
            parsedArgs.Errors.Verify()
            Assert.False(parsedArgs.EmitPdb)
            Assert.Equal(platformPdbKind, parsedArgs.EmitOptions.DebugInformationFormat)

            parsedArgs = DefaultParse({"/debug:pdbonly", "/debug-", "/debug", "a.vb"}, _baseDirectory)
            parsedArgs.Errors.Verify()
            Assert.True(parsedArgs.EmitPdb)
            Assert.Equal(platformPdbKind, parsedArgs.EmitOptions.DebugInformationFormat)

            parsedArgs = DefaultParse({"/debug:pdbonly", "/debug-", "/debug+", "a.vb"}, _baseDirectory)
            parsedArgs.Errors.Verify()
            Assert.True(parsedArgs.EmitPdb)
            Assert.Equal(platformPdbKind, parsedArgs.EmitOptions.DebugInformationFormat)

            parsedArgs = DefaultParse({"/debug:embedded", "/debug-", "/debug+", "a.vb"}, _baseDirectory)
            parsedArgs.Errors.Verify()
            Assert.True(parsedArgs.EmitPdb)
            Assert.Equal(DebugInformationFormat.Embedded, parsedArgs.EmitOptions.DebugInformationFormat)

            parsedArgs = DefaultParse({"/debug:embedded", "/debug-", "a.vb"}, _baseDirectory)
            parsedArgs.Errors.Verify()
            Assert.False(parsedArgs.EmitPdb)
            Assert.Equal(DebugInformationFormat.Embedded, parsedArgs.EmitOptions.DebugInformationFormat)

            parsedArgs = DefaultParse({"/debug:", "a.vb"}, _baseDirectory)
            parsedArgs.Errors.Verify(Diagnostic(ERRID.ERR_InvalidSwitchValue).WithArguments("debug", ""))

            parsedArgs = DefaultParse({"/debug:+", "a.vb"}, _baseDirectory)
            parsedArgs.Errors.Verify(Diagnostic(ERRID.ERR_InvalidSwitchValue).WithArguments("debug", "+"))

            parsedArgs = DefaultParse({"/debug:invalid", "a.vb"}, _baseDirectory)
            parsedArgs.Errors.Verify(Diagnostic(ERRID.ERR_InvalidSwitchValue).WithArguments("debug", "invalid"))

            parsedArgs = DefaultParse({"/debug-:", "a.vb"}, _baseDirectory)
            parsedArgs.Errors.Verify(Diagnostic(ERRID.ERR_SwitchNeedsBool).WithArguments("debug"))

            parsedArgs = DefaultParse({"/pdb:something", "a.vb"}, _baseDirectory)
            parsedArgs.Errors.Verify(Diagnostic(ERRID.WRN_BadSwitch).WithArguments("/pdb:something"))
        End Sub

        <Fact>
        Public Sub SourceLink()
            Dim parsedArgs = DefaultParse({"/sourcelink:sl.json", "/debug:portable", "a.vb"}, _baseDirectory)
            parsedArgs.Errors.Verify()
            Assert.Equal(Path.Combine(_baseDirectory, "sl.json"), parsedArgs.SourceLink)

            parsedArgs = DefaultParse({"/sourcelink:sl.json", "/debug:embedded", "a.vb"}, _baseDirectory)
            parsedArgs.Errors.Verify()
            Assert.Equal(Path.Combine(_baseDirectory, "sl.json"), parsedArgs.SourceLink)

            parsedArgs = DefaultParse({"/sourcelink:""s l.json""", "/debug:embedded", "a.vb"}, _baseDirectory)
            parsedArgs.Errors.Verify()
            Assert.Equal(Path.Combine(_baseDirectory, "s l.json"), parsedArgs.SourceLink)

            parsedArgs = DefaultParse({"/sourcelink:sl.json", "/debug:full", "a.vb"}, _baseDirectory)
            parsedArgs.Errors.Verify()

            parsedArgs = DefaultParse({"/sourcelink:sl.json", "/debug:pdbonly", "a.vb"}, _baseDirectory)
            parsedArgs.Errors.Verify()

            parsedArgs = DefaultParse({"/sourcelink:sl.json", "/debug-", "a.vb"}, _baseDirectory)
            parsedArgs.Errors.Verify(Diagnostic(ERRID.ERR_SourceLinkRequiresPdb))

            parsedArgs = DefaultParse({"/sourcelink:sl.json", "/debug+", "a.vb"}, _baseDirectory)
            parsedArgs.Errors.Verify()

            parsedArgs = DefaultParse({"/sourcelink:sl.json", "a.vb"}, _baseDirectory)
            parsedArgs.Errors.Verify(Diagnostic(ERRID.ERR_SourceLinkRequiresPdb))
        End Sub

        <Fact>
        Public Sub SourceLink_EndToEnd_EmbeddedPortable()
            Dim dir = Temp.CreateDirectory()

            Dim src = dir.CreateFile("a.vb")
            src.WriteAllText("
Class C 
  Public Shared Sub Main()
  End Sub
End Class")

            Dim sl = dir.CreateFile("sl.json")
            sl.WriteAllText("{ ""documents"" : {} }")

            Dim outWriter = New StringWriter(CultureInfo.InvariantCulture)
            Dim vbc = New MockVisualBasicCompiler(Nothing, dir.Path, {"/nologo", "/debug:embedded", "/sourcelink:sl.json", "a.vb"})
            Dim exitCode As Integer = vbc.Run(outWriter)
            Assert.Equal(0, exitCode)

            Dim peStream = File.OpenRead(Path.Combine(dir.Path, "a.exe"))

            Using peReader = New PEReader(peStream)
                Dim entry = peReader.ReadDebugDirectory().Single(Function(e) e.Type = DebugDirectoryEntryType.EmbeddedPortablePdb)

                Using mdProvider = peReader.ReadEmbeddedPortablePdbDebugDirectoryData(entry)
                    Dim blob = mdProvider.GetMetadataReader().GetSourceLinkBlob()
                    AssertEx.Equal(File.ReadAllBytes(sl.Path), blob)
                End Using
            End Using

            CleanupAllGeneratedFiles(src.Path)
        End Sub

        <Fact>
        Public Sub SourceLink_EndToEnd_Portable()
            Dim dir = Temp.CreateDirectory()

            Dim src = dir.CreateFile("a.vb")
            src.WriteAllText("
Class C 
  Public Shared Sub Main()
  End Sub
End Class")

            Dim sl = dir.CreateFile("sl.json")
            sl.WriteAllText("{ ""documents"" : {} }")

            Dim outWriter = New StringWriter(CultureInfo.InvariantCulture)
            Dim vbc = New MockVisualBasicCompiler(Nothing, dir.Path, {"/nologo", "/debug:portable", "/sourcelink:sl.json", "a.vb"})
            Dim exitCode As Integer = vbc.Run(outWriter)
            Assert.Equal(0, exitCode)

            Dim pdbStream = File.OpenRead(Path.Combine(dir.Path, "a.pdb"))
            Using mdProvider = MetadataReaderProvider.FromPortablePdbStream(pdbStream)
                Dim blob = mdProvider.GetMetadataReader().GetSourceLinkBlob()
                AssertEx.Equal(File.ReadAllBytes(sl.Path), blob)
            End Using

            CleanupAllGeneratedFiles(src.Path)
        End Sub

        <Fact>
        Public Sub Embed()
            Dim parsedArgs = DefaultParse({"a.vb "}, _baseDirectory)
            parsedArgs.Errors.Verify()
            Assert.Empty(parsedArgs.EmbeddedFiles)

            parsedArgs = DefaultParse({"/embed", "/debug:portable", "a.vb", "b.vb", "c.vb"}, _baseDirectory)
            parsedArgs.Errors.Verify()
            AssertEx.Equal(parsedArgs.SourceFiles, parsedArgs.EmbeddedFiles)
            AssertEx.Equal(
                {"a.vb", "b.vb", "c.vb"}.Select(Function(f) Path.Combine(_baseDirectory, f)),
                parsedArgs.EmbeddedFiles.Select(Function(f) f.Path))

            parsedArgs = DefaultParse({"/embed:a.vb", "/embed:b.vb", "/debug:embedded", "a.vb", "b.vb", "c.vb"}, _baseDirectory)
            parsedArgs.Errors.Verify()
            AssertEx.Equal(
                {"a.vb", "b.vb"}.Select(Function(f) Path.Combine(_baseDirectory, f)),
                parsedArgs.EmbeddedFiles.Select(Function(f) f.Path))

            parsedArgs = DefaultParse({"/embed:a.vb;b.vb", "/debug:portable", "a.vb", "b.vb", "c.vb"}, _baseDirectory)
            parsedArgs.Errors.Verify()
            AssertEx.Equal(
                {"a.vb", "b.vb"}.Select(Function(f) Path.Combine(_baseDirectory, f)),
                parsedArgs.EmbeddedFiles.Select(Function(f) f.Path))

            parsedArgs = DefaultParse({"/embed:a.txt", "/embed", "/debug:portable", "a.vb", "b.vb", "c.vb"}, _baseDirectory)
            parsedArgs.Errors.Verify()
            AssertEx.Equal(
                {"a.txt", "a.vb", "b.vb", "c.vb"}.Select(Function(f) Path.Combine(_baseDirectory, f)),
                parsedArgs.EmbeddedFiles.Select(Function(f) f.Path))

            parsedArgs = DefaultParse({"/embed", "a.vb"}, _baseDirectory)
            parsedArgs.Errors.Verify(Diagnostic(ERRID.ERR_CannotEmbedWithoutPdb))

            parsedArgs = DefaultParse({"/embed:a.txt", "a.vb"}, _baseDirectory)
            parsedArgs.Errors.Verify(Diagnostic(ERRID.ERR_CannotEmbedWithoutPdb))

            parsedArgs = DefaultParse({"/embed", "/debug-", "a.vb"}, _baseDirectory)
            parsedArgs.Errors.Verify(Diagnostic(ERRID.ERR_CannotEmbedWithoutPdb))

            parsedArgs = DefaultParse({"/embed:a.txt", "/debug-", "a.vb"}, _baseDirectory)
            parsedArgs.Errors.Verify(Diagnostic(ERRID.ERR_CannotEmbedWithoutPdb))

            parsedArgs = DefaultParse({"/embed", "/debug:full", "a.vb"}, _baseDirectory)
            parsedArgs.Errors.Verify()

            parsedArgs = DefaultParse({"/embed", "/debug:pdbonly", "a.vb"}, _baseDirectory)
            parsedArgs.Errors.Verify()

            parsedArgs = DefaultParse({"/embed", "/debug+", "a.vb"}, _baseDirectory)
            parsedArgs.Errors.Verify()
        End Sub

        <Theory>
        <InlineData("/debug:portable", "/embed", {"embed.vb", "embed2.vb", "embed.xyz"})>
        <InlineData("/debug:portable", "/embed:embed.vb", {"embed.vb", "embed.xyz"})>
        <InlineData("/debug:portable", "/embed:embed2.vb", {"embed2.vb"})>
        <InlineData("/debug:portable", "/embed:embed.xyz", {"embed.xyz"})>
        <InlineData("/debug:embedded", "/embed", {"embed.vb", "embed2.vb", "embed.xyz"})>
        <InlineData("/debug:embedded", "/embed:embed.vb", {"embed.vb", "embed.xyz"})>
        <InlineData("/debug:embedded", "/embed:embed2.vb", {"embed2.vb"})>
        <InlineData("/debug:embedded", "/embed:embed.xyz", {"embed.xyz"})>
        <InlineData("/debug:full", "/embed", {"embed.vb", "embed2.vb", "embed.xyz"})>
        <InlineData("/debug:full", "/embed:embed.vb", {"embed.vb", "embed.xyz"})>
        <InlineData("/debug:full", "/embed:embed2.vb", {"embed2.vb"})>
        <InlineData("/debug:full", "/embed:embed.xyz", {"embed.xyz"})>
        Public Sub Embed_EndToEnd(debugSwitch As String, embedSwitch As String, expectedEmbedded As String())
            ' embed.vb: large enough To compress, has #line directives
            Const embed_vb =
"'''''''''''''''''''''''''''''''''''''''''''''''''''''''''''''''''''''''''''''''
Class Program
    Shared Sub Main()
#ExternalSource(""embed.xyz"", 1)
        System.Console.WriteLine(""Hello, World"")

        System.Console.WriteLine(""Goodbye, World"")
#End ExternalSource
    End Sub
End Class
'''''''''''''''''''''''''''''''''''''''''''''''''''''''''''''''''''''''''''''''"

            ' embed2.vb: small enough to not compress, no sequence points
            Const embed2_vb =
"Class C
End Class"

            ' target of #ExternalSource
            Const embed_xyz =
"print Hello, World

print Goodbye, World"

            Assert.True(embed_vb.Length >= EmbeddedText.CompressionThreshold)
            Assert.True(embed2_vb.Length < EmbeddedText.CompressionThreshold)

            Dim dir = Temp.CreateDirectory()
            Dim src = dir.CreateFile("embed.vb")
            Dim src2 = dir.CreateFile("embed2.vb")
            Dim txt = dir.CreateFile("embed.xyz")

            src.WriteAllText(embed_vb)
            src2.WriteAllText(embed2_vb)
            txt.WriteAllText(embed_xyz)

            Dim expectedEmbeddedMap = New Dictionary(Of String, String)()
            If expectedEmbedded.Contains("embed.vb") Then
                expectedEmbeddedMap.Add(src.Path, embed_vb)
            End If

            If expectedEmbedded.Contains("embed2.vb") Then
                expectedEmbeddedMap.Add(src2.Path, embed2_vb)
            End If

            If expectedEmbedded.Contains("embed.xyz") Then
                expectedEmbeddedMap.Add(txt.Path, embed_xyz)
            End If

            Dim output = New StringWriter(CultureInfo.InvariantCulture)
            Dim vbc = New MockVisualBasicCompiler(Nothing, dir.Path, {"/nologo", debugSwitch, embedSwitch, "embed.vb", "embed2.vb"})
            Dim exitCode = vbc.Run(output)
            Assert.Equal("", output.ToString().Trim())
            Assert.Equal(0, exitCode)

            Select Case debugSwitch
                Case "/debug:embedded"
                    ValidateEmbeddedSources_Portable(expectedEmbeddedMap, dir, isEmbeddedPdb:=True)
                Case "/debug:portable"
                    ValidateEmbeddedSources_Portable(expectedEmbeddedMap, dir, isEmbeddedPdb:=False)
                Case "/debug:full"
                    ValidateEmbeddedSources_Windows(expectedEmbeddedMap, dir)
            End Select

            Assert.Empty(expectedEmbeddedMap)
            CleanupAllGeneratedFiles(src.Path)
        End Sub

        Private Shared Sub ValidateEmbeddedSources_Portable(expectedEmbeddedMap As Dictionary(Of String, String), dir As TempDirectory, isEmbeddedPdb As Boolean)
            Using peReader As New PEReader(File.OpenRead(Path.Combine(dir.Path, "embed.exe")))
                Dim entry = peReader.ReadDebugDirectory().SingleOrDefault(Function(e) e.Type = DebugDirectoryEntryType.EmbeddedPortablePdb)
                Assert.Equal(isEmbeddedPdb, entry.DataSize > 0)

                Using mdProvider As MetadataReaderProvider = If(
                    isEmbeddedPdb,
                    peReader.ReadEmbeddedPortablePdbDebugDirectoryData(entry),
                    MetadataReaderProvider.FromPortablePdbStream(File.OpenRead(Path.Combine(dir.Path, "embed.pdb"))))

                    Dim mdReader = mdProvider.GetMetadataReader()
                    For Each handle In mdReader.Documents
                        Dim doc = mdReader.GetDocument(handle)
                        Dim docPath = mdReader.GetString(doc.Name)

                        Dim embeddedSource = mdReader.GetEmbeddedSource(handle)
                        If embeddedSource Is Nothing Then
                            Continue For
                        End If

                        Assert.True(TypeOf embeddedSource.Encoding Is UTF8Encoding AndAlso embeddedSource.Encoding.GetPreamble().Length = 0)
                        Assert.Equal(expectedEmbeddedMap(docPath), embeddedSource.ToString())
                        Assert.True(expectedEmbeddedMap.Remove(docPath))
                    Next
                End Using
            End Using
        End Sub

        Private Shared Sub ValidateEmbeddedSources_Windows(expectedEmbeddedMap As Dictionary(Of String, String), dir As TempDirectory)
            Dim symReader As ISymUnmanagedReader5 = Nothing

            Try
                symReader = SymReaderFactory.CreateReader(File.OpenRead(Path.Combine(dir.Path, "embed.pdb")))

                For Each doc In symReader.GetDocuments()
                    Dim docPath = doc.GetName()

                    Dim sourceBlob = doc.GetEmbeddedSource()
                    If sourceBlob.Array Is Nothing Then
                        Continue For
                    End If

                    Dim sourceStr = Encoding.UTF8.GetString(sourceBlob.Array, sourceBlob.Offset, sourceBlob.Count)

                    Assert.Equal(expectedEmbeddedMap(docPath), sourceStr)
                    Assert.True(expectedEmbeddedMap.Remove(docPath))
                Next
            Finally
                symReader?.Dispose()
            End Try
        End Sub

        <CompilerTrait(CompilerFeature.Determinism)>
        <Fact>
        Public Sub PathMapParser()
            Dim parsedArgs = DefaultParse({"/pathmap:", "a.vb"}, _baseDirectory)
            parsedArgs.Errors.Verify(
                Diagnostic(ERRID.WRN_BadSwitch).WithArguments("/pathmap:").WithLocation(1, 1)
            )
            Assert.Equal(ImmutableArray.Create(Of KeyValuePair(Of String, String))(), parsedArgs.PathMap)

            parsedArgs = DefaultParse({"/pathmap:K1=V1", "a.vb"}, _baseDirectory)
            parsedArgs.Errors.Verify()
            Assert.Equal(KeyValuePair.Create("K1\", "V1\"), parsedArgs.PathMap(0))

            parsedArgs = DefaultParse({"/pathmap:C:\goo\=/", "a.vb"}, _baseDirectory)
            parsedArgs.Errors.Verify()
            Assert.Equal(KeyValuePair.Create("C:\goo\", "/"), parsedArgs.PathMap(0))

            parsedArgs = DefaultParse({"/pathmap:K1=V1,K2=V2", "a.vb"}, _baseDirectory)
            parsedArgs.Errors.Verify()
            Assert.Equal(KeyValuePair.Create("K1\", "V1\"), parsedArgs.PathMap(0))
            Assert.Equal(KeyValuePair.Create("K2\", "V2\"), parsedArgs.PathMap(1))

            parsedArgs = DefaultParse({"/pathmap:,,,", "a.vb"}, _baseDirectory)
            Assert.Equal(4, parsedArgs.Errors.Count())
            Assert.Equal(ERRID.ERR_InvalidPathMap, parsedArgs.Errors(0).Code)
            Assert.Equal(ERRID.ERR_InvalidPathMap, parsedArgs.Errors(1).Code)
            Assert.Equal(ERRID.ERR_InvalidPathMap, parsedArgs.Errors(2).Code)
            Assert.Equal(ERRID.ERR_InvalidPathMap, parsedArgs.Errors(3).Code)

            parsedArgs = DefaultParse({"/pathmap:k=,=v", "a.vb"}, _baseDirectory)
            Assert.Equal(2, parsedArgs.Errors.Count())
            Assert.Equal(ERRID.ERR_InvalidPathMap, parsedArgs.Errors(0).Code)
            Assert.Equal(ERRID.ERR_InvalidPathMap, parsedArgs.Errors(1).Code)

            parsedArgs = DefaultParse({"/pathmap:k=v=bad", "a.vb"}, _baseDirectory)
            Assert.Equal(1, parsedArgs.Errors.Count())
            Assert.Equal(ERRID.ERR_InvalidPathMap, parsedArgs.Errors(0).Code)

            parsedArgs = DefaultParse({"/pathmap:""supporting spaces=is hard""", "a.vb"}, _baseDirectory)
            parsedArgs.Errors.Verify()
            Assert.Equal(KeyValuePair.Create("supporting spaces\", "is hard\"), parsedArgs.PathMap(0))

            parsedArgs = DefaultParse({"/pathmap:""K 1=V 1"",""K 2=V 2""", "a.vb"}, _baseDirectory)
            parsedArgs.Errors.Verify()
            Assert.Equal(KeyValuePair.Create("K 1\", "V 1\"), parsedArgs.PathMap(0))
            Assert.Equal(KeyValuePair.Create("K 2\", "V 2\"), parsedArgs.PathMap(1))

            parsedArgs = DefaultParse({"/pathmap:""K 1""=""V 1"",""K 2""=""V 2""", "a.vb"}, _baseDirectory)
            parsedArgs.Errors.Verify()
            Assert.Equal(KeyValuePair.Create("K 1\", "V 1\"), parsedArgs.PathMap(0))
            Assert.Equal(KeyValuePair.Create("K 2\", "V 2\"), parsedArgs.PathMap(1))
        End Sub

        ' PathMapKeepsCrossPlatformRoot and PathMapInconsistentSlashes should be in an
        ' assembly that is ran cross-platform, but as no visual basic test assemblies are
        ' run cross-platform, put this here in the hopes that this will eventually be ported.
        <Theory>
        <InlineData("C:\", "/", "C:\", "/")>
        <InlineData("C:\temp\", "/temp/", "C:\temp", "/temp")>
        <InlineData("C:\temp\", "/temp/", "C:\temp\", "/temp/")>
        <InlineData("/", "C:\", "/", "C:\")>
        <InlineData("/temp/", "C:\temp\", "/temp", "C:\temp")>
        <InlineData("/temp/", "C:\temp\", "/temp/", "C:\temp\")>
        Public Sub PathMapKeepsCrossPlatformRoot(expectedFrom As String, expectedTo As String, sourceFrom As String, sourceTo As String)
            Dim pathmapArg = $"/pathmap:{sourceFrom}={sourceTo}"
            Dim parsedArgs = VisualBasicCommandLineParser.Default.Parse({pathmapArg, "a.cs"}, TempRoot.Root, RuntimeEnvironment.GetRuntimeDirectory(), Nothing)
            parsedArgs.Errors.Verify()
            Dim expected = New KeyValuePair(Of String, String)(expectedFrom, expectedTo)
            Assert.Equal(expected, parsedArgs.PathMap(0))
        End Sub

        <Fact>
        Public Sub PathMapInconsistentSlashes()
            Dim Parse = Function(args() As String) As VisualBasicCommandLineArguments
                            Dim parsedArgs = VisualBasicCommandLineParser.Default.Parse(args, TempRoot.Root, RuntimeEnvironment.GetRuntimeDirectory(), Nothing)
                            parsedArgs.Errors.Verify()
                            Return parsedArgs
                        End Function
            Dim sep = PathUtilities.DirectorySeparatorChar
            Assert.Equal(New KeyValuePair(Of String, String)("C:\temp/goo" + sep, "/temp\goo" + sep), Parse({"/pathmap:C:\temp/goo=/temp\goo", "a.cs"}).PathMap(0))
            Assert.Equal(New KeyValuePair(Of String, String)("noslash" + sep, "withoutslash" + sep), Parse({"/pathmap:noslash=withoutslash", "a.cs"}).PathMap(0))
            Dim doublemap = Parse({"/pathmap:/temp=/goo,/temp/=/bar", "a.cs"}).PathMap
            Assert.Equal(New KeyValuePair(Of String, String)("/temp/", "/goo/"), doublemap(0))
            Assert.Equal(New KeyValuePair(Of String, String)("/temp/", "/bar/"), doublemap(1))
        End Sub

        <CompilerTrait(CompilerFeature.Determinism)>
        <Fact>
        Public Sub PathMapPdbDeterminism()
            Dim assertPdbEmit =
                Sub(dir As TempDirectory, pePdbPath As String, extraArgs As String())

                    Dim source =
                        <compilation>
Imports System
Module Program
    Sub Main()
    End Sub
End Module
                        </compilation>

                    Dim src = dir.CreateFile("a.vb").WriteAllText(source.Value)
                    Dim pdbPath = Path.Combine(dir.Path, "a.pdb")
                    Dim defaultArgs = {"/nologo", "/debug", "a.vb"}
                    Dim isDeterministic = extraArgs.Contains("/deterministic")
                    Dim args = defaultArgs.Concat(extraArgs).ToArray()
                    Dim outWriter = New StringWriter(CultureInfo.InvariantCulture)

                    Dim vbc = New MockVisualBasicCompiler(dir.Path, args)
                    Dim exitCode = vbc.Run(outWriter)
                    Assert.Equal(0, exitCode)

                    Dim exePath = Path.Combine(dir.Path, "a.exe")
                    Assert.True(File.Exists(exePath))
                    Assert.True(File.Exists(pdbPath))

                    Using peStream = File.OpenRead(exePath)
                        PdbValidation.ValidateDebugDirectory(peStream, Nothing, pePdbPath, hashAlgorithm:=Nothing, hasEmbeddedPdb:=False, isDeterministic)
                    End Using
                End Sub

            ' No mappings
            Using dir As New DisposableDirectory(Temp)
                Dim pePdbPath = Path.Combine(dir.Path, "a.pdb")
                assertPdbEmit(dir, pePdbPath, {})
            End Using

            ' Simple mapping
            Using dir As New DisposableDirectory(Temp)
                Dim pePdbPath = "q:\a.pdb"
                assertPdbEmit(dir, pePdbPath, {$"/pathmap:{dir.Path}=q:\"})
            End Using

            ' Simple mapping deterministic
            Using dir As New DisposableDirectory(Temp)
                Dim pePdbPath = "q:\a.pdb"
                assertPdbEmit(dir, pePdbPath, {$"/pathmap:{dir.Path}=q:\", "/deterministic"})
            End Using

            ' Partial mapping
            Using dir As New DisposableDirectory(Temp)
                Dim subDir = dir.CreateDirectory("example")
                Dim pePdbPath = "q:\example\a.pdb"
                assertPdbEmit(subDir, pePdbPath, {$"/pathmap:{dir.Path}=q:\"})
            End Using

            ' Legacy feature flag
            Using dir As New DisposableDirectory(Temp)
                Dim pePdbPath = Path.Combine(dir.Path, "a.pdb")
                assertPdbEmit(dir, "a.pdb", {"/features:pdb-path-determinism"})
            End Using

            ' Unix path map
            Using dir As New DisposableDirectory(Temp)
                Dim pdbPath = Path.Combine(dir.Path, "a.pdb")
                assertPdbEmit(dir, "/a.pdb", {$"/pathmap:{dir.Path}=/"})
            End Using

            ' Multi-specified path map with mixed slashes
            Using dir As New DisposableDirectory(Temp)
                Dim pdbPath = Path.Combine(dir.Path, "a.pdb")
                assertPdbEmit(dir, "/goo/a.pdb", {$"/pathmap:{dir.Path}=/goo,{dir.Path}{PathUtilities.DirectorySeparatorChar}=/bar"})
            End Using
        End Sub


        <WorkItem(540891, "http://vstfdevdiv:8080/DevDiv2/DevDiv/_workitems/edit/540891")>
        <Fact>
        Public Sub ParseOut()
            Const baseDirectory As String = "C:\abc\def\baz"

            ' Should preserve fully qualified paths
            Dim parsedArgs = DefaultParse({"/out:C:\MyFolder\MyBinary.dll", "/t:library", "a.vb"}, baseDirectory)
            parsedArgs.Errors.Verify()
            Assert.Equal("MyBinary", parsedArgs.CompilationName)
            Assert.Equal("MyBinary.dll", parsedArgs.OutputFileName)
            Assert.Equal("MyBinary.dll", parsedArgs.CompilationOptions.ModuleName)
            Assert.Equal("C:\MyFolder", parsedArgs.OutputDirectory)

            parsedArgs = DefaultParse({"/out:""C:\My Folder\MyBinary.dll""", "/t:library", "a.vb"}, baseDirectory)
            parsedArgs.Errors.Verify()
            Assert.Equal("MyBinary", parsedArgs.CompilationName)
            Assert.Equal("MyBinary.dll", parsedArgs.OutputFileName)
            Assert.Equal("MyBinary.dll", parsedArgs.CompilationOptions.ModuleName)
            Assert.Equal("C:\My Folder", parsedArgs.OutputDirectory)

            parsedArgs = DefaultParse({"/refout:", "a.vb"}, baseDirectory)
            parsedArgs.Errors.Verify(
                Diagnostic(ERRID.ERR_ArgumentRequired).WithArguments("refout", ":<file>").WithLocation(1, 1))

            parsedArgs = DefaultParse({"/refout:ref.dll", "/refonly", "a.vb"}, baseDirectory)
            parsedArgs.Errors.Verify(
                Diagnostic(ERRID.ERR_NoRefOutWhenRefOnly).WithLocation(1, 1))

            parsedArgs = DefaultParse({"/refonly:incorrect", "a.vb"}, baseDirectory)
            parsedArgs.Errors.Verify(
                Diagnostic(ERRID.ERR_SwitchNeedsBool).WithArguments("refonly").WithLocation(1, 1))

            parsedArgs = DefaultParse({"/refout:ref.dll", "/target:module", "a.vb"}, baseDirectory)
            parsedArgs.Errors.Verify(
                Diagnostic(ERRID.ERR_NoNetModuleOutputWhenRefOutOrRefOnly).WithLocation(1, 1))

            parsedArgs = DefaultParse({"/refout:ref.dll", "/link:b", "a.vb"}, baseDirectory)
            parsedArgs.Errors.Verify()

            parsedArgs = DefaultParse({"/refonly", "/link:b", "a.vb"}, baseDirectory)
            parsedArgs.Errors.Verify()

            parsedArgs = DefaultParse({"/refonly", "/target:module", "a.vb"}, baseDirectory)
            parsedArgs.Errors.Verify(
                Diagnostic(ERRID.ERR_NoNetModuleOutputWhenRefOutOrRefOnly).WithLocation(1, 1))

            parsedArgs = DefaultParse({"/out:C:\""My Folder""\MyBinary.dll", "/t:library", "a.vb"}, baseDirectory)
            parsedArgs.Errors.Verify(
                    Diagnostic(ERRID.FTL_InputFileNameTooLong).WithArguments("C:""My Folder\MyBinary.dll").WithLocation(1, 1))

            parsedArgs = DefaultParse({"/out:MyBinary.dll", "/t:library", "a.vb"}, baseDirectory)
            parsedArgs.Errors.Verify()
            Assert.Equal("MyBinary", parsedArgs.CompilationName)
            Assert.Equal("MyBinary.dll", parsedArgs.OutputFileName)
            Assert.Equal("MyBinary.dll", parsedArgs.CompilationOptions.ModuleName)
            Assert.Equal(baseDirectory, parsedArgs.OutputDirectory)

            parsedArgs = DefaultParse({"/out:Ignored.dll", "/out:MyBinary.dll", "/t:library", "a.vb"}, baseDirectory)
            parsedArgs.Errors.Verify()
            Assert.Equal("MyBinary", parsedArgs.CompilationName)
            Assert.Equal("MyBinary.dll", parsedArgs.OutputFileName)
            Assert.Equal("MyBinary.dll", parsedArgs.CompilationOptions.ModuleName)
            Assert.Equal(baseDirectory, parsedArgs.OutputDirectory)

            parsedArgs = DefaultParse({"/out:..\MyBinary.dll", "/t:library", "a.vb"}, baseDirectory)
            parsedArgs.Errors.Verify()
            Assert.Equal("MyBinary", parsedArgs.CompilationName)
            Assert.Equal("MyBinary.dll", parsedArgs.OutputFileName)
            Assert.Equal("MyBinary.dll", parsedArgs.CompilationOptions.ModuleName)
            Assert.Equal("C:\abc\def", parsedArgs.OutputDirectory)

            ' not specified: exe
            parsedArgs = DefaultParse({"a.vb"}, baseDirectory)
            parsedArgs.Errors.Verify()
            Assert.Equal("a", parsedArgs.CompilationName)
            Assert.Equal("a.exe", parsedArgs.OutputFileName)
            Assert.Equal("a.exe", parsedArgs.CompilationOptions.ModuleName)
            Assert.Equal(baseDirectory, parsedArgs.OutputDirectory)

            ' not specified: dll
            parsedArgs = DefaultParse({"/target:library", "a.vb"}, baseDirectory)
            parsedArgs.Errors.Verify()
            Assert.Equal("a", parsedArgs.CompilationName)
            Assert.Equal("a.dll", parsedArgs.OutputFileName)
            Assert.Equal("a.dll", parsedArgs.CompilationOptions.ModuleName)
            Assert.Equal(baseDirectory, parsedArgs.OutputDirectory)

            ' not specified: module
            parsedArgs = DefaultParse({"/target:module", "a.vb"}, baseDirectory)
            parsedArgs.Errors.Verify()
            Assert.Null(parsedArgs.CompilationName)
            Assert.Equal("a.netmodule", parsedArgs.OutputFileName)
            Assert.Equal("a.netmodule", parsedArgs.CompilationOptions.ModuleName)
            Assert.Equal(baseDirectory, parsedArgs.OutputDirectory)

            ' not specified: appcontainerexe
            parsedArgs = DefaultParse({"/target:appcontainerexe", "a.vb"}, baseDirectory)
            parsedArgs.Errors.Verify()
            Assert.Equal("a", parsedArgs.CompilationName)
            Assert.Equal("a.exe", parsedArgs.OutputFileName)
            Assert.Equal("a.exe", parsedArgs.CompilationOptions.ModuleName)
            Assert.Equal(baseDirectory, parsedArgs.OutputDirectory)

            ' not specified: winmdobj
            parsedArgs = DefaultParse({"/target:winmdobj", "a.vb"}, baseDirectory)
            parsedArgs.Errors.Verify()
            Assert.Equal("a", parsedArgs.CompilationName)
            Assert.Equal("a.winmdobj", parsedArgs.OutputFileName)
            Assert.Equal("a.winmdobj", parsedArgs.CompilationOptions.ModuleName)
            Assert.Equal(baseDirectory, parsedArgs.OutputDirectory)

            ' drive-relative path:
            Dim currentDrive As Char = Directory.GetCurrentDirectory()(0)
            parsedArgs = DefaultParse({currentDrive + ":a.vb"}, baseDirectory)
            parsedArgs.Errors.Verify(
                Diagnostic(ERRID.FTL_InputFileNameTooLong).WithArguments(currentDrive + ":a.vb"))

            Assert.Null(parsedArgs.CompilationName)
            Assert.Null(parsedArgs.OutputFileName)
            Assert.Null(parsedArgs.CompilationOptions.ModuleName)
            Assert.Equal(baseDirectory, parsedArgs.OutputDirectory)

            ' UNC
            parsedArgs = DefaultParse({"/out:\\b", "a.vb"}, _baseDirectory)
            parsedArgs.Errors.Verify(
                Diagnostic(ERRID.FTL_InputFileNameTooLong).WithArguments("\\b"))

            Assert.Equal("a.exe", parsedArgs.OutputFileName)
            Assert.Equal("a", parsedArgs.CompilationName)
            Assert.Equal("a.exe", parsedArgs.CompilationOptions.ModuleName)

            parsedArgs = DefaultParse({"/out:\\server\share\file.exe", "a.vb"}, _baseDirectory)
            parsedArgs.Errors.Verify()

            Assert.Equal("\\server\share", parsedArgs.OutputDirectory)
            Assert.Equal("file.exe", parsedArgs.OutputFileName)
            Assert.Equal("file", parsedArgs.CompilationName)
            Assert.Equal("file.exe", parsedArgs.CompilationOptions.ModuleName)

            ' invalid name
            parsedArgs = DefaultParse({"/out:a.b" & vbNullChar & "b", "a.vb"}, _baseDirectory)
            parsedArgs.Errors.Verify(
                Diagnostic(ERRID.FTL_InputFileNameTooLong).WithArguments("a.b" & vbNullChar & "b"))

            Assert.Equal("a.exe", parsedArgs.OutputFileName)
            Assert.Equal("a", parsedArgs.CompilationName)
            Assert.Equal("a.exe", parsedArgs.CompilationOptions.ModuleName)

            ' Temp Skip: Unicode?
            ' parsedArgs = DefaultParse({"/out:a" & ChrW(&HD800) & "b.dll", "a.vb"}, _baseDirectory)
            ' parsedArgs.Errors.Verify(
            '    Diagnostic(ERRID.FTL_InputFileNameTooLong).WithArguments("a" & ChrW(&HD800) & "b.dll"))

            ' Assert.Equal("a.exe", parsedArgs.OutputFileName)
            ' Assert.Equal("a", parsedArgs.CompilationName)
            ' Assert.Equal("a.exe", parsedArgs.CompilationOptions.ModuleName)

            ' Temp Skip: error message changed (path)
            'parsedArgs = DefaultParse({"/out:"" a.dll""", "a.vb"}, _baseDirectory)
            'parsedArgs.Errors.Verify(
            '    Diagnostic(ERRID.FTL_InputFileNameTooLong).WithArguments(" a.dll"))

            'Assert.Equal("a.exe", parsedArgs.OutputFileName)
            'Assert.Equal("a", parsedArgs.CompilationName)
            'Assert.Equal("a.exe", parsedArgs.CompilationOptions.ModuleName)

            ' Dev11 reports BC2012: can't open 'a<>.z' for writing
            parsedArgs = DefaultParse({"/out:""a<>.dll""", "a.vb"}, _baseDirectory)
            parsedArgs.Errors.Verify(
                Diagnostic(ERRID.FTL_InputFileNameTooLong).WithArguments("a<>.dll"))

            Assert.Equal("a.exe", parsedArgs.OutputFileName)
            Assert.Equal("a", parsedArgs.CompilationName)
            Assert.Equal("a.exe", parsedArgs.CompilationOptions.ModuleName)

            ' bad value
            parsedArgs = DefaultParse({"/out", "a.vb"}, baseDirectory)
            parsedArgs.Errors.Verify(Diagnostic(ERRID.ERR_ArgumentRequired).WithArguments("out", ":<file>"))

            parsedArgs = DefaultParse({"/OUT:", "a.vb"}, baseDirectory)
            parsedArgs.Errors.Verify(Diagnostic(ERRID.ERR_ArgumentRequired).WithArguments("out", ":<file>"))

            parsedArgs = DefaultParse({"/REFOUT:", "a.vb"}, baseDirectory)
            parsedArgs.Errors.Verify(Diagnostic(ERRID.ERR_ArgumentRequired).WithArguments("refout", ":<file>"))

            parsedArgs = DefaultParse({"/refout:ref.dll", "/refonly", "a.vb"}, baseDirectory)
            parsedArgs.Errors.Verify(Diagnostic(ERRID.ERR_NoRefOutWhenRefOnly).WithLocation(1, 1))

            parsedArgs = DefaultParse({"/out+", "a.vb"}, baseDirectory)
            parsedArgs.Errors.Verify(Diagnostic(ERRID.WRN_BadSwitch).WithArguments("/out+")) ' TODO: Dev11 reports ERR_ArgumentRequired

            parsedArgs = DefaultParse({"/out-:", "a.vb"}, baseDirectory)
            parsedArgs.Errors.Verify(Diagnostic(ERRID.WRN_BadSwitch).WithArguments("/out-:")) ' TODO: Dev11 reports ERR_ArgumentRequired

            parsedArgs = DefaultParse({"/out:.exe", "a.vb"}, _baseDirectory)
            parsedArgs.Errors.Verify(
                Diagnostic(ERRID.FTL_InputFileNameTooLong).WithArguments(".exe"))

            Assert.Null(parsedArgs.OutputFileName)
            Assert.Null(parsedArgs.CompilationName)
            Assert.Null(parsedArgs.CompilationOptions.ModuleName)

            parsedArgs = DefaultParse({"/t:exe", "/out:.exe", "a.vb"}, _baseDirectory)
            parsedArgs.Errors.Verify(
                Diagnostic(ERRID.FTL_InputFileNameTooLong).WithArguments(".exe"))

            Assert.Null(parsedArgs.OutputFileName)
            Assert.Null(parsedArgs.CompilationName)
            Assert.Null(parsedArgs.CompilationOptions.ModuleName)

            parsedArgs = DefaultParse({"/t:library", "/out:.dll", "a.vb"}, _baseDirectory)
            parsedArgs.Errors.Verify(
                Diagnostic(ERRID.FTL_InputFileNameTooLong).WithArguments(".dll"))

            Assert.Null(parsedArgs.OutputFileName)
            Assert.Null(parsedArgs.CompilationName)
            Assert.Null(parsedArgs.CompilationOptions.ModuleName)

            parsedArgs = DefaultParse({"/t:module", "/out:.netmodule", "a.vb"}, _baseDirectory)
            parsedArgs.Errors.Verify()

            Assert.Equal(".netmodule", parsedArgs.OutputFileName)
            Assert.Null(parsedArgs.CompilationName)
            Assert.Equal(".netmodule", parsedArgs.CompilationOptions.ModuleName)

            parsedArgs = DefaultParse({".vb"}, _baseDirectory)
            parsedArgs.Errors.Verify(
                Diagnostic(ERRID.FTL_InputFileNameTooLong).WithArguments(".exe"))

            Assert.Null(parsedArgs.OutputFileName)
            Assert.Null(parsedArgs.CompilationName)
            Assert.Null(parsedArgs.CompilationOptions.ModuleName)

            parsedArgs = DefaultParse({"/t:exe", ".vb"}, _baseDirectory)
            parsedArgs.Errors.Verify(
                Diagnostic(ERRID.FTL_InputFileNameTooLong).WithArguments(".exe"))

            Assert.Null(parsedArgs.OutputFileName)
            Assert.Null(parsedArgs.CompilationName)
            Assert.Null(parsedArgs.CompilationOptions.ModuleName)

            parsedArgs = DefaultParse({"/t:library", ".vb"}, _baseDirectory)
            parsedArgs.Errors.Verify(
                Diagnostic(ERRID.FTL_InputFileNameTooLong).WithArguments(".dll"))

            Assert.Null(parsedArgs.OutputFileName)
            Assert.Null(parsedArgs.CompilationName)
            Assert.Null(parsedArgs.CompilationOptions.ModuleName)

            parsedArgs = DefaultParse({"/t:module", ".vb"}, _baseDirectory)
            parsedArgs.Errors.Verify()

            Assert.Equal(".netmodule", parsedArgs.OutputFileName)
            Assert.Null(parsedArgs.CompilationName)
            Assert.Equal(".netmodule", parsedArgs.CompilationOptions.ModuleName)
        End Sub

        <Fact>
        Public Sub ParseOut2()
            ' exe
            Dim parsedArgs = DefaultParse({"/out:.x", "a.vb"}, _baseDirectory)
            parsedArgs.Errors.Verify()

            Assert.Equal(".x", parsedArgs.CompilationName)
            Assert.Equal(".x.exe", parsedArgs.OutputFileName)
            Assert.Equal(".x.exe", parsedArgs.CompilationOptions.ModuleName)

            parsedArgs = DefaultParse({"/target:winexe", "/out:.x.eXe", "a.vb"}, _baseDirectory)
            parsedArgs.Errors.Verify()

            Assert.Equal(".x", parsedArgs.CompilationName)
            Assert.Equal(".x.eXe", parsedArgs.OutputFileName)
            Assert.Equal(".x.eXe", parsedArgs.CompilationOptions.ModuleName)

            parsedArgs = DefaultParse({"/target:winexe", "/out:.exe", "a.vb"}, _baseDirectory)
            parsedArgs.Errors.Verify(Diagnostic(ERRID.FTL_InputFileNameTooLong).WithArguments(".exe"))

            Assert.Null(parsedArgs.CompilationName)
            Assert.Null(parsedArgs.OutputFileName)
            Assert.Null(parsedArgs.CompilationOptions.ModuleName)

            ' dll
            parsedArgs = DefaultParse({"/target:library", "/out:.x", "a.vb"}, _baseDirectory)
            parsedArgs.Errors.Verify()

            Assert.Equal(".x", parsedArgs.CompilationName)
            Assert.Equal(".x.dll", parsedArgs.OutputFileName)
            Assert.Equal(".x.dll", parsedArgs.CompilationOptions.ModuleName)

            parsedArgs = DefaultParse({"/target:library", "/out:.X.Dll", "a.vb"}, _baseDirectory)
            parsedArgs.Errors.Verify()

            Assert.Equal(".X", parsedArgs.CompilationName)
            Assert.Equal(".X.Dll", parsedArgs.OutputFileName)
            Assert.Equal(".X.Dll", parsedArgs.CompilationOptions.ModuleName)

            parsedArgs = DefaultParse({"/target:library", "/out:.dll", "a.vb"}, _baseDirectory)
            parsedArgs.Errors.Verify(Diagnostic(ERRID.FTL_InputFileNameTooLong).WithArguments(".dll"))

            Assert.Null(parsedArgs.CompilationName)
            Assert.Null(parsedArgs.OutputFileName)
            Assert.Null(parsedArgs.CompilationOptions.ModuleName)

            ' module
            parsedArgs = DefaultParse({"/target:module", "/out:.x", "a.vb"}, _baseDirectory)
            parsedArgs.Errors.Verify()

            Assert.Null(parsedArgs.CompilationName)
            Assert.Equal(".x", parsedArgs.OutputFileName)
            Assert.Equal(".x", parsedArgs.CompilationOptions.ModuleName)

            parsedArgs = DefaultParse({"/target:module", "/out:x.dll", "a.vb"}, _baseDirectory)
            parsedArgs.Errors.Verify()

            Assert.Null(parsedArgs.CompilationName)
            Assert.Equal("x.dll", parsedArgs.OutputFileName)
            Assert.Equal("x.dll", parsedArgs.CompilationOptions.ModuleName)

            parsedArgs = DefaultParse({"/target:module", "/out:.x.netmodule", "a.vb"}, _baseDirectory)
            parsedArgs.Errors.Verify()

            Assert.Null(parsedArgs.CompilationName)
            Assert.Equal(".x.netmodule", parsedArgs.OutputFileName)
            Assert.Equal(".x.netmodule", parsedArgs.CompilationOptions.ModuleName)

            parsedArgs = DefaultParse({"/target:module", "/out:x", "a.vb"}, _baseDirectory)
            parsedArgs.Errors.Verify()

            Assert.Null(parsedArgs.CompilationName)
            Assert.Equal("x.netmodule", parsedArgs.OutputFileName)
            Assert.Equal("x.netmodule", parsedArgs.CompilationOptions.ModuleName)
        End Sub

        <Fact, WorkItem(11497, "https://github.com/dotnet/roslyn/issues/11497")>
        Public Sub ConsistentErrorMessageWhenProvidingNoKeyFile()
            Dim outWriter = New StringWriter(CultureInfo.InvariantCulture)
            Dim vbc = New MockVisualBasicCompiler(Nothing, _baseDirectory, {"/keyfile:", "/target:library", "/nologo", "/preferreduilang:en", "a.vb"})
            Dim exitCode = vbc.Run(outWriter)

            Assert.Equal(1, exitCode)
            Assert.Equal("vbc : error BC2006: option 'keyfile' requires ':<file>'", outWriter.ToString().Trim())
        End Sub

        <Fact, WorkItem(11497, "https://github.com/dotnet/roslyn/issues/11497")>
        Public Sub ConsistentErrorMessageWhenProvidingEmptyKeyFile()
            Dim outWriter = New StringWriter(CultureInfo.InvariantCulture)
            Dim vbc = New MockVisualBasicCompiler(Nothing, _baseDirectory, {"/keyfile:""""", "/target:library", "/nologo", "/preferreduilang:en", "a.vb"})
            Dim exitCode = vbc.Run(outWriter)

            Assert.Equal(1, exitCode)
            Assert.Equal("vbc : error BC2006: option 'keyfile' requires ':<file>'", outWriter.ToString().Trim())
        End Sub

        <Fact, WorkItem(11497, "https://github.com/dotnet/roslyn/issues/11497")>
        Public Sub ConsistentErrorMessageWhenProvidingNoKeyFile_PublicSign()
            Dim outWriter = New StringWriter(CultureInfo.InvariantCulture)
            Dim vbc = New MockVisualBasicCompiler(Nothing, _baseDirectory, {"/keyfile:", "/publicsign", "/target:library", "/nologo", "/preferreduilang:en", "a.vb"})
            Dim exitCode = vbc.Run(outWriter)

            Assert.Equal(1, exitCode)
            Assert.Equal("vbc : error BC2006: option 'keyfile' requires ':<file>'", outWriter.ToString().Trim())
        End Sub

        <Fact, WorkItem(11497, "https://github.com/dotnet/roslyn/issues/11497")>
        Public Sub ConsistentErrorMessageWhenProvidingEmptyKeyFile_PublicSign()
            Dim outWriter = New StringWriter(CultureInfo.InvariantCulture)
            Dim vbc = New MockVisualBasicCompiler(Nothing, _baseDirectory, {"/keyfile:""""", "/publicsign", "/target:library", "/nologo", "/preferreduilang:en", "a.vb"})
            Dim exitCode = vbc.Run(outWriter)

            Assert.Equal(1, exitCode)
            Assert.Equal("vbc : error BC2006: option 'keyfile' requires ':<file>'", outWriter.ToString().Trim())
        End Sub

        <Fact, WorkItem(531020, "http://vstfdevdiv:8080/DevDiv2/DevDiv/_workitems/edit/531020")>
        Public Sub ParseDocBreak1()
            Const baseDirectory As String = "C:\abc\def\baz"

            ' In dev11, this appears to be equivalent to /doc- (i.e. don't parse and don't output).
            Dim parsedArgs = DefaultParse({"/doc:""""", "a.vb"}, baseDirectory)
            parsedArgs.Errors.Verify(
                Diagnostic(ERRID.ERR_ArgumentRequired).WithArguments("doc", ":<file>"))
            Assert.Null(parsedArgs.DocumentationPath)
            Assert.Equal(DocumentationMode.Diagnose, parsedArgs.ParseOptions.DocumentationMode)
        End Sub

        <Fact, WorkItem(705173, "http://vstfdevdiv:8080/DevDiv2/DevDiv/_workitems/edit/705173")>
        Public Sub Ensure_UTF8_Explicit_Prefix_In_Documentation_Comment_File()
            Dim dir = Temp.CreateDirectory()
            Dim src = dir.CreateFile("src.vb")
            src.WriteAllText(
    <text>
''' &lt;summary&gt;ABC...XYZ&lt;/summary&gt;
Class C
End Class
</text>.Value.Replace(vbLf, vbCrLf))

            Dim output = ProcessUtilities.RunAndGetOutput(s_basicCompilerExecutable,
                                         String.Format("/nologo /doc:{1}\src.xml /t:library {0}",
                                                       src.ToString(),
                                                       dir.ToString()),
                                         startFolder:=dir.ToString())
            AssertOutput(<text></text>, output)

            Dim fileContents = File.ReadAllBytes(dir.ToString() & "\src.xml")
            Assert.InRange(fileContents.Length, 4, Integer.MaxValue)
            Assert.Equal(&HEF, fileContents(0))
            Assert.Equal(&HBB, fileContents(1))
            Assert.Equal(&HBF, fileContents(2))

            CleanupAllGeneratedFiles(src.Path)
        End Sub

        <Fact, WorkItem(733242, "http://vstfdevdiv:8080/DevDiv2/DevDiv/_workitems/edit/733242")>
        Public Sub Bug733242()
            Dim dir = Temp.CreateDirectory()

            Dim src = dir.CreateFile("a.vb")
            src.WriteAllText(
    <text>
''' &lt;summary&gt;ABC...XYZ&lt;/summary&gt;
Class C
End Class
</text>.Value.Replace(vbLf, vbCrLf))

            Dim xml = dir.CreateFile("a.xml")
            xml.WriteAllText("EMPTY")

            Using xmlFileHandle As FileStream = File.Open(xml.ToString(), FileMode.Open, FileAccess.Read, FileShare.Delete Or FileShare.ReadWrite)

                Dim output = ProcessUtilities.RunAndGetOutput(s_basicCompilerExecutable, String.Format("/nologo /t:library /doc+ {0}", src.ToString()), startFolder:=dir.ToString(), expectedRetCode:=0)
                AssertOutput(<text></text>, output)

                Assert.True(File.Exists(Path.Combine(dir.ToString(), "a.xml")))

                Using reader As New StreamReader(xmlFileHandle)
                    Dim content = reader.ReadToEnd()
                    AssertOutput(
    <text>
        <![CDATA[
<?xml version="1.0"?>
<doc>
<assembly>
<name>
a
</name>
</assembly>
<members>
<member name="T:C">
 <summary>ABC...XYZ</summary>
</member>
</members>
</doc>
]]>
    </text>,
    content)
                End Using

            End Using

            CleanupAllGeneratedFiles(src.Path)
            CleanupAllGeneratedFiles(xml.Path)
        End Sub

        <Fact, WorkItem(768605, "http://vstfdevdiv:8080/DevDiv2/DevDiv/_workitems/edit/768605")>
        Public Sub Bug768605()
            Dim dir = Temp.CreateDirectory()

            Dim src = dir.CreateFile("a.vb")
            src.WriteAllText(
    <text>
''' &lt;summary&gt;ABC&lt;/summary&gt;
Class C: End Class
''' &lt;summary&gt;XYZ&lt;/summary&gt;
Class E: End Class
</text>.Value.Replace(vbLf, vbCrLf))

            Dim xml = dir.CreateFile("a.xml")
            xml.WriteAllText("EMPTY")

            Dim output = ProcessUtilities.RunAndGetOutput(s_basicCompilerExecutable, String.Format("/nologo /t:library /doc+ {0}", src.ToString()), startFolder:=dir.ToString(), expectedRetCode:=0)
            AssertOutput(<text></text>, output)

            Using reader As New StreamReader(xml.ToString())
                Dim content = reader.ReadToEnd()
                AssertOutput(
    <text>
        <![CDATA[
<?xml version="1.0"?>
<doc>
<assembly>
<name>
a
</name>
</assembly>
<members>
<member name="T:C">
 <summary>ABC</summary>
</member>
<member name="T:E">
 <summary>XYZ</summary>
</member>
</members>
</doc>
]]>
    </text>,
    content)
            End Using

            src.WriteAllText(
    <text>
''' &lt;summary&gt;ABC&lt;/summary&gt;
Class C: End Class
</text>.Value.Replace(vbLf, vbCrLf))

            output = ProcessUtilities.RunAndGetOutput(s_basicCompilerExecutable, String.Format("/nologo /t:library /doc+ {0}", src.ToString()), startFolder:=dir.ToString(), expectedRetCode:=0)
            AssertOutput(<text></text>, output)

            Using reader As New StreamReader(xml.ToString())
                Dim content = reader.ReadToEnd()
                AssertOutput(
    <text>
        <![CDATA[
<?xml version="1.0"?>
<doc>
<assembly>
<name>
a
</name>
</assembly>
<members>
<member name="T:C">
 <summary>ABC</summary>
</member>
</members>
</doc>
]]>
    </text>,
    content)
            End Using

            CleanupAllGeneratedFiles(src.Path)
            CleanupAllGeneratedFiles(xml.Path)
        End Sub

        <Fact, WorkItem(705148, "http://vstfdevdiv:8080/DevDiv2/DevDiv/_workitems/edit/705148")>
        Public Sub Bug705148a()
            Dim dir = Temp.CreateDirectory()
            Dim src = dir.CreateFile("a.vb")
            src.WriteAllText(
    <text>
''' &lt;summary&gt;ABC...XYZ&lt;/summary&gt;
Class C
End Class
</text>.Value.Replace(vbLf, vbCrLf))

            Dim output = ProcessUtilities.RunAndGetOutput(s_basicCompilerExecutable, String.Format("/nologo /t:library /doc:abcdfg.xyz /doc+ {0}", src.ToString()), startFolder:=dir.ToString())
            AssertOutput(<text></text>, output)

            Assert.True(File.Exists(Path.Combine(dir.ToString(), "a.xml")))

            CleanupAllGeneratedFiles(src.Path)
        End Sub

        <Fact, WorkItem(705148, "http://vstfdevdiv:8080/DevDiv2/DevDiv/_workitems/edit/705148")>
        Public Sub Bug705148b()
            Dim dir = Temp.CreateDirectory()
            Dim src = dir.CreateFile("a.vb")
            src.WriteAllText(
    <text>
''' &lt;summary&gt;ABC...XYZ&lt;/summary&gt;
Class C
End Class
</text>.Value.Replace(vbLf, vbCrLf))

            Dim output = ProcessUtilities.RunAndGetOutput(s_basicCompilerExecutable, String.Format("/nologo /t:library /doc /out:MyXml.dll {0}", src.ToString()), startFolder:=dir.ToString())
            AssertOutput(<text></text>, output)

            Assert.True(File.Exists(Path.Combine(dir.ToString(), "MyXml.xml")))

            CleanupAllGeneratedFiles(src.Path)
        End Sub

        <Fact, WorkItem(705148, "http://vstfdevdiv:8080/DevDiv2/DevDiv/_workitems/edit/705148")>
        Public Sub Bug705148c()
            Dim dir = Temp.CreateDirectory()
            Dim src = dir.CreateFile("a.vb")
            src.WriteAllText(
    <text>
''' &lt;summary&gt;ABC...XYZ&lt;/summary&gt;
Class C
End Class
</text>.Value.Replace(vbLf, vbCrLf))

            Dim output = ProcessUtilities.RunAndGetOutput(s_basicCompilerExecutable, String.Format("/nologo /t:library /doc:doc.xml /doc+ {0}", src.ToString()), startFolder:=dir.ToString())
            AssertOutput(<text></text>, output)

            Assert.True(File.Exists(Path.Combine(dir.ToString(), "a.xml")))

            CleanupAllGeneratedFiles(src.Path)
        End Sub

        <Fact, WorkItem(705202, "http://vstfdevdiv:8080/DevDiv2/DevDiv/_workitems/edit/705202")>
        Public Sub Bug705202a()
            Dim dir = Temp.CreateDirectory()
            Dim src = dir.CreateFile("a.vb")
            src.WriteAllText(
    <text>
''' &lt;summary&gt;ABC...XYZ&lt;/summary&gt;
Class C
End Class
</text>.Value.Replace(vbLf, vbCrLf))

            Dim output = ProcessUtilities.RunAndGetOutput(s_basicCompilerExecutable, String.Format("/nologo /t:library /doc:doc.xml /out:out.dll {0}", src.ToString()), startFolder:=dir.ToString())
            AssertOutput(<text></text>, output)

            Assert.True(File.Exists(Path.Combine(dir.ToString(), "doc.xml")))

            CleanupAllGeneratedFiles(src.Path)
        End Sub

        <Fact, WorkItem(705202, "http://vstfdevdiv:8080/DevDiv2/DevDiv/_workitems/edit/705202")>
        Public Sub Bug705202b()
            Dim dir = Temp.CreateDirectory()
            Dim src = dir.CreateFile("a.vb")
            src.WriteAllText(
    <text>
''' &lt;summary&gt;ABC...XYZ&lt;/summary&gt;
Class C
End Class
</text>.Value.Replace(vbLf, vbCrLf))

            Dim output = ProcessUtilities.RunAndGetOutput(s_basicCompilerExecutable, String.Format("/nologo /t:library /doc:doc.xml /doc /out:out.dll {0}", src.ToString()), startFolder:=dir.ToString())
            AssertOutput(<text></text>, output)

            Assert.True(File.Exists(Path.Combine(dir.ToString(), "out.xml")))

            CleanupAllGeneratedFiles(src.Path)
        End Sub

        <Fact, WorkItem(705202, "http://vstfdevdiv:8080/DevDiv2/DevDiv/_workitems/edit/705202")>
        Public Sub Bug705202c()
            Dim dir = Temp.CreateDirectory()
            Dim src = dir.CreateFile("a.vb")
            src.WriteAllText(
    <text>
''' &lt;summary&gt;ABC...XYZ&lt;/summary&gt;
Class C
End Class
</text>.Value.Replace(vbLf, vbCrLf))

            Dim output = ProcessUtilities.RunAndGetOutput(s_basicCompilerExecutable, String.Format("/nologo /t:library /doc:doc.xml /out:out.dll /doc+ {0}", src.ToString()), startFolder:=dir.ToString())
            AssertOutput(<text></text>, output)

            Assert.True(File.Exists(Path.Combine(dir.ToString(), "out.xml")))

            CleanupAllGeneratedFiles(src.Path)
        End Sub

        <Fact, WorkItem(531021, "http://vstfdevdiv:8080/DevDiv2/DevDiv/_workitems/edit/531021")>
        Public Sub ParseDocBreak2()

            ' In dev11, if you give an invalid file name, the documentation comments
            ' are parsed but writing the XML file fails with (warning!) BC42311.
            Const baseDirectory As String = "C:\abc\def\baz"

            Dim parsedArgs = DefaultParse({"/doc:"" """, "a.vb"}, baseDirectory)
            parsedArgs.Errors.Verify(
                Diagnostic(ERRID.WRN_XMLCannotWriteToXMLDocFile2).WithArguments(" ", "The system cannot find the path specified"))
            Assert.Null(parsedArgs.DocumentationPath)
            Assert.Equal(DocumentationMode.Diagnose, parsedArgs.ParseOptions.DocumentationMode)

            parsedArgs = DefaultParse({"/doc:"" \ """, "a.vb"}, baseDirectory)
            parsedArgs.Errors.Verify(
                Diagnostic(ERRID.WRN_XMLCannotWriteToXMLDocFile2).WithArguments(" \ ", "The system cannot find the path specified"))
            Assert.Null(parsedArgs.DocumentationPath)
            Assert.Equal(DocumentationMode.Diagnose, parsedArgs.ParseOptions.DocumentationMode)

            ' UNC
            parsedArgs = DefaultParse({"/doc:\\b", "a.vb"}, baseDirectory)
            parsedArgs.Errors.Verify(
                Diagnostic(ERRID.WRN_XMLCannotWriteToXMLDocFile2).WithArguments("\\b", "The system cannot find the path specified"))

            Assert.Null(parsedArgs.DocumentationPath)
            Assert.Equal(DocumentationMode.Diagnose, parsedArgs.ParseOptions.DocumentationMode) ' Even though the format was incorrect

            ' invalid name:
            parsedArgs = DefaultParse({"/doc:a.b" + ChrW(0) + "b", "a.vb"}, baseDirectory)
            parsedArgs.Errors.Verify(
                Diagnostic(ERRID.WRN_XMLCannotWriteToXMLDocFile2).WithArguments("a.b" + ChrW(0) + "b", "The system cannot find the path specified"))

            Assert.Null(parsedArgs.DocumentationPath)
            Assert.Equal(DocumentationMode.Diagnose, parsedArgs.ParseOptions.DocumentationMode) ' Even though the format was incorrect

            parsedArgs = DefaultParse({"/doc:a" + ChrW(55296) + "b.xml", "a.vb"}, baseDirectory)
            parsedArgs.Errors.Verify(
                Diagnostic(ERRID.WRN_XMLCannotWriteToXMLDocFile2).WithArguments("a" + ChrW(55296) + "b.xml", "The system cannot find the path specified"))

            Assert.Null(parsedArgs.DocumentationPath)
            Assert.Equal(DocumentationMode.Diagnose, parsedArgs.ParseOptions.DocumentationMode) ' Even though the format was incorrect

            parsedArgs = DefaultParse({"/doc:""a<>.xml""", "a.vb"}, baseDirectory)
            parsedArgs.Errors.Verify(
                Diagnostic(ERRID.WRN_XMLCannotWriteToXMLDocFile2).WithArguments("a<>.xml", "The system cannot find the path specified"))

            Assert.Null(parsedArgs.DocumentationPath)
            Assert.Equal(DocumentationMode.Diagnose, parsedArgs.ParseOptions.DocumentationMode) ' Even though the format was incorrect
        End Sub

        <Fact>
        Public Sub ParseDoc()
            Const baseDirectory As String = "C:\abc\def\baz"

            Dim parsedArgs = DefaultParse({"/doc:", "a.vb"}, baseDirectory)
            parsedArgs.Errors.Verify(
                Diagnostic(ERRID.ERR_ArgumentRequired).WithArguments("doc", ":<file>"))
            Assert.Equal(DocumentationMode.Diagnose, parsedArgs.ParseOptions.DocumentationMode)

            parsedArgs = DefaultParse({"/doc", "a.vb"}, baseDirectory)
            parsedArgs.Errors.Verify()
            Assert.Equal(Path.Combine(baseDirectory, "a.xml"), parsedArgs.DocumentationPath)
            Assert.Equal(DocumentationMode.Diagnose, parsedArgs.ParseOptions.DocumentationMode)

            parsedArgs = DefaultParse({"/doc+", "a.vb"}, baseDirectory)
            parsedArgs.Errors.Verify()
            Assert.Equal(Path.Combine(baseDirectory, "a.xml"), parsedArgs.DocumentationPath)
            Assert.Equal(DocumentationMode.Diagnose, parsedArgs.ParseOptions.DocumentationMode)

            parsedArgs = DefaultParse({"/doc-", "a.vb"}, baseDirectory)
            parsedArgs.Errors.Verify()
            Assert.Null(parsedArgs.DocumentationPath)
            Assert.Equal(DocumentationMode.None, parsedArgs.ParseOptions.DocumentationMode)

            parsedArgs = DefaultParse({"/doc+:abc.xml", "a.vb"}, baseDirectory)
            parsedArgs.Errors.Verify(
                Diagnostic(ERRID.ERR_SwitchNeedsBool).WithArguments("doc"))
            Assert.Equal(Path.Combine(baseDirectory, "a.xml"), parsedArgs.DocumentationPath)
            Assert.Equal(DocumentationMode.Diagnose, parsedArgs.ParseOptions.DocumentationMode)

            parsedArgs = DefaultParse({"/doc-:a.xml", "a.vb"}, baseDirectory)
            parsedArgs.Errors.Verify(
                Diagnostic(ERRID.ERR_SwitchNeedsBool).WithArguments("doc"))
            Assert.Null(parsedArgs.DocumentationPath)
            Assert.Equal(DocumentationMode.None, parsedArgs.ParseOptions.DocumentationMode)

            ' Should preserve fully qualified paths
            parsedArgs = DefaultParse({"/doc:C:\MyFolder\MyBinary.xml", "a.vb"}, baseDirectory)
            parsedArgs.Errors.Verify()
            Assert.Equal("C:\MyFolder\MyBinary.xml", parsedArgs.DocumentationPath)
            Assert.Equal(DocumentationMode.Diagnose, parsedArgs.ParseOptions.DocumentationMode)

            ' Should handle quotes
            parsedArgs = DefaultParse({"/doc:""C:\My Folder\MyBinary.xml""", "a.vb"}, baseDirectory)
            parsedArgs.Errors.Verify()
            Assert.Equal("C:\My Folder\MyBinary.xml", parsedArgs.DocumentationPath)
            Assert.Equal(DocumentationMode.Diagnose, parsedArgs.ParseOptions.DocumentationMode)

            ' Should expand partially qualified paths
            parsedArgs = DefaultParse({"/doc:MyBinary.xml", "a.vb"}, baseDirectory)
            parsedArgs.Errors.Verify()
            Assert.Equal(Path.Combine(baseDirectory, "MyBinary.xml"), parsedArgs.DocumentationPath)
            Assert.Equal(DocumentationMode.Diagnose, parsedArgs.ParseOptions.DocumentationMode)

            ' Should expand partially qualified paths
            parsedArgs = DefaultParse({"/doc:..\MyBinary.xml", "a.vb"}, baseDirectory)
            parsedArgs.Errors.Verify()
            Assert.Equal("C:\abc\def\MyBinary.xml", parsedArgs.DocumentationPath)
            Assert.Equal(DocumentationMode.Diagnose, parsedArgs.ParseOptions.DocumentationMode)

            ' drive-relative path:
            Dim currentDrive As Char = Directory.GetCurrentDirectory()(0)
            parsedArgs = DefaultParse({"/doc:" + currentDrive + ":a.xml", "a.vb"}, baseDirectory)
            parsedArgs.Errors.Verify(
                Diagnostic(ERRID.WRN_XMLCannotWriteToXMLDocFile2).WithArguments(currentDrive + ":a.xml", "The system cannot find the path specified"))

            Assert.Null(parsedArgs.DocumentationPath)
            Assert.Equal(DocumentationMode.Diagnose, parsedArgs.ParseOptions.DocumentationMode) ' Even though the format was incorrect

            ' UNC
            parsedArgs = DefaultParse({"/doc:\\server\share\file.xml", "a.vb"}, baseDirectory)
            parsedArgs.Errors.Verify()

            Assert.Equal("\\server\share\file.xml", parsedArgs.DocumentationPath)
            Assert.Equal(DocumentationMode.Diagnose, parsedArgs.ParseOptions.DocumentationMode)
        End Sub

        <Fact>
        Public Sub ParseDocAndOut()
            Const baseDirectory As String = "C:\abc\def\baz"

            ' Can specify separate directories for binary and XML output.
            Dim parsedArgs = DefaultParse({"/doc:a\b.xml", "/out:c\d.exe", "a.vb"}, baseDirectory)
            parsedArgs.Errors.Verify()

            Assert.Equal("C:\abc\def\baz\a\b.xml", parsedArgs.DocumentationPath)

            Assert.Equal("C:\abc\def\baz\c", parsedArgs.OutputDirectory)
            Assert.Equal("d.exe", parsedArgs.OutputFileName)

            ' XML does not fall back on output directory.
            parsedArgs = DefaultParse({"/doc:b.xml", "/out:c\d.exe", "a.vb"}, baseDirectory)
            parsedArgs.Errors.Verify()

            Assert.Equal("C:\abc\def\baz\b.xml", parsedArgs.DocumentationPath)

            Assert.Equal("C:\abc\def\baz\c", parsedArgs.OutputDirectory)
            Assert.Equal("d.exe", parsedArgs.OutputFileName)
        End Sub

        <Fact>
        Public Sub ParseDocMultiple()
            Const baseDirectory As String = "C:\abc\def\baz"

            Dim parsedArgs = DefaultParse({"/doc+", "/doc-", "/doc+", "a.vb"}, baseDirectory)
            parsedArgs.Errors.Verify()
            Assert.Equal(DocumentationMode.Diagnose, parsedArgs.ParseOptions.DocumentationMode)
            Assert.Equal(Path.Combine(baseDirectory, "a.xml"), parsedArgs.DocumentationPath)

            parsedArgs = DefaultParse({"/doc-", "/doc+", "/doc-", "a.vb"}, baseDirectory)
            parsedArgs.Errors.Verify()
            Assert.Equal(DocumentationMode.None, parsedArgs.ParseOptions.DocumentationMode)
            Assert.Null(parsedArgs.DocumentationPath)

            parsedArgs = DefaultParse({"/doc:a.xml", "/doc-", "a.vb"}, baseDirectory)
            parsedArgs.Errors.Verify()
            Assert.Equal(DocumentationMode.None, parsedArgs.ParseOptions.DocumentationMode)
            Assert.Null(parsedArgs.DocumentationPath)

            parsedArgs = DefaultParse({"/doc:abc.xml", "/doc+", "a.vb"}, baseDirectory)
            parsedArgs.Errors.Verify()
            Assert.Equal(DocumentationMode.Diagnose, parsedArgs.ParseOptions.DocumentationMode)
            Assert.Equal(Path.Combine(baseDirectory, "a.xml"), parsedArgs.DocumentationPath)

            parsedArgs = DefaultParse({"/doc-", "/doc:a.xml", "a.vb"}, baseDirectory)
            parsedArgs.Errors.Verify()
            Assert.Equal(DocumentationMode.Diagnose, parsedArgs.ParseOptions.DocumentationMode)
            Assert.Equal(Path.Combine(baseDirectory, "a.xml"), parsedArgs.DocumentationPath)

            parsedArgs = DefaultParse({"/doc+", "/doc:a.xml", "a.vb"}, baseDirectory)
            parsedArgs.Errors.Verify()
            Assert.Equal(DocumentationMode.Diagnose, parsedArgs.ParseOptions.DocumentationMode)
            Assert.Equal(Path.Combine(baseDirectory, "a.xml"), parsedArgs.DocumentationPath)
        End Sub

        <Fact>
        Public Sub ParseErrorLog()
            Const baseDirectory As String = "C:\abc\def\baz"

            Dim parsedArgs = DefaultParse({"/errorlog:", "a.vb"}, baseDirectory)
            parsedArgs.Errors.Verify(
                Diagnostic(ERRID.ERR_ArgumentRequired).WithArguments("errorlog", ":<file>"))
            Assert.Null(parsedArgs.ErrorLogPath)
            Assert.False(parsedArgs.CompilationOptions.ReportSuppressedDiagnostics)

            parsedArgs = DefaultParse({"/errorlog", "a.vb"}, baseDirectory)
            parsedArgs.Errors.Verify(
                Diagnostic(ERRID.ERR_ArgumentRequired).WithArguments("errorlog", ":<file>"))
            Assert.Null(parsedArgs.ErrorLogPath)
            Assert.False(parsedArgs.CompilationOptions.ReportSuppressedDiagnostics)

            ' Should preserve fully qualified paths
            parsedArgs = DefaultParse({"/errorlog:C:\MyFolder\MyBinary.xml", "a.vb"}, baseDirectory)
            parsedArgs.Errors.Verify()
            Assert.Equal("C:\MyFolder\MyBinary.xml", parsedArgs.ErrorLogPath)
            Assert.True(parsedArgs.CompilationOptions.ReportSuppressedDiagnostics)

            ' Should handle quotes
            parsedArgs = DefaultParse({"/errorlog:""C:\My Folder\MyBinary.xml""", "a.vb"}, baseDirectory)
            parsedArgs.Errors.Verify()
            Assert.Equal("C:\My Folder\MyBinary.xml", parsedArgs.ErrorLogPath)
            Assert.True(parsedArgs.CompilationOptions.ReportSuppressedDiagnostics)

            ' Quote after a \ is treated as an escape
            parsedArgs = DefaultParse({"/errorlog:C:\""My Folder""\MyBinary.xml", "a.vb"}, baseDirectory)
            parsedArgs.Errors.Verify(
                    Diagnostic(ERRID.FTL_InputFileNameTooLong).WithArguments("C:""My Folder\MyBinary.xml").WithLocation(1, 1))

            ' Should expand partially qualified paths
            parsedArgs = DefaultParse({"/errorlog:MyBinary.xml", "a.vb"}, baseDirectory)
            parsedArgs.Errors.Verify()
            Assert.Equal(Path.Combine(baseDirectory, "MyBinary.xml"), parsedArgs.ErrorLogPath)

            ' Should expand partially qualified paths
            parsedArgs = DefaultParse({"/errorlog:..\MyBinary.xml", "a.vb"}, baseDirectory)
            parsedArgs.Errors.Verify()
            Assert.Equal("C:\abc\def\MyBinary.xml", parsedArgs.ErrorLogPath)
            Assert.True(parsedArgs.CompilationOptions.ReportSuppressedDiagnostics)

            ' drive-relative path:
            Dim currentDrive As Char = Directory.GetCurrentDirectory()(0)
            Dim filePath = currentDrive + ":a.xml"
            parsedArgs = DefaultParse({"/errorlog:" + filePath, "a.vb"}, baseDirectory)
            parsedArgs.Errors.Verify(
                Diagnostic(ERRID.FTL_InputFileNameTooLong).WithArguments(filePath))

            Assert.Null(parsedArgs.ErrorLogPath)
            Assert.False(parsedArgs.CompilationOptions.ReportSuppressedDiagnostics)

            ' UNC
            parsedArgs = DefaultParse({"/errorlog:\\server\share\file.xml", "a.vb"}, baseDirectory)
            parsedArgs.Errors.Verify()

            Assert.Equal("\\server\share\file.xml", parsedArgs.ErrorLogPath)
            Assert.True(parsedArgs.CompilationOptions.ReportSuppressedDiagnostics)
        End Sub

        <Fact>
        Public Sub ParseErrorLogAndOut()
            Const baseDirectory As String = "C:\abc\def\baz"

            ' Can specify separate directories for binary and error log output.
            Dim parsedArgs = DefaultParse({"/errorlog:a\b.xml", "/out:c\d.exe", "a.vb"}, baseDirectory)
            parsedArgs.Errors.Verify()

            Assert.Equal("C:\abc\def\baz\a\b.xml", parsedArgs.ErrorLogPath)

            Assert.Equal("C:\abc\def\baz\c", parsedArgs.OutputDirectory)
            Assert.Equal("d.exe", parsedArgs.OutputFileName)

            ' error log does not fall back on output directory.
            parsedArgs = DefaultParse({"/errorlog:b.xml", "/out:c\d.exe", "a.vb"}, baseDirectory)
            parsedArgs.Errors.Verify()

            Assert.Equal("C:\abc\def\baz\b.xml", parsedArgs.ErrorLogPath)

            Assert.Equal("C:\abc\def\baz\c", parsedArgs.OutputDirectory)
            Assert.Equal("d.exe", parsedArgs.OutputFileName)
        End Sub

        <Fact>
        Public Sub KeyContainerAndKeyFile()
            ' KEYCONTAINER
            Dim parsedArgs = DefaultParse({"/KeyContainer:key-cont-name", "a.vb"}, _baseDirectory)
            parsedArgs.Errors.Verify()
            Assert.Equal("key-cont-name", parsedArgs.CompilationOptions.CryptoKeyContainer)

            parsedArgs = DefaultParse({"/KEYcontainer", "a.vb"}, _baseDirectory)
            parsedArgs.Errors.Verify(Diagnostic(ERRID.ERR_ArgumentRequired).WithArguments("keycontainer", ":<string>"))
            Assert.Null(parsedArgs.CompilationOptions.CryptoKeyContainer)

            parsedArgs = DefaultParse({"/keycontainer-", "a.vb"}, _baseDirectory)
            parsedArgs.Errors.Verify(Diagnostic(ERRID.WRN_BadSwitch).WithArguments("/keycontainer-"))
            Assert.Null(parsedArgs.CompilationOptions.CryptoKeyContainer)

            parsedArgs = DefaultParse({"/keycontainer:", "a.vb"}, _baseDirectory)
            parsedArgs.Errors.Verify(Diagnostic(ERRID.ERR_ArgumentRequired).WithArguments("keycontainer", ":<string>"))
            Assert.Null(parsedArgs.CompilationOptions.CryptoKeyContainer)

            parsedArgs = DefaultParse({"/keycontainer: ", "a.vb"}, _baseDirectory)
            parsedArgs.Errors.Verify(Diagnostic(ERRID.ERR_ArgumentRequired).WithArguments("keycontainer", ":<string>"))
            Assert.Null(parsedArgs.CompilationOptions.CryptoKeyContainer)

            ' KEYFILE
            parsedArgs = DefaultParse({"/keyfile:\somepath\s""ome Fil""e.goo.bar", "a.cs"}, _baseDirectory)
            parsedArgs.Errors.Verify()
            Assert.Equal("\somepath\some File.goo.bar", parsedArgs.CompilationOptions.CryptoKeyFile)

            parsedArgs = DefaultParse({"/keyFile", "a.cs"}, _baseDirectory)
            parsedArgs.Errors.Verify(Diagnostic(ERRID.ERR_ArgumentRequired).WithArguments("keyfile", ":<file>"))
            Assert.Null(parsedArgs.CompilationOptions.CryptoKeyFile)

            parsedArgs = DefaultParse({"/keyfile-", "a.cs"}, _baseDirectory)
            parsedArgs.Errors.Verify(Diagnostic(ERRID.WRN_BadSwitch).WithArguments("/keyfile-"))
            Assert.Null(parsedArgs.CompilationOptions.CryptoKeyFile)

            parsedArgs = DefaultParse({"/keyfile: ", "a.vb"}, _baseDirectory)
            parsedArgs.Errors.Verify(Diagnostic(ERRID.ERR_ArgumentRequired).WithArguments("keyfile", ":<file>"))
            Assert.Null(parsedArgs.CompilationOptions.CryptoKeyFile)

            ' default value
            parsedArgs = DefaultParse({"a.vb"}, _baseDirectory)
            parsedArgs.Errors.Verify()
            Assert.Equal(Nothing, parsedArgs.CompilationOptions.CryptoKeyContainer)
            Assert.Equal(Nothing, parsedArgs.CompilationOptions.CryptoKeyFile)

            ' keyfile/keycontainer conflicts 
            parsedArgs = DefaultParse({"/keycontainer:a", "/keyfile:b", "a.vb"}, _baseDirectory)
            parsedArgs.Errors.Verify()
            Assert.Equal(Nothing, parsedArgs.CompilationOptions.CryptoKeyContainer)
            Assert.Equal("b", parsedArgs.CompilationOptions.CryptoKeyFile)

            ' keyfile/keycontainer conflicts 
            parsedArgs = DefaultParse({"/keyfile:b", "/keycontainer:a", "a.vb"}, _baseDirectory)
            parsedArgs.Errors.Verify()
            Assert.Equal("a", parsedArgs.CompilationOptions.CryptoKeyContainer)
            Assert.Equal(Nothing, parsedArgs.CompilationOptions.CryptoKeyFile)

        End Sub

        <Fact, WorkItem(530088, "http://vstfdevdiv:8080/DevDiv2/DevDiv/_workitems/edit/530088")>
        Public Sub Platform()
            ' test recognizing all options
            Dim parsedArgs = DefaultParse({"/platform:X86", "a.vb"}, _baseDirectory)
            parsedArgs.Errors.Verify()
            Assert.Equal(CodeAnalysis.Platform.X86, parsedArgs.CompilationOptions.Platform)

            parsedArgs = DefaultParse({"/platform:x64", "a.vb"}, _baseDirectory)
            parsedArgs.Errors.Verify()
            Assert.Equal(CodeAnalysis.Platform.X64, parsedArgs.CompilationOptions.Platform)

            parsedArgs = DefaultParse({"/platform:itanium", "a.vb"}, _baseDirectory)
            parsedArgs.Errors.Verify()
            Assert.Equal(CodeAnalysis.Platform.Itanium, parsedArgs.CompilationOptions.Platform)

            parsedArgs = DefaultParse({"/platform:anycpu", "a.vb"}, _baseDirectory)
            parsedArgs.Errors.Verify()
            Assert.Equal(CodeAnalysis.Platform.AnyCpu, parsedArgs.CompilationOptions.Platform)

            parsedArgs = DefaultParse({"/platform:anycpu32bitpreferred", "/t:exe", "a.vb"}, _baseDirectory)
            parsedArgs.Errors.Verify()
            Assert.Equal(CodeAnalysis.Platform.AnyCpu32BitPreferred, parsedArgs.CompilationOptions.Platform)

            parsedArgs = DefaultParse({"/platform:anycpu32bitpreferred", "/t:appcontainerexe", "a.vb"}, _baseDirectory)
            parsedArgs.Errors.Verify()
            Assert.Equal(CodeAnalysis.Platform.AnyCpu32BitPreferred, parsedArgs.CompilationOptions.Platform)

            parsedArgs = DefaultParse({"/platform:arm", "a.vb"}, _baseDirectory)
            parsedArgs.Errors.Verify()
            Assert.Equal(CodeAnalysis.Platform.Arm, parsedArgs.CompilationOptions.Platform)

            ' test default (AnyCPU)
            parsedArgs = DefaultParse({"/debug-", "a.vb"}, _baseDirectory)
            parsedArgs.Errors.Verify()
            Assert.Equal(CodeAnalysis.Platform.AnyCpu, parsedArgs.CompilationOptions.Platform)

            ' test missing 
            parsedArgs = DefaultParse({"/platform:", "a.vb"}, _baseDirectory)
            Verify(parsedArgs.Errors, Diagnostic(ERRID.ERR_ArgumentRequired).WithArguments("platform", ":<string>"))
            parsedArgs = DefaultParse({"/platform", "a.vb"}, _baseDirectory)
            Verify(parsedArgs.Errors, Diagnostic(ERRID.ERR_ArgumentRequired).WithArguments("platform", ":<string>"))
            parsedArgs = DefaultParse({"/platform+", "a.vb"}, _baseDirectory)
            Verify(parsedArgs.Errors, Diagnostic(ERRID.WRN_BadSwitch).WithArguments("/platform+")) ' TODO: Dev11 reports ERR_ArgumentRequired

            ' test illegal input
            parsedArgs = DefaultParse({"/platform:abcdef", "a.vb"}, _baseDirectory)
            Verify(parsedArgs.Errors, Diagnostic(ERRID.ERR_InvalidSwitchValue).WithArguments("platform", "abcdef"))

            ' test overriding
            parsedArgs = DefaultParse({"/platform:anycpu32bitpreferred", "/platform:anycpu", "a.vb"}, _baseDirectory)
            parsedArgs.Errors.Verify()
            Assert.Equal(CodeAnalysis.Platform.AnyCpu, parsedArgs.CompilationOptions.Platform)

            ' test illegal
            parsedArgs = DefaultParse({"/platform:anycpu32bitpreferred", "/t:library", "a.vb"}, _baseDirectory)
            Verify(parsedArgs.Errors, Diagnostic(ERRID.ERR_LibAnycpu32bitPreferredConflict).WithArguments("Platform", "AnyCpu32BitPreferred").WithLocation(1, 1))

            parsedArgs = DefaultParse({"/platform:anycpu", "/platform:anycpu32bitpreferred", "/target:winmdobj", "a.vb"}, _baseDirectory)
            Verify(parsedArgs.Errors, Diagnostic(ERRID.ERR_LibAnycpu32bitPreferredConflict).WithArguments("Platform", "AnyCpu32BitPreferred").WithLocation(1, 1))
        End Sub

        <Fact()>
        Public Sub FileAlignment()
            ' test recognizing all options
            Dim parsedArgs = DefaultParse({"/filealign:512", "a.vb"}, _baseDirectory)
            Assert.Equal(512, parsedArgs.EmitOptions.FileAlignment)
            parsedArgs = DefaultParse({"/filealign:1024", "a.vb"}, _baseDirectory)
            Assert.Equal(1024, parsedArgs.EmitOptions.FileAlignment)
            parsedArgs = DefaultParse({"/filealign:2048", "a.vb"}, _baseDirectory)
            Assert.Equal(2048, parsedArgs.EmitOptions.FileAlignment)
            parsedArgs = DefaultParse({"/filealign:4096", "a.vb"}, _baseDirectory)
            Assert.Equal(4096, parsedArgs.EmitOptions.FileAlignment)
            parsedArgs = DefaultParse({"/filealign:8192", "a.vb"}, _baseDirectory)
            Assert.Equal(8192, parsedArgs.EmitOptions.FileAlignment)

            ' test oct values
            parsedArgs = DefaultParse({"/filealign:01000", "a.vb"}, _baseDirectory)
            Assert.Equal(512, parsedArgs.EmitOptions.FileAlignment)
            parsedArgs = DefaultParse({"/filealign:02000", "a.vb"}, _baseDirectory)
            Assert.Equal(1024, parsedArgs.EmitOptions.FileAlignment)
            parsedArgs = DefaultParse({"/filealign:04000", "a.vb"}, _baseDirectory)
            Assert.Equal(2048, parsedArgs.EmitOptions.FileAlignment)
            parsedArgs = DefaultParse({"/filealign:010000", "a.vb"}, _baseDirectory)
            Assert.Equal(4096, parsedArgs.EmitOptions.FileAlignment)
            parsedArgs = DefaultParse({"/filealign:020000", "a.vb"}, _baseDirectory)
            Assert.Equal(8192, parsedArgs.EmitOptions.FileAlignment)

            ' test hex values
            parsedArgs = DefaultParse({"/filealign:0x200", "a.vb"}, _baseDirectory)
            Assert.Equal(512, parsedArgs.EmitOptions.FileAlignment)
            parsedArgs = DefaultParse({"/filealign:0x400", "a.vb"}, _baseDirectory)
            Assert.Equal(1024, parsedArgs.EmitOptions.FileAlignment)
            parsedArgs = DefaultParse({"/filealign:0x800", "a.vb"}, _baseDirectory)
            Assert.Equal(2048, parsedArgs.EmitOptions.FileAlignment)
            parsedArgs = DefaultParse({"/filealign:0x1000", "a.vb"}, _baseDirectory)
            Assert.Equal(4096, parsedArgs.EmitOptions.FileAlignment)
            parsedArgs = DefaultParse({"/filealign:0x2000", "a.vb"}, _baseDirectory)
            Assert.Equal(8192, parsedArgs.EmitOptions.FileAlignment)

            ' test default (no value)
            parsedArgs = DefaultParse({"/platform:x86", "a.vb"}, _baseDirectory)
            Assert.Equal(0, parsedArgs.EmitOptions.FileAlignment)

            ' test missing 
            parsedArgs = DefaultParse({"/filealign:", "a.vb"}, _baseDirectory)
            Verify(parsedArgs.Errors, Diagnostic(ERRID.ERR_ArgumentRequired).WithArguments("filealign", ":<number>"))

            ' test illegal
            parsedArgs = DefaultParse({"/filealign:0", "a.vb"}, _baseDirectory)
            Verify(parsedArgs.Errors, Diagnostic(ERRID.ERR_InvalidSwitchValue).WithArguments("filealign", "0"))
            parsedArgs = DefaultParse({"/filealign:0x", "a.vb"}, _baseDirectory)
            Verify(parsedArgs.Errors, Diagnostic(ERRID.ERR_InvalidSwitchValue).WithArguments("filealign", "0x"))
            parsedArgs = DefaultParse({"/filealign:0x0", "a.vb"}, _baseDirectory)
            Verify(parsedArgs.Errors, Diagnostic(ERRID.ERR_InvalidSwitchValue).WithArguments("filealign", "0x0"))
            parsedArgs = DefaultParse({"/filealign:-1", "a.vb"}, _baseDirectory)
            Verify(parsedArgs.Errors, Diagnostic(ERRID.ERR_InvalidSwitchValue).WithArguments("filealign", "-1"))
            parsedArgs = DefaultParse({"/filealign:-0x100", "a.vb"}, _baseDirectory)
            Verify(parsedArgs.Errors, Diagnostic(ERRID.ERR_InvalidSwitchValue).WithArguments("filealign", "-0x100"))
        End Sub

        <Fact()>
        Public Sub RemoveIntChecks()
            Dim parsedArgs = DefaultParse({"/removeintcheckS", "a.vb"}, _baseDirectory)
            parsedArgs.Errors.Verify()
            Assert.False(parsedArgs.CompilationOptions.CheckOverflow)

            parsedArgs = DefaultParse({"/removeintcheckS+", "a.vb"}, _baseDirectory)
            parsedArgs.Errors.Verify()
            Assert.False(parsedArgs.CompilationOptions.CheckOverflow)

            parsedArgs = DefaultParse({"/removeintcheckS-", "a.vb"}, _baseDirectory)
            parsedArgs.Errors.Verify()
            Assert.True(parsedArgs.CompilationOptions.CheckOverflow)

            parsedArgs = DefaultParse({"/removeintchecks+", "/removeintchecks-", "a.vb"}, _baseDirectory)
            parsedArgs.Errors.Verify()
            Assert.True(parsedArgs.CompilationOptions.CheckOverflow)

            parsedArgs = DefaultParse({"/removeintchecks:", "a.vb"}, _baseDirectory)
            parsedArgs.Errors.Verify(Diagnostic(ERRID.ERR_SwitchNeedsBool).WithArguments("removeintchecks"))

            parsedArgs = DefaultParse({"/removeintchecks:+", "a.vb"}, _baseDirectory)
            parsedArgs.Errors.Verify(Diagnostic(ERRID.ERR_SwitchNeedsBool).WithArguments("removeintchecks"))

            parsedArgs = DefaultParse({"/removeintchecks+:", "a.vb"}, _baseDirectory)
            parsedArgs.Errors.Verify(Diagnostic(ERRID.ERR_SwitchNeedsBool).WithArguments("removeintchecks"))
        End Sub

        <Fact()>
        Public Sub BaseAddress()
            ' This test is about what passes the parser. Even if a value was accepted by the parser it might not be considered
            ' as a valid base address later on (e.g. values >0x8000).

            ' test decimal values being treated as hex
            Dim parsedArgs = DefaultParse({"/baseaddress:0", "a.vb"}, _baseDirectory)
            Assert.Equal(CType(0, ULong), parsedArgs.EmitOptions.BaseAddress)
            parsedArgs = DefaultParse({"/baseaddress:1024", "a.vb"}, _baseDirectory)
            Assert.Equal(CType(&H1024, ULong), parsedArgs.EmitOptions.BaseAddress)
            parsedArgs = DefaultParse({"/baseaddress:2048", "a.vb"}, _baseDirectory)
            Assert.Equal(CType(&H2048, ULong), parsedArgs.EmitOptions.BaseAddress)
            parsedArgs = DefaultParse({"/baseaddress:4096", "a.vb"}, _baseDirectory)
            Assert.Equal(CType(&H4096, ULong), parsedArgs.EmitOptions.BaseAddress)
            parsedArgs = DefaultParse({"/baseaddress:8192", "a.vb"}, _baseDirectory)
            Assert.Equal(CType(&H8192, ULong), parsedArgs.EmitOptions.BaseAddress)

            ' test hex values being treated as hex
            parsedArgs = DefaultParse({"/baseaddress:0x200", "a.vb"}, _baseDirectory)
            Assert.Equal(CType(&H200, ULong), parsedArgs.EmitOptions.BaseAddress)
            parsedArgs = DefaultParse({"/baseaddress:0x400", "a.vb"}, _baseDirectory)
            Assert.Equal(CType(&H400, ULong), parsedArgs.EmitOptions.BaseAddress)
            parsedArgs = DefaultParse({"/baseaddress:0x800", "a.vb"}, _baseDirectory)
            Assert.Equal(CType(&H800, ULong), parsedArgs.EmitOptions.BaseAddress)
            parsedArgs = DefaultParse({"/baseaddress:0x1000", "a.vb"}, _baseDirectory)
            Assert.Equal(CType(&H1000, ULong), parsedArgs.EmitOptions.BaseAddress)
            parsedArgs = DefaultParse({"/baseaddress:0xFFFFFFFFFFFFFFFF", "a.vb"}, _baseDirectory)
            Assert.Equal(ULong.MaxValue, parsedArgs.EmitOptions.BaseAddress)
            parsedArgs = DefaultParse({"/baseaddress:FFFFFFFFFFFFFFFF", "a.vb"}, _baseDirectory)
            Assert.Equal(ULong.MaxValue, parsedArgs.EmitOptions.BaseAddress)

            ' test octal values being treated as hex
            parsedArgs = DefaultParse({"/baseaddress:00", "a.vb"}, _baseDirectory)
            Assert.Equal(CType(0, ULong), parsedArgs.EmitOptions.BaseAddress)
            parsedArgs = DefaultParse({"/baseaddress:01024", "a.vb"}, _baseDirectory)
            Assert.Equal(CType(&H1024, ULong), parsedArgs.EmitOptions.BaseAddress)
            parsedArgs = DefaultParse({"/baseaddress:02048", "a.vb"}, _baseDirectory)
            Assert.Equal(CType(&H2048, ULong), parsedArgs.EmitOptions.BaseAddress)
            parsedArgs = DefaultParse({"/baseaddress:04096", "a.vb"}, _baseDirectory)
            Assert.Equal(CType(&H4096, ULong), parsedArgs.EmitOptions.BaseAddress)
            parsedArgs = DefaultParse({"/baseaddress:08192", "a.vb"}, _baseDirectory)
            Assert.Equal(CType(&H8192, ULong), parsedArgs.EmitOptions.BaseAddress)

            ' test default (no value)
            parsedArgs = DefaultParse({"/platform:x86", "a.vb"}, _baseDirectory)
            Assert.Equal(CType(0, ULong), parsedArgs.EmitOptions.BaseAddress)

            ' test missing 
            parsedArgs = DefaultParse({"/baseaddress:", "a.vb"}, _baseDirectory)
            Verify(parsedArgs.Errors, Diagnostic(ERRID.ERR_ArgumentRequired).WithArguments("baseaddress", ":<number>"))

            ' test illegal
            parsedArgs = DefaultParse({"/baseaddress:0x10000000000000000", "a.vb"}, _baseDirectory)
            Verify(parsedArgs.Errors, Diagnostic(ERRID.ERR_InvalidSwitchValue).WithArguments("baseaddress", "0x10000000000000000"))
            parsedArgs = DefaultParse({"/BASEADDRESS:-1", "a.vb"}, _baseDirectory)
            Verify(parsedArgs.Errors, Diagnostic(ERRID.ERR_InvalidSwitchValue).WithArguments("baseaddress", "-1"))
            parsedArgs = DefaultParse({"/BASEADDRESS:" + ULong.MaxValue.ToString, "a.vb"}, _baseDirectory)
            Verify(parsedArgs.Errors, Diagnostic(ERRID.ERR_InvalidSwitchValue).WithArguments("baseaddress", ULong.MaxValue.ToString))
        End Sub

        <Fact()>
        Public Sub BinaryFile()
            Dim binaryPath = Temp.CreateFile().WriteAllBytes(TestResources.NetFX.v4_0_30319.mscorlib).Path
            Dim outWriter As New StringWriter()
            Dim exitCode As Integer = New MockVisualBasicCompiler(Nothing, _baseDirectory, {"/nologo", "/preferreduilang:en", binaryPath}).Run(outWriter, Nothing)
            Assert.Equal(1, exitCode)
            Assert.Equal("vbc : error BC2015: the file '" + binaryPath + "' is not a text file", outWriter.ToString.Trim())

            CleanupAllGeneratedFiles(binaryPath)
        End Sub

        <Fact()>
        Public Sub AddModule()
            Dim parsedArgs = DefaultParse({"/nostdlib", "/vbruntime-", "/addMODULE:c:\,d:\x\y\z,abc,,", "a.vb"}, _baseDirectory)
            parsedArgs.Errors.Verify()
            Assert.Equal(3, parsedArgs.MetadataReferences.Length)
            Assert.Equal("c:\", parsedArgs.MetadataReferences(0).Reference)
            Assert.Equal(MetadataImageKind.Module, parsedArgs.MetadataReferences(0).Properties.Kind)
            Assert.Equal("d:\x\y\z", parsedArgs.MetadataReferences(1).Reference)
            Assert.Equal(MetadataImageKind.Module, parsedArgs.MetadataReferences(1).Properties.Kind)
            Assert.Equal("abc", parsedArgs.MetadataReferences(2).Reference)
            Assert.Equal(MetadataImageKind.Module, parsedArgs.MetadataReferences(2).Properties.Kind)
            Assert.False(parsedArgs.MetadataReferences(0).Reference.EndsWith("mscorlib.dll", StringComparison.Ordinal))
            Assert.False(parsedArgs.MetadataReferences(1).Reference.EndsWith("mscorlib.dll", StringComparison.Ordinal))
            Assert.False(parsedArgs.MetadataReferences(2).Reference.EndsWith("mscorlib.dll", StringComparison.Ordinal))
            Assert.True(parsedArgs.DefaultCoreLibraryReference.Value.Reference.EndsWith("mscorlib.dll", StringComparison.Ordinal))
            Assert.Equal(MetadataImageKind.Assembly, parsedArgs.DefaultCoreLibraryReference.Value.Properties.Kind)

            parsedArgs = DefaultParse({"/ADDMODULE", "a.vb"}, _baseDirectory)
            parsedArgs.Errors.Verify(Diagnostic(ERRID.ERR_ArgumentRequired).WithArguments("addmodule", ":<file_list>"))

            parsedArgs = DefaultParse({"/addmodule:", "a.vb"}, _baseDirectory)
            parsedArgs.Errors.Verify(Diagnostic(ERRID.ERR_ArgumentRequired).WithArguments("addmodule", ":<file_list>"))

            parsedArgs = DefaultParse({"/addmodule+", "a.vb"}, _baseDirectory)
            parsedArgs.Errors.Verify(Diagnostic(ERRID.WRN_BadSwitch).WithArguments("/addmodule+")) ' TODO: Dev11 reports ERR_ArgumentRequired
        End Sub

        <Fact()>
        Public Sub LibPathsAndLibEnvVariable()
            Dim parsedArgs = DefaultParse({"/libpath:c:\,d:\x\y\z,abc,,", "a.vb"}, _baseDirectory)
            parsedArgs.Errors.Verify()
            AssertReferencePathsEqual(parsedArgs.ReferencePaths, Nothing, "c:\", "d:\x\y\z", Path.Combine(_baseDirectory, "abc"))

            parsedArgs = DefaultParse({"/lib:c:\Windows", "/libpaths:abc\def, , , ", "a.vb"}, _baseDirectory)
            parsedArgs.Errors.Verify()
            AssertReferencePathsEqual(parsedArgs.ReferencePaths, Nothing, "c:\Windows", Path.Combine(_baseDirectory, "abc\def"))

            parsedArgs = DefaultParse({"/libpath", "a.vb"}, _baseDirectory)
            parsedArgs.Errors.Verify(Diagnostic(ERRID.ERR_ArgumentRequired).WithArguments("libpath", ":<path_list>"))

            parsedArgs = DefaultParse({"/libpath:", "a.vb"}, _baseDirectory)
            parsedArgs.Errors.Verify(Diagnostic(ERRID.ERR_ArgumentRequired).WithArguments("libpath", ":<path_list>"))

            parsedArgs = DefaultParse({"/libpath+", "a.vb"}, _baseDirectory)
            parsedArgs.Errors.Verify(Diagnostic(ERRID.WRN_BadSwitch).WithArguments("/libpath+")) ' TODO: Dev11 reports ERR_ArgumentRequired
        End Sub

        <Fact(), WorkItem(546005, "http://vstfdevdiv:8080/DevDiv2/DevDiv/_workitems/edit/546005")>
        Public Sub LibPathsAndLibEnvVariable_Relative_vbc()
            Dim tempFolder = Temp.CreateDirectory()
            Dim baseDirectory = tempFolder.ToString()

            Dim subFolder = tempFolder.CreateDirectory("temp")
            Dim subDirectory = subFolder.ToString()

            Dim src = Temp.CreateFile("a.vb")
            src.WriteAllText("Imports System")

            Dim outWriter As New StringWriter()
            Dim exitCode As Integer = New MockVisualBasicCompiler(Nothing, subDirectory, {"/nologo", "/t:library", "/out:abc.xyz", src.ToString()}).Run(outWriter, Nothing)
            Assert.Equal(0, exitCode)
            Assert.Equal("", outWriter.ToString().Trim())

            outWriter = New StringWriter()
            exitCode = New MockVisualBasicCompiler(Nothing, baseDirectory, {"/nologo", "/libpath:temp", "/r:abc.xyz.dll", "/t:library", src.ToString()}).Run(outWriter, Nothing)
            Assert.Equal(0, exitCode)
            Assert.Equal("", outWriter.ToString().Trim())

            CleanupAllGeneratedFiles(src.Path)
        End Sub

        <Fact()>
        Public Sub UnableWriteOutput()
            Dim tempFolder = Temp.CreateDirectory()
            Dim baseDirectory = tempFolder.ToString()
            Dim subFolder = tempFolder.CreateDirectory("temp.dll")

            Dim src = Temp.CreateFile("a.vb")
            src.WriteAllText("Imports System")

            Dim outWriter As New StringWriter()
            Dim exitCode As Integer = New MockVisualBasicCompiler(Nothing, baseDirectory, {"/nologo", "/preferreduilang:en", "/t:library", "/out:" & subFolder.ToString(), src.ToString()}).Run(outWriter, Nothing)
            Assert.Equal(1, exitCode)
            Assert.True(outWriter.ToString().Contains("error BC2012: can't open '" & subFolder.ToString() & "' for writing: ")) ' Cannot create a file when that file already exists.

            CleanupAllGeneratedFiles(src.Path)
        End Sub

        <Fact()>
        Public Sub SdkPathAndLibEnvVariable()
            Dim parsedArgs = DefaultParse({"/libpath:c:lib2", "/sdkpath:<>,d:\sdk1", "/vbruntime*", "/nostdlib", "a.vb"}, _baseDirectory)

            ' invalid paths are ignored
            parsedArgs.Errors.Verify()
            AssertReferencePathsEqual(parsedArgs.ReferencePaths, "d:\sdk1")

            parsedArgs = DefaultParse({"/sdkpath:c:\Windows", "/sdkpath:d:\Windows", "/vbruntime*", "/nostdlib", "a.vb"}, _baseDirectory)
            parsedArgs.Errors.Verify()
            AssertReferencePathsEqual(parsedArgs.ReferencePaths, "d:\Windows")

            parsedArgs = DefaultParse({"/sdkpath:c:\Windows,d:\blah", "a.vb"}, _baseDirectory)
            AssertReferencePathsEqual(parsedArgs.ReferencePaths, "c:\Windows", "d:\blah")

            parsedArgs = DefaultParse({"/libpath:c:\Windows,d:\blah", "/sdkpath:c:\lib2", "a.vb"}, _baseDirectory)
            AssertReferencePathsEqual(parsedArgs.ReferencePaths, "c:\lib2", "c:\Windows", "d:\blah")

            parsedArgs = DefaultParse({"/sdkpath", "/vbruntime*", "/nostdlib", "a.vb"}, _baseDirectory)
            parsedArgs.Errors.Verify(Diagnostic(ERRID.ERR_ArgumentRequired).WithArguments("sdkpath", ":<path>"))

            parsedArgs = DefaultParse({"/sdkpath:", "a.vb"}, _baseDirectory)
            parsedArgs.Errors.Verify(Diagnostic(ERRID.ERR_ArgumentRequired).WithArguments("sdkpath", ":<path>"))

            parsedArgs = DefaultParse({"/sdkpath+", "/vbruntime*", "/nostdlib", "a.vb"}, _baseDirectory)
            parsedArgs.Errors.Verify(Diagnostic(ERRID.WRN_BadSwitch).WithArguments("/sdkpath+")) ' TODO: Dev11 reports ERR_ArgumentRequired
        End Sub

        <Fact()>
        Public Sub VbRuntime()

            Dim dir = Temp.CreateDirectory()
            Dim src = dir.CreateFile("src.vb")
            src.WriteAllText(
    <text>
Imports Microsoft.VisualBasic
Class C
Dim a = vbLf
Dim b = Loc
End Class
</text>.Value.Replace(vbLf, vbCrLf))

            Dim output = ProcessUtilities.RunAndGetOutput(s_basicCompilerExecutable, "/nologo /preferreduilang:en /vbruntime /t:library " & src.ToString(), expectedRetCode:=1)
            AssertOutput(
    <text>
src.vb(5) : error BC30455: Argument not specified for parameter 'FileNumber' of 'Public Function Loc(FileNumber As Integer) As Long'.
Dim b = Loc
        ~~~
</text>, output)

            output = ProcessUtilities.RunAndGetOutput(s_basicCompilerExecutable, "/nologo /preferreduilang:en /vbruntime+ /t:library " & src.ToString(), expectedRetCode:=1)
            AssertOutput(
    <text>
src.vb(5) : error BC30455: Argument not specified for parameter 'FileNumber' of 'Public Function Loc(FileNumber As Integer) As Long'.
Dim b = Loc
        ~~~
</text>, output)

            output = ProcessUtilities.RunAndGetOutput(s_basicCompilerExecutable, "/nologo /preferreduilang:en /vbruntime* /t:library /r:System.dll " & src.ToString(), expectedRetCode:=1)
            AssertOutput(
    <text>
src.vb(5) : error BC30451: 'Loc' is not declared. It may be inaccessible due to its protection level.
Dim b = Loc
        ~~~
</text>, output)

            output = ProcessUtilities.RunAndGetOutput(s_basicCompilerExecutable, "/nologo /preferreduilang:en /vbruntime+ /vbruntime:abc /vbruntime* /t:library /r:System.dll " & src.ToString(), expectedRetCode:=1)
            AssertOutput(
    <text>
src.vb(5) : error BC30451: 'Loc' is not declared. It may be inaccessible due to its protection level.
Dim b = Loc
        ~~~
</text>, output)

            output = ProcessUtilities.RunAndGetOutput(s_basicCompilerExecutable, "/nologo /preferreduilang:en /vbruntime+ /vbruntime:abc /t:library " & src.ToString(), expectedRetCode:=1)
            AssertOutput(
    <text>
vbc : error BC2017: could not find library 'abc'
</text>, output)

            Dim newVbCore = dir.CreateFile("Microsoft.VisualBasic.dll")
            newVbCore.WriteAllBytes(File.ReadAllBytes(Path.Combine(RuntimeEnvironment.GetRuntimeDirectory(), "Microsoft.VisualBasic.dll")))

            output = ProcessUtilities.RunAndGetOutput(s_basicCompilerExecutable, "/nologo /preferreduilang:en /vbruntime:" & newVbCore.ToString() & " /t:library " & src.ToString(), expectedRetCode:=1)
            AssertOutput(
    <text>
src.vb(5) : error BC30455: Argument not specified for parameter 'FileNumber' of 'Public Function Loc(FileNumber As Integer) As Long'.
Dim b = Loc
        ~~~
</text>, output)


            CleanupAllGeneratedFiles(src.Path)
        End Sub

        <WorkItem(997208, "http://vstfdevdiv:8080/DevDiv2/DevDiv/_workitems/edit/997208")>
        <Fact>
        Public Sub VbRuntime02()

            Dim dir = Temp.CreateDirectory()
            Dim src = dir.CreateFile("src.vb")
            src.WriteAllText(
    <text>
Imports Microsoft.VisualBasic
Class C
Dim a = vbLf
Dim b = Loc
End Class
</text>.Value.Replace(vbLf, vbCrLf))

            Dim output = ProcessUtilities.RunAndGetOutput(s_basicCompilerExecutable, "/nologo /preferreduilang:en /nostdlib /r:mscorlib.dll /vbruntime- /t:library /d:_MyType=\""Empty\"" " & src.ToString(), expectedRetCode:=1)
            AssertOutput(
    <text>
src.vb(2) : warning BC40056: Namespace or type specified in the Imports 'Microsoft.VisualBasic' doesn't contain any public member or cannot be found. Make sure the namespace or the type is defined and contains at least one public member. Make sure the imported element name doesn't use any aliases.
Imports Microsoft.VisualBasic
        ~~~~~~~~~~~~~~~~~~~~~
src.vb(4) : error BC30451: 'vbLf' is not declared. It may be inaccessible due to its protection level.
Dim a = vbLf
        ~~~~
src.vb(5) : error BC30451: 'Loc' is not declared. It may be inaccessible due to its protection level.
Dim b = Loc
        ~~~
</text>, output)

            CleanupAllGeneratedFiles(src.Path)
        End Sub

        <Fact()>
        Public Sub VbRuntimeEmbeddedIsIncompatibleWithNetModule()
            Dim opt = TestOptions.ReleaseModule

            opt = opt.WithEmbedVbCoreRuntime(True)
            opt.Errors.Verify(Diagnostic(ERRID.ERR_VBCoreNetModuleConflict))

            CreateCompilationWithMscorlib40AndVBRuntime(<compilation><file/></compilation>, opt).GetDiagnostics().Verify(Diagnostic(ERRID.ERR_VBCoreNetModuleConflict))

            opt = opt.WithOutputKind(OutputKind.DynamicallyLinkedLibrary)
            opt.Errors.Verify()

            CreateCompilationWithMscorlib40AndVBRuntime(<compilation><file/></compilation>, opt).GetDiagnostics().Verify()
        End Sub

        <Fact()>
        Public Sub SdkPathInAction()

            Dim dir = Temp.CreateDirectory()
            Dim src = dir.CreateFile("src.vb")
            src.WriteAllText(
    <text>
Class C
End Class
</text>.Value.Replace(vbLf, vbCrLf))

            Dim output = ProcessUtilities.RunAndGetOutput(s_basicCompilerExecutable, "/nologo /preferreduilang:en /nostdlib /sdkpath:l:\x /t:library " & src.ToString(), expectedRetCode:=1, startFolder:=dir.Path)
            AssertOutput(
    <text>
        vbc : error BC2017: could not find library 'Microsoft.VisualBasic.dll'
        </text>, output)

            output = ProcessUtilities.RunAndGetOutput(s_basicCompilerExecutable, "/nologo /preferreduilang:en /nostdlib /r:mscorlib.dll /vbruntime- /sdkpath:c:folder /t:library " & src.ToString(), expectedRetCode:=1, startFolder:=dir.Path)
            AssertOutput(
    <text> 
vbc : error BC2017: could not find library 'mscorlib.dll'
</text>, output)

            output = ProcessUtilities.RunAndGetOutput(s_basicCompilerExecutable, "/nologo /preferreduilang:en /nostdlib /sdkpath:" & dir.Path & " /t:library " & src.ToString(), expectedRetCode:=1, startFolder:=dir.Path)
            AssertOutput(
    <text>
vbc : error BC2017: could not find library 'Microsoft.VisualBasic.dll'
</text>, output.Replace(dir.Path, "{SDKPATH}"))

            ' Create 'System.Runtime.dll'
            Dim sysRuntime = dir.CreateFile("System.Runtime.dll")
            sysRuntime.WriteAllBytes(File.ReadAllBytes(Path.Combine(RuntimeEnvironment.GetRuntimeDirectory(), "System.Runtime.dll")))

            output = ProcessUtilities.RunAndGetOutput(s_basicCompilerExecutable, "/nologo /preferreduilang:en /nostdlib /sdkpath:" & dir.Path & " /t:library " & src.ToString(), expectedRetCode:=1, startFolder:=dir.Path)
            AssertOutput(
    <text>
vbc : error BC2017: could not find library 'Microsoft.VisualBasic.dll'
</text>, output.Replace(dir.Path, "{SDKPATH}"))

            ' trash in 'System.Runtime.dll'
            sysRuntime.WriteAllBytes({0, 1, 2, 3, 4, 5})

            output = ProcessUtilities.RunAndGetOutput(s_basicCompilerExecutable, "/nologo /preferreduilang:en /nostdlib /sdkpath:" & dir.Path & " /t:library " & src.ToString(), expectedRetCode:=1, startFolder:=dir.Path)
            AssertOutput(
    <text>
vbc : error BC2017: could not find library 'Microsoft.VisualBasic.dll'
</text>, output.Replace(dir.Path, "{SDKPATH}"))

            ' Create 'mscorlib.dll'
            Dim msCorLib = dir.CreateFile("mscorlib.dll")
            msCorLib.WriteAllBytes(File.ReadAllBytes(Path.Combine(RuntimeEnvironment.GetRuntimeDirectory(), "mscorlib.dll")))

            ' NOT: both libraries exist, but 'System.Runtime.dll' is invalid, so we need to pick up 'mscorlib.dll'
            output = ProcessUtilities.RunAndGetOutput(s_basicCompilerExecutable, "/nologo /nostdlib /sdkpath:" & dir.Path & " /t:library /vbruntime* /r:" & Path.Combine(RuntimeEnvironment.GetRuntimeDirectory(), "System.dll") & " " & src.ToString(), startFolder:=dir.Path)
            AssertOutput(<text></text>, output.Replace(dir.Path, "{SDKPATH}")) ' SUCCESSFUL BUILD with 'mscorlib.dll' and embedded VbCore

            File.Delete(sysRuntime.Path)

            ' NOTE: only 'mscorlib.dll' exists
            output = ProcessUtilities.RunAndGetOutput(s_basicCompilerExecutable, "/nologo /nostdlib /sdkpath:" & dir.Path & " /t:library /vbruntime* /r:" & Path.Combine(RuntimeEnvironment.GetRuntimeDirectory(), "System.dll") & " " & src.ToString(), startFolder:=dir.Path)
            AssertOutput(<text></text>, output.Replace(dir.Path, "{SDKPATH}"))

            File.Delete(msCorLib.Path)

            CleanupAllGeneratedFiles(src.Path)
        End Sub

        <WorkItem(598158, "http://vstfdevdiv:8080/DevDiv2/DevDiv/_workitems/edit/598158")>
        <Fact()>
        Public Sub MultiplePathsInSdkPath()

            Dim dir = Temp.CreateDirectory()
            Dim src = dir.CreateFile("src.vb")
            src.WriteAllText(
    <text>
Class C
End Class
</text>.Value.Replace(vbLf, vbCrLf))

            Dim output As String = ""

            Dim subFolder1 = dir.CreateDirectory("fldr1")
            Dim subFolder2 = dir.CreateDirectory("fldr2")

            Dim sdkMultiPath = subFolder1.Path & "," & subFolder2.Path
            Dim cmd As String = " /nologo /preferreduilang:en /sdkpath:" & sdkMultiPath &
                      " /t:library /r:" & Path.Combine(RuntimeEnvironment.GetRuntimeDirectory(), "System.dll") &
                      " " & src.ToString()
            Dim cmdNoStdLibNoRuntime As String = "/nostdlib /vbruntime* /r:mscorlib.dll /preferreduilang:en" & cmd

            ' NOTE: no 'mscorlib.dll' exists
            output = ProcessUtilities.RunAndGetOutput(s_basicCompilerExecutable, cmdNoStdLibNoRuntime, startFolder:=dir.Path, expectedRetCode:=1)
            AssertOutput(<text>vbc : error BC2017: could not find library 'mscorlib.dll'</text>, output.Replace(dir.Path, "{SDKPATH}"))

            ' Create '<dir>\fldr2\mscorlib.dll'
            Dim msCorLib = subFolder2.CreateFile("mscorlib.dll")
            msCorLib.WriteAllBytes(File.ReadAllBytes(Path.Combine(RuntimeEnvironment.GetRuntimeDirectory(), "mscorlib.dll")))

            ' NOTE: only 'mscorlib.dll' exists
            output = ProcessUtilities.RunAndGetOutput(s_basicCompilerExecutable, cmdNoStdLibNoRuntime, startFolder:=dir.Path)
            AssertOutput(<text></text>, output.Replace(dir.Path, "{SDKPATH}"))

            output = ProcessUtilities.RunAndGetOutput(s_basicCompilerExecutable, cmd, startFolder:=dir.Path, expectedRetCode:=1)
            AssertOutput(
    <text>
vbc : warning BC40049: Could not find standard library 'System.dll'.
vbc : error BC2017: could not find library 'Microsoft.VisualBasic.dll'
</text>, output.Replace(dir.Path, "{SDKPATH}"))

            File.Delete(msCorLib.Path)
            CleanupAllGeneratedFiles(src.Path)
        End Sub

        <Fact()>
        Public Sub NostdlibInAction()

            Dim dir = Temp.CreateDirectory()
            Dim src = dir.CreateFile("src.vb")
            src.WriteAllText(
    <text>
Class C
End Class
</text>.Value.Replace(vbLf, vbCrLf))

            Dim output = ProcessUtilities.RunAndGetOutput(s_basicCompilerExecutable, "/nologo /preferreduilang:en /nostdlib /t:library " & src.ToString(), startFolder:=dir.Path, expectedRetCode:=1)
            Assert.Contains("error BC30002: Type 'Global.System.ComponentModel.EditorBrowsable' is not defined.", output, StringComparison.Ordinal)

            output = ProcessUtilities.RunAndGetOutput(s_basicCompilerExecutable, "/nologo /nostdlib /define:_MYTYPE=\""Empty\"" /t:library " & src.ToString(), startFolder:=dir.Path)
            AssertOutput(<text></text>, output)

            output = ProcessUtilities.RunAndGetOutput(s_basicCompilerExecutable, "/nologo /preferreduilang:en /nostdlib /sdkpath:x:\ /vbruntime- /define:_MYTYPE=\""Empty\"" /t:library " & src.ToString(), expectedRetCode:=1, startFolder:=dir.Path)
            AssertOutput(
    <text>
src.vb(2) : error BC30002: Type 'System.Void' is not defined.
Class C
~~~~~~~
End Class
~~~~~~~~~
src.vb(2) : error BC31091: Import of type 'Object' from assembly or module 'src.dll' failed.
Class C
      ~
</text>, output)

            CleanupAllGeneratedFiles(src.Path)
        End Sub

        Private Sub AssertOutput(expected As XElement, output As String, Optional fileName As String = "src.vb")
            AssertOutput(expected.Value, output, fileName)
        End Sub

        Private Sub AssertOutput(expected As String, output As String, Optional fileName As String = "src.vb")
            output = Regex.Replace(output, "^.*" & fileName, fileName, RegexOptions.Multiline)
            output = Regex.Replace(output, "\r\n\s*\r\n", vbCrLf) ' empty strings
            output = output.Trim()
            Assert.Equal(expected.Replace(vbLf, vbCrLf).Trim, output)
        End Sub

        <Fact()>
        Public Sub ResponsePathInSearchPath()
            Dim file = Temp.CreateDirectory().CreateFile("vb.rsp")
            file.WriteAllText("")

            Dim parsedArgs = DefaultParse({"/libpath:c:\lib2,", "@" & file.ToString(), "a.vb"}, _baseDirectory)
            parsedArgs.Errors.Verify()
            AssertReferencePathsEqual(parsedArgs.ReferencePaths, Nothing, Path.GetDirectoryName(file.ToString()), "c:\lib2")

            CleanupAllGeneratedFiles(file.Path)
        End Sub

        Private Sub AssertReferencePathsEqual(refPaths As ImmutableArray(Of String), sdkPathOrNothing As String, ParamArray paths() As String)
            Assert.Equal(1 + paths.Length, refPaths.Length)
            Assert.Equal(If(sdkPathOrNothing, RuntimeEnvironment.GetRuntimeDirectory()), refPaths(0))
            For i = 0 To paths.Count - 1
                Assert.Equal(paths(i), refPaths(i + 1))
            Next
        End Sub

        <Fact()>
        Public Sub HighEntropyVirtualAddressSpace()
            Dim parsedArgs = DefaultParse({"/highentropyva", "a.vb"}, _baseDirectory)
            Assert.True(parsedArgs.EmitOptions.HighEntropyVirtualAddressSpace)
            parsedArgs = DefaultParse({"/highentropyva+", "a.vb"}, _baseDirectory)
            Assert.True(parsedArgs.EmitOptions.HighEntropyVirtualAddressSpace)
            parsedArgs = DefaultParse({"/highentropyva-", "a.vb"}, _baseDirectory)
            Assert.False(parsedArgs.EmitOptions.HighEntropyVirtualAddressSpace)
            parsedArgs = DefaultParse({"/highentropyva:+", "a.vb"}, _baseDirectory)
            Assert.False(parsedArgs.EmitOptions.HighEntropyVirtualAddressSpace)
            Verify(parsedArgs.Errors, Diagnostic(ERRID.WRN_BadSwitch).WithArguments("/highentropyva:+"))
            parsedArgs = DefaultParse({"/highentropyva:", "a.vb"}, _baseDirectory)
            Assert.False(parsedArgs.EmitOptions.HighEntropyVirtualAddressSpace)
            Verify(parsedArgs.Errors, Diagnostic(ERRID.WRN_BadSwitch).WithArguments("/highentropyva:"))
            parsedArgs = DefaultParse({"/highentropyva+ /highentropyva-", "a.vb"}, _baseDirectory)
            Assert.False(parsedArgs.EmitOptions.HighEntropyVirtualAddressSpace)
        End Sub

        <Fact>
        Public Sub Win32ResQuotes()
            Dim responseFile As String() = {
                " /win32resource:d:\\""abc def""\a""b c""d\a.res"
            }

            Dim args = DefaultParse(VisualBasicCommandLineParser.ParseResponseLines(responseFile), "c:\")
            Assert.Equal("d:\abc def\ab cd\a.res", args.Win32ResourceFile)

            responseFile = {
                " /win32icon:d:\\""abc def""\a""b c""d\a.ico"
            }

            args = DefaultParse(VisualBasicCommandLineParser.ParseResponseLines(responseFile), "c:\")
            Assert.Equal("d:\abc def\ab cd\a.ico", args.Win32Icon)

            responseFile = {
                " /win32manifest:d:\\""abc def""\a""b c""d\a.manifest"
            }

            args = DefaultParse(VisualBasicCommandLineParser.ParseResponseLines(responseFile), "c:\")
            Assert.Equal("d:\abc def\ab cd\a.manifest", args.Win32Manifest)
        End Sub

        <Fact>
        Public Sub ResourceOnlyCompile()
            Dim parsedArgs = DefaultParse({"/resource:goo.vb,ed", "/out:e.dll"}, _baseDirectory)
            parsedArgs.Errors.Verify()
            parsedArgs = DefaultParse({"/resource:goo.vb,ed"}, _baseDirectory)
            parsedArgs.Errors.Verify(Diagnostic(ERRID.ERR_NoSourcesOut))
        End Sub

        <Fact>
        Public Sub OutputFileName1()
            Dim source1 = <![CDATA[
Class A
End Class
]]>

            Dim source2 = <![CDATA[
Class B
    Shared Sub Main()
    End Sub
End Class
]]>

            ' Name comes from name of first file.
            CheckOutputFileName(
                source1, source2,
                inputName1:="p.cs", inputName2:="q.cs",
                commandLineArguments:={"/target:library"},
                expectedOutputName:="p.dll")
        End Sub

        <Fact>
        Public Sub OutputFileName2()
            Dim source1 = <![CDATA[
Class A
End Class
]]>

            Dim source2 = <![CDATA[
Class B
    Shared Sub Main()
    End Sub
End Class
]]>

            ' Name comes from command-line option.
            CheckOutputFileName(
                source1, source2,
                inputName1:="p.cs", inputName2:="q.cs",
                commandLineArguments:={"/target:library", "/out:r.dll"},
                expectedOutputName:="r.dll")
        End Sub

        <Fact>
        Public Sub OutputFileName3()
            Dim source1 = <![CDATA[
Class A
End Class
]]>

            Dim source2 = <![CDATA[
Class B
    Shared Sub Main()
    End Sub
End Class
]]>

            ' Name comes from name of first file.
            CheckOutputFileName(
                source1, source2,
                inputName1:="p.cs", inputName2:="q.cs",
                commandLineArguments:={"/target:exe"},
                expectedOutputName:="p.exe")
        End Sub

        <Fact>
        Public Sub OutputFileName4()
            Dim source1 = <![CDATA[
Class A
End Class
]]>

            Dim source2 = <![CDATA[
Class B
    Shared Sub Main()
    End Sub
End Class
]]>

            ' Name comes from command-line option.
            CheckOutputFileName(
                source1, source2,
                inputName1:="p.cs", inputName2:="q.cs",
                commandLineArguments:={"/target:exe", "/out:r.exe"},
                expectedOutputName:="r.exe")
        End Sub

        <Fact>
        Public Sub OutputFileName5()
            Dim source1 = <![CDATA[
Class A
    Shared Sub Main()
    End Sub
End Class
]]>

            Dim source2 = <![CDATA[
Class B
    Shared Sub Main()
    End Sub
End Class
]]>

            ' Name comes from name of first file.
            CheckOutputFileName(
                source1, source2,
                inputName1:="p.cs", inputName2:="q.cs",
                commandLineArguments:={"/target:exe", "/main:A"},
                expectedOutputName:="p.exe")
        End Sub

        <Fact>
        Public Sub OutputFileName6()
            Dim source1 = <![CDATA[
Class A
    Shared Sub Main()
    End Sub
End Class
]]>

            Dim source2 = <![CDATA[
Class B
    Shared Sub Main()
    End Sub
End Class
]]>

            ' Name comes from name of first file.
            CheckOutputFileName(
                source1, source2,
                inputName1:="p.cs", inputName2:="q.cs",
                commandLineArguments:={"/target:exe", "/main:B"},
                expectedOutputName:="p.exe")
        End Sub

        <WorkItem(545773, "http://vstfdevdiv:8080/DevDiv2/DevDiv/_workitems/edit/545773")>
        <Fact>
        Public Sub OutputFileName7()
            Dim source1 = <![CDATA[
Class A
End Class
]]>

            Dim source2 = <![CDATA[
Class B
    Shared Sub Main()
    End Sub
End Class
]]>

            ' Name comes from command-line option.
            CheckOutputFileName(
                source1, source2,
                inputName1:="p.cs", inputName2:="q.cs",
                commandLineArguments:={"/target:library", "/out:goo"},
                expectedOutputName:="goo.dll")
        End Sub

        <WorkItem(545773, "http://vstfdevdiv:8080/DevDiv2/DevDiv/_workitems/edit/545773")>
        <Fact>
        Public Sub OutputFileName8()
            Dim source1 = <![CDATA[
Class A
End Class
]]>

            Dim source2 = <![CDATA[
Class B
    Shared Sub Main()
    End Sub
End Class
]]>

            ' Name comes from command-line option.
            CheckOutputFileName(
                source1, source2,
                inputName1:="p.cs", inputName2:="q.cs",
                commandLineArguments:={"/target:library", "/out:goo. "},
                expectedOutputName:="goo.dll")
        End Sub

        <WorkItem(545773, "http://vstfdevdiv:8080/DevDiv2/DevDiv/_workitems/edit/545773")>
        <Fact>
        Public Sub OutputFileName9()
            Dim source1 = <![CDATA[
Class A
End Class
]]>

            Dim source2 = <![CDATA[
Class B
    Shared Sub Main()
    End Sub
End Class
]]>

            ' Name comes from command-line option.
            CheckOutputFileName(
                source1, source2,
                inputName1:="p.cs", inputName2:="q.cs",
                commandLineArguments:={"/target:library", "/out:goo.a"},
                expectedOutputName:="goo.a.dll")
        End Sub

        <WorkItem(545773, "http://vstfdevdiv:8080/DevDiv2/DevDiv/_workitems/edit/545773")>
        <Fact>
        Public Sub OutputFileName10()
            Dim source1 = <![CDATA[
Class A
End Class
]]>

            Dim source2 = <![CDATA[
Class B
    Shared Sub Main()
    End Sub
End Class
]]>

            ' Name comes from command-line option.
            CheckOutputFileName(
                source1, source2,
                inputName1:="p.cs", inputName2:="q.cs",
                commandLineArguments:={"/target:module", "/out:goo.a"},
                expectedOutputName:="goo.a")
        End Sub

        <WorkItem(545773, "http://vstfdevdiv:8080/DevDiv2/DevDiv/_workitems/edit/545773")>
        <Fact>
        Public Sub OutputFileName11()
            Dim source1 = <![CDATA[
Class A
End Class
]]>

            Dim source2 = <![CDATA[
Class B
    Shared Sub Main()
    End Sub
End Class
]]>

            ' Name comes from command-line option.
            CheckOutputFileName(
                source1, source2,
                inputName1:="p.cs", inputName2:="q.cs",
                commandLineArguments:={"/target:module", "/out:goo.a . . . . "},
                expectedOutputName:="goo.a")
        End Sub

        <WorkItem(545773, "http://vstfdevdiv:8080/DevDiv2/DevDiv/_workitems/edit/545773")>
        <Fact>
        Public Sub OutputFileName12()
            Dim source1 = <![CDATA[
Class A
End Class
]]>

            Dim source2 = <![CDATA[
Class B
    Shared Sub Main()
    End Sub
End Class
]]>

            ' Name comes from command-line option.
            CheckOutputFileName(
                source1, source2,
                inputName1:="p.cs", inputName2:="q.cs",
                commandLineArguments:={"/target:module", "/out:goo. . . . . "},
                expectedOutputName:="goo.netmodule")
        End Sub

        <Fact>
        Public Sub OutputFileName13()
            Dim source1 = <![CDATA[
Class A
End Class
]]>

            Dim source2 = <![CDATA[
Class B
    Shared Sub Main()
    End Sub
End Class
]]>

            ' Name comes from name of first file.
            CheckOutputFileName(
                source1, source2,
                inputName1:="p.cs", inputName2:="q.cs",
                commandLineArguments:={"/target:winmdobj"},
                expectedOutputName:="p.winmdobj")
        End Sub

        <Fact>
        Public Sub OutputFileName14()
            Dim source1 = <![CDATA[
Class A
End Class
]]>

            Dim source2 = <![CDATA[
Class B
    Shared Sub Main()
    End Sub
End Class
]]>

            ' Name comes from name of first file.
            CheckOutputFileName(
                source1, source2,
                inputName1:="p.cs", inputName2:="q.cs",
                commandLineArguments:={"/target:appcontainerexe"},
                expectedOutputName:="p.exe")
        End Sub

        Private Sub CheckOutputFileName(source1 As XCData, source2 As XCData, inputName1 As String, inputName2 As String, commandLineArguments As String(), expectedOutputName As String)
            Dim dir = Temp.CreateDirectory()

            Dim file1 = dir.CreateFile(inputName1)
            file1.WriteAllText(source1.Value)

            Dim file2 = dir.CreateFile(inputName2)
            file2.WriteAllText(source2.Value)

            Dim outWriter As New StringWriter()
            Dim vbc As New MockVisualBasicCompiler(Nothing, dir.Path, commandLineArguments.Concat({inputName1, inputName2}).ToArray())
            Dim exitCode As Integer = vbc.Run(outWriter, Nothing)
            If exitCode <> 0 Then
                Console.WriteLine(outWriter.ToString())
                Assert.Equal(0, exitCode)
            End If

            Assert.Equal(1, Directory.EnumerateFiles(dir.Path, "*" & PathUtilities.GetExtension(expectedOutputName)).Count())
            Assert.Equal(1, Directory.EnumerateFiles(dir.Path, expectedOutputName).Count())


            If System.IO.File.Exists(expectedOutputName) Then
                System.IO.File.Delete(expectedOutputName)
            End If

            CleanupAllGeneratedFiles(file1.Path)
            CleanupAllGeneratedFiles(file2.Path)
        End Sub

        Private Shared Sub AssertSpecificDiagnostics(expectedCodes As Integer(), expectedOptions As ReportDiagnostic(), args As VisualBasicCommandLineArguments)
            Dim actualOrdered = args.CompilationOptions.SpecificDiagnosticOptions.OrderBy(Function(entry) entry.Key)

            AssertEx.Equal(
                expectedCodes.Select(Function(i) MessageProvider.Instance.GetIdForErrorCode(i)),
                actualOrdered.Select(Function(entry) entry.Key))

            AssertEx.Equal(expectedOptions, actualOrdered.Select(Function(entry) entry.Value))
        End Sub

        <Fact>
        Public Sub WarningsOptions()
            ' Baseline
            Dim parsedArgs = DefaultParse({"a.vb"}, _baseDirectory)
            Assert.Equal(ReportDiagnostic.Default, parsedArgs.CompilationOptions.GeneralDiagnosticOption)

            ' Test for /warnaserrors
            parsedArgs = DefaultParse({"/warnaserror", "a.vb"}, _baseDirectory)
            Assert.Equal(ReportDiagnostic.Error, parsedArgs.CompilationOptions.GeneralDiagnosticOption)

            ' Test for /warnaserrors+
            parsedArgs = DefaultParse({"/warnaserror+", "a.vb"}, _baseDirectory)
            Assert.Equal(ReportDiagnostic.Error, parsedArgs.CompilationOptions.GeneralDiagnosticOption)

            ' Test for /warnaserrors:
            parsedArgs = DefaultParse({"/warnaserror:", "a.vb"}, _baseDirectory)
            Assert.Equal(ReportDiagnostic.Default, parsedArgs.CompilationOptions.GeneralDiagnosticOption)

            ' Test for /warnaserrors:42024,42025
            parsedArgs = DefaultParse({"/warnaserror:42024,42025", "a.vb"}, _baseDirectory)
            Assert.Equal(ReportDiagnostic.Default, parsedArgs.CompilationOptions.GeneralDiagnosticOption)
            AssertSpecificDiagnostics({42024, 42025}, {ReportDiagnostic.Error, ReportDiagnostic.Error}, parsedArgs)

            ' Test for /warnaserrors+:
            parsedArgs = DefaultParse({"/warnaserror+:", "a.vb"}, _baseDirectory)
            Assert.Equal(ReportDiagnostic.Default, parsedArgs.CompilationOptions.GeneralDiagnosticOption)

            ' Test for /warnaserrors+:42024,42025
            parsedArgs = DefaultParse({"/warnaserror+:42024,42025", "a.vb"}, _baseDirectory)
            Assert.Equal(ReportDiagnostic.Default, parsedArgs.CompilationOptions.GeneralDiagnosticOption)
            AssertSpecificDiagnostics({42024, 42025}, {ReportDiagnostic.Error, ReportDiagnostic.Error}, parsedArgs)

            ' Test for /warnaserrors-
            parsedArgs = DefaultParse({"/warnaserror-", "a.vb"}, _baseDirectory)
            Assert.Equal(ReportDiagnostic.Default, parsedArgs.CompilationOptions.GeneralDiagnosticOption)

            ' Test for /warnaserrors-:
            parsedArgs = DefaultParse({"/warnaserror-:", "a.vb"}, _baseDirectory)
            Assert.Equal(ReportDiagnostic.Default, parsedArgs.CompilationOptions.GeneralDiagnosticOption)

            ' Test for /warnaserrors-:42024,42025
            parsedArgs = DefaultParse({"/warnaserror-:42024,42025", "a.vb"}, _baseDirectory)
            Assert.Equal(ReportDiagnostic.Default, parsedArgs.CompilationOptions.GeneralDiagnosticOption)
            AssertSpecificDiagnostics({42024, 42025}, {ReportDiagnostic.Default, ReportDiagnostic.Default}, parsedArgs)

            ' Test for /nowarn
            parsedArgs = DefaultParse({"/nowarn", "a.vb"}, _baseDirectory)
            Assert.Equal(ReportDiagnostic.Suppress, parsedArgs.CompilationOptions.GeneralDiagnosticOption)

            ' Test for /nowarn:
            parsedArgs = DefaultParse({"/nowarn:", "a.vb"}, _baseDirectory)
            Assert.Equal(ReportDiagnostic.Default, parsedArgs.CompilationOptions.GeneralDiagnosticOption)

            ' Test for /nowarn:42024,42025
            parsedArgs = DefaultParse({"/nowarn:42024,42025", "a.vb"}, _baseDirectory)
            Assert.Equal(ReportDiagnostic.Default, parsedArgs.CompilationOptions.GeneralDiagnosticOption)
            AssertSpecificDiagnostics({42024, 42025}, {ReportDiagnostic.Suppress, ReportDiagnostic.Suppress}, parsedArgs)
        End Sub

        <Fact()>
        Public Sub WarningsErrors()
            ' Previous versions of the compiler used to report warnings (BC2026, BC2014)
            ' whenever an unrecognized warning code was supplied via /nowarn or /warnaserror.
            ' We no longer generate a warning in such cases.

            ' Test for /warnaserrors:1
            Dim parsedArgs = DefaultParse({"/warnaserror:1", "a.vb"}, _baseDirectory)
            parsedArgs.Errors.Verify()

            ' Test for /warnaserrors:abc
            parsedArgs = DefaultParse({"/warnaserror:abc", "a.vb"}, _baseDirectory)
            parsedArgs.Errors.Verify()

            ' Test for /nowarn:1
            parsedArgs = DefaultParse({"/nowarn:1", "a.vb"}, _baseDirectory)
            parsedArgs.Errors.Verify()

            ' Test for /nowarn:abc
            parsedArgs = DefaultParse({"/nowarn:abc", "a.vb"}, _baseDirectory)
            parsedArgs.Errors.Verify()
        End Sub

        <WorkItem(545025, "http://vstfdevdiv:8080/DevDiv2/DevDiv/_workitems/edit/545025")>
        <Fact()>
        Public Sub CompilationWithWarnAsError()
            Dim source = <![CDATA[
Class A
    Shared Sub Main()
    End Sub
End Class
]]>
            ' Baseline without warning options (expect success)
            Dim exitCode As Integer = GetExitCode(source.Value, "a.vb", {})
            Assert.Equal(0, exitCode)

            ' The case with /warnaserror (expect to be success, since there will be no warning)
            exitCode = GetExitCode(source.Value, "b.vb", {"/warnaserror"})
            Assert.Equal(0, exitCode)

            ' The case with /warnaserror and /nowarn:1 (expect success)
            ' Note that even though the command line option has a warning, it is not going to become an error
            ' in order to avoid the halt of compilation. 
            exitCode = GetExitCode(source.Value, "c.vb", {"/warnaserror", "/nowarn:1"})
            Assert.Equal(0, exitCode)
        End Sub

        Public Function GetExitCode(source As String, fileName As String, commandLineArguments As String()) As Integer
            Dim dir = Temp.CreateDirectory()
            Dim file1 = dir.CreateFile(fileName)
            file1.WriteAllText(source)

            Dim outWriter As New StringWriter()
            Dim vbc As New MockVisualBasicCompiler(Nothing, dir.Path, commandLineArguments.Concat({fileName}).ToArray())
            Return vbc.Run(outWriter, Nothing)
        End Function

        <WorkItem(545214, "http://vstfdevdiv:8080/DevDiv2/DevDiv/_workitems/edit/545214")>
        <Fact()>
        Public Sub ErrorMessageWithSquiggles_01()
            Dim source =
                <compilation>
                    <file name="a.vb">Imports System

Module Program
    Sub Main(args As String())
        Dim x As Integer
        Dim yy As Integer
        Const zzz As Long = 0
    End Sub

    Function goo()
    End Function
End Module
                    </file>
                </compilation>

            Dim result =
                    <file name="output">Microsoft (R) Visual Basic Compiler version VERSION (HASH)
Copyright (C) Microsoft Corporation. All rights reserved.

PATH(5) : warning BC42024: Unused local variable: 'x'.

        Dim x As Integer
            ~           
PATH(6) : warning BC42024: Unused local variable: 'yy'.

        Dim yy As Integer
            ~~           
PATH(7) : warning BC42099: Unused local constant: 'zzz'.

        Const zzz As Long = 0
              ~~~            
PATH(11) : warning BC42105: Function 'goo' doesn't return a value on all code paths. A null reference exception could occur at run time when the result is used.

    End Function
    ~~~~~~~~~~~~
</file>

            Dim fileName = "a.vb"
            Dim dir = Temp.CreateDirectory()
            Dim file = dir.CreateFile(fileName)
            file.WriteAllText(source.Value)

            Dim output As New StringWriter()
            Dim vbc As New MockVisualBasicCompiler(Nothing, dir.Path, {fileName, "/preferreduilang:en"})
            vbc.Run(output, Nothing)

            Dim expected = ReplacePathAndVersionAndHash(result, file).Trim()
            Dim actual = output.ToString().Trim()
            Assert.Equal(expected, actual)

            CleanupAllGeneratedFiles(file.Path)
        End Sub

        <WorkItem(545214, "http://vstfdevdiv:8080/DevDiv2/DevDiv/_workitems/edit/545214")>
        <Fact()>
        Public Sub ErrorMessageWithSquiggles_02()
            ' It verifies the case where diagnostic does not have the associated location in it.
            Dim source =
                <compilation>
                    <file name="a.vb">
                        <![CDATA[
Imports System.Runtime.CompilerServices

Module Module1
    Delegate Sub delegateType()

    Sub main()
        Dim a As ArgIterator = Nothing
        Dim d As delegateType = AddressOf a.Goo
    End Sub

    <Extension()> _
    Public Function Goo(ByVal x As ArgIterator) as Integer
	Return 1
    End Function
End Module
]]>
                    </file>
                </compilation>

            Dim result =
                    <file name="output">Microsoft (R) Visual Basic Compiler version VERSION (HASH)
Copyright (C) Microsoft Corporation. All rights reserved.

PATH(9) : error BC36640: Instance of restricted type 'ArgIterator' cannot be used in a lambda expression.

        Dim d As delegateType = AddressOf a.Goo
                                          ~    
</file>

            Dim fileName = "a.vb"
            Dim dir = Temp.CreateDirectory()
            Dim file = dir.CreateFile(fileName)
            file.WriteAllText(source.Value)

            Dim output As New StringWriter()
            Dim vbc As New MockVisualBasicCompiler(Nothing, dir.Path, {fileName, "/preferreduilang:en", "-imports:System"})
            vbc.Run(output, Nothing)

            Assert.Equal(ReplacePathAndVersionAndHash(result, file), output.ToString())

            CleanupAllGeneratedFiles(file.Path)
        End Sub

        <WorkItem(545214, "http://vstfdevdiv:8080/DevDiv2/DevDiv/_workitems/edit/545214")>
        <Fact()>
        Public Sub ErrorMessageWithSquiggles_03()
            ' It verifies the case where the squiggles covers the error span with tabs in it.
            Dim source = "Module Module1" + vbCrLf +
                         "  Sub Main()" + vbCrLf +
                         "      Dim x As Integer = ""a" + vbTab + vbTab + vbTab + "b""c ' There is a tab in the string." + vbCrLf +
                         "  End Sub" + vbCrLf +
                         "End Module" + vbCrLf

            Dim result = <file name="output">Microsoft (R) Visual Basic Compiler version VERSION (HASH)
Copyright (C) Microsoft Corporation. All rights reserved.

PATH(3) : error BC30201: Expression expected.

      Dim x As Integer = "a            b"c ' There is a tab in the string.
                         ~                                                 
PATH(3) : error BC30004: Character constant must contain exactly one character.

      Dim x As Integer = "a            b"c ' There is a tab in the string.
                         ~~~~~~~~~~~~~~~~~                       
</file>

            Dim fileName = "a.vb"
            Dim dir = Temp.CreateDirectory()
            Dim file = dir.CreateFile(fileName)
            file.WriteAllText(source)

            Dim output As New StringWriter()
            Dim vbc As New MockVisualBasicCompiler(Nothing, dir.Path, {fileName, "/preferreduilang:en"})
            vbc.Run(output, Nothing)

            Dim expected = ReplacePathAndVersionAndHash(result, file).Trim()
            Dim actual = output.ToString().Trim()
            Assert.Equal(expected, actual)

            CleanupAllGeneratedFiles(file.Path)
        End Sub

        <WorkItem(545214, "http://vstfdevdiv:8080/DevDiv2/DevDiv/_workitems/edit/545214")>
        <Fact()>
        Public Sub ErrorMessageWithSquiggles_04()
            ' It verifies the case where the squiggles covers multiple lines.
            Dim source =
                <compilation>
                    <file name="a.vb">
                        <![CDATA[
Imports System.Collections.Generic
Module Module1
    Sub Main()
        Dim i3 = From el In {
                3, 33, 333
                } Select el
    End Sub
End Module
]]>
                    </file>
                </compilation>

            Dim result =
                    <file name="output">Microsoft (R) Visual Basic Compiler version VERSION (HASH)
Copyright (C) Microsoft Corporation. All rights reserved.

PATH(5) : error BC36593: Expression of type 'Integer()' is not queryable. Make sure you are not missing an assembly reference and/or namespace import for the LINQ provider.

        Dim i3 = From el In {
                            ~
                3, 33, 333
~~~~~~~~~~~~~~~~~~~~~~~~~~
                } Select el
~~~~~~~~~~~~~~~~~          
</file>

            Dim fileName = "a.vb"
            Dim dir = Temp.CreateDirectory()
            Dim file = dir.CreateFile(fileName)
            file.WriteAllText(source.Value)

            Dim output As New StringWriter()
            Dim vbc As New MockVisualBasicCompiler(Nothing, dir.Path, {fileName, "/preferreduilang:en"})
            vbc.Run(output, Nothing)

            Assert.Equal(ReplacePathAndVersionAndHash(result, file), output.ToString())

            CleanupAllGeneratedFiles(file.Path)
        End Sub

        <WorkItem(545214, "http://vstfdevdiv:8080/DevDiv2/DevDiv/_workitems/edit/545214")>
        <Fact()>
        Public Sub ErrorMessageWithSquiggles_05()
            ' It verifies the case where the squiggles covers multiple lines.
            Dim source =
                <compilation>
                    <file name="a.vb">
                        <![CDATA[
Imports System.Collections.Generic
Module _
    Module1
    Sub Main()
    End Sub
'End Module
]]>
                    </file>
                </compilation>

            Dim result =
                    <file name="output">Microsoft (R) Visual Basic Compiler version VERSION (HASH)
Copyright (C) Microsoft Corporation. All rights reserved.

PATH(3) : error BC30625: 'Module' statement must end with a matching 'End Module'.

Module _
~~~~~~~~
    Module1
~~~~~~~~~~~
</file>

            Dim fileName = "a.vb"
            Dim dir = Temp.CreateDirectory()
            Dim file = dir.CreateFile(fileName)
            file.WriteAllText(source.Value)

            Dim output As New StringWriter()
            Dim vbc As New MockVisualBasicCompiler(Nothing, dir.Path, {fileName, "/preferreduilang:en"})
            vbc.Run(output, Nothing)

            Assert.Equal(ReplacePathAndVersionAndHash(result, file), output.ToString())

            CleanupAllGeneratedFiles(file.Path)
        End Sub

        <WorkItem(545214, "http://vstfdevdiv:8080/DevDiv2/DevDiv/_workitems/edit/545214")>
        <Fact()>
        Public Sub ErrorMessageWithSquiggles_06()
            ' It verifies the case where the squiggles covers the very long error span.
            Dim source =
                <compilation>
                    <file name="a.vb">
                        <![CDATA[
Imports System
Imports System.Collections.Generic

Module Program

    Event eeeeeeeeeeeeeeeeeeeeeeeeeeeeeeeeeeeeeeeeeeeeeeeeeeeeeeeeeeeeeeeeeeeeeeeeeeeeeeeeeeeeeeeeeeeeeeeeeeeeeeeeeeeeeeeeeeeeeeeeeeeeeeeeeeeeeeeeeeeeeeeeeeeeeeeeeeeeeeeeeeeeeeeeeeeeeeeeeeeeeeeeeeeeeeeeeeeeeeeeeeeeeeeeeeeeeeeeeeeeeeeeeeeeeeeeeeeeeeeeeeeeeeeeeeeeeeeeeeeeeeeeeeeeeeeeeeeeeeeeeeeeeeeeeeeeeeeeeeeeeeeeeeeeeeeeeeeeeeeeeeeeeeeeeeeeeeeeeeeeeeeeeeeeeeeeeeeeeeeeeeeeeeeeeeeeeeeeeeeeeeeeeeeeeeeeeeeeeeeeeeeeeeeeeeeeeeeeeeeeeeeeeeeeeeeeeeeeeeeeeeeeeeeeeeeeeeeeeeeeeeeeeeeeeeeeeeeeeeeeeeeeeeeeeeeeeeeeeeeeeeeeeeeeeeeeeeeeeeeeeeeeeeeeeeeeeeeeeeeeeeeeeeeeeeeeeeeeeeeeeeeeeeeeeeeeeeeeeeeeeeeeeeeeeeeeeeeeeeeeeeeeeeeeeeeeeeeeeeeeeeeeeeeeeeeeeeeeeeeeeeeeeeeeeeeeeeeeeeeeeeeeeeeeeeeeeeeeeeeeeeeeeeeeeeeeeeeeeeeeeeeeeeeeeeeeeeeeeeeeeeeeeeeeeeeeeeeeeeeeeeeeeeeeeeeeeeeeeeeeeeeeeeeeeeeeeeeeeeeeeeeeeeeeeeeeeeeeeeeeeeeeeeeeeeeeeeeeeeeeeeeeeeeeeeeeeeeeeeeeeeeeeeeeeeeeeeeeeeeeeeeeeeeeeeeeeeeeeeeeeeeeeeeeeeeeeeeeeeeeeeeeeeeeeeeeeeeeeeeeeeeeeeeeeeeeeeeeeeeeeeeeeeeeeeeeeeeeeeeeeeeeeeeeeeeeeeeeeeeeeeeeeeeeeeeeeeeeeeeeeeeeeeeeeeee()

    Event eeeeeeeeeeeeeeeeeeeeeeeeeeeeeeeeeeeeeeeeeeeeeeeeeeeeeeeeeeeeeeeeeeeeeeeeeeeeeeeeeeeeeeeeeeeeeeeeeeeeeeeeeeeeeeeeeeeeeeeeeeeeeeeeeeeeeeeeeeeeeeeeeeeeeeeeeeeeeeeeeeeeeeeeeeeeeeeeeeeeeeeeeeeeeeeeeeeeeeeeeeeeeeeeeeeeeeeeeeeeeeeeeeeeeeeeeeeeeeeeeeeeeeeeeeeeeeeeeeeeeeeeeeeeeeeeeeeeeeeeeeeeeeeeeeeeeeeeeeeeeeeeeeeeeeeeeeeeeeeeeeeeeeeeeeeeeeeeeeeeeeeeeeeeeeeeeeeeeeeeeeeeeeeeeeeeeeeeeeeeeeeeeeeeeeeeeeeeeeeeeeeeeeeeeeeeeeeeeeeeeeeeeeeeeeeeeeeeeeeeeeeeeeeeeeeeeeeeeeeeeeeeeeeeeeeeeeeeeeeeeeeeeeeeeeeeeeeeeeeeeeeeeeeeeeeeeeeeeeeeeeeeeeeeeeeeeeeeeeeeeeeeeeeeeeeeeeeeeeeeeeeeeeeeeeeeeeeeeeeeeeeeeeeeeeeeeeeeeeeeeeeeeeeeeeeeeeeeeeeeeeeeeeeeeeeeeeeeeeeeeeeeeeeeeeeeeeeeeeeeeeeeeeeeeeeeeeeeeeeeeeeeeeeeeeeeeeeeeeeeeeeeeeeeeeeeeeeeeeeeeeeeeeeeeeeeeeeeeeeeeeeeeeeeeeeeeeeeeeeeeeeeeeeeeeeeeeeeeeeeeeeeeeeeeeeeeeeeeeeeeeeeeeeeeeeeeeeeeeeeeeeeeeeeeeeeeeeeeeeeeeeeeeeeeeeeeeeeeeeeeeeeeeeeeeeeeeeeeeeeeeeeeeeeeeeeeeeeeeeeeeeeeeeeeeeeeeeeeeeeeeeeeeeeeeeeeeeeeeeeeeeeeeeeeeeeeeeeeeeeeeeeeeeeeeeeeeeeeeeeeeeeeeeeeeeeeeeeeeeeeeeeeeeeeee()

    Sub Main(args As String())
    End Sub
End Module
]]>
                    </file>
                </compilation>

            Dim result =
                    <file name="output">Microsoft (R) Visual Basic Compiler version VERSION (HASH)
Copyright (C) Microsoft Corporation. All rights reserved.

PATH(7) : error BC37220: Name 'eeeeeeeeeeeeeeeeeeeeeeeeeeeeeeeeeeeeeeeeeeeeeeeeeeeeeeeeeeeeeeeeeeeeeeeeeeeeeeeeeeeeeeeeeeeeeeeeeeeeeeeeeeeeeeeeeeeeeeeeeeeeeeeeeeeeeeeeeeeeeeeeeeeeeeeeeeeeeeeeeeeeeeeeeeeeeeeeeeeeeeeeeeeeeeeeeeeeeeeeeeeeeeeeeeeeeeeeeeeeeeeeeeeeeeeeeeeeeeeeeeeeeeeeeeeeeeeeeeeeeeeeeeeeeeeeeeeeeeeeeeeeeeeeeeeeeeeeeeeeeeeeeeeeeeeeeeeeeeeeeeeeeeeeeeeeeeeeeeeeeeeeeeeeeeeeeeeeeeeeeeeeeeeeeeeeeeeeeeeeeeeeeeeeeeeeeeeeeeeeeeeeeeeeeeeeeeeeeeeeeeeeeeeeeeeeeeeeeeeeeeeeeeeeeeeeeeeeeeeeeeeeeeeeeeeeeeeeeeeeeeeeeeeeeeeeeeeeeeeeeeeeeeeeeeeeeeeeeeeeeeeeeeeeeeeeeeeeeeeeeeeeeeeeeeeeeeeeeeeeeeeeeeeeeeeeeeeeeeeeeeeeeeeeeeeeeeeeeeeeeeeeeeeeeeeeeeeeeeeeeeeeeeeeeeeeeeeeeeeeeeeeeeeeeeeeeeeeeeeeeeeeeeeeeeeeeeeeeeeeeeeeeeeeeeeeeeeeeeeeeeeeeeeeeeeeeeeeeeeeeeeeeeeeeeeeeeeeeeeeeeeeeeeeeeeeeeeeeeeeeeeeeeeeeeeeeeeeeeeeeeeeeeeeeeeeeeeeeeeeeeeeeeeeeeeeeeeeeeeeeeeeeeeeeeeeeeeeeeeeeeeeeeeeeeeeeeeeeeeeeeeeeeeeeeeeeeeeeeeeeeeeeeeeeeeeeeeeeeeeeeeeeeeeeeeeeeeeeeeeeeeeeeeeeeeeeeeeeeeeeeeeeeeeeeeeeeeeeeeeeeeeeeeeeeeeeeeeeeeeeeeeeeeeeeeeeeeeeeeeeeeeeeeeeeeeEventHandler' exceeds the maximum length allowed in metadata.

    Event eeeeeeeeeeeeeeeeeeeeeeeeeeeeeeeeeeeeeeeeeeeeeeeeeeeeeeeeeeeeeeeeeeeeeeeeeeeeeeeeeeeeeeeeeeeeeeeeeeeeeeeeeeeeeeeeeeeeeeeeeeeeeeeeeeeeeeeeeeeeeeeeeeeeeeeeeeeeeeeeeeeeeeeeeeeeeeeeeeeeeeeeeeeeeeeeeeeeeeeeeeeeeeeeeeeeeeeeeeeeeeeeeeeeeeeeeeeeeeeeeeeeeeeeeeeeeeeeeeeeeeeeeeeeeeeeeeeeeeeeeeeeeeeeeeeeeeeeeeeeeeeeeeeeeeeeeeeeeeeeeeeeeeeeeeeeeeeeeeeeeeeeeeeeeeeeeeeeeeeeeeeeeeeeeeeeeeeeeeeeeeeeeeeeeeeeeeeeeeeeeeeeeeeeeeeeeeeeeeeeeeeeeeeeeeeeeeeeeeeeeeeeeeeeeeeeeeeeeeeeeeeeeeeeeeeeeeeeeeeeeeeeeeeeeeeeeeeeeeeeeeeeeeeeeeeeeeeeeeeeeeeeeeeeeeeeeeeeeeeeeeeeeeeeeeeeeeeeeeeeeeeeeeeeeeeeeeeeeeeeeeeeeeeeeeeeeeeeeeeeeeeeeeeeeeeeeeeeeeeeeeeeeeeeeeeeeeeeeeeeeeeeeeeeeeeeeeeeeeeeeeeeeeeeeeeeeeeeeeeeeeeeeeeeeeeeeeeeeeeeeeeeeeeeeeeeeeeeeeeeeeeeeeeeeeeeeeeeeeeeeeeeeeeeeeeeeeeeeeeeeeeeeeeeeeeeeeeeeeeeeeeeeeeeeeeeeeeeeeeeeeeeeeeeeeeeeeeeeeeeeeeeeeeeeeeeeeeeeeeeeeeeeeeeeeeeeeeeeeeeeeeeeeeeeeeeeeeeeeeeeeeeeeeeeeeeeeeeeeeeeeeeeeeeeeeeeeeeeeeeeeeeeeeeeeeeeeeeeeeeeeeeeeeeeeeeeeeeeeeeeeeeeeeeeeeeeeeeeeeeeeeeeeeeeeeeeeeeeeeeeeeeeeeeeeee()
    ~~~~~~~~~~~~~~~~~~~~~~~~~~~~~~~~~~~~~~~~~~~~~~~~~~~~~~~~~~~~~~~~~~~~~~~~~~~~~~~~~~~~~~~~~~~~~~~~~~~~~~~~~~~~~~~~~~~~~~~~~~~~~~~~~~~~~~~~~~~~~~~~~~~~~~~~~~~~~~~~~~~~~~~~~~~~~~~~~~~~~~~~~~~~~~~~~~~~~~~~~~~~~~~~~~~~~~~~~~~~~~~~~~~~~~~~~~~~~~~~~~~~~~~~~~~~~~~~~~~~~~~~~~~~~~~~~~~~~~~~~~~~~~~~~~~~~~~~~~~~~~~~~~~~~~~~~~~~~~~~~~~~~~~~~~~~~~~~~~~~~~~~~~~~~~~~~~~~~~~~~~~~~~~~~~~~~~~~~~~~~~~~~~~~~~~~~~~~~~~~~~~~~~~~~~~~~~~~~~~~~~~~~~~~~~~~~~~~~~~~~~~~~~~~~~~~~~~~~~~~~~~~~~~~~~~~~~~~~~~~~~~~~~~~~~~~~~~~~~~~~~~~~~~~~~~~~~~~~~~~~~~~~~~~~~~~~~~~~~~~~~~~~~~~~~~~~~~~~~~~~~~~~~~~~~~~~~~~~~~~~~~~~~~~~~~~~~~~~~~~~~~~~~~~~~~~~~~~~~~~~~~~~~~~~~~~~~~~~~~~~~~~~~~~~~~~~~~~~~~~~~~~~~~~~~~~~~~~~~~~~~~~~~~~~~~~~~~~~~~~~~~~~~~~~~~~~~~~~~~~~~~~~~~~~~~~~~~~~~~~~~~~~~~~~~~~~~~~~~~~~~~~~~~~~~~~~~~~~~~~~~~~~~~~~~~~~~~~~~~~~~~~~~~~~~~~~~~~~~~~~~~~~~~~~~~~~~~~~~~~~~~~~~~~~~~~~~~~~~~~~~~~~~~~~~~~~~~~~~~~~~~~~~~~~~~~~~~~~~~~~~~~~~~~~~~~~~~~~~~~~~~~~~~~~~~~~~~~~~~~~~~~~~~~~~~~~~~~~~~~~~~~~~~~~~~~~~~~~~~~~~~~~~~~~~~~~~~~~~~~~~~~~~~~~~~~~~~~~~~~
</file>

            Dim fileName = "a.vb"
            Dim dir = Temp.CreateDirectory()
            Dim file = dir.CreateFile(fileName)
            file.WriteAllText(source.Value)

            Dim output As New StringWriter()
            Dim vbc As New MockVisualBasicCompiler(Nothing, dir.Path, {fileName, "/preferreduilang:en"})
            vbc.Run(output, Nothing)

            Assert.Equal(ReplacePathAndVersionAndHash(result, file), output.ToString())

            CleanupAllGeneratedFiles(file.Path)
        End Sub

        <WorkItem(545214, "http://vstfdevdiv:8080/DevDiv2/DevDiv/_workitems/edit/545214")>
        <Fact()>
        Public Sub ErrorMessageWithSquiggles_07()
            ' It verifies the case where the error is on the last line.
            Dim source =
                <compilation>
                    <file name="a.vb">
                        <![CDATA[
Imports System

Module Module1
    Sub Main()
        Console.WriteLine("Hello from VB")
    End Sub
End Class]]>
                    </file>
                </compilation>

            Dim result =
                    <file name="output">Microsoft (R) Visual Basic Compiler version VERSION (HASH)
Copyright (C) Microsoft Corporation. All rights reserved.

PATH(4) : error BC30625: 'Module' statement must end with a matching 'End Module'.

Module Module1
~~~~~~~~~~~~~~
PATH(8) : error BC30460: 'End Class' must be preceded by a matching 'Class'.

End Class
~~~~~~~~~
</file>

            Dim fileName = "a.vb"
            Dim dir = Temp.CreateDirectory()
            Dim file = dir.CreateFile(fileName)
            file.WriteAllText(source.Value)

            Dim output As New StringWriter()
            Dim vbc As New MockVisualBasicCompiler(Nothing, dir.Path, {fileName, "/preferreduilang:en"})
            vbc.Run(output, Nothing)

            Assert.Equal(ReplacePathAndVersionAndHash(result, file), output.ToString())

            CleanupAllGeneratedFiles(file.Path)
        End Sub

        <WorkItem(531606, "http://vstfdevdiv:8080/DevDiv2/DevDiv/_workitems/edit/531606")>
        <Fact()>
        Public Sub ErrorMessageWithSquiggles_08()
            Dim source =
                <compilation>
                    <file name="a.vb">
                        <![CDATA[
Imports System

Module Module1
    Sub Main()
        Dim i As system.Boolean,
    End Sub
End Module
]]>
                    </file>
                </compilation>

            Dim result =
    <file name="output">Microsoft (R) Visual Basic Compiler version VERSION (HASH)
Copyright (C) Microsoft Corporation. All rights reserved.

PATH(6) : error BC30203: Identifier expected.

        Dim i As system.Boolean,
                                ~
</file>

            Dim fileName = "a.vb"
            Dim dir = Temp.CreateDirectory()
            Dim file = dir.CreateFile(fileName)
            file.WriteAllText(source.Value)

            Dim output As New StringWriter()
            Dim vbc As New MockVisualBasicCompiler(Nothing, dir.Path, {fileName, "/preferreduilang:en"})
            vbc.Run(output, Nothing)

            Assert.Equal(ReplacePathAndVersionAndHash(result, file), output.ToString())

            CleanupAllGeneratedFiles(file.Path)
        End Sub

        Private Shared Function ReplacePathAndVersionAndHash(result As XElement, file As TempFile) As String
            Return result.Value.Replace("PATH", file.Path).Replace("VERSION", s_compilerVersion).Replace("HASH", s_compilerShortCommitHash).Replace(vbLf, vbCrLf)
        End Function

        <WorkItem(545247, "http://vstfdevdiv:8080/DevDiv2/DevDiv/_workitems/edit/545247")>
        <Fact()>
        Public Sub CompilationWithNonExistingOutPath()
            Dim source =
                <compilation>
                    <file name="a.vb">
                        <![CDATA[
Imports System

Module Module1
    Sub Main()
    End Sub
End Module
]]>
                    </file>
                </compilation>

            Dim fileName = "a.vb"
            Dim dir = Temp.CreateDirectory()
            Dim file = dir.CreateFile(fileName)
            file.WriteAllText(source.Value)

            Dim output As New StringWriter()
            Dim vbc As New MockVisualBasicCompiler(Nothing, dir.Path, {fileName, "/target:exe", "/preferreduilang:en", "/out:sub\a.exe"})
            Dim exitCode = vbc.Run(output, Nothing)

            Assert.Equal(1, exitCode)
            Assert.Contains("error BC2012: can't open '" + dir.Path + "\sub\a.exe' for writing", output.ToString(), StringComparison.Ordinal)

            CleanupAllGeneratedFiles(file.Path)
        End Sub

        <WorkItem(545247, "http://vstfdevdiv:8080/DevDiv2/DevDiv/_workitems/edit/545247")>
        <Fact()>
        Public Sub CompilationWithWrongOutPath_01()
            Dim source =
                <compilation>
                    <file name="a.vb">
                        <![CDATA[
Imports System

Module Module1
    Sub Main()
    End Sub
End Module
]]>
                    </file>
                </compilation>

            Dim fileName = "a.vb"
            Dim dir = Temp.CreateDirectory()
            Dim file = dir.CreateFile(fileName)
            file.WriteAllText(source.Value)

            Dim output As New StringWriter()
            Dim vbc As New MockVisualBasicCompiler(Nothing, dir.Path, {fileName, "/preferreduilang:en", "/target:exe", "/out:sub\"})
            Dim exitCode = vbc.Run(output, Nothing)

            Assert.Equal(1, exitCode)
            Dim message = output.ToString()
            Assert.Contains("error BC2032: File name", message, StringComparison.Ordinal)
            Assert.Contains("sub", message, StringComparison.Ordinal)

            CleanupAllGeneratedFiles(file.Path)
        End Sub

        <WorkItem(545247, "http://vstfdevdiv:8080/DevDiv2/DevDiv/_workitems/edit/545247")>
        <Fact()>
        Public Sub CompilationWithWrongOutPath_02()
            Dim source =
                <compilation>
                    <file name="a.vb">
                        <![CDATA[
Imports System

Module Module1
    Sub Main()
    End Sub
End Module
]]>
                    </file>
                </compilation>

            Dim fileName = "a.vb"
            Dim dir = Temp.CreateDirectory()
            Dim file = dir.CreateFile(fileName)
            file.WriteAllText(source.Value)

            Dim output As New StringWriter()
            Dim vbc As New MockVisualBasicCompiler(Nothing, dir.Path, {fileName, "/preferreduilang:en", "/target:exe", "/out:sub\ "})
            Dim exitCode = vbc.Run(output, Nothing)

            Assert.Equal(1, exitCode)
            Dim message = output.ToString()
            Assert.Contains("error BC2032: File name", message, StringComparison.Ordinal)
            Assert.Contains("sub", message, StringComparison.Ordinal)

            CleanupAllGeneratedFiles(file.Path)
        End Sub

        <WorkItem(545247, "http://vstfdevdiv:8080/DevDiv2/DevDiv/_workitems/edit/545247")>
        <Fact()>
        Public Sub CompilationWithWrongOutPath_03()
            Dim source =
                <compilation>
                    <file name="a.vb">
                        <![CDATA[
Imports System

Module Module1
    Sub Main()
    End Sub
End Module
]]>
                    </file>
                </compilation>

            Dim fileName = "a.vb"
            Dim dir = Temp.CreateDirectory()
            Dim file = dir.CreateFile(fileName)
            file.WriteAllText(source.Value)

            Dim output As New StringWriter()
            Dim vbc As New MockVisualBasicCompiler(Nothing, dir.Path, {fileName, "/preferreduilang:en", "/target:exe", "/out:aaa:\a.exe"})
            Dim exitCode = vbc.Run(output, Nothing)

            Assert.Equal(1, exitCode)
            Assert.Contains("error BC2032: File name 'aaa:\a.exe' is empty, contains invalid characters, has a drive specification without an absolute path, or is too long", output.ToString(), StringComparison.Ordinal)

            CleanupAllGeneratedFiles(file.Path)
        End Sub

        <WorkItem(545247, "http://vstfdevdiv:8080/DevDiv2/DevDiv/_workitems/edit/545247")>
        <Fact()>
        Public Sub CompilationWithWrongOutPath_04()
            Dim source =
                <compilation>
                    <file name="a.vb">
                        <![CDATA[
Imports System

Module Module1
    Sub Main()
    End Sub
End Module
]]>
                    </file>
                </compilation>

            Dim fileName = "a.vb"
            Dim dir = Temp.CreateDirectory()
            Dim file = dir.CreateFile(fileName)
            file.WriteAllText(source.Value)

            Dim output As New StringWriter()
            Dim vbc As New MockVisualBasicCompiler(Nothing, dir.Path, {fileName, "/preferreduilang:en", "/target:exe", "/out: "})
            Dim exitCode = vbc.Run(output, Nothing)

            Assert.Equal(1, exitCode)
            Assert.Contains("error BC2006: option 'out' requires ':<file>'", output.ToString(), StringComparison.Ordinal)

            CleanupAllGeneratedFiles(file.Path)
        End Sub

        <Fact()>
        Public Sub SpecifyProperCodePage()
            ' Class <UTF8 Cyrillic Character>
            ' End Class
            Dim source() As Byte = {
                                    &H43, &H6C, &H61, &H73, &H73, &H20, &HD0, &H96, &HD, &HA,
                                    &H45, &H6E, &H64, &H20, &H43, &H6C, &H61, &H73, &H73
                                   }

            Dim fileName = "a.vb"
            Dim dir = Temp.CreateDirectory()
            Dim file = dir.CreateFile(fileName)
            file.WriteAllBytes(source)

            Dim output = ProcessUtilities.RunAndGetOutput(s_basicCompilerExecutable, "/nologo /t:library " & file.ToString(), startFolder:=dir.Path)
            Assert.Equal("", output) ' Autodetected UTF8, NO ERROR

            output = ProcessUtilities.RunAndGetOutput(s_basicCompilerExecutable, "/nologo /preferreduilang:en /t:library /codepage:20127 " & file.ToString(), expectedRetCode:=1, startFolder:=dir.Path) ' 20127: US-ASCII
            ' 0xd0, 0x96 ==> 'Ð–' ==> ERROR
            Dim expected = <result>
a.vb(1) : error BC30203: Identifier expected.

Class ??
      ~                           
    </result>.Value.Replace(vbLf, vbCrLf).Trim()
            Dim actual = Regex.Replace(output, "^.*a.vb", "a.vb", RegexOptions.Multiline).Trim()

            Assert.Equal(expected, actual)
        End Sub

        <Fact()>
        Public Sub EmittedSubsystemVersion()
            Dim dir = Temp.CreateDirectory()
            Dim file = dir.CreateFile("a.vb")
            file.WriteAllText(
    <text>
    Class C
    End Class
</text>.Value.Replace(vbLf, vbCrLf))

            Dim comp = VisualBasicCompilation.Create("a.dll", options:=TestOptions.ReleaseDll)
            Dim peHeaders = New PEHeaders(comp.EmitToStream(New EmitOptions(subsystemVersion:=SubsystemVersion.Create(5, 1))))
            Assert.Equal(5, peHeaders.PEHeader.MajorSubsystemVersion)
            Assert.Equal(1, peHeaders.PEHeader.MinorSubsystemVersion)

            CleanupAllGeneratedFiles(file.Path)
        End Sub

        <Fact>
        Public Sub DefaultManifestForExe()
            Dim source =
                <compilation>
                    <file name="a.vb">
                        <![CDATA[
Imports System

Module Module1
    Sub Main()
    End Sub
End Module
]]>
                    </file>
                </compilation>

            Dim expectedManifest =
    <?xml version="1.0" encoding="utf-16"?>
    <ManifestResource Size="490">
        <Contents><![CDATA[<?xml version="1.0" encoding="UTF-8" standalone="yes"?>

<assembly xmlns="urn:schemas-microsoft-com:asm.v1" manifestVersion="1.0">
  <assemblyIdentity version="1.0.0.0" name="MyApplication.app"/>
  <trustInfo xmlns="urn:schemas-microsoft-com:asm.v2">
    <security>
      <requestedPrivileges xmlns="urn:schemas-microsoft-com:asm.v3">
        <requestedExecutionLevel level="asInvoker" uiAccess="false"/>
      </requestedPrivileges>
    </security>
  </trustInfo>
</assembly>]]></Contents>
    </ManifestResource>

            CheckManifestXml(source, OutputKind.ConsoleApplication, explicitManifest:=Nothing, expectedManifest:=expectedManifest)
        End Sub

        <Fact>
        Public Sub DefaultManifestForDll()
            Dim source =
                <compilation>
                    <file name="a.vb">
                        <![CDATA[
Imports System

Module Module1
    Sub Main()
    End Sub
End Module
]]>
                    </file>
                </compilation>

            CheckManifestXml(source, OutputKind.DynamicallyLinkedLibrary, explicitManifest:=Nothing, expectedManifest:=Nothing)
        End Sub

        <Fact>
        Public Sub DefaultManifestForModule()
            Dim source =
                <compilation>
                    <file name="a.vb">
                        <![CDATA[
Imports System

Module Module1
    Sub Main()
    End Sub
End Module
]]>
                    </file>
                </compilation>

            CheckManifestXml(source, OutputKind.NetModule, explicitManifest:=Nothing, expectedManifest:=Nothing)
        End Sub

        <Fact>
        Public Sub DefaultManifestForWinExe()
            Dim source =
                <compilation>
                    <file name="a.vb">
                        <![CDATA[
Imports System

Module Module1
    Sub Main()
    End Sub
End Module
]]>
                    </file>
                </compilation>

            Dim expectedManifest =
    <?xml version="1.0" encoding="utf-16"?>
    <ManifestResource Size="490">
        <Contents><![CDATA[<?xml version="1.0" encoding="UTF-8" standalone="yes"?>

<assembly xmlns="urn:schemas-microsoft-com:asm.v1" manifestVersion="1.0">
  <assemblyIdentity version="1.0.0.0" name="MyApplication.app"/>
  <trustInfo xmlns="urn:schemas-microsoft-com:asm.v2">
    <security>
      <requestedPrivileges xmlns="urn:schemas-microsoft-com:asm.v3">
        <requestedExecutionLevel level="asInvoker" uiAccess="false"/>
      </requestedPrivileges>
    </security>
  </trustInfo>
</assembly>]]></Contents>
    </ManifestResource>

            CheckManifestXml(source, OutputKind.WindowsApplication, explicitManifest:=Nothing, expectedManifest:=expectedManifest)
        End Sub

        <Fact>
        Public Sub DefaultManifestForAppContainerExe()
            Dim source =
                <compilation>
                    <file name="a.vb">
                        <![CDATA[
Imports System

Module Module1
    Sub Main()
    End Sub
End Module
]]>
                    </file>
                </compilation>

            Dim expectedManifest =
    <?xml version="1.0" encoding="utf-16"?>
    <ManifestResource Size="490">
        <Contents><![CDATA[<?xml version="1.0" encoding="UTF-8" standalone="yes"?>

<assembly xmlns="urn:schemas-microsoft-com:asm.v1" manifestVersion="1.0">
  <assemblyIdentity version="1.0.0.0" name="MyApplication.app"/>
  <trustInfo xmlns="urn:schemas-microsoft-com:asm.v2">
    <security>
      <requestedPrivileges xmlns="urn:schemas-microsoft-com:asm.v3">
        <requestedExecutionLevel level="asInvoker" uiAccess="false"/>
      </requestedPrivileges>
    </security>
  </trustInfo>
</assembly>]]></Contents>
    </ManifestResource>

            CheckManifestXml(source, OutputKind.WindowsRuntimeApplication, explicitManifest:=Nothing, expectedManifest:=expectedManifest)
        End Sub

        <Fact>
        Public Sub DefaultManifestForWinMDObj()
            Dim source =
                <compilation>
                    <file name="a.vb">
                        <![CDATA[
Imports System

Module Module1
    Sub Main()
    End Sub
End Module
]]>
                    </file>
                </compilation>

            CheckManifestXml(source, OutputKind.WindowsRuntimeMetadata, explicitManifest:=Nothing, expectedManifest:=Nothing)
        End Sub

        <Fact>
        Public Sub ExplicitManifestForExe()
            Dim source =
                <compilation>
                    <file name="a.vb">
                        <![CDATA[
Imports System

Module Module1
    Sub Main()
    End Sub
End Module
]]>
                    </file>
                </compilation>

            Dim explicitManifest =
    <?xml version="1.0" encoding="UTF-8" standalone="yes"?>
    <assembly xmlns="urn:schemas-microsoft-com:asm.v1" manifestVersion="1.0">
        <assemblyIdentity version="1.0.0.0" name="Test.app"/>
        <trustInfo xmlns="urn:schemas-microsoft-com:asm.v2">
            <security>
                <requestedPrivileges xmlns="urn:schemas-microsoft-com:asm.v3">
                    <requestedExecutionLevel level="asInvoker" uiAccess="false"/>
                </requestedPrivileges>
            </security>
        </trustInfo>
    </assembly>

            Dim expectedManifest =
    <?xml version="1.0" encoding="utf-16"?>
    <ManifestResource Size="421">
        <Contents><![CDATA[<assembly xmlns="urn:schemas-microsoft-com:asm.v1" manifestVersion="1.0">
  <assemblyIdentity version="1.0.0.0" name="Test.app" />
  <trustInfo xmlns="urn:schemas-microsoft-com:asm.v2">
    <security>
      <requestedPrivileges xmlns="urn:schemas-microsoft-com:asm.v3">
        <requestedExecutionLevel level="asInvoker" uiAccess="false" />
      </requestedPrivileges>
    </security>
  </trustInfo>
</assembly>]]></Contents>
    </ManifestResource>

            CheckManifestXml(source, OutputKind.ConsoleApplication, explicitManifest, expectedManifest)
        End Sub

        <Fact>
        Public Sub ExplicitManifestResForDll()
            Dim source =
                <compilation>
                    <file name="a.vb">
                        <![CDATA[
Imports System

Module Module1
    Sub Main()
    End Sub
End Module
]]>
                    </file>
                </compilation>

            Dim explicitManifest =
    <?xml version="1.0" encoding="UTF-8" standalone="yes"?>
    <assembly xmlns="urn:schemas-microsoft-com:asm.v1" manifestVersion="1.0">
        <assemblyIdentity version="1.0.0.0" name="Test.app"/>
        <trustInfo xmlns="urn:schemas-microsoft-com:asm.v2">
            <security>
                <requestedPrivileges xmlns="urn:schemas-microsoft-com:asm.v3">
                    <requestedExecutionLevel level="asInvoker" uiAccess="false"/>
                </requestedPrivileges>
            </security>
        </trustInfo>
    </assembly>

            Dim expectedManifest =
    <?xml version="1.0" encoding="utf-16"?>
    <ManifestResource Size="421">
        <Contents><![CDATA[<assembly xmlns="urn:schemas-microsoft-com:asm.v1" manifestVersion="1.0">
  <assemblyIdentity version="1.0.0.0" name="Test.app" />
  <trustInfo xmlns="urn:schemas-microsoft-com:asm.v2">
    <security>
      <requestedPrivileges xmlns="urn:schemas-microsoft-com:asm.v3">
        <requestedExecutionLevel level="asInvoker" uiAccess="false" />
      </requestedPrivileges>
    </security>
  </trustInfo>
</assembly>]]></Contents>
    </ManifestResource>

            CheckManifestXml(source, OutputKind.DynamicallyLinkedLibrary, explicitManifest, expectedManifest)
        End Sub

        <Fact>
        Public Sub ExplicitManifestForModule()
            Dim source =
                <compilation>
                    <file name="a.vb">
                        <![CDATA[
Imports System

Module Module1
    Sub Main()
    End Sub
End Module
]]>
                    </file>
                </compilation>

            Dim explicitManifest =
    <?xml version="1.0" encoding="UTF-8" standalone="yes"?>
    <assembly xmlns="urn:schemas-microsoft-com:asm.v1" manifestVersion="1.0">
        <assemblyIdentity version="1.0.0.0" name="Test.app"/>
        <trustInfo xmlns="urn:schemas-microsoft-com:asm.v2">
            <security>
                <requestedPrivileges xmlns="urn:schemas-microsoft-com:asm.v3">
                    <requestedExecutionLevel level="asInvoker" uiAccess="false"/>
                </requestedPrivileges>
            </security>
        </trustInfo>
    </assembly>

            CheckManifestXml(source, OutputKind.NetModule, explicitManifest, expectedManifest:=Nothing)
        End Sub

        <DllImport("kernel32.dll", SetLastError:=True)> Public Shared Function _
            LoadLibraryEx(lpFileName As String, hFile As IntPtr, dwFlags As UInteger) As IntPtr
        End Function
        <DllImport("kernel32.dll", SetLastError:=True)> Public Shared Function _
            FreeLibrary(hFile As IntPtr) As Boolean
        End Function

        Private Sub CheckManifestXml(source As XElement, outputKind As OutputKind, explicitManifest As XDocument, expectedManifest As XDocument)
            Dim dir = Temp.CreateDirectory()
            Dim sourceFile = dir.CreateFile("Test.cs").WriteAllText(source.Value)

            Dim outputFileName As String
            Dim target As String
            Select Case outputKind
                Case OutputKind.ConsoleApplication
                    outputFileName = "Test.exe"
                    target = "exe"
                Case OutputKind.WindowsApplication
                    outputFileName = "Test.exe"
                    target = "winexe"
                Case OutputKind.DynamicallyLinkedLibrary
                    outputFileName = "Test.dll"
                    target = "library"
                Case OutputKind.NetModule
                    outputFileName = "Test.netmodule"
                    target = "module"
                Case OutputKind.WindowsRuntimeMetadata
                    outputFileName = "Test.winmdobj"
                    target = "winmdobj"
                Case OutputKind.WindowsRuntimeApplication
                    outputFileName = "Test.exe"
                    target = "appcontainerexe"
                Case Else
                    Throw TestExceptionUtilities.UnexpectedValue(outputKind)
            End Select

            Dim vbc As VisualBasicCompiler
            Dim manifestFile As TempFile
            If explicitManifest Is Nothing Then
                vbc = New MockVisualBasicCompiler(Nothing, dir.Path,
                {
                    String.Format("/target:{0}", target),
                    String.Format("/out:{0}", outputFileName),
                    Path.GetFileName(sourceFile.Path)
                })
            Else
                manifestFile = dir.CreateFile("Test.config").WriteAllText(explicitManifest.ToString())
                vbc = New MockVisualBasicCompiler(Nothing, dir.Path,
                {
                    String.Format("/target:{0}", target),
                    String.Format("/out:{0}", outputFileName),
                    String.Format("/win32manifest:{0}", Path.GetFileName(manifestFile.Path)),
                    Path.GetFileName(sourceFile.Path)
                })
            End If
            Assert.Equal(0, vbc.Run(New StringWriter(), Nothing))

            Dim library As IntPtr = LoadLibraryEx(Path.Combine(dir.Path, outputFileName), IntPtr.Zero, 2)
            If library = IntPtr.Zero Then
                Throw New Win32Exception(Marshal.GetLastWin32Error())
            End If

            Const resourceType As String = "#24"
            Dim resourceId As String = If(outputKind = OutputKind.DynamicallyLinkedLibrary, "#2", "#1")

            Dim manifestSize As UInteger = Nothing
            If expectedManifest Is Nothing Then
                Assert.Throws(Of Win32Exception)(Function() Win32Res.GetResource(library, resourceId, resourceType, manifestSize))
            Else
                Dim manifestResourcePointer As IntPtr = Win32Res.GetResource(library, resourceId, resourceType, manifestSize)
                Dim actualManifest As String = Win32Res.ManifestResourceToXml(manifestResourcePointer, manifestSize)
                Assert.Equal(expectedManifest.ToString(), XDocument.Parse(actualManifest).ToString())
            End If

            FreeLibrary(library)

            CleanupAllGeneratedFiles(sourceFile.Path)
        End Sub

        <WorkItem(530221, "http://vstfdevdiv:8080/DevDiv2/DevDiv/_workitems/edit/530221")>
        <WorkItem(5664, "https://github.com/dotnet/roslyn/issues/5664")>
        <ConditionalFact(GetType(IsEnglishLocal))>
        Public Sub Bug15538()
            Dim folder = Temp.CreateDirectory()
            Dim source As String = folder.CreateFile("src.vb").WriteAllText("").Path
            Dim ref As String = folder.CreateFile("ref.dll").WriteAllText("").Path

            Try
                Dim output = ProcessUtilities.RunAndGetOutput("cmd", "/C icacls " & ref & " /inheritance:r /Q")
                Assert.Equal("Successfully processed 1 files; Failed processing 0 files", output.Trim())

                output = ProcessUtilities.RunAndGetOutput("cmd", "/C icacls " & ref & " /deny %USERDOMAIN%\%USERNAME%:(r,WDAC) /Q")
                Assert.Equal("Successfully processed 1 files; Failed processing 0 files", output.Trim())

                output = ProcessUtilities.RunAndGetOutput("cmd", "/C """ & s_basicCompilerExecutable & """ /nologo /preferreduilang:en /r:" & ref & " /t:library " & source, expectedRetCode:=1)
                Assert.True(output.StartsWith("vbc : error BC31011: Unable to load referenced library '" & ref & "': Access to the path '" & ref & "' is denied.", StringComparison.Ordinal))

            Finally
                Dim output = ProcessUtilities.RunAndGetOutput("cmd", "/C icacls " & ref & " /reset /Q")
                Assert.Equal("Successfully processed 1 files; Failed processing 0 files", output.Trim())
                File.Delete(ref)
            End Try

            CleanupAllGeneratedFiles(source)
        End Sub

        <WorkItem(544926, "http://vstfdevdiv:8080/DevDiv2/DevDiv/_workitems/edit/544926")>
        <Fact()>
        Public Sub ResponseFilesWithNoconfig_01()
            Dim source As String = Temp.CreateFile().WriteAllText(<text>
Imports System

Module Module1
    Sub Main()
        Dim x As Integer    
    End Sub
End Module
</text>.Value).Path

            Dim rsp As String = Temp.CreateFile().WriteAllText(<text>
/warnaserror                                                               
</text>.Value).Path

            ' Checks the base case without /noconfig (expect to see error)
            Dim vbc = New MockVisualBasicCompiler(rsp, _baseDirectory, {source, "/preferreduilang:en"})
            Dim output As New StringWriter()
            Dim exitCode = vbc.Run(output, Nothing)
            Assert.Equal(1, exitCode)
            Assert.Contains("error BC42024: Unused local variable: 'x'.", output.ToString(), StringComparison.Ordinal)

            ' Checks the base case with /noconfig (expect to see warning, instead of error)
            vbc = New MockVisualBasicCompiler(rsp, _baseDirectory, {source, "/preferreduilang:en", "/noconfig"})
            output = New StringWriter()
            exitCode = vbc.Run(output, Nothing)
            Assert.Equal(0, exitCode)
            Assert.Contains("warning BC42024: Unused local variable: 'x'.", output.ToString(), StringComparison.Ordinal)

            ' Checks the base case with /NOCONFIG (expect to see warning, instead of error)
            vbc = New MockVisualBasicCompiler(rsp, _baseDirectory, {source, "/preferreduilang:en", "/NOCONFIG"})
            output = New StringWriter()
            exitCode = vbc.Run(output, Nothing)
            Assert.Equal(0, exitCode)
            Assert.Contains("warning BC42024: Unused local variable: 'x'.", output.ToString(), StringComparison.Ordinal)

            ' Checks the base case with -noconfig (expect to see warning, instead of error)
            vbc = New MockVisualBasicCompiler(rsp, _baseDirectory, {source, "/preferreduilang:en", "-noconfig"})
            output = New StringWriter()
            exitCode = vbc.Run(output, Nothing)
            Assert.Equal(0, exitCode)
            Assert.Contains("warning BC42024: Unused local variable: 'x'.", output.ToString(), StringComparison.Ordinal)

            CleanupAllGeneratedFiles(source)
            CleanupAllGeneratedFiles(rsp)
        End Sub

        <WorkItem(544926, "http://vstfdevdiv:8080/DevDiv2/DevDiv/_workitems/edit/544926")>
        <Fact()>
        Public Sub ResponseFilesWithNoconfig_02()
            Dim source As String = Temp.CreateFile().WriteAllText(<text>
Imports System

Module Module1
    Sub Main()
    End Sub
End Module
</text>.Value).Path

            Dim rsp As String = Temp.CreateFile().WriteAllText(<text>
/noconfig                                        
</text>.Value).Path

            ' Checks the case with /noconfig inside the response file (expect to see warning)
            Dim vbc = New MockVisualBasicCompiler(rsp, _baseDirectory, {source, "/preferreduilang:en"})
            Dim output As New StringWriter()
            Dim exitCode = vbc.Run(output, Nothing)
            Assert.Equal(0, exitCode)
            Assert.Contains("warning BC2025: ignoring /noconfig option because it was specified in a response file", output.ToString(), StringComparison.Ordinal)

            ' Checks the case with /noconfig inside the response file as along with /nowarn (expect to see warning)
            vbc = New MockVisualBasicCompiler(rsp, _baseDirectory, {source, "/preferreduilang:en", "/nowarn"})
            output = New StringWriter()
            exitCode = vbc.Run(output, Nothing)
            Assert.Equal(0, exitCode)
            Assert.Contains("warning BC2025: ignoring /noconfig option because it was specified in a response file", output.ToString(), StringComparison.Ordinal)

            CleanupAllGeneratedFiles(source)
            CleanupAllGeneratedFiles(rsp)
        End Sub

        <WorkItem(544926, "http://vstfdevdiv:8080/DevDiv2/DevDiv/_workitems/edit/544926")>
        <Fact()>
        Public Sub ResponseFilesWithNoconfig_03()
            Dim source As String = Temp.CreateFile().WriteAllText(<text>
Imports System

Module Module1
    Sub Main()
    End Sub
End Module
</text>.Value).Path

            Dim rsp As String = Temp.CreateFile().WriteAllText(<text>
/NOCONFIG       
</text>.Value).Path

            ' Checks the case with /noconfig inside the response file (expect to see warning)
            Dim vbc = New MockVisualBasicCompiler(rsp, _baseDirectory, {source, "/preferreduilang:en"})
            Dim output As New StringWriter()
            Dim exitCode = vbc.Run(output, Nothing)
            Assert.Equal(0, exitCode)
            Assert.Contains("warning BC2025: ignoring /noconfig option because it was specified in a response file", output.ToString(), StringComparison.Ordinal)

            ' Checks the case with /NOCONFIG inside the response file as along with /nowarn (expect to see warning)
            vbc = New MockVisualBasicCompiler(rsp, _baseDirectory, {source, "/preferreduilang:en", "/nowarn"})
            output = New StringWriter()
            exitCode = vbc.Run(output, Nothing)
            Assert.Equal(0, exitCode)
            Assert.Contains("warning BC2025: ignoring /noconfig option because it was specified in a response file", output.ToString(), StringComparison.Ordinal)

            CleanupAllGeneratedFiles(source)
            CleanupAllGeneratedFiles(rsp)
        End Sub

        <WorkItem(544926, "http://vstfdevdiv:8080/DevDiv2/DevDiv/_workitems/edit/544926")>
        <Fact()>
        Public Sub ResponseFilesWithNoconfig_04()
            Dim source As String = Temp.CreateFile().WriteAllText(<text>
Imports System

Module Module1
    Sub Main()
    End Sub
End Module
</text>.Value).Path

            Dim rsp As String = Temp.CreateFile().WriteAllText(<text>
-noconfig
</text>.Value).Path

            ' Checks the case with /noconfig inside the response file (expect to see warning)
            Dim vbc = New MockVisualBasicCompiler(rsp, _baseDirectory, {source, "/preferreduilang:en"})
            Dim output As New StringWriter()
            Dim exitCode = vbc.Run(output, Nothing)
            Assert.Equal(0, exitCode)
            Assert.Contains("warning BC2025: ignoring /noconfig option because it was specified in a response file", output.ToString(), StringComparison.Ordinal)

            ' Checks the case with -noconfig inside the response file as along with /nowarn (expect to see warning)
            vbc = New MockVisualBasicCompiler(rsp, _baseDirectory, {source, "/preferreduilang:en", "/nowarn"})
            output = New StringWriter()
            exitCode = vbc.Run(output, Nothing)
            Assert.Equal(0, exitCode)
            Assert.Contains("warning BC2025: ignoring /noconfig option because it was specified in a response file", output.ToString(), StringComparison.Ordinal)

            CleanupAllGeneratedFiles(source)
            CleanupAllGeneratedFiles(rsp)
        End Sub

        <WorkItem(545832, "http://vstfdevdiv:8080/DevDiv2/DevDiv/_workitems/edit/545832")>
        <Fact()>
        Public Sub ResponseFilesWithEmptyAliasReference()
            Dim source As String = Temp.CreateFile().WriteAllText(<text>
Imports System
</text>.Value).Path

            Dim rsp As String = Temp.CreateFile().WriteAllText(<text>
-nologo
/r:a=""""
</text>.Value).Path

            Dim vbc = New MockVisualBasicCompiler(rsp, _baseDirectory, {source, "/preferreduilang:en"})
            Dim output As New StringWriter()
            Dim exitCode = vbc.Run(output, Nothing)
            Assert.Equal(1, exitCode)
            Assert.Equal("vbc : error BC2017: could not find library 'a='", output.ToString().Trim())

            CleanupAllGeneratedFiles(source)
            CleanupAllGeneratedFiles(rsp)
        End Sub

        <WorkItem(546031, "http://vstfdevdiv:8080/DevDiv2/DevDiv/_workitems/edit/546031")>
        <WorkItem(546032, "http://vstfdevdiv:8080/DevDiv2/DevDiv/_workitems/edit/546032")>
        <WorkItem(546033, "http://vstfdevdiv:8080/DevDiv2/DevDiv/_workitems/edit/546033")>
        <Fact()>
        Public Sub InvalidDefineSwitch()
            Dim source As String = Temp.CreateFile().WriteAllText(<text>
Imports System
</text>.Value).Path

            Dim vbc = New MockVisualBasicCompiler(Nothing, _baseDirectory, {"-nologo", "/preferreduilang:en", "/t:libraRY", "/define", source})
            Dim output As New StringWriter()
            Dim exitCode = vbc.Run(output, Nothing)
            Assert.Equal(1, exitCode)
            Assert.Equal("vbc : error BC2006: option 'define' requires ':<symbol_list>'", output.ToString().Trim())

            vbc = New MockVisualBasicCompiler(Nothing, _baseDirectory, {"-nologo", "/preferreduilang:en", "/t:libraRY", "/define:", source})
            output = New StringWriter()
            exitCode = vbc.Run(output, Nothing)
            Assert.Equal(1, exitCode)
            Assert.Equal("vbc : error BC2006: option 'define' requires ':<symbol_list>'", output.ToString().Trim())

            vbc = New MockVisualBasicCompiler(Nothing, _baseDirectory, {"-nologo", "/preferreduilang:en", "/t:libraRY", "/define: ", source})
            output = New StringWriter()
            exitCode = vbc.Run(output, Nothing)
            Assert.Equal(1, exitCode)
            Assert.Equal("vbc : error BC2006: option 'define' requires ':<symbol_list>'", output.ToString().Trim())

            vbc = New MockVisualBasicCompiler(Nothing, _baseDirectory, {"-nologo", "/preferreduilang:en", "/t:libraRY", "/define:_,", source})
            output = New StringWriter()
            exitCode = vbc.Run(output, Nothing)
            Assert.Equal(1, exitCode)
            Assert.Equal("vbc : error BC31030: Conditional compilation constant '_ ^^ ^^ ' is not valid: Identifier expected.", output.ToString().Trim())

            vbc = New MockVisualBasicCompiler(Nothing, _baseDirectory, {"-nologo", "/preferreduilang:en", "/t:libraRY", "/define:_a,", source})
            output = New StringWriter()
            exitCode = vbc.Run(output, Nothing)
            Assert.Equal(0, exitCode)
            Assert.Equal("", output.ToString().Trim())

            vbc = New MockVisualBasicCompiler(Nothing, _baseDirectory, {"-nologo", "/preferreduilang:en", "/t:libraRY", "/define:_ a,", source})
            output = New StringWriter()
            exitCode = vbc.Run(output, Nothing)
            Assert.Equal(1, exitCode)
            Assert.Equal("vbc : error BC31030: Conditional compilation constant '_  ^^ ^^ a' is not valid: Identifier expected.", output.ToString().Trim())

            vbc = New MockVisualBasicCompiler(Nothing, _baseDirectory, {"-nologo", "/preferreduilang:en", "/t:libraRY", "/define:a,_,b", source})
            output = New StringWriter()
            exitCode = vbc.Run(output, Nothing)
            Assert.Equal(1, exitCode)
            Assert.Equal("vbc : error BC31030: Conditional compilation constant '_ ^^ ^^ ' is not valid: Identifier expected.", output.ToString().Trim())

            vbc = New MockVisualBasicCompiler(Nothing, _baseDirectory, {"-nologo", "/preferreduilang:en", "/t:libraRY", "/define:_", source})
            output = New StringWriter()
            exitCode = vbc.Run(output, Nothing)
            Assert.Equal(1, exitCode)
            Assert.Equal("vbc : error BC31030: Conditional compilation constant '_ ^^ ^^ ' is not valid: Identifier expected.", output.ToString().Trim())

            vbc = New MockVisualBasicCompiler(Nothing, _baseDirectory, {"-nologo", "/preferreduilang:en", "/t:libraRY", "/define:_ ", source})
            output = New StringWriter()
            exitCode = vbc.Run(output, Nothing)
            Assert.Equal(1, exitCode)
            Assert.Equal("vbc : error BC31030: Conditional compilation constant '_ ^^ ^^ ' is not valid: Identifier expected.", output.ToString().Trim())

            vbc = New MockVisualBasicCompiler(Nothing, _baseDirectory, {"-nologo", "/preferreduilang:en", "/t:libraRY", "/define:a,_", source})
            output = New StringWriter()
            exitCode = vbc.Run(output, Nothing)
            Assert.Equal(1, exitCode)
            Assert.Equal("vbc : error BC31030: Conditional compilation constant '_ ^^ ^^ ' is not valid: Identifier expected.", output.ToString().Trim())

            CleanupAllGeneratedFiles(source)
        End Sub

        Private Function GetDefaultResponseFilePath() As String
            Return Temp.CreateFile().WriteAllBytes(CommandLineTestResources.vbc_rsp).Path
        End Function

        <Fact>
        Public Sub DefaultResponseFile()
            Dim defaultResponseFile = GetDefaultResponseFilePath()
            Assert.True(File.Exists(defaultResponseFile))
            Dim vbc As New MockVisualBasicCompiler(defaultResponseFile, _baseDirectory, {})

            ' VB includes these by default, with or without the default response file.
            Dim corlibLocation = GetType(Object).Assembly.Location
            Dim corlibDir = Path.GetDirectoryName(corlibLocation)
            Dim systemLocation = Path.Combine(corlibDir, "System.dll")
            Dim msvbLocation = Path.Combine(corlibDir, "Microsoft.VisualBasic.dll")

            Assert.Equal(vbc.Arguments.MetadataReferences.Select(Function(r) r.Reference),
            {
                "Accessibility.dll",
                "System.Configuration.dll",
                "System.Configuration.Install.dll",
                "System.Data.dll",
                "System.Data.OracleClient.dll",
                "System.Deployment.dll",
                "System.Design.dll",
                "System.DirectoryServices.dll",
                "System.dll",
                "System.Drawing.Design.dll",
                "System.Drawing.dll",
                "System.EnterpriseServices.dll",
                "System.Management.dll",
                "System.Messaging.dll",
                "System.Runtime.Remoting.dll",
                "System.Runtime.Serialization.Formatters.Soap.dll",
                "System.Security.dll",
                "System.ServiceProcess.dll",
                "System.Transactions.dll",
                "System.Web.dll",
                "System.Web.Mobile.dll",
                "System.Web.RegularExpressions.dll",
                "System.Web.Services.dll",
                "System.Windows.Forms.dll",
                "System.XML.dll",
                "System.Workflow.Activities.dll",
                "System.Workflow.ComponentModel.dll",
                "System.Workflow.Runtime.dll",
                "System.Runtime.Serialization.dll",
                "System.ServiceModel.dll",
                "System.Core.dll",
                "System.Xml.Linq.dll",
                "System.Data.Linq.dll",
                "System.Data.DataSetExtensions.dll",
                "System.Web.Extensions.dll",
                "System.Web.Extensions.Design.dll",
                "System.ServiceModel.Web.dll",
                systemLocation,
                msvbLocation
            }, StringComparer.OrdinalIgnoreCase)

            Assert.Equal(vbc.Arguments.CompilationOptions.GlobalImports.Select(Function(i) i.Name),
            {
                "System",
                "Microsoft.VisualBasic",
                "System.Linq",
                "System.Xml.Linq"
            })

            Assert.True(vbc.Arguments.CompilationOptions.OptionInfer)
        End Sub

        <Fact>
        Public Sub DefaultResponseFileNoConfig()
            Dim defaultResponseFile = GetDefaultResponseFilePath()
            Assert.True(File.Exists(defaultResponseFile))
            Dim vbc As New MockVisualBasicCompiler(defaultResponseFile, _baseDirectory, {"/noconfig"})

            ' VB includes these by default, with or without the default response file.
            Dim corlibLocation = GetType(Object).Assembly.Location
            Dim corlibDir = Path.GetDirectoryName(corlibLocation)
            Dim systemLocation = Path.Combine(corlibDir, "System.dll")
            Dim msvbLocation = Path.Combine(corlibDir, "Microsoft.VisualBasic.dll")

            Assert.Equal(vbc.Arguments.MetadataReferences.Select(Function(r) r.Reference),
            {
                systemLocation,
                msvbLocation
            }, StringComparer.OrdinalIgnoreCase)

            Assert.Equal(0, vbc.Arguments.CompilationOptions.GlobalImports.Count)

            Assert.False(vbc.Arguments.CompilationOptions.OptionInfer)
        End Sub

        <Fact(), WorkItem(546114, "http://vstfdevdiv:8080/DevDiv2/DevDiv/_workitems/edit/546114")>
        Public Sub TestFilterCommandLineDiagnostics()
            Dim source As String = Temp.CreateFile().WriteAllText(<text>
Module Module1
    Function blah() As Integer
    End Function

    Sub Main()
    End Sub
End Module
</text>.Value).Path

            ' Previous versions of the compiler used to report warnings (BC2026)
            ' whenever an unrecognized warning code was supplied via /nowarn or /warnaserror.
            ' We no longer generate a warning in such cases.
            Dim vbc = New MockVisualBasicCompiler(Nothing, _baseDirectory, {"/nologo", "/preferreduilang:en", "/blah", "/nowarn:2007,42353,1234,2026", source})
            Dim output = New StringWriter()
            Dim exitCode = vbc.Run(output, Nothing)
            Assert.Equal(0, exitCode)
            Assert.Equal("vbc : warning BC2007: unrecognized option '/blah'; ignored", output.ToString().Trim())
            CleanupAllGeneratedFiles(source)
        End Sub

        <WorkItem(546305, "http://vstfdevdiv:8080/DevDiv2/DevDiv/_workitems/edit/546305")>
        <Fact()>
        Public Sub Bug15539()
            Dim source As String = Temp.CreateFile().WriteAllText(<text>
Module Module1
    Sub Main()
    End Sub
End Module
</text>.Value).Path

            Dim vbc = New MockVisualBasicCompiler(Nothing, _baseDirectory, {"/nologo", "/preferreduilang:en", "/define:I(", source})
            Dim output As New StringWriter()
            Dim exitCode = vbc.Run(output, Nothing)
            Assert.Equal(1, exitCode)
            Assert.Equal("vbc : error BC31030: Conditional compilation constant 'I ^^ ^^ ' is not valid: End of statement expected.", output.ToString().Trim())

            vbc = New MockVisualBasicCompiler(Nothing, _baseDirectory, {"/nologo", "/preferreduilang:en", "/define:I*", source})
            output = New StringWriter()
            exitCode = vbc.Run(output, Nothing)
            Assert.Equal(1, exitCode)
            Assert.Equal("vbc : error BC31030: Conditional compilation constant 'I ^^ ^^ ' is not valid: End of statement expected.", output.ToString().Trim())
        End Sub

        <Fact()>
        Public Sub TestImportsWithQuotes()
            Dim errors As IEnumerable(Of DiagnosticInfo) = Nothing

            Dim [imports] = "System,""COLL = System.Collections"",System.Diagnostics,""COLLGEN =   System.Collections.Generic"""
            Dim vbc = New MockVisualBasicCompiler(Nothing, _baseDirectory, {"/nologo", "/imports:" + [imports]})
            Assert.Equal(4, vbc.Arguments.CompilationOptions.GlobalImports.Count)
            Assert.Equal("System", vbc.Arguments.CompilationOptions.GlobalImports(0).Name)
            Assert.Equal("COLL = System.Collections", vbc.Arguments.CompilationOptions.GlobalImports(1).Name)
            Assert.Equal("System.Diagnostics", vbc.Arguments.CompilationOptions.GlobalImports(2).Name)
            Assert.Equal("COLLGEN =   System.Collections.Generic", vbc.Arguments.CompilationOptions.GlobalImports(3).Name)
        End Sub

        <Fact()>
        Public Sub TestCommandLineSwitchThatNoLongerAreImplemented()
            ' These switches are no longer implemented and should fail silently
            ' the switches have various arguments that can be used
            Dim source As String = Temp.CreateFile().WriteAllText(<text>
Module Module1
    Sub Main()
    End Sub
End Module
</text>.Value).Path

            Dim vbc = New MockVisualBasicCompiler(Nothing, _baseDirectory, {"/nologo", "/netcf", source})
            Dim output = New StringWriter()
            Dim exitCode = vbc.Run(output, Nothing)
            Assert.Equal(0, exitCode)
            Assert.Equal("", output.ToString().Trim())

            vbc = New MockVisualBasicCompiler(Nothing, _baseDirectory, {"/nologo", "/bugreport", source})
            output = New StringWriter()
            exitCode = vbc.Run(output, Nothing)
            Assert.Equal(0, exitCode)
            Assert.Equal("", output.ToString().Trim())

            vbc = New MockVisualBasicCompiler(Nothing, _baseDirectory, {"/nologo", "/bugreport:test.dmp", source})
            output = New StringWriter()
            exitCode = vbc.Run(output, Nothing)
            Assert.Equal(0, exitCode)
            Assert.Equal("", output.ToString().Trim())

            vbc = New MockVisualBasicCompiler(Nothing, _baseDirectory, {"/nologo", "/errorreport", source})
            output = New StringWriter()
            exitCode = vbc.Run(output, Nothing)
            Assert.Equal(0, exitCode)
            Assert.Equal("", output.ToString().Trim())

            vbc = New MockVisualBasicCompiler(Nothing, _baseDirectory, {"/nologo", "/errorreport:prompt", source})
            output = New StringWriter()
            exitCode = vbc.Run(output, Nothing)
            Assert.Equal(0, exitCode)
            Assert.Equal("", output.ToString().Trim())

            vbc = New MockVisualBasicCompiler(Nothing, _baseDirectory, {"/nologo", "/errorreport:queue", source})
            output = New StringWriter()
            exitCode = vbc.Run(output, Nothing)
            Assert.Equal(0, exitCode)
            Assert.Equal("", output.ToString().Trim())

            vbc = New MockVisualBasicCompiler(Nothing, _baseDirectory, {"/nologo", "/errorreport:send", source})
            output = New StringWriter()
            exitCode = vbc.Run(output, Nothing)
            Assert.Equal(0, exitCode)
            Assert.Equal("", output.ToString().Trim())

            vbc = New MockVisualBasicCompiler(Nothing, _baseDirectory, {"/nologo", "/errorreport:", source})
            output = New StringWriter()
            exitCode = vbc.Run(output, Nothing)
            Assert.Equal(0, exitCode)
            Assert.Equal("", output.ToString().Trim())

            vbc = New MockVisualBasicCompiler(Nothing, _baseDirectory, {"/nologo", "/bugreport:", source})
            output = New StringWriter()
            exitCode = vbc.Run(output, Nothing)
            Assert.Equal(0, exitCode)
            Assert.Equal("", output.ToString().Trim())

            vbc = New MockVisualBasicCompiler(Nothing, _baseDirectory, {"/nologo", "/novbruntimeref", source})
            output = New StringWriter()
            exitCode = vbc.Run(output, Nothing)
            Assert.Equal(0, exitCode)
            Assert.Equal("", output.ToString().Trim())

            ' Just to confirm case insensitive
            vbc = New MockVisualBasicCompiler(Nothing, _baseDirectory, {"/nologo", "/errorreport:PROMPT", source})
            output = New StringWriter()
            exitCode = vbc.Run(output, Nothing)
            Assert.Equal(0, exitCode)
            Assert.Equal("", output.ToString().Trim())

            CleanupAllGeneratedFiles(source)
        End Sub

        <WorkItem(531263, "http://vstfdevdiv:8080/DevDiv2/DevDiv/_workitems/edit/531263")>
        <Fact>
        Public Sub EmptyFileName()
            Dim outWriter As New StringWriter()
            Dim exitCode = New MockVisualBasicCompiler(Nothing, _baseDirectory, {""}).Run(outWriter, Nothing)
            Assert.NotEqual(0, exitCode)

            ' error BC2032: File name '' is empty, contains invalid characters, has a drive specification without an absolute path, or is too long
            Assert.Contains("BC2032", outWriter.ToString(), StringComparison.Ordinal)
        End Sub

        <WorkItem(1119609, "http://vstfdevdiv:8080/DevDiv2/DevDiv/_workitems/edit/1119609")>
        <Fact>
        Public Sub PreferredUILang()
            Dim outWriter As New StringWriter(CultureInfo.InvariantCulture)
            Dim exitCode = New MockVisualBasicCompiler(Nothing, _baseDirectory, {"/preferreduilang"}).Run(outWriter, Nothing)
            Assert.Equal(1, exitCode)
            Assert.Contains("BC2006", outWriter.ToString(), StringComparison.Ordinal)

            outWriter = New StringWriter(CultureInfo.InvariantCulture)
            exitCode = New MockVisualBasicCompiler(Nothing, _baseDirectory, {"/preferreduilang:"}).Run(outWriter, Nothing)
            Assert.Equal(1, exitCode)
            Assert.Contains("BC2006", outWriter.ToString(), StringComparison.Ordinal)

            outWriter = New StringWriter(CultureInfo.InvariantCulture)
            exitCode = New MockVisualBasicCompiler(Nothing, _baseDirectory, {"/preferreduilang:zz"}).Run(outWriter, Nothing)
            Assert.Equal(1, exitCode)
            Assert.Contains("BC2038", outWriter.ToString(), StringComparison.Ordinal)

            outWriter = New StringWriter(CultureInfo.InvariantCulture)
            exitCode = New MockVisualBasicCompiler(Nothing, _baseDirectory, {"/preferreduilang:en-zz"}).Run(outWriter, Nothing)
            Assert.Equal(1, exitCode)
            Assert.Contains("BC2038", outWriter.ToString(), StringComparison.Ordinal)

            outWriter = New StringWriter(CultureInfo.InvariantCulture)
            exitCode = New MockVisualBasicCompiler(Nothing, _baseDirectory, {"/preferreduilang:en-US"}).Run(outWriter, Nothing)
            Assert.Equal(1, exitCode)
            Assert.DoesNotContain("BC2038", outWriter.ToString(), StringComparison.Ordinal)

            outWriter = New StringWriter(CultureInfo.InvariantCulture)
            exitCode = New MockVisualBasicCompiler(Nothing, _baseDirectory, {"/preferreduilang:de"}).Run(outWriter, Nothing)
            Assert.Equal(1, exitCode)
            Assert.DoesNotContain("BC2038", outWriter.ToString(), StringComparison.Ordinal)

            outWriter = New StringWriter(CultureInfo.InvariantCulture)
            exitCode = New MockVisualBasicCompiler(Nothing, _baseDirectory, {"/preferreduilang:de-AT"}).Run(outWriter, Nothing)
            Assert.Equal(1, exitCode)
            Assert.DoesNotContain("BC2038", outWriter.ToString(), StringComparison.Ordinal)
        End Sub

        <Fact, WorkItem(650083, "http://vstfdevdiv:8080/DevDiv2/DevDiv/_workitems/edit/650083")>
        Public Sub ReservedDeviceNameAsFileName()
            ' Source file name
            Dim parsedArgs = DefaultParse({"/t:library", "con.vb"}, _baseDirectory)
            parsedArgs.Errors.Verify()

            parsedArgs = DefaultParse({"/out:com1.exe", "a.vb"}, _baseDirectory)
            parsedArgs.Errors.Verify(Diagnostic(ERRID.FTL_InputFileNameTooLong).WithArguments("\\.\com1").WithLocation(1, 1))

            parsedArgs = DefaultParse({"/doc:..\lpt2.xml", "a.vb"}, _baseDirectory)
            parsedArgs.Errors.Verify(Diagnostic(ERRID.WRN_XMLCannotWriteToXMLDocFile2).WithArguments("..\lpt2.xml", "The system cannot find the path specified").WithLocation(1, 1))

            parsedArgs = DefaultParse({"/SdkPath:..\aux", "com.vb"}, _baseDirectory)
            parsedArgs.Errors.Verify(Diagnostic(ERRID.WRN_CannotFindStandardLibrary1).WithArguments("System.dll").WithLocation(1, 1),
                                     Diagnostic(ERRID.ERR_LibNotFound).WithArguments("Microsoft.VisualBasic.dll").WithLocation(1, 1))

        End Sub

        <Fact()>
        Public Sub ReservedDeviceNameAsFileName2()
            Dim source As String = Temp.CreateFile().WriteAllText(<text>
Module Module1
    Sub Main()
    End Sub
End Module
</text>.Value).Path
            ' Make sure these reserved device names don't affect compiler
            Dim vbc = New MockVisualBasicCompiler(Nothing, _baseDirectory, {"/r:.\com3.dll", "/preferreduilang:en", source})
            Dim output = New StringWriter()
            Dim exitCode = vbc.Run(output, Nothing)
            Assert.Equal(1, exitCode)
            Assert.Contains("error BC2017: could not find library '.\com3.dll'", output.ToString(), StringComparison.Ordinal)

            vbc = New MockVisualBasicCompiler(Nothing, _baseDirectory, {"/nologo", "/preferreduilang:en", "/link:prn.dll", source})
            output = New StringWriter()
            exitCode = vbc.Run(output, Nothing)
            Assert.Equal(1, exitCode)
            Assert.Contains("error BC2017: could not find library 'prn.dll'", output.ToString(), StringComparison.Ordinal)

            vbc = New MockVisualBasicCompiler(Nothing, _baseDirectory, {"@aux.rsp", "/preferreduilang:en", source})
            output = New StringWriter()
            exitCode = vbc.Run(output, Nothing)
            Assert.Equal(1, exitCode)
            Dim errMessage = output.ToString().Trim()
            Assert.Contains("error BC2011: unable to open response file", errMessage, StringComparison.Ordinal)
            Assert.Contains("aux.rsp", errMessage, StringComparison.Ordinal)

            vbc = New MockVisualBasicCompiler(Nothing, _baseDirectory, {"/nologo", "/preferreduilang:en", "/vbruntime:..\con.dll", source})
            output = New StringWriter()
            exitCode = vbc.Run(output, Nothing)
            Assert.Equal(1, exitCode)
            Assert.Contains("error BC2017: could not find library '..\con.dll'", output.ToString(), StringComparison.Ordinal)

            ' Native VB compiler also ignore invalid lib paths
            vbc = New MockVisualBasicCompiler(Nothing, _baseDirectory, {"/LibPath:lpt1,Lpt2,LPT9", source})
            output = New StringWriter()
            exitCode = vbc.Run(output, Nothing)
            Assert.Equal(0, exitCode)

            CleanupAllGeneratedFiles(source)
        End Sub

        <Fact, WorkItem(574361, "http://vstfdevdiv:8080/DevDiv2/DevDiv/_workitems/edit/574361")>
        Public Sub LangVersionForOldBC36716()

            Dim dir = Temp.CreateDirectory()
            Dim src = dir.CreateFile("src.vb")
            src.WriteAllText(
    <text><![CDATA[
Imports System.Runtime.CompilerServices
Imports System.Collections

Friend Module AutoPropAttributesmod
        Class AttrInThisAsmAttribute
            Inherits Attribute
            Public Property Prop() As Integer
        End Class

    Class HasProps
        <CompilerGenerated()>
        Public Property Scen1() As <CompilerGenerated()> Func(Of String)
        <CLSCompliant(False), Obsolete("obsolete message!")>
                <AttrInThisAsmAttribute()>
        Public Property Scen2() As String
    End Class

End Module
]]>
    </text>.Value.Replace(vbLf, vbCrLf))

            Dim output = ProcessUtilities.RunAndGetOutput(s_basicCompilerExecutable, "/nologo /t:library /langversion:9 /preferreduilang:en " & src.ToString(), expectedRetCode:=1, startFolder:=dir.Path)
            AssertOutput(
    <text><![CDATA[
src.vb(8) : error BC36716: Visual Basic 9.0 does not support auto-implemented properties.
            Public Property Prop() As Integer
            ~~~~~~~~~~~~~~~~~~~~~~~~~~~~~~~~~
src.vb(12) : error BC36716: Visual Basic 9.0 does not support auto-implemented properties.
        <CompilerGenerated()>
        ~~~~~~~~~~~~~~~~~~~~~
        Public Property Scen1() As <CompilerGenerated()> Func(Of String)
~~~~~~~~~~~~~~~~~~~~~~~~~~~~~~~~~~~~~~~~~~~~~~~~~~~~~~~~~~~~~~~~~~~~~~~~
src.vb(12) : error BC36716: Visual Basic 9.0 does not support implicit line continuation.
        <CompilerGenerated()>
        ~~~~~~~~~~~~~~~~~~~~~
        Public Property Scen1() As <CompilerGenerated()> Func(Of String)
~~~~~~~~~~~~~~~~~~~~~~~~~~~~~~~~~~~~~~~~~~~~~~~~~~~~~~~~~~~~~~~~~~~~~~~~
src.vb(14) : error BC36716: Visual Basic 9.0 does not support auto-implemented properties.
        <CLSCompliant(False), Obsolete("obsolete message!")>
        ~~~~~~~~~~~~~~~~~~~~~~~~~~~~~~~~~~~~~~~~~~~~~~~~~~~~
                <AttrInThisAsmAttribute()>
~~~~~~~~~~~~~~~~~~~~~~~~~~~~~~~~~~~~~~~~~~
        Public Property Scen2() As String
~~~~~~~~~~~~~~~~~~~~~~~~~~~~~~~~~~~~~~~~~
src.vb(14) : error BC36716: Visual Basic 9.0 does not support implicit line continuation.
        <CLSCompliant(False), Obsolete("obsolete message!")>
        ~~~~~~~~~~~~~~~~~~~~~~~~~~~~~~~~~~~~~~~~~~~~~~~~~~~~
                <AttrInThisAsmAttribute()>
~~~~~~~~~~~~~~~~~~~~~~~~~~~~~~~~~~~~~~~~~~
        Public Property Scen2() As String
~~~~~~~~~~~~~~~~~~~~~~~~~~~~~~~~~~~~~~~~~
]]>
    </text>, output)


            CleanupAllGeneratedFiles(src.Path)
        End Sub

        <Fact>
        Public Sub DiagnosticFormatting()
            Dim source = "
Class C
    Sub Main()
        Goo(0)
#ExternalSource(""c:\temp\a\1.vb"", 10)
        Goo(1)
#End ExternalSource
#ExternalSource(""C:\a\..\b.vb"", 20)
        Goo(2)
#End ExternalSource
#ExternalSource(""C:\a\../B.vb"", 30)
        Goo(3)
#End ExternalSource
#ExternalSource(""../b.vb"", 40)
        Goo(4)
#End ExternalSource
#ExternalSource(""..\b.vb"", 50)
        Goo(5)
#End ExternalSource
#ExternalSource(""C:\X.vb"", 60)
        Goo(6)
#End ExternalSource
#ExternalSource(""C:\x.vb"", 70)
        Goo(7)
#End ExternalSource
#ExternalSource(""      "", 90)
		Goo(9)
#End ExternalSource
#ExternalSource(""C:\*.vb"", 100)
		Goo(10)
#End ExternalSource
#ExternalSource("""", 110)
		Goo(11)
#End ExternalSource
        Goo(12)
#ExternalSource(""***"", 140)
        Goo(14)
#End ExternalSource
    End Sub
End Class
"
            Dim dir = Temp.CreateDirectory()
            Dim file = dir.CreateFile("a.vb").WriteAllText(source)

            Dim outWriter = New StringWriter(CultureInfo.InvariantCulture)
            Dim vbc = New MockVisualBasicCompiler(Nothing, dir.Path, {"/nologo", "/preferreduilang:en", "/t:library", "a.vb"})
            Dim exitCode = vbc.Run(outWriter, Nothing)
            Assert.Equal(1, exitCode)

            ' with /fullpaths off
            Dim expected =
    file.Path & "(4) : error BC30451: 'Goo' is not declared. It may be inaccessible due to its protection level.
        Goo(0)
        ~~~   
c:\temp\a\1.vb(10) : error BC30451: 'Goo' is not declared. It may be inaccessible due to its protection level.
        Goo(1)
        ~~~   
C:\b.vb(20) : error BC30451: 'Goo' is not declared. It may be inaccessible due to its protection level.
        Goo(2)
        ~~~   
C:\B.vb(30) : error BC30451: 'Goo' is not declared. It may be inaccessible due to its protection level.
        Goo(3)
        ~~~   
" & Path.GetFullPath(Path.Combine(dir.Path, "..\b.vb")) & "(40) : error BC30451: 'Goo' is not declared. It may be inaccessible due to its protection level.
        Goo(4)
        ~~~   
" & Path.GetFullPath(Path.Combine(dir.Path, "..\b.vb")) & "(50) : error BC30451: 'Goo' is not declared. It may be inaccessible due to its protection level.
        Goo(5)
        ~~~   
C:\X.vb(60) : error BC30451: 'Goo' is not declared. It may be inaccessible due to its protection level.
        Goo(6)
        ~~~   
C:\x.vb(70) : error BC30451: 'Goo' is not declared. It may be inaccessible due to its protection level.
        Goo(7)
        ~~~   
      (90) : error BC30451: 'Goo' is not declared. It may be inaccessible due to its protection level.
        Goo(9)
        ~~~   
C:\*.vb(100) : error BC30451: 'Goo' is not declared. It may be inaccessible due to its protection level.
        Goo(10)
        ~~~    
(110) : error BC30451: 'Goo' is not declared. It may be inaccessible due to its protection level.
        Goo(11)
        ~~~    
" & file.Path & "(35) : error BC30451: 'Goo' is not declared. It may be inaccessible due to its protection level.
        Goo(12)
        ~~~    
***(140) : error BC30451: 'Goo' is not declared. It may be inaccessible due to its protection level.
        Goo(14)
        ~~~    
"
            AssertOutput(expected.Replace(vbCrLf, vbLf), outWriter.ToString())
            CleanupAllGeneratedFiles(file.Path)
        End Sub

        <Fact>
        Public Sub ParseFeatures()
            Dim args = DefaultParse({"/features:Test", "a.vb"}, _baseDirectory)
            args.Errors.Verify()
            Assert.Equal("Test", args.ParseOptions.Features.Single().Key)

            args = DefaultParse({"/features:Test", "a.vb", "/Features:Experiment"}, _baseDirectory)
            args.Errors.Verify()
            Assert.Equal(2, args.ParseOptions.Features.Count)
            Assert.True(args.ParseOptions.Features.ContainsKey("Test"))
            Assert.True(args.ParseOptions.Features.ContainsKey("Experiment"))

            args = DefaultParse({"/features:Test=false,Key=value", "a.vb"}, _baseDirectory)
            args.Errors.Verify()
            Assert.True(args.ParseOptions.Features.SetEquals(New Dictionary(Of String, String) From {{"Test", "false"}, {"Key", "value"}}))

            ' We don't do any rigorous validation of /features arguments...

            args = DefaultParse({"/features", "a.vb"}, _baseDirectory)
            args.Errors.Verify()
            Assert.Empty(args.ParseOptions.Features)

            args = DefaultParse({"/features:Test,", "a.vb"}, _baseDirectory)
            args.Errors.Verify()
            Assert.True(args.ParseOptions.Features.SetEquals(New Dictionary(Of String, String) From {{"Test", "true"}}))
        End Sub

        <Fact>
        Public Sub ParseAdditionalFile()
            Dim args = DefaultParse({"/additionalfile:web.config", "a.vb"}, _baseDirectory)
            args.Errors.Verify()
            Assert.Equal(Path.Combine(_baseDirectory, "web.config"), args.AdditionalFiles.Single().Path)

            args = DefaultParse({"/additionalfile:web.config", "a.vb", "/additionalfile:app.manifest"}, _baseDirectory)
            args.Errors.Verify()
            Assert.Equal(2, args.AdditionalFiles.Length)
            Assert.Equal(Path.Combine(_baseDirectory, "web.config"), args.AdditionalFiles(0).Path)
            Assert.Equal(Path.Combine(_baseDirectory, "app.manifest"), args.AdditionalFiles(1).Path)

            args = DefaultParse({"/additionalfile:web.config", "a.vb", "/additionalfile:web.config"}, _baseDirectory)
            args.Errors.Verify()
            Assert.Equal(2, args.AdditionalFiles.Length)
            Assert.Equal(Path.Combine(_baseDirectory, "web.config"), args.AdditionalFiles(0).Path)
            Assert.Equal(Path.Combine(_baseDirectory, "web.config"), args.AdditionalFiles(1).Path)

            args = DefaultParse({"/additionalfile:..\web.config", "a.vb"}, _baseDirectory)
            args.Errors.Verify()
            Assert.Equal(Path.Combine(_baseDirectory, "..\web.config"), args.AdditionalFiles.Single().Path)

            Dim baseDir = Temp.CreateDirectory()
            baseDir.CreateFile("web1.config")
            baseDir.CreateFile("web2.config")
            baseDir.CreateFile("web3.config")

            args = DefaultParse({"/additionalfile:web*.config", "a.vb"}, baseDir.Path)
            args.Errors.Verify()
            Assert.Equal(3, args.AdditionalFiles.Length)
            Assert.Equal(Path.Combine(baseDir.Path, "web1.config"), args.AdditionalFiles(0).Path)
            Assert.Equal(Path.Combine(baseDir.Path, "web2.config"), args.AdditionalFiles(1).Path)
            Assert.Equal(Path.Combine(baseDir.Path, "web3.config"), args.AdditionalFiles(2).Path)

            args = DefaultParse({"/additionalfile:web.config;app.manifest", "a.vb"}, _baseDirectory)
            args.Errors.Verify()
            Assert.Equal(2, args.AdditionalFiles.Length)
            Assert.Equal(Path.Combine(_baseDirectory, "web.config"), args.AdditionalFiles(0).Path)
            Assert.Equal(Path.Combine(_baseDirectory, "app.manifest"), args.AdditionalFiles(1).Path)

            args = DefaultParse({"/additionalfile:web.config,app.manifest", "a.vb"}, _baseDirectory)
            args.Errors.Verify()
            Assert.Equal(2, args.AdditionalFiles.Length)
            Assert.Equal(Path.Combine(_baseDirectory, "web.config"), args.AdditionalFiles(0).Path)
            Assert.Equal(Path.Combine(_baseDirectory, "app.manifest"), args.AdditionalFiles(1).Path)

            args = DefaultParse({"/additionalfile:web.config:app.manifest", "a.vb"}, _baseDirectory)
            args.Errors.Verify()
            Assert.Equal(1, args.AdditionalFiles.Length)
            Assert.Equal(Path.Combine(_baseDirectory, "web.config:app.manifest"), args.AdditionalFiles(0).Path)

            args = DefaultParse({"/additionalfile", "a.vb"}, _baseDirectory)
            args.Errors.Verify(Diagnostic(ERRID.ERR_ArgumentRequired).WithArguments("additionalfile", ":<file_list>"))
            Assert.Equal(0, args.AdditionalFiles.Length)

            args = DefaultParse({"/additionalfile:", "a.vb"}, _baseDirectory)
            args.Errors.Verify(Diagnostic(ERRID.ERR_ArgumentRequired).WithArguments("additionalfile", ":<file_list>"))
            Assert.Equal(0, args.AdditionalFiles.Length)
        End Sub

        Private Shared Sub Verify(actual As IEnumerable(Of Diagnostic), ParamArray expected As DiagnosticDescription())
            actual.Verify(expected)
        End Sub

        Private Const s_logoLine1 As String = "Microsoft (R) Visual Basic Compiler version"
        Private Const s_logoLine2 As String = "Copyright (C) Microsoft Corporation. All rights reserved."

        Private Shared Function OccurrenceCount(source As String, word As String) As Integer
            Dim n = 0
            Dim index = source.IndexOf(word, StringComparison.Ordinal)
            While (index >= 0)
                n += 1
                index = source.IndexOf(word, index + word.Length, StringComparison.Ordinal)
            End While
            Return n
        End Function

        Private Shared Function VerifyOutput(sourceDir As TempDirectory, sourceFile As TempFile,
                                             Optional includeCurrentAssemblyAsAnalyzerReference As Boolean = True,
                                             Optional additionalFlags As String() = Nothing,
                                             Optional expectedInfoCount As Integer = 0,
                                             Optional expectedWarningCount As Integer = 0,
                                             Optional expectedErrorCount As Integer = 0) As String
            Dim args = {
                            "/nologo", "/preferreduilang:en", "/t:library",
                            sourceFile.Path
                       }
            If includeCurrentAssemblyAsAnalyzerReference Then
                args = args.Append("/a:" + Assembly.GetExecutingAssembly().Location)
            End If
            If additionalFlags IsNot Nothing Then
                args = args.Append(additionalFlags)
            End If

            Dim vbc = New MockVisualBasicCompiler(Nothing, sourceDir.Path, args)
            Dim outWriter = New StringWriter(CultureInfo.InvariantCulture)
            Dim exitCode = vbc.Run(outWriter, Nothing)
            Dim output = outWriter.ToString()

            Dim expectedExitCode = If(expectedErrorCount > 0, 1, 0)
            Assert.True(expectedExitCode = exitCode,
                        String.Format("Expected exit code to be '{0}' was '{1}'.{2}Output:{3}{4}", expectedExitCode, exitCode, Environment.NewLine, Environment.NewLine, output))

            Assert.DoesNotContain(" : hidden", output, StringComparison.Ordinal)

            If expectedInfoCount = 0 Then
                Assert.DoesNotContain(" : info", output, StringComparison.Ordinal)
            Else
                Assert.Equal(expectedInfoCount, OccurrenceCount(output, " : info"))
            End If

            If expectedWarningCount = 0 Then
                Assert.DoesNotContain(" : warning", output, StringComparison.Ordinal)
            Else
                Assert.Equal(expectedWarningCount, OccurrenceCount(output, " : warning"))
            End If

            If expectedErrorCount = 0 Then
                Assert.DoesNotContain(" : error", output, StringComparison.Ordinal)
            Else
                Assert.Equal(expectedErrorCount, OccurrenceCount(output, " : error"))
            End If

            Return output
        End Function

        <WorkItem(899050, "http://vstfdevdiv:8080/DevDiv2/DevDiv/_workitems/edit/899050")>
        <Fact>
        Public Sub NoWarnAndWarnAsError_AnalyzerDriverWarnings()
            ' This assembly has an abstract MockAbstractDiagnosticAnalyzer type which should cause
            ' compiler warning BC42376 to be produced when compilations created in this test try to load it.
            Dim source = "Imports System"
            Dim dir = Temp.CreateDirectory()
            Dim file = dir.CreateFile("a.vb")
            file.WriteAllText(source)

            Dim output = VerifyOutput(dir, file, expectedWarningCount:=1)
            Assert.Contains("warning BC42376", output, StringComparison.Ordinal)

            ' TEST: Verify that compiler warning BC42376 can be suppressed via /nowarn.
            output = VerifyOutput(dir, file, additionalFlags:={"/nowarn"})

            ' TEST: Verify that compiler warning BC42376 can be individually suppressed via /nowarn:.
            output = VerifyOutput(dir, file, additionalFlags:={"/nowarn:BC42376"})

            ' TEST: Verify that compiler warning BC42376 can be promoted to an error via /warnaserror+.
            output = VerifyOutput(dir, file, additionalFlags:={"/warnaserror+"}, expectedErrorCount:=1)
            Assert.Contains("error BC42376", output, StringComparison.Ordinal)

            ' TEST: Verify that compiler warning BC42376 can be individually promoted to an error via /warnaserror:.
            output = VerifyOutput(dir, file, additionalFlags:={"/warnaserror:42376"}, expectedErrorCount:=1)
            Assert.Contains("error BC42376", output, StringComparison.Ordinal)

            CleanupAllGeneratedFiles(file.Path)
        End Sub

        <WorkItem(899050, "http://vstfdevdiv:8080/DevDiv2/DevDiv/_workitems/edit/899050")>
        <WorkItem(981677, "http://vstfdevdiv:8080/DevDiv2/DevDiv/_workitems/edit/981677")>
        <Fact>
        Public Sub NoWarnAndWarnAsError_HiddenDiagnostic()
            ' This assembly has a HiddenDiagnosticAnalyzer type which should produce custom hidden
            ' diagnostics for #ExternalSource directives present in the compilations created in this test.
            Dim source = "Imports System
#ExternalSource (""file"", 123)
#End ExternalSource"
            Dim dir = Temp.CreateDirectory()
            Dim file = dir.CreateFile("a.vb")
            file.WriteAllText(source)

            Dim output = VerifyOutput(dir, file, expectedWarningCount:=1)
            Assert.Contains("warning BC42376", output, StringComparison.Ordinal)

            ' TEST: Verify that /nowarn has no impact on custom hidden diagnostic Hidden01.
            output = VerifyOutput(dir, file, additionalFlags:={"/nowarn"})

            ' TEST: Verify that /nowarn: has no impact on custom hidden diagnostic Hidden01.
            output = VerifyOutput(dir, file, additionalFlags:={"/nowarn:Hidden01"}, expectedWarningCount:=1)
            Assert.Contains("warning BC42376", output, StringComparison.Ordinal)

            ' TEST: Verify that /warnaserror+ has no impact on custom hidden diagnostic Hidden01.
            output = VerifyOutput(dir, file, additionalFlags:={"/warnaserror+", "/nowarn:42376"})

            ' TEST: Verify that /warnaserror- has no impact on custom hidden diagnostic Hidden01.
            output = VerifyOutput(dir, file, additionalFlags:={"/warnaserror-"}, expectedWarningCount:=1)
            Assert.Contains("warning BC42376", output, StringComparison.Ordinal)

            ' TEST: Verify that /warnaserror: promotes custom hidden diagnostic Hidden01 to an error.
            output = VerifyOutput(dir, file, additionalFlags:={"/warnaserror:hidden01"}, expectedWarningCount:=1, expectedErrorCount:=1)
            Assert.Contains("warning BC42376", output, StringComparison.Ordinal)
            Assert.Contains("a.vb(2) : error Hidden01: Throwing a diagnostic for #ExternalSource", output, StringComparison.Ordinal)

            ' TEST: Verify that /warnaserror-: has no impact on custom hidden diagnostic Hidden01.
            output = VerifyOutput(dir, file, additionalFlags:={"/warnaserror-:Hidden01"}, expectedWarningCount:=1)
            Assert.Contains("warning BC42376", output, StringComparison.Ordinal)

            ' TEST: Verify /nowarn: overrides /warnaserror:.
            output = VerifyOutput(dir, file, additionalFlags:={"/warnaserror:Hidden01", "/nowarn:Hidden01"}, expectedWarningCount:=1)
            Assert.Contains("warning BC42376", output, StringComparison.Ordinal)

            ' TEST: Verify /nowarn: overrides /warnaserror:.
            output = VerifyOutput(dir, file, additionalFlags:={"/nowarn:hidden01", "/warnaserror:Hidden01"}, expectedWarningCount:=1)
            Assert.Contains("warning BC42376", output, StringComparison.Ordinal)

            ' TEST: Verify /nowarn: overrides /warnaserror-:.
            output = VerifyOutput(dir, file, additionalFlags:={"/warnaserror-:Hidden01", "/nowarn:Hidden01"}, expectedWarningCount:=1)
            Assert.Contains("warning BC42376", output, StringComparison.Ordinal)

            ' TEST: Verify /nowarn: overrides /warnaserror-:.
            output = VerifyOutput(dir, file, additionalFlags:={"/nowarn:hidden01", "/warnaserror-:Hidden01"}, expectedWarningCount:=1)
            Assert.Contains("warning BC42376", output, StringComparison.Ordinal)

            ' TEST: Verify /nowarn doesn't override /warnaserror: in the case of custom hidden diagnostics.
            ' Although the compiler normally suppresses printing of hidden diagnostics in the compiler output, they are never really suppressed
            ' because in the IDE features that rely on hidden diagnostics to display light bulb need to continue to work even when users have global
            ' suppression (/nowarn) specified in their project. In other words, /nowarn flag is a no-op for hidden diagnostics.
            output = VerifyOutput(dir, file, additionalFlags:={"/nowarn", "/warnaserror:Hidden01"}, expectedErrorCount:=1)
            Assert.Contains("a.vb(2) : error Hidden01: Throwing a diagnostic for #ExternalSource", output, StringComparison.Ordinal)

            ' TEST: Verify /nowarn doesn't override /warnaserror: in the case of custom hidden diagnostics.
            ' Although the compiler normally suppresses printing of hidden diagnostics in the compiler output, they are never really suppressed
            ' because in the IDE features that rely on hidden diagnostics to display light bulb need to continue to work even when users have global
            ' suppression (/nowarn) specified in their project. In other words, /nowarn flag is a no-op for hidden diagnostics.
            output = VerifyOutput(dir, file, additionalFlags:={"/warnaserror:HIDDen01", "/nowarn"}, expectedErrorCount:=1)
            Assert.Contains("a.vb(2) : error Hidden01: Throwing a diagnostic for #ExternalSource", output, StringComparison.Ordinal)

            ' TEST: Verify /nowarn and /warnaserror-: have no impact  on custom hidden diagnostic Hidden01.
            output = VerifyOutput(dir, file, additionalFlags:={"/warnaserror-:Hidden01", "/nowarn"})

            ' TEST: Verify /nowarn and /warnaserror-: have no impact  on custom hidden diagnostic Hidden01.
            output = VerifyOutput(dir, file, additionalFlags:={"/nowarn", "/warnaserror-:Hidden01"})

            ' TEST: Sanity test for /nowarn and /nowarn:.
            output = VerifyOutput(dir, file, additionalFlags:={"/nowarn", "/nowarn:Hidden01"})

            ' TEST: Sanity test for /nowarn and /nowarn:.
            output = VerifyOutput(dir, file, additionalFlags:={"/nowarn:Hidden01", "/nowarn"})

            ' TEST: Verify that last /warnaserror[+/-]: flag on command line wins.
            output = VerifyOutput(dir, file, additionalFlags:={"/warnaserror+:Hidden01", "/warnaserror-:hidden01"}, expectedWarningCount:=1)
            Assert.Contains("warning BC42376", output, StringComparison.Ordinal)

            ' TEST: Verify that last /warnaserror[+/-]: flag on command line wins.
            output = VerifyOutput(dir, file, additionalFlags:={"/warnaserror-:Hidden01", "/warnaserror+:hidden01"}, expectedWarningCount:=1, expectedErrorCount:=1)
            Assert.Contains("warning BC42376", output, StringComparison.Ordinal)
            Assert.Contains("a.vb(2) : error Hidden01: Throwing a diagnostic for #ExternalSource", output, StringComparison.Ordinal)

            ' TEST: Verify that specific promotions and suppressions (via /warnaserror[+/-]:) override general ones (i.e. /warnaserror[+/-]).
            output = VerifyOutput(dir, file, additionalFlags:={"/warnaserror-", "/warnaserror+:hidden01"}, expectedWarningCount:=1, expectedErrorCount:=1)
            Assert.Contains("warning BC42376", output, StringComparison.Ordinal)
            Assert.Contains("a.vb(2) : error Hidden01: Throwing a diagnostic for #ExternalSource", output, StringComparison.Ordinal)

            ' TEST: Verify that specific promotions and suppressions (via /warnaserror[+/-]:) override general ones (i.e. /warnaserror[+/-]).
            output = VerifyOutput(dir, file, additionalFlags:={"/warnaserror+:hiddEn01", "/warnaserror+", "/nowarn:42376"}, expectedErrorCount:=1)
            Assert.Contains("a.vb(2) : error Hidden01: Throwing a diagnostic for #ExternalSource", output, StringComparison.Ordinal)

            ' TEST: Verify that specific promotions and suppressions (via /warnaserror[+/-]:) override general ones (i.e. /warnaserror[+/-]).
            output = VerifyOutput(dir, file, additionalFlags:={"/warnaserror+:HiDden01", "/warnaserror-"}, expectedWarningCount:=1, expectedErrorCount:=1)
            Assert.Contains("warning BC42376", output, StringComparison.Ordinal)
            Assert.Contains("a.vb(2) : error Hidden01: Throwing a diagnostic for #ExternalSource", output, StringComparison.Ordinal)

            ' TEST: Verify that specific promotions and suppressions (via /warnaserror[+/-]:) override general ones (i.e. /warnaserror[+/-]).
            output = VerifyOutput(dir, file, additionalFlags:={"/warnaserror+", "/warnaserror-:Hidden01", "/nowarn:42376"})

            ' TEST: Verify that specific promotions and suppressions (via /warnaserror[+/-]:) override general ones (i.e. /warnaserror[+/-]).
            output = VerifyOutput(dir, file, additionalFlags:={"/warnaserror-", "/warnaserror-:Hidden01"}, expectedWarningCount:=1)
            Assert.Contains("warning BC42376", output, StringComparison.Ordinal)

            ' TEST: Verify that specific promotions and suppressions (via /warnaserror[+/-]:) override general ones (i.e. /warnaserror[+/-]).
            output = VerifyOutput(dir, file, additionalFlags:={"/warnaserror-:Hidden01", "/warnaserror-"}, expectedWarningCount:=1)
            Assert.Contains("warning BC42376", output, StringComparison.Ordinal)

            ' TEST: Verify that specific promotions and suppressions (via /warnaserror[+/-]:) override general ones (i.e. /warnaserror[+/-]).
            output = VerifyOutput(dir, file, additionalFlags:={"/warnaserror+:HiDden01", "/warnaserror+", "/nowarn:42376"}, expectedErrorCount:=1)
            Assert.Contains("a.vb(2) : error Hidden01: Throwing a diagnostic for #ExternalSource", output, StringComparison.Ordinal)

            ' TEST: Verify that specific promotions and suppressions (via /warnaserror[+/-]:) override general ones (i.e. /warnaserror[+/-]).
            output = VerifyOutput(dir, file, additionalFlags:={"/warnaserror+", "/warnaserror+:HiDden01", "/nowarn:42376"}, expectedErrorCount:=1)
            Assert.Contains("a.vb(2) : error Hidden01: Throwing a diagnostic for #ExternalSource", output, StringComparison.Ordinal)

            CleanupAllGeneratedFiles(file.Path)
        End Sub

        <WorkItem(899050, "http://vstfdevdiv:8080/DevDiv2/DevDiv/_workitems/edit/899050")>
        <WorkItem(981677, "http://vstfdevdiv:8080/DevDiv2/DevDiv/_workitems/edit/981677")>
        <Fact>
        Public Sub NoWarnAndWarnAsError_InfoDiagnostic()
            ' This assembly has an InfoDiagnosticAnalyzer type which should produce custom info
            ' diagnostics for the #Enable directives present in the compilations created in this test.
            Dim source = "Imports System
#Enable Warning"
            Dim name = "a.vb"

            Dim output = GetOutput(name, source, expectedWarningCount:=1, expectedInfoCount:=1)
            Assert.Contains("warning BC42376", output, StringComparison.Ordinal)
            Assert.Contains("a.vb(2) : info Info01: Throwing a diagnostic for #Enable", output, StringComparison.Ordinal)

            ' TEST: Verify that custom info diagnostic Info01 can be suppressed via /nowarn.
            output = GetOutput(name, source, additionalFlags:={"/nowarn"})

            ' TEST: Verify that custom info diagnostic Info01 can be individually suppressed via /nowarn:.
            output = GetOutput(name, source, additionalFlags:={"/nowarn:Info01"}, expectedWarningCount:=1)
            Assert.Contains("warning BC42376", output, StringComparison.Ordinal)

            ' TEST: Verify that custom info diagnostic Info01 can never be promoted to an error via /warnaserror+.
            output = GetOutput(name, source, additionalFlags:={"/warnaserror+", "/nowarn:42376"}, expectedInfoCount:=1)
            Assert.Contains("a.vb(2) : info Info01: Throwing a diagnostic for #Enable", output, StringComparison.Ordinal)

            ' TEST: Verify that custom info diagnostic Info01 is still reported as an info when /warnaserror- is used.
            output = GetOutput(name, source, additionalFlags:={"/warnaserror-"}, expectedWarningCount:=1, expectedInfoCount:=1)
            Assert.Contains("warning BC42376", output, StringComparison.Ordinal)
            Assert.Contains("a.vb(2) : info Info01: Throwing a diagnostic for #Enable", output, StringComparison.Ordinal)

            ' TEST: Verify that custom info diagnostic Info01 can be individually promoted to an error via /warnaserror:.
            output = GetOutput(name, source, additionalFlags:={"/warnaserror:info01"}, expectedWarningCount:=1, expectedErrorCount:=1)
            Assert.Contains("warning BC42376", output, StringComparison.Ordinal)
            Assert.Contains("a.vb(2) : error Info01: Throwing a diagnostic for #Enable", output, StringComparison.Ordinal)

            ' TEST: Verify that custom info diagnostic Info01 is still reported as an info when passed to /warnaserror-:.
            output = GetOutput(name, source, additionalFlags:={"/warnaserror-:info01"}, expectedWarningCount:=1, expectedInfoCount:=1)
            Assert.Contains("warning BC42376", output, StringComparison.Ordinal)
            Assert.Contains("a.vb(2) : info Info01: Throwing a diagnostic for #Enable", output, StringComparison.Ordinal)

            ' TEST: Verify /nowarn: overrides /warnaserror:.
            output = GetOutput(name, source, additionalFlags:={"/warnaserror:Info01", "/nowarn:info01"}, expectedWarningCount:=1)
            Assert.Contains("warning BC42376", output, StringComparison.Ordinal)

            ' TEST: Verify /nowarn: overrides /warnaserror:.
            output = GetOutput(name, source, additionalFlags:={"/nowarn:INFO01", "/warnaserror:Info01"}, expectedWarningCount:=1)
            Assert.Contains("warning BC42376", output, StringComparison.Ordinal)

            ' TEST: Verify /nowarn: overrides /warnaserror-:.
            output = GetOutput(name, source, additionalFlags:={"/warnaserror-:Info01", "/nowarn:info01"}, expectedWarningCount:=1)
            Assert.Contains("warning BC42376", output, StringComparison.Ordinal)

            ' TEST: Verify /nowarn: overrides /warnaserror-:.
            output = GetOutput(name, source, additionalFlags:={"/nowarn:INFO01", "/warnaserror-:Info01"}, expectedWarningCount:=1)
            Assert.Contains("warning BC42376", output, StringComparison.Ordinal)

            ' TEST: Verify /nowarn overrides /warnaserror:.
            output = GetOutput(name, source, additionalFlags:={"/nowarn", "/warnaserror:Info01"})

            ' TEST: Verify /nowarn overrides /warnaserror:.
            output = GetOutput(name, source, additionalFlags:={"/warnaserror:Info01", "/nowarn"})

            ' TEST: Verify /nowarn overrides /warnaserror-:.
            output = GetOutput(name, source, additionalFlags:={"/nowarn", "/warnaserror-:Info01"})

            ' TEST: Verify /nowarn overrides /warnaserror-:.
            output = GetOutput(name, source, additionalFlags:={"/warnaserror-:Info01", "/nowarn"})

            ' TEST: Sanity test for /nowarn and /nowarn:.
            output = GetOutput(name, source, additionalFlags:={"/nowarn", "/nowarn:Info01"})

            ' TEST: Sanity test for /nowarn and /nowarn:.
            output = GetOutput(name, source, additionalFlags:={"/nowarn:Info01", "/nowarn"})

            ' TEST: Verify that last /warnaserror[+/-]: flag on command line wins.
            output = GetOutput(name, source, additionalFlags:={"/warnaserror+:Info01", "/warnaserror-:info01"}, expectedWarningCount:=1, expectedInfoCount:=1)
            Assert.Contains("warning BC42376", output, StringComparison.Ordinal)
            Assert.Contains("a.vb(2) : info Info01: Throwing a diagnostic for #Enable", output, StringComparison.Ordinal)

            ' TEST: Verify that last /warnaserror[+/-]: flag on command line wins.
            output = GetOutput(name, source, additionalFlags:={"/warnaserror-:Info01", "/warnaserror+:INfo01"}, expectedWarningCount:=1, expectedErrorCount:=1)
            Assert.Contains("warning BC42376", output, StringComparison.Ordinal)
            Assert.Contains("a.vb(2) : error Info01: Throwing a diagnostic for #Enable", output, StringComparison.Ordinal)

            ' TEST: Verify that specific promotions and suppressions (via /warnaserror[+/-]:) override general ones (i.e. /warnaserror[+/-]).
            output = GetOutput(name, source, additionalFlags:={"/warnaserror-", "/warnaserror+:info01"}, expectedWarningCount:=1, expectedErrorCount:=1)
            Assert.Contains("warning BC42376", output, StringComparison.Ordinal)
            Assert.Contains("a.vb(2) : error Info01: Throwing a diagnostic for #Enable", output, StringComparison.Ordinal)

            ' TEST: Verify that specific promotions and suppressions (via /warnaserror[+/-]:) override general ones (i.e. /warnaserror[+/-]).
            output = GetOutput(name, source, additionalFlags:={"/warnaserror+:InFo01", "/warnaserror+", "/nowarn:42376"}, expectedErrorCount:=1)
            Assert.Contains("a.vb(2) : error Info01: Throwing a diagnostic for #Enable", output, StringComparison.Ordinal)

            ' TEST: Verify that specific promotions and suppressions (via /warnaserror[+/-]:) override general ones (i.e. /warnaserror[+/-]).
            output = GetOutput(name, source, additionalFlags:={"/warnaserror+:InfO01", "/warnaserror-"}, expectedWarningCount:=1, expectedErrorCount:=1)
            Assert.Contains("warning BC42376", output, StringComparison.Ordinal)
            Assert.Contains("a.vb(2) : error Info01: Throwing a diagnostic for #Enable", output, StringComparison.Ordinal)

            ' TEST: Verify that specific promotions and suppressions (via /warnaserror[+/-]:) override general ones (i.e. /warnaserror[+/-]).
            output = GetOutput(name, source, additionalFlags:={"/warnaserror+", "/warnaserror-:INfo01", "/nowarn:42376"}, expectedInfoCount:=1)
            Assert.Contains("a.vb(2) : info Info01: Throwing a diagnostic for #Enable", output, StringComparison.Ordinal)

            ' TEST: Verify that specific promotions and suppressions (via /warnaserror[+/-]:) override general ones (i.e. /warnaserror[+/-]).
            output = GetOutput(name, source, additionalFlags:={"/warnaserror-", "/warnaserror-:INfo01"}, expectedWarningCount:=1, expectedInfoCount:=1)
            Assert.Contains("warning BC42376", output, StringComparison.Ordinal)
            Assert.Contains("a.vb(2) : info Info01: Throwing a diagnostic for #Enable", output, StringComparison.Ordinal)

            ' TEST: Verify that specific promotions and suppressions (via /warnaserror[+/-]:) override general ones (i.e. /warnaserror[+/-]).
            output = GetOutput(name, source, additionalFlags:={"/warnaserror-:Info01", "/warnaserror-"}, expectedWarningCount:=1, expectedInfoCount:=1)
            Assert.Contains("warning BC42376", output, StringComparison.Ordinal)
            Assert.Contains("a.vb(2) : info Info01: Throwing a diagnostic for #Enable", output, StringComparison.Ordinal)

            ' TEST: Verify that specific promotions and suppressions (via /warnaserror[+/-]:) override general ones (i.e. /warnaserror[+/-]).
            output = GetOutput(name, source, additionalFlags:={"/warnaserror+", "/warnaserror+:Info01", "/nowarn:42376"}, expectedErrorCount:=1)
            Assert.Contains("a.vb(2) : error Info01: Throwing a diagnostic for #Enable", output, StringComparison.Ordinal)

            ' TEST: Verify that specific promotions and suppressions (via /warnaserror[+/-]:) override general ones (i.e. /warnaserror[+/-]).
            output = GetOutput(name, source, additionalFlags:={"/warnaserror+:InFO01", "/warnaserror+", "/nowarn:42376"}, expectedErrorCount:=1)
            Assert.Contains("a.vb(2) : error Info01: Throwing a diagnostic for #Enable", output, StringComparison.Ordinal)
        End Sub

        Private Function GetOutput(name As String,
                                   source As String,
                          Optional includeCurrentAssemblyAsAnalyzerReference As Boolean = True,
                          Optional additionalFlags As String() = Nothing,
                          Optional expectedInfoCount As Integer = 0,
                          Optional expectedWarningCount As Integer = 0,
                          Optional expectedErrorCount As Integer = 0) As String
            Dim dir = Temp.CreateDirectory()
            Dim file = dir.CreateFile(name)
            file.WriteAllText(source)
            Dim output = VerifyOutput(dir, file, includeCurrentAssemblyAsAnalyzerReference, additionalFlags, expectedInfoCount, expectedWarningCount, expectedErrorCount)
            CleanupAllGeneratedFiles(file.Path)
            Return output
        End Function

        <WorkItem(899050, "http://vstfdevdiv:8080/DevDiv2/DevDiv/_workitems/edit/899050")>
        <WorkItem(981677, "http://vstfdevdiv:8080/DevDiv2/DevDiv/_workitems/edit/981677")>
        <WorkItem(998069, "http://vstfdevdiv:8080/DevDiv2/DevDiv/_workitems/edit/998069")>
        <WorkItem(998724, "http://vstfdevdiv:8080/DevDiv2/DevDiv/_workitems/edit/998724")>
        <Fact>
        Public Sub NoWarnAndWarnAsError_WarningDiagnostic()
            ' This assembly has a WarningDiagnosticAnalyzer type which should produce custom warning
            ' diagnostics for source types present in the compilations created in this test.
            Dim source = "Imports System
Module Module1
    Sub Main
        Dim x as Integer
    End Sub
End Module"
            Dim dir = Temp.CreateDirectory()
            Dim file = dir.CreateFile("a.vb")
            file.WriteAllText(source)

            Dim output = VerifyOutput(dir, file, expectedWarningCount:=4)
            Assert.Contains("warning BC42376", output, StringComparison.Ordinal)
            Assert.Contains("a.vb(2) : warning Warning01: Throwing a diagnostic for types declared", output, StringComparison.Ordinal)
            Assert.Contains("a.vb(2) : warning Warning03: Throwing a diagnostic for types declared", output, StringComparison.Ordinal)
            Assert.Contains("a.vb(4) : warning BC42024: Unused local variable: 'x'.", output, StringComparison.Ordinal)

            ' TEST: Verify that compiler warning BC42024 as well as custom warning diagnostics Warning01 and Warning03 can be suppressed via /nowarn.
            ' This doesn't work for BC42376 currently (Bug 899050).
            output = VerifyOutput(dir, file, additionalFlags:={"/nowarn"})

            ' TEST: Verify that compiler warning BC42024 as well as custom warning diagnostics Warning01 and Warning03 can be individually suppressed via /nowarn:.
            output = VerifyOutput(dir, file, additionalFlags:={"/nowarn:warning01,Warning03,bc42024,58000"}, expectedWarningCount:=1)
            Assert.Contains("warning BC42376", output, StringComparison.Ordinal)

            ' TEST: Verify that compiler warning BC42024 as well as custom warning diagnostics Warning01 and Warning03 can be promoted to errors via /warnaserror.
            ' Promoting compiler warning BC42024 to an error causes us to no longer report any custom warning diagnostics as errors (Bug 998069).
            output = VerifyOutput(dir, file, additionalFlags:={"/warnaserror"}, expectedWarningCount:=0, expectedErrorCount:=1)
            Assert.Contains("error BC42376", output, StringComparison.Ordinal)

            ' TEST: Verify that compiler warning BC42024 as well as custom warning diagnostics Warning01 and Warning03 can be promoted to errors via /warnaserror+.
            ' This doesn't work correctly currently - promoting compiler warning BC42024 to an error causes us to no longer report any custom warning diagnostics as errors (Bug 998069).
            output = VerifyOutput(dir, file, additionalFlags:={"/warnaserror+"}, expectedWarningCount:=0, expectedErrorCount:=1)
            Assert.Contains("error BC42376", output, StringComparison.Ordinal)

            ' TEST: Verify that /warnaserror- keeps compiler warning BC42024 as well as custom warning diagnostics Warning01 and Warning03 as warnings.
            output = VerifyOutput(dir, file, additionalFlags:={"/warnaserror-"}, expectedWarningCount:=4)
            Assert.Contains("warning BC42376", output, StringComparison.Ordinal)
            Assert.Contains("a.vb(2) : warning Warning01: Throwing a diagnostic for types declared", output, StringComparison.Ordinal)
            Assert.Contains("a.vb(2) : warning Warning03: Throwing a diagnostic for types declared", output, StringComparison.Ordinal)
            Assert.Contains("a.vb(4) : warning BC42024: Unused local variable: 'x'.", output, StringComparison.Ordinal)

            ' TEST: Verify that custom warning diagnostics Warning01 and Warning03 can be individually promoted to errors via /warnaserror:.
            output = VerifyOutput(dir, file, additionalFlags:={"/warnaserror:warning01,Something,warning03"}, expectedWarningCount:=2, expectedErrorCount:=2)
            Assert.Contains("warning BC42376", output, StringComparison.Ordinal)
            Assert.Contains("a.vb(2) : error Warning01: Throwing a diagnostic for types declared", output, StringComparison.Ordinal)
            Assert.Contains("a.vb(2) : error Warning03: Throwing a diagnostic for types declared", output, StringComparison.Ordinal)
            Assert.Contains("a.vb(4) : warning BC42024: Unused local variable: 'x'.", output, StringComparison.Ordinal)

            ' TEST: Verify that compiler warning BC42024 can be individually promoted to an error via /warnaserror+:.
            output = VerifyOutput(dir, file, additionalFlags:={"/warnaserror+:bc42024"}, expectedWarningCount:=3, expectedErrorCount:=1)
            Assert.Contains("warning BC42376", output, StringComparison.Ordinal)
            Assert.Contains("a.vb(2) : warning Warning01: Throwing a diagnostic for types declared", output, StringComparison.Ordinal)
            Assert.Contains("a.vb(2) : warning Warning03: Throwing a diagnostic for types declared", output, StringComparison.Ordinal)
            Assert.Contains("a.vb(4) : error BC42024: Unused local variable: 'x'.", output, StringComparison.Ordinal)

            ' TEST: Verify that custom warning diagnostics Warning01 and Warning03 as well as compiler warning BC42024 can be individually promoted to errors via /warnaserror:.
            output = VerifyOutput(dir, file, additionalFlags:={"/warnaserror:warning01,Warning03,bc42024,58000"}, expectedWarningCount:=1, expectedErrorCount:=3)
            Assert.Contains("warning BC42376", output, StringComparison.Ordinal)
            Assert.Contains("a.vb(2) : error Warning01: Throwing a diagnostic for types declared", output, StringComparison.Ordinal)
            Assert.Contains("a.vb(2) : error Warning03: Throwing a diagnostic for types declared", output, StringComparison.Ordinal)
            Assert.Contains("a.vb(4) : error BC42024: Unused local variable: 'x'.", output, StringComparison.Ordinal)

            ' TEST: Verify that last flag on command line wins between /nowarn and /warnaserror.
            output = VerifyOutput(dir, file, additionalFlags:={"/warnaserror", "/nowarn"})

            ' TEST: Verify that last flag on command line wins between /nowarn and /warnaserror+.
            output = VerifyOutput(dir, file, additionalFlags:={"/nowarn", "/warnaserror+"}, expectedErrorCount:=1)
            Assert.Contains("error BC42376", output, StringComparison.Ordinal)

            ' TEST: Verify that /nowarn overrides /warnaserror-.
            output = VerifyOutput(dir, file, additionalFlags:={"/nowarn", "/warnaserror-"})

            ' TEST: Verify that /nowarn overrides /warnaserror-.
            output = VerifyOutput(dir, file, additionalFlags:={"/warnaserror-", "/nowarn"})

            ' TEST: Verify that /nowarn: overrides /warnaserror:.
            output = VerifyOutput(dir, file, additionalFlags:={"/warnaserror:Something,042024,Warning01,Warning03", "/nowarn:warning01,Warning03,bc42024,58000"}, expectedWarningCount:=1)
            Assert.Contains("warning BC42376", output, StringComparison.Ordinal)

            ' TEST: Verify that /nowarn: overrides /warnaserror:.
            output = VerifyOutput(dir, file, additionalFlags:={"/nowarn:warning01,Warning03,bc42024,58000", "/warnaserror:Something,042024,Warning01,Warning03"}, expectedWarningCount:=1)
            Assert.Contains("warning BC42376", output, StringComparison.Ordinal)

            ' TEST: Verify that /nowarn: overrides /warnaserror-:.
            output = VerifyOutput(dir, file, additionalFlags:={"/warnaserror-:Something,042024,Warning01,Warning03", "/nowarn:warning01,Warning03,bc42024,58000"}, expectedWarningCount:=1)
            Assert.Contains("warning BC42376", output, StringComparison.Ordinal)

            ' TEST: Verify that /nowarn: overrides /warnaserror-:.
            output = VerifyOutput(dir, file, additionalFlags:={"/nowarn:warning01,Warning03,bc42024,58000", "/warnaserror-:Something,042024,Warning01,Warning03"}, expectedWarningCount:=1)
            Assert.Contains("warning BC42376", output, StringComparison.Ordinal)

            ' TEST: Verify that /nowarn: overrides /warnaserror+.
            output = VerifyOutput(dir, file, additionalFlags:={"/warnaserror+", "/nowarn:warning01,Warning03,bc42024,58000,42376"})

            ' TEST: Verify that /nowarn: overrides /warnaserror.
            output = VerifyOutput(dir, file, additionalFlags:={"/nowarn:warning01,Warning03,bc42024,58000,42376", "/warnaserror"})

            ' TEST: Verify that /nowarn: overrides /warnaserror-.
            output = VerifyOutput(dir, file, additionalFlags:={"/warnaserror-", "/nowarn:warning01,Warning03,bc42024,58000,42376"})

            ' TEST: Verify that /nowarn: overrides /warnaserror-.
            output = VerifyOutput(dir, file, additionalFlags:={"/nowarn:warning01,Warning03,bc42024,58000,42376", "/warnaserror-"})

            ' TEST: Verify that /nowarn: overrides /warnaserror-:.
            output = VerifyOutput(dir, file, additionalFlags:={"/warnaserror-:warning01,Warning03,bc42024,58000", "/nowarn:warning01,Warning03,bc42024,58000"}, expectedWarningCount:=1)
            Assert.Contains("warning BC42376", output, StringComparison.Ordinal)

            ' TEST: Verify that /nowarn: overrides /warnaserror-:.
            output = VerifyOutput(dir, file, additionalFlags:={"/nowarn:warning01,Warning03,bc42024,58000", "/warnaserror-:warning01,Warning03,bc42024,58000"}, expectedWarningCount:=1)
            Assert.Contains("warning BC42376", output, StringComparison.Ordinal)

            ' TEST: Verify that /nowarn overrides /warnaserror:.
            output = VerifyOutput(dir, file, additionalFlags:={"/nowarn", "/warnaserror:Something,042024,Warning01,Warning03,42376"})

            ' TEST: Verify that /nowarn: overrides /warnaserror.
            output = VerifyOutput(dir, file, additionalFlags:={"/nowarn:warning01,Warning03,bc42024,58000,42376", "/warnaserror"})

            ' TEST: Verify that /nowarn overrides /warnaserror-:.
            output = VerifyOutput(dir, file, additionalFlags:={"/warnaserror-:Something,042024,Warning01,Warning03,42376", "/nowarn"})

            ' TEST: Verify that /nowarn overrides /warnaserror-:.
            output = VerifyOutput(dir, file, additionalFlags:={"/nowarn", "/warnaserror-:Something,042024,Warning01,Warning03,42376"})

            ' TEST: Sanity test for /nowarn and /nowarn:.
            output = VerifyOutput(dir, file, additionalFlags:={"/nowarn", "/nowarn:Something,042024,Warning01,Warning03,42376"})

            ' TEST: Sanity test for /nowarn: and /nowarn.
            output = VerifyOutput(dir, file, additionalFlags:={"/nowarn:Something,042024,Warning01,Warning03,42376", "/nowarn"})

            ' TEST: Verify that last /warnaserror[+/-] flag on command line wins.
            output = VerifyOutput(dir, file, additionalFlags:={"/warnaserror-", "/warnaserror+"}, expectedErrorCount:=1)
            Assert.Contains("error BC42376", output, StringComparison.Ordinal)

            ' Note: Old native compiler behaved strangely for the below case.
            ' When /warnaserror+ and /warnaserror- appeared on the same command line, native compiler would allow /warnaserror+ to win always
            ' regardless of order. However when /warnaserror+:xyz and /warnaserror-:xyz appeared on the same command line, native compiler
            ' would allow the flag that appeared last on the command line to win. Roslyn compiler allows the last flag that appears on the
            ' command line to win in both cases. This is not a breaking change since at worst this only makes a case that used to be an error
            ' in the native compiler to be a warning in Roslyn.

            ' TEST: Verify that last /warnaserror[+/-] flag on command line wins.
            output = VerifyOutput(dir, file, additionalFlags:={"/warnaserror+", "/warnaserror-"}, expectedWarningCount:=4)
            Assert.Contains("warning BC42376", output, StringComparison.Ordinal)
            Assert.Contains("a.vb(2) : warning Warning01: Throwing a diagnostic for types declared", output, StringComparison.Ordinal)
            Assert.Contains("a.vb(2) : warning Warning03: Throwing a diagnostic for types declared", output, StringComparison.Ordinal)
            Assert.Contains("a.vb(4) : warning BC42024: Unused local variable: 'x'.", output, StringComparison.Ordinal)

            ' TEST: Verify that last /warnaserror[+/-]: flag on command line wins.
            output = VerifyOutput(dir, file, additionalFlags:={"/warnaserror-:warning01,Warning03", "/warnaserror+:Warning01,Warning03"}, expectedWarningCount:=2, expectedErrorCount:=2)
            Assert.Contains("warning BC42376", output, StringComparison.Ordinal)
            Assert.Contains("a.vb(2) : error Warning01: Throwing a diagnostic for types declared", output, StringComparison.Ordinal)
            Assert.Contains("a.vb(2) : error Warning03: Throwing a diagnostic for types declared", output, StringComparison.Ordinal)
            Assert.Contains("a.vb(4) : warning BC42024: Unused local variable: 'x'.", output, StringComparison.Ordinal)

            ' TEST: Verify that last /warnaserror[+/-]: flag on command line wins.
            output = VerifyOutput(dir, file, additionalFlags:={"/warnaserror+:Warning01,Warning03", "/warnaserror-:warning01,Warning03"}, expectedWarningCount:=4)
            Assert.Contains("warning BC42376", output, StringComparison.Ordinal)
            Assert.Contains("a.vb(2) : warning Warning01: Throwing a diagnostic for types declared", output, StringComparison.Ordinal)
            Assert.Contains("a.vb(2) : warning Warning03: Throwing a diagnostic for types declared", output, StringComparison.Ordinal)
            Assert.Contains("a.vb(4) : warning BC42024: Unused local variable: 'x'.", output, StringComparison.Ordinal)

            ' TEST: Verify that specific promotions and suppressions (via /warnaserror[+/-]:) override general ones (i.e. /warnaserror[+/-]).
            output = VerifyOutput(dir, file, additionalFlags:={"/warnaserror-:warning01,Warning03,bc42024,58000,42376", "/warnaserror+"}, expectedWarningCount:=4)
            Assert.Contains("warning BC42376", output, StringComparison.Ordinal)
            Assert.Contains("a.vb(2) : warning Warning01: Throwing a diagnostic for types declared", output, StringComparison.Ordinal)
            Assert.Contains("a.vb(2) : warning Warning03: Throwing a diagnostic for types declared", output, StringComparison.Ordinal)
            Assert.Contains("a.vb(4) : warning BC42024: Unused local variable: 'x'.", output, StringComparison.Ordinal)

            ' TEST: Verify that specific promotions and suppressions (via /warnaserror[+/-]:) override general ones (i.e. /warnaserror[+/-]).
            output = VerifyOutput(dir, file, additionalFlags:={"/warnaserror:warning01,Warning03,58000", "/warnaserror-"}, expectedWarningCount:=2, expectedErrorCount:=2)
            Assert.Contains("warning BC42376", output, StringComparison.Ordinal)
            Assert.Contains("a.vb(2) : error Warning01: Throwing a diagnostic for types declared", output, StringComparison.Ordinal)
            Assert.Contains("a.vb(2) : error Warning03: Throwing a diagnostic for types declared", output, StringComparison.Ordinal)
            Assert.Contains("a.vb(4) : warning BC42024: Unused local variable: 'x'.", output, StringComparison.Ordinal)

            ' TEST: Verify that specific promotions and suppressions (via /warnaserror[+/-]:) override general ones (i.e. /warnaserror[+/-]).
            output = VerifyOutput(dir, file, additionalFlags:={"/warnaserror-", "/warnaserror+:warning01,Warning03,bc42024,58000"}, expectedWarningCount:=1, expectedErrorCount:=3)
            Assert.Contains("warning BC42376", output, StringComparison.Ordinal)
            Assert.Contains("a.vb(2) : error Warning01: Throwing a diagnostic for types declared", output, StringComparison.Ordinal)
            Assert.Contains("a.vb(2) : error Warning03: Throwing a diagnostic for types declared", output, StringComparison.Ordinal)
            Assert.Contains("a.vb(4) : error BC42024: Unused local variable: 'x'.", output, StringComparison.Ordinal)

            ' TEST: Verify that specific promotions and suppressions (via /warnaserror[+/-]:) override general ones (i.e. /warnaserror[+/-]).
            output = VerifyOutput(dir, file, additionalFlags:={"/warnaserror+", "/warnaserror-:warning01,Warning03,bc42024,58000,42376"}, expectedWarningCount:=4)
            Assert.Contains("warning BC42376", output, StringComparison.Ordinal)
            Assert.Contains("a.vb(2) : warning Warning01: Throwing a diagnostic for types declared", output, StringComparison.Ordinal)
            Assert.Contains("a.vb(2) : warning Warning03: Throwing a diagnostic for types declared", output, StringComparison.Ordinal)
            Assert.Contains("a.vb(4) : warning BC42024: Unused local variable: 'x'.", output, StringComparison.Ordinal)

            ' TEST: Verify that specific promotions and suppressions (via /warnaserror[+/-]:) override general ones (i.e. /warnaserror[+/-]).
            output = VerifyOutput(dir, file, additionalFlags:={"/warnaserror+", "/warnaserror+:warning01,Warning03,bc42024,58000,42376"}, expectedErrorCount:=1)
            Assert.Contains("error BC42376", output, StringComparison.Ordinal)

            ' TEST: Verify that specific promotions and suppressions (via /warnaserror[+/-]:) override general ones (i.e. /warnaserror[+/-]).
            output = VerifyOutput(dir, file, additionalFlags:={"/warnaserror:warning01,Warning03,bc42024,58000,42376", "/warnaserror"}, expectedErrorCount:=1)
            Assert.Contains("error BC42376", output, StringComparison.Ordinal)

            ' TEST: Verify that specific promotions and suppressions (via /warnaserror[+/-]:) override general ones (i.e. /warnaserror[+/-]).
            output = VerifyOutput(dir, file, additionalFlags:={"/warnaserror-", "/warnaserror-:warning01,Warning03,bc42024,58000,42376"}, expectedWarningCount:=4)
            Assert.Contains("warning BC42376", output, StringComparison.Ordinal)
            Assert.Contains("a.vb(2) : warning Warning01: Throwing a diagnostic for types declared", output, StringComparison.Ordinal)
            Assert.Contains("a.vb(2) : warning Warning03: Throwing a diagnostic for types declared", output, StringComparison.Ordinal)
            Assert.Contains("a.vb(4) : warning BC42024: Unused local variable: 'x'.", output, StringComparison.Ordinal)

            ' TEST: Verify that specific promotions and suppressions (via /warnaserror[+/-]:) override general ones (i.e. /warnaserror[+/-]).
            output = VerifyOutput(dir, file, additionalFlags:={"/warnaserror-:warning01,Warning03,bc42024,58000,42376", "/warnaserror-"}, expectedWarningCount:=4)
            Assert.Contains("warning BC42376", output, StringComparison.Ordinal)
            Assert.Contains("a.vb(2) : warning Warning01: Throwing a diagnostic for types declared", output, StringComparison.Ordinal)
            Assert.Contains("a.vb(2) : warning Warning03: Throwing a diagnostic for types declared", output, StringComparison.Ordinal)
            Assert.Contains("a.vb(4) : warning BC42024: Unused local variable: 'x'.", output, StringComparison.Ordinal)

            CleanupAllGeneratedFiles(file.Path)
        End Sub

        <WorkItem(899050, "http://vstfdevdiv:8080/DevDiv2/DevDiv/_workitems/edit/899050")>
        <WorkItem(981677, "http://vstfdevdiv:8080/DevDiv2/DevDiv/_workitems/edit/981677")>
        <Fact>
        Public Sub NoWarnAndWarnAsError_ErrorDiagnostic()
            ' This assembly has an ErrorDiagnosticAnalyzer type which should produce custom error
            ' diagnostics for #Disable directives present in the compilations created in this test.
            Dim source = "Imports System
#Disable Warning"

            Dim dir = Temp.CreateDirectory()

            Dim file = dir.CreateFile("a.vb")
            file.WriteAllText(source)

            ' TEST: Verify that custom error diagnostic Error01 can't be suppressed via /nowarn.
            Dim output = VerifyOutput(dir, file, additionalFlags:={"/nowarn"}, expectedErrorCount:=1)
            Assert.Contains("a.vb(2) : error Error01: Throwing a diagnostic for #Disable", output, StringComparison.Ordinal)

            ' TEST: Verify that custom error diagnostic Error01 can be suppressed via /nowarn:.
            output = VerifyOutput(dir, file, additionalFlags:={"/nowarn:Error01"}, expectedWarningCount:=1)
            Assert.Contains("warning BC42376", output, StringComparison.Ordinal)

            ' TEST: Verify that custom error diagnostic Error01 can be suppressed via /nowarn:.
            output = VerifyOutput(dir, file, additionalFlags:={"/nowarn:ERROR01"}, expectedWarningCount:=1)
            Assert.Contains("warning BC42376", output, StringComparison.Ordinal)

            ' TEST: Verify that /nowarn: overrides /warnaserror+.
            output = VerifyOutput(dir, file, additionalFlags:={"/warnaserror+", "/nowarn:ERROR01,42376"})

            ' TEST: Verify that /nowarn: overrides /warnaserror.
            output = VerifyOutput(dir, file, additionalFlags:={"/nowarn:ERROR01,42376", "/warnaserror"})

            ' TEST: Verify that /nowarn: overrides /warnaserror+:.
            output = VerifyOutput(dir, file, additionalFlags:={"/warnaserror+:Error01,42376", "/nowarn:ERROR01,42376"})

            ' TEST: Verify that /nowarn: overrides /warnaserror:.
            output = VerifyOutput(dir, file, additionalFlags:={"/nowarn:ERROR01,42376", "/warnaserror:Error01,42376"})

            ' TEST: Verify that /nowarn: overrides /warnaserror-.
            output = VerifyOutput(dir, file, additionalFlags:={"/warnaserror-", "/nowarn:ERROR01,42376"})

            ' TEST: Verify that /nowarn: overrides /warnaserror-.
            output = VerifyOutput(dir, file, additionalFlags:={"/nowarn:ERROR01,42376", "/warnaserror-"})

            ' TEST: Verify that /nowarn: overrides /warnaserror-:.
            output = VerifyOutput(dir, file, additionalFlags:={"/warnaserror-:Error01,42376", "/nowarn:ERROR01,42376"})

            ' TEST: Verify that /nowarn: overrides /warnaserror-:.
            output = VerifyOutput(dir, file, additionalFlags:={"/nowarn:ERROR01,42376", "/warnaserror-:Error01,42376"})

            ' TEST: Verify that nothing bad happens when using /warnaserror[+/-] when custom error diagnostic Error01 is present.
            output = VerifyOutput(dir, file, additionalFlags:={"/warnaserror", "/nowarn:42376"}, expectedErrorCount:=1)
            Assert.Contains("a.vb(2) : error Error01: Throwing a diagnostic for #Disable", output, StringComparison.Ordinal)

            output = VerifyOutput(dir, file, additionalFlags:={"/warnaserror+", "/nowarn:42376"}, expectedErrorCount:=1)
            Assert.Contains("a.vb(2) : error Error01: Throwing a diagnostic for #Disable", output, StringComparison.Ordinal)

            output = VerifyOutput(dir, file, additionalFlags:={"/warnaserror-"}, expectedWarningCount:=1, expectedErrorCount:=1)
            Assert.Contains("warning BC42376", output, StringComparison.Ordinal)
            Assert.Contains("a.vb(2) : error Error01: Throwing a diagnostic for #Disable", output, StringComparison.Ordinal)

            ' TEST: Verify that nothing bad happens if someone passes custom error diagnostic Error01 to /warnaserror[+/-]:.
            output = VerifyOutput(dir, file, additionalFlags:={"/warnaserror:Error01"}, expectedWarningCount:=1, expectedErrorCount:=1)
            Assert.Contains("warning BC42376", output, StringComparison.Ordinal)
            Assert.Contains("a.vb(2) : error Error01: Throwing a diagnostic for #Disable", output, StringComparison.Ordinal)

            output = VerifyOutput(dir, file, additionalFlags:={"/warnaserror+:ERROR01"}, expectedWarningCount:=1, expectedErrorCount:=1)
            Assert.Contains("warning BC42376", output, StringComparison.Ordinal)
            Assert.Contains("a.vb(2) : error Error01: Throwing a diagnostic for #Disable", output, StringComparison.Ordinal)

            output = VerifyOutput(dir, file, additionalFlags:={"/warnaserror-:Error01"}, expectedWarningCount:=1, expectedErrorCount:=1)
            Assert.Contains("warning BC42376", output, StringComparison.Ordinal)
            Assert.Contains("a.vb(2) : error Error01: Throwing a diagnostic for #Disable", output, StringComparison.Ordinal)

            CleanupAllGeneratedFiles(file.Path)
        End Sub

        <WorkItem(981677, "http://vstfdevdiv:8080/DevDiv2/DevDiv/_workitems/edit/981677")>
        <Fact>
        Public Sub NoWarnAndWarnAsError_CompilerErrorDiagnostic()
            Dim source = "Imports System
Module Module1
    Sub Main
        Dim x as Integer = New Exception()
    End Sub
End Module"
            Dim dir = Temp.CreateDirectory()
            Dim file = dir.CreateFile("a.vb")
            file.WriteAllText(source)

            Dim output = VerifyOutput(dir, file, includeCurrentAssemblyAsAnalyzerReference:=False, expectedErrorCount:=1)
            Assert.Contains("a.vb(4) : error BC30311: Value of type 'Exception' cannot be converted to 'Integer'.", output, StringComparison.Ordinal)

            ' TEST: Verify that compiler error BC30311 can't be suppressed via /nowarn.
            output = VerifyOutput(dir, file, includeCurrentAssemblyAsAnalyzerReference:=False, additionalFlags:={"/nowarn"}, expectedErrorCount:=1)
            Assert.Contains("a.vb(4) : error BC30311: Value of type 'Exception' cannot be converted to 'Integer'.", output, StringComparison.Ordinal)

            ' TEST: Verify that compiler error BC30311 can't be suppressed via /nowarn:.
            output = VerifyOutput(dir, file, includeCurrentAssemblyAsAnalyzerReference:=False, additionalFlags:={"/nowarn:30311"}, expectedErrorCount:=1)
            Assert.Contains("a.vb(4) : error BC30311: Value of type 'Exception' cannot be converted to 'Integer'.", output, StringComparison.Ordinal)

            output = VerifyOutput(dir, file, includeCurrentAssemblyAsAnalyzerReference:=False, additionalFlags:={"/nowarn:BC30311"}, expectedErrorCount:=1)
            Assert.Contains("a.vb(4) : error BC30311: Value of type 'Exception' cannot be converted to 'Integer'.", output, StringComparison.Ordinal)

            output = VerifyOutput(dir, file, includeCurrentAssemblyAsAnalyzerReference:=False, additionalFlags:={"/nowarn:bc30311"}, expectedErrorCount:=1)
            Assert.Contains("a.vb(4) : error BC30311: Value of type 'Exception' cannot be converted to 'Integer'.", output, StringComparison.Ordinal)

            ' TEST: Verify that nothing bad happens when using /warnaserror[+/-] when compiler error BC30311 is present.
            output = VerifyOutput(dir, file, includeCurrentAssemblyAsAnalyzerReference:=False, additionalFlags:={"/warnaserror"}, expectedErrorCount:=1)
            Assert.Contains("a.vb(4) : error BC30311: Value of type 'Exception' cannot be converted to 'Integer'.", output, StringComparison.Ordinal)

            output = VerifyOutput(dir, file, includeCurrentAssemblyAsAnalyzerReference:=False, additionalFlags:={"/warnaserror+"}, expectedErrorCount:=1)
            Assert.Contains("a.vb(4) : error BC30311: Value of type 'Exception' cannot be converted to 'Integer'.", output, StringComparison.Ordinal)

            output = VerifyOutput(dir, file, includeCurrentAssemblyAsAnalyzerReference:=False, additionalFlags:={"/warnaserror-"}, expectedErrorCount:=1)
            Assert.Contains("a.vb(4) : error BC30311: Value of type 'Exception' cannot be converted to 'Integer'.", output, StringComparison.Ordinal)

            ' TEST: Verify that nothing bad happens if someone passes BC30311 to /warnaserror[+/-]:.
            output = VerifyOutput(dir, file, includeCurrentAssemblyAsAnalyzerReference:=False, additionalFlags:={"/warnaserror:30311"}, expectedErrorCount:=1)
            Assert.Contains("a.vb(4) : error BC30311: Value of type 'Exception' cannot be converted to 'Integer'.", output, StringComparison.Ordinal)

            output = VerifyOutput(dir, file, includeCurrentAssemblyAsAnalyzerReference:=False, additionalFlags:={"/warnaserror+:BC30311"}, expectedErrorCount:=1)
            Assert.Contains("a.vb(4) : error BC30311: Value of type 'Exception' cannot be converted to 'Integer'.", output, StringComparison.Ordinal)

            output = VerifyOutput(dir, file, includeCurrentAssemblyAsAnalyzerReference:=False, additionalFlags:={"/warnaserror+:bc30311"}, expectedErrorCount:=1)
            Assert.Contains("a.vb(4) : error BC30311: Value of type 'Exception' cannot be converted to 'Integer'.", output, StringComparison.Ordinal)

            output = VerifyOutput(dir, file, includeCurrentAssemblyAsAnalyzerReference:=False, additionalFlags:={"/warnaserror-:30311"}, expectedErrorCount:=1)
            Assert.Contains("a.vb(4) : error BC30311: Value of type 'Exception' cannot be converted to 'Integer'.", output, StringComparison.Ordinal)

            output = VerifyOutput(dir, file, includeCurrentAssemblyAsAnalyzerReference:=False, additionalFlags:={"/warnaserror-:BC30311"}, expectedErrorCount:=1)
            Assert.Contains("a.vb(4) : error BC30311: Value of type 'Exception' cannot be converted to 'Integer'.", output, StringComparison.Ordinal)

            output = VerifyOutput(dir, file, includeCurrentAssemblyAsAnalyzerReference:=False, additionalFlags:={"/warnaserror-:bc30311"}, expectedErrorCount:=1)
            Assert.Contains("a.vb(4) : error BC30311: Value of type 'Exception' cannot be converted to 'Integer'.", output, StringComparison.Ordinal)

            CleanupAllGeneratedFiles(file.Path)
        End Sub

        <Fact, WorkItem(1091972, "http://vstfdevdiv:8080/DevDiv2/DevDiv/_workitems/edit/1091972"), WorkItem(444, "CodePlex")>
        Public Sub Bug1091972()
            Dim dir = Temp.CreateDirectory()
            Dim src = dir.CreateFile("a.vb")
            src.WriteAllText(
    <text>
''' &lt;summary&gt;ABC...XYZ&lt;/summary&gt;
Class C
    Shared Sub Main()
        Dim textStreamReader = New System.IO.StreamReader(GetType(C).Assembly.GetManifestResourceStream("doc.xml"))
        System.Console.WriteLine(textStreamReader.ReadToEnd())
    End Sub
End Class
</text>.Value.Replace(vbLf, vbCrLf))

            Dim output = ProcessUtilities.RunAndGetOutput(s_basicCompilerExecutable, String.Format("/nologo /doc:doc.xml /out:out.exe /resource:doc.xml {0}", src.ToString()), startFolder:=dir.ToString())
            AssertOutput(<text></text>, output)

            Assert.True(File.Exists(Path.Combine(dir.ToString(), "doc.xml")))

            Dim expected = <text>
                               <![CDATA[
<?xml version="1.0"?>
<doc>
<assembly>
<name>
out
</name>
</assembly>
<members>
<member name="T:C">
 <summary>ABC...XYZ</summary>
</member>
</members>
</doc>
]]>
                           </text>

            Using reader As New StreamReader(Path.Combine(dir.ToString(), "doc.xml"))
                Dim content = reader.ReadToEnd()
                AssertOutput(expected, content)
            End Using

            output = ProcessUtilities.RunAndGetOutput(Path.Combine(dir.ToString(), "out.exe"), startFolder:=dir.ToString())
            AssertOutput(expected, output)

            CleanupAllGeneratedFiles(src.Path)
        End Sub

        <Fact, WorkItem(468, "https://github.com/dotnet/roslyn/issues/468")>
        Public Sub RuleSet_GeneralCommandLineOptionOverridesGeneralRuleSetOption()
            Dim dir = Temp.CreateDirectory()

            Dim ruleSetSource = "<?xml version=""1.0"" encoding=""utf-8""?>
<RuleSet Name=""Ruleset1"" Description=""Test"" ToolsVersion=""12.0"">
  <IncludeAll Action=""Warning"" />
</RuleSet>
"
            Dim ruleSetFile = dir.CreateFile("Rules.ruleset").WriteAllText(ruleSetSource)

            Dim arguments = DefaultParse({"/ruleset:Rules.RuleSet", "/WarnAsError+", "A.vb"}, dir.Path)

            Assert.Empty(arguments.Errors)
            Assert.Equal(expected:=ReportDiagnostic.Error, actual:=arguments.CompilationOptions.GeneralDiagnosticOption)
            Assert.Equal(expected:=0, actual:=arguments.CompilationOptions.SpecificDiagnosticOptions.Count)
        End Sub

        <Fact, WorkItem(468, "https://github.com/dotnet/roslyn/issues/468")>
        Public Sub RuleSet_GeneralWarnAsErrorPromotesWarningFromRuleSet()
            Dim dir = Temp.CreateDirectory()

            Dim ruleSetSource = "<?xml version=""1.0"" encoding=""utf-8""?>
<RuleSet Name=""Ruleset1"" Description=""Test"" ToolsVersion=""12.0"">
  <Rules AnalyzerId=""Microsoft.Analyzers.ManagedCodeAnalysis"" RuleNamespace=""Microsoft.Rules.Managed"">
    <Rule Id=""Test001"" Action=""Warning"" />
  </Rules>
</RuleSet>
"
            Dim ruleSetFile = dir.CreateFile("Rules.ruleset").WriteAllText(ruleSetSource)

            Dim arguments = DefaultParse({"/ruleset:Rules.RuleSet", "/WarnAsError+", "A.vb"}, dir.Path)

            Assert.Empty(arguments.Errors)
            Assert.Equal(expected:=ReportDiagnostic.Error, actual:=arguments.CompilationOptions.GeneralDiagnosticOption)
            Assert.Equal(expected:=1, actual:=arguments.CompilationOptions.SpecificDiagnosticOptions.Count)
            Assert.Equal(expected:=ReportDiagnostic.Error, actual:=arguments.CompilationOptions.SpecificDiagnosticOptions("Test001"))
        End Sub

        <Fact, WorkItem(468, "https://github.com/dotnet/roslyn/issues/468")>
        Public Sub RuleSet_GeneralWarnAsErrorDoesNotPromoteInfoFromRuleSet()
            Dim dir = Temp.CreateDirectory()

            Dim ruleSetSource = "<?xml version=""1.0"" encoding=""utf-8""?>
<RuleSet Name=""Ruleset1"" Description=""Test"" ToolsVersion=""12.0"">
  <Rules AnalyzerId=""Microsoft.Analyzers.ManagedCodeAnalysis"" RuleNamespace=""Microsoft.Rules.Managed"">
    <Rule Id=""Test001"" Action=""Info"" />
  </Rules>
</RuleSet>
"
            Dim ruleSetFile = dir.CreateFile("Rules.ruleset").WriteAllText(ruleSetSource)

            Dim arguments = DefaultParse({"/ruleset:Rules.RuleSet", "/WarnAsError+", "A.vb"}, dir.Path)

            Assert.Empty(arguments.Errors)
            Assert.Equal(expected:=ReportDiagnostic.Error, actual:=arguments.CompilationOptions.GeneralDiagnosticOption)
            Assert.Equal(expected:=1, actual:=arguments.CompilationOptions.SpecificDiagnosticOptions.Count)
            Assert.Equal(expected:=ReportDiagnostic.Info, actual:=arguments.CompilationOptions.SpecificDiagnosticOptions("Test001"))
        End Sub

        <Fact, WorkItem(468, "https://github.com/dotnet/roslyn/issues/468")>
        Public Sub RuleSet_SpecificWarnAsErrorPromotesInfoFromRuleSet()
            Dim dir = Temp.CreateDirectory()

            Dim ruleSetSource = "<?xml version=""1.0"" encoding=""utf-8""?>
<RuleSet Name=""Ruleset1"" Description=""Test"" ToolsVersion=""12.0"">
  <Rules AnalyzerId=""Microsoft.Analyzers.ManagedCodeAnalysis"" RuleNamespace=""Microsoft.Rules.Managed"">
    <Rule Id=""Test001"" Action=""Info"" />
  </Rules>
</RuleSet>
"
            Dim ruleSetFile = dir.CreateFile("Rules.ruleset").WriteAllText(ruleSetSource)

            Dim arguments = DefaultParse({"/ruleset:Rules.RuleSet", "/WarnAsError+:Test001", "A.vb"}, dir.Path)

            Assert.Empty(arguments.Errors)
            Assert.Equal(expected:=ReportDiagnostic.Default, actual:=arguments.CompilationOptions.GeneralDiagnosticOption)
            Assert.Equal(expected:=1, actual:=arguments.CompilationOptions.SpecificDiagnosticOptions.Count)
            Assert.Equal(expected:=ReportDiagnostic.Error, actual:=arguments.CompilationOptions.SpecificDiagnosticOptions("Test001"))
        End Sub

        <Fact, WorkItem(468, "https://github.com/dotnet/roslyn/issues/468")>
        Public Sub RuleSet_GeneralWarnAsErrorMinusResetsRules()
            Dim dir = Temp.CreateDirectory()

            Dim ruleSetSource = "<?xml version=""1.0"" encoding=""utf-8""?>
<RuleSet Name=""Ruleset1"" Description=""Test"" ToolsVersion=""12.0"">
  <Rules AnalyzerId=""Microsoft.Analyzers.ManagedCodeAnalysis"" RuleNamespace=""Microsoft.Rules.Managed"">
    <Rule Id=""Test001"" Action=""Warning"" />
  </Rules>
</RuleSet>
"
            Dim ruleSetFile = dir.CreateFile("Rules.ruleset").WriteAllText(ruleSetSource)

            Dim arguments = DefaultParse({"/ruleset:Rules.RuleSet", "/WarnAsError+", "/WarnAsError-", "A.vb"}, dir.Path)

            Assert.Empty(arguments.Errors)
            Assert.Equal(expected:=ReportDiagnostic.Default, actual:=arguments.CompilationOptions.GeneralDiagnosticOption)
            Assert.Equal(expected:=1, actual:=arguments.CompilationOptions.SpecificDiagnosticOptions.Count)
            Assert.Equal(expected:=ReportDiagnostic.Warn, actual:=arguments.CompilationOptions.SpecificDiagnosticOptions("Test001"))
        End Sub

        <Fact, WorkItem(468, "https://github.com/dotnet/roslyn/issues/468")>
        Public Sub RuleSet_SpecificWarnAsErrorMinusResetsRules()
            Dim dir = Temp.CreateDirectory()

            Dim ruleSetSource = "<?xml version=""1.0"" encoding=""utf-8""?>
<RuleSet Name=""Ruleset1"" Description=""Test"" ToolsVersion=""12.0"">
  <Rules AnalyzerId=""Microsoft.Analyzers.ManagedCodeAnalysis"" RuleNamespace=""Microsoft.Rules.Managed"">
    <Rule Id=""Test001"" Action=""Warning"" />
  </Rules>
</RuleSet>
"
            Dim ruleSetFile = dir.CreateFile("Rules.ruleset").WriteAllText(ruleSetSource)

            Dim arguments = DefaultParse({"/ruleset:Rules.RuleSet", "/WarnAsError+", "/WarnAsError-:Test001", "A.vb"}, dir.Path)

            Assert.Empty(arguments.Errors)
            Assert.Equal(expected:=ReportDiagnostic.Error, actual:=arguments.CompilationOptions.GeneralDiagnosticOption)
            Assert.Equal(expected:=1, actual:=arguments.CompilationOptions.SpecificDiagnosticOptions.Count)
            Assert.Equal(expected:=ReportDiagnostic.Warn, actual:=arguments.CompilationOptions.SpecificDiagnosticOptions("Test001"))
        End Sub

        <Fact, WorkItem(468, "https://github.com/dotnet/roslyn/issues/468")>
        Public Sub RuleSet_SpecificWarnAsErrorMinusDefaultsRuleNotInRuleSet()
            Dim dir = Temp.CreateDirectory()

            Dim ruleSetSource = "<?xml version=""1.0"" encoding=""utf-8""?>
<RuleSet Name=""Ruleset1"" Description=""Test"" ToolsVersion=""12.0"">
  <Rules AnalyzerId=""Microsoft.Analyzers.ManagedCodeAnalysis"" RuleNamespace=""Microsoft.Rules.Managed"">
    <Rule Id=""Test001"" Action=""Warning"" />
  </Rules>
</RuleSet>
"
            Dim ruleSetFile = dir.CreateFile("Rules.ruleset").WriteAllText(ruleSetSource)

            Dim arguments = DefaultParse({"/ruleset:Rules.RuleSet", "/WarnAsError+:Test002", "/WarnAsError-:Test002", "A.vb"}, dir.Path)

            Assert.Empty(arguments.Errors)
            Assert.Equal(expected:=ReportDiagnostic.Default, actual:=arguments.CompilationOptions.GeneralDiagnosticOption)
            Assert.Equal(expected:=2, actual:=arguments.CompilationOptions.SpecificDiagnosticOptions.Count)
            Assert.Equal(expected:=ReportDiagnostic.Warn, actual:=arguments.CompilationOptions.SpecificDiagnosticOptions("Test001"))
            Assert.Equal(expected:=ReportDiagnostic.Default, actual:=arguments.CompilationOptions.SpecificDiagnosticOptions("Test002"))
        End Sub

        <Fact, WorkItem(468, "https://github.com/dotnet/roslyn/issues/468")>
        Public Sub RuleSet_LastGeneralWarnAsErrorTrumpsNoWarn()
            Dim dir = Temp.CreateDirectory()

            Dim ruleSetSource = "<?xml version=""1.0"" encoding=""utf-8""?>
<RuleSet Name=""Ruleset1"" Description=""Test"" ToolsVersion=""12.0"">
  <Rules AnalyzerId=""Microsoft.Analyzers.ManagedCodeAnalysis"" RuleNamespace=""Microsoft.Rules.Managed"">
    <Rule Id=""Test001"" Action=""Warning"" />
  </Rules>
</RuleSet>
"
            Dim ruleSetFile = dir.CreateFile("Rules.ruleset").WriteAllText(ruleSetSource)

            Dim arguments = DefaultParse({"/ruleset:Rules.RuleSet", "/NoWarn", "/WarnAsError+", "A.vb"}, dir.Path)

            Assert.Empty(arguments.Errors)
            Assert.Equal(expected:=ReportDiagnostic.Error, actual:=arguments.CompilationOptions.GeneralDiagnosticOption)
            Assert.Equal(expected:=1, actual:=arguments.CompilationOptions.SpecificDiagnosticOptions.Count)
            Assert.Equal(expected:=ReportDiagnostic.Error, actual:=arguments.CompilationOptions.SpecificDiagnosticOptions("Test001"))
        End Sub

        <Fact, WorkItem(468, "https://github.com/dotnet/roslyn/issues/468")>
        Public Sub RuleSet_GeneralNoWarnTrumpsGeneralWarnAsErrorMinus()
            Dim dir = Temp.CreateDirectory()

            Dim ruleSetSource = "<?xml version=""1.0"" encoding=""utf-8""?>
<RuleSet Name=""Ruleset1"" Description=""Test"" ToolsVersion=""12.0"">
  <Rules AnalyzerId=""Microsoft.Analyzers.ManagedCodeAnalysis"" RuleNamespace=""Microsoft.Rules.Managed"">
    <Rule Id=""Test001"" Action=""Warning"" />
  </Rules>
</RuleSet>
"
            Dim ruleSetFile = dir.CreateFile("Rules.ruleset").WriteAllText(ruleSetSource)

            Dim arguments = DefaultParse({"/ruleset:Rules.RuleSet", "/WarnAsError+", "/NoWarn", "/WarnAsError-", "A.vb"}, dir.Path)

            Assert.Empty(arguments.Errors)
            Assert.Equal(expected:=ReportDiagnostic.Suppress, actual:=arguments.CompilationOptions.GeneralDiagnosticOption)
            Assert.Equal(expected:=1, actual:=arguments.CompilationOptions.SpecificDiagnosticOptions.Count)
            Assert.Equal(expected:=ReportDiagnostic.Warn, actual:=arguments.CompilationOptions.SpecificDiagnosticOptions("Test001"))
        End Sub

        <Fact, WorkItem(468, "https://github.com/dotnet/roslyn/issues/468")>
        Public Sub RuleSet_GeneralNoWarnTurnsOffAllButErrors()
            Dim dir = Temp.CreateDirectory()

            Dim ruleSetSource = "<?xml version=""1.0"" encoding=""utf-8""?>
<RuleSet Name=""Ruleset1"" Description=""Test"" ToolsVersion=""12.0"">
  <Rules AnalyzerId=""Microsoft.Analyzers.ManagedCodeAnalysis"" RuleNamespace=""Microsoft.Rules.Managed"">
    <Rule Id=""Test001"" Action=""Error"" />
    <Rule Id=""Test002"" Action=""Warning"" />
    <Rule Id=""Test003"" Action=""Info"" />
  </Rules>
</RuleSet>
"
            Dim ruleSetFile = dir.CreateFile("Rules.ruleset").WriteAllText(ruleSetSource)

            Dim arguments = DefaultParse({"/ruleset:Rules.RuleSet", "/NoWarn", "A.vb"}, dir.Path)

            Assert.Empty(arguments.Errors)
            Assert.Equal(expected:=ReportDiagnostic.Suppress, actual:=arguments.CompilationOptions.GeneralDiagnosticOption)
            Assert.Equal(expected:=3, actual:=arguments.CompilationOptions.SpecificDiagnosticOptions.Count)
            Assert.Equal(expected:=ReportDiagnostic.Error, actual:=arguments.CompilationOptions.SpecificDiagnosticOptions("Test001"))
            Assert.Equal(expected:=ReportDiagnostic.Suppress, actual:=arguments.CompilationOptions.SpecificDiagnosticOptions("Test002"))
            Assert.Equal(expected:=ReportDiagnostic.Suppress, actual:=arguments.CompilationOptions.SpecificDiagnosticOptions("Test003"))
        End Sub

        <Fact, WorkItem(468, "https://github.com/dotnet/roslyn/issues/468")>
        Public Sub RuleSet_SpecificNoWarnAlwaysWins()
            Dim dir = Temp.CreateDirectory()

            Dim ruleSetSource = "<?xml version=""1.0"" encoding=""utf-8""?>
<RuleSet Name=""Ruleset1"" Description=""Test"" ToolsVersion=""12.0"">
  <Rules AnalyzerId=""Microsoft.Analyzers.ManagedCodeAnalysis"" RuleNamespace=""Microsoft.Rules.Managed"">
    <Rule Id=""Test001"" Action=""Warning"" />
  </Rules>
</RuleSet>
"
            Dim ruleSetFile = dir.CreateFile("Rules.ruleset").WriteAllText(ruleSetSource)

            Dim arguments = DefaultParse({"/ruleset:Rules.RuleSet", "/NoWarn:Test001", "/WarnAsError+", "/WarnAsError-:Test001", "A.vb"}, dir.Path)

            Assert.Empty(arguments.Errors)
            Assert.Equal(expected:=ReportDiagnostic.Error, actual:=arguments.CompilationOptions.GeneralDiagnosticOption)
            Assert.Equal(expected:=1, actual:=arguments.CompilationOptions.SpecificDiagnosticOptions.Count)
            Assert.Equal(expected:=ReportDiagnostic.Suppress, actual:=arguments.CompilationOptions.SpecificDiagnosticOptions("Test001"))
        End Sub

        <Fact>
        Public Sub ReportAnalyzer()
            Dim args1 = DefaultParse({"/reportanalyzer", "a.vb"}, _baseDirectory)
            Assert.True(args1.ReportAnalyzer)

            Dim args2 = DefaultParse({"", "a.vb"}, _baseDirectory)
            Assert.False(args2.ReportAnalyzer)
        End Sub

        <Fact>
        Public Sub ReportAnalyzerOutput()
            Dim source As String = Temp.CreateFile().WriteAllText(<text>
Class C
End Class
</text>.Value).Path

            Dim vbc = New MockVisualBasicCompiler(Nothing, _baseDirectory, {"/reportanalyzer", "/t:library", "/a:" + Assembly.GetExecutingAssembly().Location, source})
            Dim outWriter = New StringWriter()
            Dim exitCode = vbc.Run(outWriter, Nothing)
            Assert.Equal(0, exitCode)
            Dim output = outWriter.ToString()
            Assert.Contains(New WarningDiagnosticAnalyzer().ToString(), output, StringComparison.Ordinal)
            Assert.Contains(CodeAnalysisResources.AnalyzerExecutionTimeColumnHeader, output, StringComparison.Ordinal)
            CleanupAllGeneratedFiles(source)
        End Sub

        <Fact>
        <WorkItem(1759, "https://github.com/dotnet/roslyn/issues/1759")>
        Public Sub AnalyzerDiagnosticThrowsInGetMessage()
            Dim source As String = Temp.CreateFile().WriteAllText(<text>
Class C
End Class
</text>.Value).Path

            Dim vbc = New MockVisualBasicCompiler(Nothing, _baseDirectory, {"/t:library", source},
                                                  analyzer:=New AnalyzerThatThrowsInGetMessage)
            Dim outWriter = New StringWriter()
            Dim exitCode = vbc.Run(outWriter, Nothing)
            Assert.Equal(0, exitCode)
            Dim output = outWriter.ToString()

            ' Verify that the diagnostic reported by AnalyzerThatThrowsInGetMessage is reported, though it doesn't have the message.
            Assert.Contains(AnalyzerThatThrowsInGetMessage.Rule.Id, output, StringComparison.Ordinal)

            ' Verify that the analyzer exception diagnostic for the exception throw in AnalyzerThatThrowsInGetMessage is also reported.
            Assert.Contains(AnalyzerExecutor.AnalyzerExceptionDiagnosticId, output, StringComparison.Ordinal)
            Assert.Contains(NameOf(NotImplementedException), output, StringComparison.Ordinal)
            CleanupAllGeneratedFiles(source)
        End Sub

        <Fact>
        <WorkItem(3707, "https://github.com/dotnet/roslyn/issues/3707")>
        Public Sub AnalyzerExceptionDiagnosticCanBeConfigured()
            Dim source As String = Temp.CreateFile().WriteAllText(<text>
Class C
End Class
</text>.Value).Path

            Dim vbc = New MockVisualBasicCompiler(Nothing, _baseDirectory, {"/t:library", $"/warnaserror:{AnalyzerExecutor.AnalyzerExceptionDiagnosticId}", source},
                                                  analyzer:=New AnalyzerThatThrowsInGetMessage)
            Dim outWriter = New StringWriter()
            Dim exitCode = vbc.Run(outWriter, Nothing)
            Assert.NotEqual(0, exitCode)
            Dim output = outWriter.ToString()

            ' Verify that the analyzer exception diagnostic for the exception throw in AnalyzerThatThrowsInGetMessage is also reported.
            Assert.Contains(AnalyzerExecutor.AnalyzerExceptionDiagnosticId, output, StringComparison.Ordinal)
            Assert.Contains(NameOf(NotImplementedException), output, StringComparison.Ordinal)
            CleanupAllGeneratedFiles(source)
        End Sub

        <Fact>
        <WorkItem(4589, "https://github.com/dotnet/roslyn/issues/4589")>
        Public Sub AnalyzerReportsMisformattedDiagnostic()
            Dim source As String = Temp.CreateFile().WriteAllText(<text>
Class C
End Class
</text>.Value).Path

            Dim vbc = New MockVisualBasicCompiler(Nothing, _baseDirectory, {"/t:library", source},
                                                  analyzer:=New AnalyzerReportingMisformattedDiagnostic)
            Dim outWriter = New StringWriter()
            Dim exitCode = vbc.Run(outWriter, Nothing)
            Assert.Equal(0, exitCode)
            Dim output = outWriter.ToString()

            ' Verify that the diagnostic reported by AnalyzerReportingMisformattedDiagnostic is reported with the message format string, instead of the formatted message.
            Assert.Contains(AnalyzerThatThrowsInGetMessage.Rule.Id, output, StringComparison.Ordinal)
            Assert.Contains(AnalyzerThatThrowsInGetMessage.Rule.MessageFormat.ToString(CultureInfo.InvariantCulture), output, StringComparison.Ordinal)

            CleanupAllGeneratedFiles(source)
        End Sub

        <Fact>
        Public Sub AdditionalFileDiagnostics()
            Dim dir = Temp.CreateDirectory()
            Dim source = dir.CreateFile("a.vb").WriteAllText(<text>
Class C
End Class
</text>.Value).Path

            Dim additionalFile = dir.CreateFile("AdditionalFile.txt").WriteAllText(<text>
Additional File Line 1!
Additional File Line 2!
</text>.Value).Path

            Dim nonCompilerInputFile = dir.CreateFile("DummyFile.txt").WriteAllText(<text>
Dummy File Line 1!
</text>.Value).Path

            Dim analyzer = New AdditionalFileDiagnosticAnalyzer(nonCompilerInputFile)
            Dim arguments = {"/nologo", "/preferreduilang:en", "/vbruntime", "/t:library",
                "/additionalfile:" & additionalFile, ' Valid additional text file
                "/additionalfile:" & Assembly.GetExecutingAssembly.Location, ' Non-text file specified as an additional text file
                source}
            Dim vbc = New MockVisualBasicCompiler(Nothing, _baseDirectory, arguments, analyzer)

            Dim outWriter = New StringWriter()
            Dim exitCode = vbc.Run(outWriter, Nothing)
            Assert.Equal(1, exitCode)
            Dim output = outWriter.ToString()

            AssertOutput(
    String.Format(<text>
AdditionalFile.txt(1) : warning AdditionalFileDiagnostic: Additional File Diagnostic: AdditionalFile
Additional File Line 1!
~~~~~~~~~~             
vbc : warning AdditionalFileDiagnostic: Additional File Diagnostic: {0}
vbc : warning AdditionalFileDiagnostic: Additional File Diagnostic: AdditionalFile
vbc : warning AdditionalFileDiagnostic: Additional File Diagnostic: DummyFile
vbc : warning AdditionalFileDiagnostic: Additional File Diagnostic: NonExistentPath
vbc : error BC2015: the file '{1}' is not a text file
</text>.Value.ToString(),
        IO.Path.GetFileNameWithoutExtension(Assembly.GetExecutingAssembly.Location),
        Assembly.GetExecutingAssembly.Location),
    output, fileName:="AdditionalFile.txt")

            CleanupAllGeneratedFiles(source)
            CleanupAllGeneratedFiles(additionalFile)
            CleanupAllGeneratedFiles(nonCompilerInputFile)
        End Sub

        <Fact, WorkItem(1093063, "http://vstfdevdiv:8080/DevDiv2/DevDiv/_workitems/edit/1093063")>
        Public Sub VerifyDiagnosticSeverityNotLocalized()
            Dim source = <![CDATA[
Class A
End Class
]]>
            Dim fileName = "a.vb"
            Dim dir = Temp.CreateDirectory()
            Dim file = dir.CreateFile(fileName)
            file.WriteAllText(source.Value)

            Dim output As New StringWriter()
            Dim vbc As New MockVisualBasicCompiler(Nothing, dir.Path, {"/nologo", "/target:exe", fileName})
            vbc.Run(output, Nothing)

            ' If "error" was localized, below assert will fail on PLOC builds. The output would be something like: "!pTCvB!vbc : !FLxft!error 表! BC30420:"
            Assert.Contains("error BC30420:", output.ToString())

            CleanupAllGeneratedFiles(file.Path)
        End Sub


        <ConditionalFact(GetType(WindowsOnly))>
        Public Sub SourceFile_BadPath()
            Dim args = DefaultParse({"e:c:\test\test.cs", "/t:library"}, _baseDirectory)
            args.Errors.Verify(Diagnostic(ERRID.FTL_InputFileNameTooLong).WithArguments("e:c:\test\test.cs").WithLocation(1, 1))
        End Sub

        <ConditionalFact(GetType(WindowsOnly))>
        Public Sub FilePaths()
            Dim args = FullParse("\\unc\path\a.vb b.vb c:\path\c.vb", "e:\temp")
            Assert.Equal(
                New String() {"\\unc\path\a.vb", "e:\temp\b.vb", "c:\path\c.vb"},
                args.SourceFiles.Select(Function(x) x.Path))

            args = FullParse("\\unc\path\a.vb ""b.vb"" c:\path\c.vb", "e:\temp")
            Assert.Equal(
                New String() {"\\unc\path\a.vb", "e:\temp\b.vb", "c:\path\c.vb"},
                args.SourceFiles.Select(Function(x) x.Path))

            args = FullParse("""b"".vb""", "e:\temp")
            Assert.Equal(
                New String() {"e:\temp\b.vb"},
                args.SourceFiles.Select(Function(x) x.Path))
        End Sub

        <ConditionalFact(GetType(WindowsOnly))>
        Public Sub ReferencePathsEx()
            Dim args = FullParse("/nostdlib /vbruntime- /noconfig /r:a.dll,b.dll test.vb", "e:\temp")
            Assert.Equal(
                New String() {"a.dll", "b.dll"},
                args.MetadataReferences.Select(Function(x) x.Reference))

            args = FullParse("/nostdlib /vbruntime- /noconfig /r:""a.dll,b.dll"" test.vb", "e:\temp")
            Assert.Equal(
                New String() {"a.dll,b.dll"},
                args.MetadataReferences.Select(Function(x) x.Reference))

            args = FullParse("/nostdlib /vbruntime- /noconfig /r:""lib, ex\a.dll"",b.dll test.vb", "e:\temp")
            Assert.Equal(
                New String() {"lib, ex\a.dll", "b.dll"},
                args.MetadataReferences.Select(Function(x) x.Reference))

            args = FullParse("/nostdlib /vbruntime- /noconfig /r:""lib, ex\a.dll"" test.vb", "e:\temp")
            Assert.Equal(
                New String() {"lib, ex\a.dll"},
                args.MetadataReferences.Select(Function(x) x.Reference))
        End Sub

        <ConditionalFact(GetType(WindowsOnly))>
        Public Sub ParseAssemblyReferences()

            Dim parseCore =
                Sub(value As String, paths As String())
                    Dim list As New List(Of Diagnostic)
                    Dim references = VisualBasicCommandLineParser.ParseAssemblyReferences("", value, list, embedInteropTypes:=False)
                    Assert.Equal(0, list.Count)
                    Assert.Equal(paths, references.Select(Function(r) r.Reference))
                End Sub

            parseCore("""a.dll""", New String() {"a.dll"})
            parseCore("a,b", New String() {"a", "b"})
            parseCore("""a,b""", New String() {"a,b"})

            ' This is an intentional deviation from the native compiler.  BCL docs on MSDN, MSBuild and the C# compiler 
            ' treat a semicolon as a separator.  VB compiler was the lone holdout here.  Rather than deviate we decided
            ' to unify the behavior.
            parseCore("a;b", New String() {"a", "b"})

            parseCore("""a;b""", New String() {"a;b"})

            ' Note this case can only happen when it is the last option on the command line.  When done
            ' in another position the command line splitting routine would continue parsing all the text
            ' after /r:"a as it resides in an unterminated quote.
            parseCore("""a", New String() {"a"})

            parseCore("a""mid""b", New String() {"amidb"})
        End Sub

        <Fact>
        Public Sub PublicSign()
            Dim args As VisualBasicCommandLineArguments
            Dim baseDir = "c:\test"
            Dim parse = Function(x As String) FullParse(x, baseDir)

            args = parse("/publicsign a.exe")
            Assert.True(args.CompilationOptions.PublicSign)

            args = parse("/publicsign+ a.exe")
            Assert.True(args.CompilationOptions.PublicSign)

            args = parse("/publicsign- a.exe")
            Assert.False(args.CompilationOptions.PublicSign)

            args = parse("a.exe")
            Assert.False(args.CompilationOptions.PublicSign)
        End Sub

        <WorkItem(8360, "https://github.com/dotnet/roslyn/issues/8360")>
        <Fact>
        Public Sub PublicSign_KeyFileRelativePath()
            Dim parsedArgs = FullParse("/publicsign /keyfile:test.snk a.cs", _baseDirectory)
            Assert.Equal(Path.Combine(_baseDirectory, "test.snk"), parsedArgs.CompilationOptions.CryptoKeyFile)
            parsedArgs.Errors.Verify()
        End Sub

        <WorkItem(11497, "https://github.com/dotnet/roslyn/issues/11497")>
        <Fact>
        Public Sub PublicSignWithEmptyKeyPath()
            Dim parsedArgs = FullParse("/publicsign /keyfile: a.cs", _baseDirectory)
            parsedArgs.Errors.Verify(Diagnostic(ERRID.ERR_ArgumentRequired).WithArguments("keyfile", ":<file>").WithLocation(1, 1))
        End Sub

        <WorkItem(11497, "https://github.com/dotnet/roslyn/issues/11497")>
        <Fact>
        Public Sub PublicSignWithEmptyKeyPath2()
            Dim parsedArgs = FullParse("/publicsign /keyfile:"""" a.cs", _baseDirectory)
            parsedArgs.Errors.Verify(Diagnostic(ERRID.ERR_ArgumentRequired).WithArguments("keyfile", ":<file>").WithLocation(1, 1))
        End Sub

        <ConditionalFact(GetType(WindowsOnly))>
        Public Sub CommandLineMisc()
            Dim args As VisualBasicCommandLineArguments
            Dim baseDir = "c:\test"
            Dim parse = Function(x As String) FullParse(x, baseDir)

            args = parse("/out:""a.exe""")
            Assert.Equal("a.exe", args.OutputFileName)

            args = parse("/out:""a-b.exe""")
            Assert.Equal("a-b.exe", args.OutputFileName)

            args = parse("/out:""a,b.exe""")
            Assert.Equal("a,b.exe", args.OutputFileName)

            ' The \ here causes " to be treated as a quote, not as an escaping construct
            args = parse("a\""b c""\d.cs")
            Assert.Equal(
                New String() {"c:\test\a""b", "c:\test\c\d.cs"},
                args.SourceFiles.Select(Function(x) x.Path))

            args = parse("a\\""b c""\d.cs")
            Assert.Equal(
                New String() {"c:\test\a\b c\d.cs"},
                args.SourceFiles.Select(Function(x) x.Path))

            args = parse("/nostdlib /vbruntime- /r:""a.dll"",""b.dll"" c.cs")
            Assert.Equal(
                New String() {"a.dll", "b.dll"},
                args.MetadataReferences.Select(Function(x) x.Reference))

            args = parse("/nostdlib /vbruntime- /r:""a-s.dll"",""b-s.dll"" c.cs")
            Assert.Equal(
                New String() {"a-s.dll", "b-s.dll"},
                args.MetadataReferences.Select(Function(x) x.Reference))

            args = parse("/nostdlib /vbruntime- /r:""a,s.dll"",""b,s.dll"" c.cs")
            Assert.Equal(
                New String() {"a,s.dll", "b,s.dll"},
                args.MetadataReferences.Select(Function(x) x.Reference))
        End Sub

        <WorkItem(7588, "https://github.com/dotnet/roslyn/issues/7588")>
        <Fact()>
        Public Sub Version()
            Dim folderName = Temp.CreateDirectory().ToString()
            Dim expected As String = $"{s_compilerVersion} ({s_compilerShortCommitHash})"

            Dim argss = {
                "/version",
                "a.cs /version /preferreduilang:en",
                "/version /nologo",
                "/version /help"}

            For Each args In argss
                Dim output = ProcessUtilities.RunAndGetOutput(s_basicCompilerExecutable, args, startFolder:=folderName)
                Assert.Equal(expected, output.Trim())
            Next
        End Sub

        <Fact>
        Public Sub RefOut()
            Dim dir = Temp.CreateDirectory()
            Dim refDir = dir.CreateDirectory("ref")

            Dim src = dir.CreateFile("a.vb")
            src.WriteAllText("
Public Class C
    ''' <summary>Main method</summary>
    Public Shared Sub Main()
        System.Console.Write(""Hello"")
    End Sub
    ''' <summary>Private method</summary>
    Private Shared Sub PrivateMethod()
        System.Console.Write(""Private"")
    End Sub
End Class")

            Dim outWriter = New StringWriter(CultureInfo.InvariantCulture)
            Dim vbc = New MockVisualBasicCompiler(Nothing, dir.Path,
                {"/define:_MYTYPE=""Empty"" ", "/nologo", "/out:a.exe", "/refout:ref/a.dll", "/doc:doc.xml", "/deterministic", "a.vb"})

            Dim exitCode = vbc.Run(outWriter)
            Assert.Equal(0, exitCode)

            Dim exe = Path.Combine(dir.Path, "a.exe")
            Assert.True(File.Exists(exe))

            MetadataReaderUtils.VerifyPEMetadata(exe,
                {"TypeDefinition:<Module>", "TypeDefinition:C"},
                {"MethodDefinition:Void C.Main()", "MethodDefinition:Void C..ctor()", "MethodDefinition:Void C.PrivateMethod()"},
                {"CompilationRelaxationsAttribute", "RuntimeCompatibilityAttribute", "DebuggableAttribute", "STAThreadAttribute"}
                )

            Dim doc = Path.Combine(dir.Path, "doc.xml")
            Assert.True(File.Exists(doc))

            Dim content = File.ReadAllText(doc)
            Dim expectedDoc =
"<?xml version=""1.0""?>
<doc>
<assembly>
<name>
a
</name>
</assembly>
<members>
<member name=""M:C.Main"">
 <summary>Main method</summary>
</member>
<member name=""M:C.PrivateMethod"">
 <summary>Private method</summary>
</member>
</members>
</doc>"
            Assert.Equal(expectedDoc, content.Trim())

            Dim output = ProcessUtilities.RunAndGetOutput(exe, startFolder:=dir.Path)
            Assert.Equal("Hello", output.Trim())

            Dim refDll = Path.Combine(refDir.Path, "a.dll")
            Assert.True(File.Exists(refDll))

            ' The types and members that are included needs further refinement.
            ' See issue https://github.com/dotnet/roslyn/issues/17612
            MetadataReaderUtils.VerifyPEMetadata(refDll,
                {"TypeDefinition:<Module>", "TypeDefinition:C"},
                {"MethodDefinition:Void C.Main()", "MethodDefinition:Void C..ctor()"},
                {"CompilationRelaxationsAttribute", "RuntimeCompatibilityAttribute", "DebuggableAttribute", "STAThreadAttribute", "ReferenceAssemblyAttribute"}
                )

            ' Clean up temp files
            CleanupAllGeneratedFiles(dir.Path)
            CleanupAllGeneratedFiles(refDir.Path)
        End Sub

        <Fact>
        Public Sub RefOutWithError()
            Dim dir = Temp.CreateDirectory()
            dir.CreateDirectory("ref")

            Dim src = dir.CreateFile("a.vb")
            src.WriteAllText(
"Class C
    Public Shared Sub Main()
        Bad()
    End Sub
End Class")

            Dim outWriter = New StringWriter(CultureInfo.InvariantCulture)
            Dim csc = New MockVisualBasicCompiler(Nothing, dir.Path,
                {"/define:_MYTYPE=""Empty"" ", "/nologo", "/out:a.dll", "/refout:ref/a.dll", "/deterministic", "a.vb"})

            Dim exitCode = csc.Run(outWriter)
            Assert.Equal(1, exitCode)

            Dim vb = Path.Combine(dir.Path, "a.vb")

            Dim dll = Path.Combine(dir.Path, "a.dll")
            Assert.False(File.Exists(dll))

            Dim refDll = Path.Combine(dir.Path, Path.Combine("ref", "a.dll"))
            Assert.False(File.Exists(refDll))

            Assert.Equal(
$"{vb}(3) : error BC30451: 'Bad' is not declared. It may be inaccessible due to its protection level.

        Bad()
        ~~~",
outWriter.ToString().Trim())

            ' Clean up temp files
            CleanupAllGeneratedFiles(dir.Path)
        End Sub

        <Fact>
        Public Sub RefOnly()
            Dim dir = Temp.CreateDirectory()

            Dim src = dir.CreateFile("a.vb")
            src.WriteAllText(
"Class C
    ''' <summary>Main method</summary>
    Public Shared Sub Main()
        Bad()
    End Sub
    ''' <summary>Field</summary>
    Private Dim field As Integer

    ''' <summary>Field</summary>
    Private Structure S
        ''' <summary>Struct Field</summary>
        Private Dim field As Integer
    End Structure
End Class")

            Dim outWriter = New StringWriter(CultureInfo.InvariantCulture)
            Dim csc = New MockVisualBasicCompiler(Nothing, dir.Path,
                {"/define:_MYTYPE=""Empty"" ", "/nologo", "/out:a.dll", "/refonly", "/debug", "/deterministic", "/doc:doc.xml", "a.vb"})

            Dim exitCode = csc.Run(outWriter)
            Assert.Equal(0, exitCode)

            Dim refDll = Path.Combine(dir.Path, "a.dll")
            Assert.True(File.Exists(refDll))

            ' The types and members that are included needs further refinement.
            ' See issue https://github.com/dotnet/roslyn/issues/17612
            MetadataReaderUtils.VerifyPEMetadata(refDll,
                {"TypeDefinition:<Module>", "TypeDefinition:C", "TypeDefinition:S"},
                {"MethodDefinition:Void C.Main()", "MethodDefinition:Void C..ctor()"},
                {"CompilationRelaxationsAttribute", "RuntimeCompatibilityAttribute", "DebuggableAttribute", "STAThreadAttribute", "ReferenceAssemblyAttribute"}
                )

            Dim pdb = Path.Combine(dir.Path, "a.pdb")
            Assert.False(File.Exists(pdb))

            Dim doc = Path.Combine(dir.Path, "doc.xml")
            Assert.True(File.Exists(doc))

            Dim content = File.ReadAllText(doc)
            Dim expectedDoc =
"<?xml version=""1.0""?>
<doc>
<assembly>
<name>
a
</name>
</assembly>
<members>
<member name=""M:C.Main"">
 <summary>Main method</summary>
</member>
<member name=""F:C.field"">
 <summary>Field</summary>
</member>
<member name=""T:C.S"">
 <summary>Field</summary>
</member>
<member name=""F:C.S.field"">
 <summary>Struct Field</summary>
</member>
</members>
</doc>"
            Assert.Equal(expectedDoc, content.Trim())

            ' Clean up temp files
            CleanupAllGeneratedFiles(dir.Path)
        End Sub

        <WorkItem(13681, "https://github.com/dotnet/roslyn/issues/13681")>
        <Theory()>
        <InlineData("/t:exe", "/out:goo.dll", "goo.dll", "goo.dll.exe")>                                'Output with known but different extension
        <InlineData("/t:exe", "/out:goo.dLL", "goo.dLL", "goo.dLL.exe")>                                'Output with known but different extension (different casing)
        <InlineData("/t:library", "/out:goo.exe", "goo.exe", "goo.exe.dll")>                            'Output with known but different extension
        <InlineData("/t:library", "/out:goo.eXe", "goo.eXe", "goo.eXe.dll")>                            'Output with known but different extension (different casing)
        <InlineData("/t:module", "/out:goo.dll", "goo.dll", "goo.dll.netmodule")>                       'Output with known but different extension
        <InlineData("/t:winmdobj", "/out:goo.netmodule", "goo.netmodule", "goo.netmodule.winmdobj")>    'Output with known but different extension
        <InlineData("/t:exe", "/out:goo.netmodule", "goo.netmodule", "goo.netmodule.exe")>              'Output with known but different extension
        <InlineData("/t:library", "/out:goo.txt", "goo.txt.dll", "goo.dll")>                            'Output with unknown extension (.txt)
        <InlineData("/t:exe", "/out:goo.md", "goo.md.exe", "goo.exe")>                                  'Output with unknown extension (.md)
        <InlineData("/t:exe", "/out:goo", "goo.exe", "goo")>                                            'Output without extension
        <InlineData("/t:library", "/out:goo", "goo.dll", "goo")>                                        'Output without extension
        <InlineData("/t:module", "/out:goo", "goo.netmodule", "goo")>                                   'Output without extension
        <InlineData("/t:winmdobj", "/out:goo", "goo.winmdobj", "goo")>                                  'Output without extension
        <InlineData("/t:exe", "/out:goo.exe", "goo.exe", "goo.exe.exe")>                                'Output with correct extension (.exe)
        <InlineData("/t:library", "/out:goo.dll", "goo.dll", "goo.dll.dll")>                            'Output with correct extension (.dll)
        <InlineData("/t:module", "/out:goo.netmodule", "goo.netmodule", "goo.netmodule.netmodule")>     'Output with correct extension (.netmodule)
        <InlineData("/t:module", "/out:goo.NetModule", "goo.NetModule", "goo.NetModule.netmodule")>     'Output with correct extension (.netmodule) (different casing)
        <InlineData("/t:winmdobj", "/out:goo.winmdobj", "goo.winmdobj", "goo.winmdobj.winmdobj")>       'Output with correct extension (.winmdobj)
        Public Sub OutputingFilesWithDifferentExtensions(targetArg As String, outArg As String, expectedFile As String, unexpectedFile As String)
            Dim source =
                <compilation>
                    <file name="a.vb">
                        <![CDATA[
Module Program
    Sub Main(args As String())
    End Sub
End Module
]]>
                    </file>
                </compilation>

            Dim fileName = "a.vb"
            Dim dir = Temp.CreateDirectory()
            Dim sourceFile = dir.CreateFile(fileName)
            sourceFile.WriteAllText(source.Value)

            Dim output As New StringWriter()

            Assert.Equal(0, New MockVisualBasicCompiler(Nothing, dir.Path, {fileName, targetArg, outArg}).Run(output, Nothing))
            Assert.True(File.Exists(Path.Combine(dir.Path, expectedFile)), "Expected to find: " & expectedFile)
            Assert.False(File.Exists(Path.Combine(dir.Path, unexpectedFile)), "Didn't expect to find: " & unexpectedFile)

            CleanupAllGeneratedFiles(sourceFile.Path)
        End Sub

        <Fact>
        Public Sub IOFailure_DisposeOutputFile()
            Dim srcPath = MakeTrivialExe(Temp.CreateDirectory().Path)
            Dim exePath = Path.Combine(Path.GetDirectoryName(srcPath), "test.exe")
            Dim csc = New MockVisualBasicCompiler(_baseDirectory, {"/nologo", "/preferreduilang:en", $"/out:{exePath}", srcPath})
            csc.FileOpen = Function(filePath, mode, access, share)
                               If filePath = exePath Then
                                   Return New TestStream(backingStream:=New MemoryStream(), dispose:=Sub() Throw New IOException("Fake IOException"))
                               End If

                               Return File.Open(filePath, mode, access, share)
                           End Function

            Dim outWriter = New StringWriter(CultureInfo.InvariantCulture)
            Assert.Equal(1, csc.Run(outWriter))
            Assert.Equal($"vbc : error BC2012: can't open '{exePath}' for writing: Fake IOException{Environment.NewLine}", outWriter.ToString())
        End Sub

        <Fact>
        Public Sub IOFailure_DisposePdbFile()
            Dim srcPath = MakeTrivialExe(Temp.CreateDirectory().Path)
            Dim exePath = Path.Combine(Path.GetDirectoryName(srcPath), "test.exe")
            Dim pdbPath = Path.ChangeExtension(exePath, "pdb")
            Dim csc = New MockVisualBasicCompiler(_baseDirectory, {"/nologo", "/preferreduilang:en", "/debug", $"/out:{exePath}", srcPath})
            csc.FileOpen = Function(filePath, mode, access, share)
                               If filePath = pdbPath Then
                                   Return New TestStream(backingStream:=New MemoryStream(), dispose:=Sub() Throw New IOException("Fake IOException"))
                               End If

                               Return File.Open(filePath, mode, access, share)
                           End Function

            Dim outWriter = New StringWriter(CultureInfo.InvariantCulture)
            Assert.Equal(1, csc.Run(outWriter))
            Assert.Equal($"vbc : error BC2012: can't open '{pdbPath}' for writing: Fake IOException{Environment.NewLine}", outWriter.ToString())
        End Sub

        <Fact>
        Public Sub IOFailure_DisposeXmlFile()
            Dim srcPath = MakeTrivialExe(Temp.CreateDirectory().Path)
            Dim xmlPath = Path.Combine(Path.GetDirectoryName(srcPath), "test.xml")
            Dim csc = New MockVisualBasicCompiler(_baseDirectory, {"/nologo", "/preferreduilang:en", $"/doc:{xmlPath}", srcPath})
            csc.FileOpen = Function(filePath, mode, access, share)
                               If filePath = xmlPath Then
                                   Return New TestStream(backingStream:=New MemoryStream(), dispose:=Sub() Throw New IOException("Fake IOException"))
                               End If

                               Return File.Open(filePath, mode, access, share)
                           End Function

            Dim outWriter = New StringWriter(CultureInfo.InvariantCulture)
            Assert.Equal(1, csc.Run(outWriter))
            Assert.Equal($"vbc : error BC2012: can't open '{xmlPath}' for writing: Fake IOException{Environment.NewLine}", outWriter.ToString())
        End Sub

        <Theory>
        <InlineData("portable")>
        <InlineData("full")>
        Public Sub IOFailure_DisposeSourceLinkFile(format As String)
            Dim srcPath = MakeTrivialExe(Temp.CreateDirectory().Path)
            Dim sourceLinkPath = Path.Combine(Path.GetDirectoryName(srcPath), "test.json")
            Dim csc = New MockVisualBasicCompiler(_baseDirectory, {"/nologo", "/preferreduilang:en", "/debug:" & format, $"/sourcelink:{sourceLinkPath}", srcPath})
            csc.FileOpen = Function(filePath, mode, access, share)
                               If filePath = sourceLinkPath Then
                                   Return New TestStream(
                                   backingStream:=New MemoryStream(Encoding.UTF8.GetBytes("
{
  ""documents"": {
     ""f:/build/*"" : ""https://raw.githubusercontent.com/my-org/my-project/1111111111111111111111111111111111111111/*""
  }
}
")),
                                   dispose:=Sub() Throw New IOException("Fake IOException"))
                               End If

                               Return File.Open(filePath, mode, access, share)
                           End Function

            Dim outWriter = New StringWriter(CultureInfo.InvariantCulture)
            Assert.Equal(1, csc.Run(outWriter))
            Assert.Equal($"vbc : error BC2012: can't open '{sourceLinkPath}' for writing: Fake IOException{Environment.NewLine}", outWriter.ToString())
        End Sub

        <Fact>
        Public Sub CompilingCodeWithInvalidPreProcessorSymbolsShouldProvideDiagnostics()
            Dim parsedArgs = DefaultParse({"/define:1", "a.cs"}, _baseDirectory)
            parsedArgs.Errors.Verify(Diagnostic(ERRID.ERR_ConditionalCompilationConstantNotValid).WithArguments("Identifier expected.", "1 ^^ ^^ ").WithLocation(1, 1))
        End Sub

        <Fact>
        Public Sub CompilingCodeWithInvalidLanguageVersionShouldProvideDiagnostics()
            Dim parsedArgs = DefaultParse({"/langversion:1000", "a.cs"}, _baseDirectory)
            parsedArgs.Errors.Verify(Diagnostic(ERRID.ERR_InvalidSwitchValue).WithArguments("langversion", "1000").WithLocation(1, 1))
        End Sub

        <WorkItem(406649, "https://devdiv.visualstudio.com/DevDiv/_workitems?id=406649")>
        <ConditionalFact(GetType(IsEnglishLocal))>
        Public Sub MissingCompilerAssembly()
            Dim dir = Temp.CreateDirectory()
            Dim vbcPath = dir.CopyFile(s_basicCompilerExecutable).Path
            dir.CopyFile(GetType(Compilation).Assembly.Location)

            ' Missing Microsoft.CodeAnalysis.VisualBasic.dll.
            Dim result = ProcessUtilities.Run(vbcPath, arguments:="/nologo /t:library unknown.vb", workingDirectory:=dir.Path)
            Assert.Equal(1, result.ExitCode)
            Assert.Equal(
                $"Could not load file or assembly '{GetType(VisualBasicCompilation).Assembly.FullName}' or one of its dependencies. The system cannot find the file specified.",
                result.Output.Trim())

            ' Missing System.Collections.Immutable.dll.
            dir.CopyFile(GetType(VisualBasicCompilation).Assembly.Location)
            result = ProcessUtilities.Run(vbcPath, arguments:="/nologo /t:library unknown.vb", workingDirectory:=dir.Path)
            Assert.Equal(1, result.ExitCode)
            Assert.Equal(
                $"Could not load file or assembly '{GetType(ImmutableArray).Assembly.FullName}' or one of its dependencies. The system cannot find the file specified.",
                result.Output.Trim())
        End Sub

        <ConditionalFact(GetType(WindowsOnly))>
        <WorkItem(21935, "https://github.com/dotnet/roslyn/issues/21935")>
        Public Sub PdbPathNotEmittedWithoutPdb()
            Dim dir = Temp.CreateDirectory()

            Dim src = MakeTrivialExe(directory:=dir.Path)
            Dim args = {"/nologo", src, "/out:a.exe", "/debug-"}
            Dim outWriter = New StringWriter(CultureInfo.InvariantCulture)

            Dim vbc = New MockVisualBasicCompiler(Nothing, dir.Path, args)
            Dim exitCode = vbc.Run(outWriter)
            Assert.Equal(0, exitCode)

            Dim exePath = Path.Combine(dir.Path, "a.exe")
            Assert.True(File.Exists(exePath))
            Using peStream = File.OpenRead(exePath)
                Using peReader = New PEReader(peStream)
                    Dim debugDirectory = peReader.PEHeaders.PEHeader.DebugTableDirectory
                    Assert.Equal(0, debugDirectory.Size)
                    Assert.Equal(0, debugDirectory.RelativeVirtualAddress)
                End Using
            End Using
        End Sub

        <Fact>
        Public Sub StrongNameProviderWithCustomTempPath()
            Dim tempDir = Temp.CreateDirectory()
            Dim workingDir = Temp.CreateDirectory()
            workingDir.CreateFile("a.vb")

            Dim vbc = New MockVisualBasicCompiler(Nothing, New BuildPaths("", workingDir.Path, Nothing, tempDir.Path),
                              {"/features:UseLegacyStrongNameProvider", "/nostdlib", "a.vb"})
            Dim comp = vbc.CreateCompilation(New StringWriter(), New TouchedFileLogger(), errorLogger:=Nothing)
            Dim desktopProvider = Assert.IsType(Of DesktopStrongNameProvider)(comp.Options.StrongNameProvider)
            Using inputStream = Assert.IsType(Of DesktopStrongNameProvider.TempFileStream)(desktopProvider.CreateInputStream())
                Assert.Equal(tempDir.Path, Path.GetDirectoryName(inputStream.Path))
            End Using
        End Sub

        Private Function MakeTrivialExe(Optional directory As String = Nothing) As String
            Return Temp.CreateFile(directory:=directory, prefix:="", extension:=".vb").WriteAllText("
Class Program
    Public Shared Sub Main()
    End Sub
End Class").Path
        End Function
    End Class

    <DiagnosticAnalyzer(LanguageNames.VisualBasic)>
    Friend MustInherit Class MockAbstractDiagnosticAnalyzer
        Inherits DiagnosticAnalyzer

        Public Overrides Sub Initialize(context As AnalysisContext)
            context.RegisterCompilationStartAction(
                Sub(startContext As CompilationStartAnalysisContext)
                    startContext.RegisterCompilationEndAction(AddressOf AnalyzeCompilation)
                    CreateAnalyzerWithinCompilation(startContext)
                End Sub)
        End Sub

        Public MustOverride Sub CreateAnalyzerWithinCompilation(context As CompilationStartAnalysisContext)
        Public MustOverride Sub AnalyzeCompilation(context As CompilationAnalysisContext)
    End Class

    <DiagnosticAnalyzer(LanguageNames.VisualBasic)>
    Friend Class HiddenDiagnosticAnalyzer
        Inherits MockAbstractDiagnosticAnalyzer

        Friend Shared ReadOnly Hidden01 As DiagnosticDescriptor = New DiagnosticDescriptor("Hidden01", "", "Throwing a diagnostic for #ExternalSource", "", DiagnosticSeverity.Hidden, isEnabledByDefault:=True)

        Public Overrides Sub CreateAnalyzerWithinCompilation(context As CompilationStartAnalysisContext)
            context.RegisterSyntaxNodeAction(AddressOf AnalyzeNode, SyntaxKind.ExternalSourceDirectiveTrivia)
        End Sub

        Public Overrides Sub AnalyzeCompilation(context As CompilationAnalysisContext)
        End Sub

        Public Overrides ReadOnly Property SupportedDiagnostics As ImmutableArray(Of DiagnosticDescriptor)
            Get
                Return ImmutableArray.Create(Hidden01)
            End Get
        End Property

        Public Sub AnalyzeNode(context As SyntaxNodeAnalysisContext)
            context.ReportDiagnostic(Diagnostic.Create(Hidden01, context.Node.GetLocation()))
        End Sub
    End Class

    <DiagnosticAnalyzer(LanguageNames.VisualBasic)>
    Friend Class InfoDiagnosticAnalyzer
        Inherits MockAbstractDiagnosticAnalyzer

        Friend Shared ReadOnly Info01 As DiagnosticDescriptor = New DiagnosticDescriptor("Info01", "", "Throwing a diagnostic for #Enable", "", DiagnosticSeverity.Info, isEnabledByDefault:=True)
        Friend Shared ReadOnly Info02 As DiagnosticDescriptor = New DiagnosticDescriptor("Info02", "", "Throwing a diagnostic for something else", "", DiagnosticSeverity.Info, isEnabledByDefault:=True)

        Public Overrides Sub CreateAnalyzerWithinCompilation(context As CompilationStartAnalysisContext)
            context.RegisterSyntaxNodeAction(AddressOf AnalyzeNode, SyntaxKind.EnableWarningDirectiveTrivia)
        End Sub

        Public Overrides Sub AnalyzeCompilation(context As CompilationAnalysisContext)
        End Sub

        Public Overrides ReadOnly Property SupportedDiagnostics As ImmutableArray(Of DiagnosticDescriptor)
            Get
                Return ImmutableArray.Create(Info01, Info02)
            End Get
        End Property

        Public Sub AnalyzeNode(context As SyntaxNodeAnalysisContext)
            context.ReportDiagnostic(Diagnostic.Create(Info01, context.Node.GetLocation()))
        End Sub
    End Class

    <DiagnosticAnalyzer(LanguageNames.VisualBasic)>
    Friend Class WarningDiagnosticAnalyzer
        Inherits MockAbstractDiagnosticAnalyzer

        Friend Shared ReadOnly Warning01 As DiagnosticDescriptor = New DiagnosticDescriptor("Warning01", "", "Throwing a diagnostic for types declared", "", DiagnosticSeverity.Warning, isEnabledByDefault:=True)
        Friend Shared ReadOnly Warning02 As DiagnosticDescriptor = New DiagnosticDescriptor("Warning02", "", "Throwing a diagnostic for something else", "", DiagnosticSeverity.Warning, isEnabledByDefault:=True)
        Friend Shared ReadOnly Warning03 As DiagnosticDescriptor = New DiagnosticDescriptor("Warning03", "", "Throwing a diagnostic for types declared", "", DiagnosticSeverity.Warning, isEnabledByDefault:=True)

        Public Overrides Sub CreateAnalyzerWithinCompilation(context As CompilationStartAnalysisContext)
            context.RegisterSymbolAction(AddressOf AnalyzeSymbol, SymbolKind.NamedType)
        End Sub

        Public Overrides Sub AnalyzeCompilation(context As CompilationAnalysisContext)
        End Sub

        Public Overrides ReadOnly Property SupportedDiagnostics As ImmutableArray(Of DiagnosticDescriptor)
            Get
                Return ImmutableArray.Create(Warning01, Warning02, Warning03)
            End Get
        End Property

        Public Sub AnalyzeSymbol(context As SymbolAnalysisContext)
            context.ReportDiagnostic(Diagnostic.Create(Warning01, context.Symbol.Locations.First()))
            context.ReportDiagnostic(Diagnostic.Create(Warning03, context.Symbol.Locations.First()))
        End Sub
    End Class

    <DiagnosticAnalyzer(LanguageNames.VisualBasic)>
    Friend Class ErrorDiagnosticAnalyzer
        Inherits MockAbstractDiagnosticAnalyzer

        Friend Shared ReadOnly Error01 As DiagnosticDescriptor = New DiagnosticDescriptor("Error01", "", "Throwing a diagnostic for #Disable", "", DiagnosticSeverity.Error, isEnabledByDefault:=True)

        Public Overrides Sub CreateAnalyzerWithinCompilation(context As CompilationStartAnalysisContext)
            context.RegisterSyntaxNodeAction(AddressOf AnalyzeNode, SyntaxKind.DisableWarningDirectiveTrivia)
        End Sub

        Public Overrides Sub AnalyzeCompilation(context As CompilationAnalysisContext)
        End Sub

        Public Overrides ReadOnly Property SupportedDiagnostics As ImmutableArray(Of DiagnosticDescriptor)
            Get
                Return ImmutableArray.Create(Error01)
            End Get
        End Property

        Public Sub AnalyzeNode(context As SyntaxNodeAnalysisContext)
            context.ReportDiagnostic(Diagnostic.Create(Error01, context.Node.GetLocation()))
        End Sub
    End Class

    Friend Class AdditionalFileDiagnosticAnalyzer
        Inherits MockAbstractDiagnosticAnalyzer

        Friend Shared ReadOnly Rule As DiagnosticDescriptor = New DiagnosticDescriptor("AdditionalFileDiagnostic", "", "Additional File Diagnostic: {0}", "", DiagnosticSeverity.Warning, isEnabledByDefault:=True)
        Private ReadOnly _nonCompilerInputFile As String

        Public Sub New(nonCompilerInputFile As String)
            _nonCompilerInputFile = nonCompilerInputFile
        End Sub

        Public Overrides ReadOnly Property SupportedDiagnostics As ImmutableArray(Of DiagnosticDescriptor)
            Get
                Return ImmutableArray.Create(Rule)
            End Get
        End Property

        Public Overrides Sub AnalyzeCompilation(context As CompilationAnalysisContext)
        End Sub

        Public Overrides Sub CreateAnalyzerWithinCompilation(context As CompilationStartAnalysisContext)
            context.RegisterCompilationEndAction(AddressOf CompilationEndAction)
        End Sub

        Private Sub CompilationEndAction(context As CompilationAnalysisContext)
            ' Diagnostic reported on additionals file, with valid span.
            For Each additionalFile In context.Options.AdditionalFiles
                ReportDiagnostic(additionalFile.Path, context)
            Next

            ' Diagnostic reported on an additional file, but with an invalid span.
            ReportDiagnostic(context.Options.AdditionalFiles.First().Path, context, New TextSpan(0, 1000000)) ' Overflow span

            ' Diagnostic reported on a file which is not an input for the compiler.
            ReportDiagnostic(_nonCompilerInputFile, context)

            ' Diagnostic reported on a non-existent file.
            ReportDiagnostic("NonExistentPath", context)
        End Sub

        Private Sub ReportDiagnostic(path As String, context As CompilationAnalysisContext, Optional span As TextSpan = Nothing)
            If span = Nothing Then
                span = New TextSpan(0, 11)
            End If

            Dim linePosSpan = New LinePositionSpan(New LinePosition(0, 0), New LinePosition(0, span.End))
            Dim diagLocation = Location.Create(path, span, linePosSpan)
            Dim diag = Diagnostic.Create(Rule, diagLocation, IO.Path.GetFileNameWithoutExtension(path))
            context.ReportDiagnostic(diag)
        End Sub
    End Class
End Namespace<|MERGE_RESOLUTION|>--- conflicted
+++ resolved
@@ -123,11 +123,7 @@
             Assert.Equal("", output.ToString().Trim())
         End Sub
 
-<<<<<<< HEAD
-        <Fact>
-=======
-        <Fact(Skip:="https://github.com/dotnet/roslyn/pull/23529")>
->>>>>>> 9286a180
+        <Fact>
         Public Sub CreateCompilationWithKeyFile()
             Dim source = "
 Public Class C
