--- conflicted
+++ resolved
@@ -518,13 +518,8 @@
 IVariableDeclarationStatement (1 declarations) (OperationKind.VariableDeclarationStatement, IsInvalid) (Syntax: 'Dim c1 As C1 = c2')
   IVariableDeclaration (1 variables) (OperationKind.VariableDeclaration) (Syntax: 'c1')
     Variables: Local_1: c1 As Program.C1
-<<<<<<< HEAD
     Initializer: IConversionExpression (ConversionKind.Invalid, Implicit) (OperationKind.ConversionExpression, Type: Program.C1, IsInvalid) (Syntax: 'c2')
-        ILocalReferenceExpression: c2 (OperationKind.LocalReferenceExpression, Type: Program.C2) (Syntax: 'c2')
-=======
-    Initializer: IConversionExpression (ConversionKind.Basic, Implicit) (OperationKind.ConversionExpression, Type: Program.C1, IsInvalid) (Syntax: 'c2')
         ILocalReferenceExpression: c2 (OperationKind.LocalReferenceExpression, Type: Program.C2, IsInvalid) (Syntax: 'c2')
->>>>>>> 2384c176
 ]]>.Value
 
             Dim expectedDiagnostics = <![CDATA[
@@ -590,13 +585,8 @@
 IVariableDeclarationStatement (1 declarations) (OperationKind.VariableDeclarationStatement, IsInvalid) (Syntax: 'Dim i1 As I1 = c1')
   IVariableDeclaration (1 variables) (OperationKind.VariableDeclaration) (Syntax: 'i1')
     Variables: Local_1: i1 As Program.I1
-<<<<<<< HEAD
-    Initializer: IConversionExpression (ConversionKind.Cast, Implicit) (OperationKind.ConversionExpression, Type: Program.I1) (Syntax: 'c1')
-        ILocalReferenceExpression: c1 (OperationKind.LocalReferenceExpression, Type: Program.C1) (Syntax: 'c1')
-=======
-    Initializer: IConversionExpression (ConversionKind.Basic, Implicit) (OperationKind.ConversionExpression, Type: Program.I1, IsInvalid) (Syntax: 'c1')
+    Initializer: IConversionExpression (ConversionKind.Cast, Implicit) (OperationKind.ConversionExpression, Type: Program.I1, IsInvalid) (Syntax: 'c1')
         ILocalReferenceExpression: c1 (OperationKind.LocalReferenceExpression, Type: Program.C1, IsInvalid) (Syntax: 'c1')
->>>>>>> 2384c176
 ]]>.Value
 
             Dim expectedDiagnostics = <![CDATA[
@@ -774,19 +764,11 @@
 IVariableDeclarationStatement (1 declarations) (OperationKind.VariableDeclarationStatement, IsInvalid) (Syntax: 'Dim a As Ac ... End Sub')
   IVariableDeclaration (1 variables) (OperationKind.VariableDeclaration) (Syntax: 'a')
     Variables: Local_1: a As System.Action
-<<<<<<< HEAD
-    Initializer: IConversionExpression (ConversionKind.Invalid, Implicit) (OperationKind.ConversionExpression, Type: System.Action) (Syntax: 'Sub(i As In ... End Sub')
-        ILambdaExpression (Signature: Sub (i As System.Int32)) (OperationKind.LambdaExpression, Type: null) (Syntax: 'Sub(i As In ... End Sub')
-          IBlockStatement (2 statements) (OperationKind.BlockStatement) (Syntax: 'Sub(i As In ... End Sub')
-            ILabelStatement (Label: exit) (OperationKind.LabelStatement) (Syntax: 'End Sub')
-            IReturnStatement (OperationKind.ReturnStatement) (Syntax: 'End Sub')
-=======
-    Initializer: IConversionExpression (ConversionKind.Basic, Implicit) (OperationKind.ConversionExpression, Type: System.Action, IsInvalid) (Syntax: 'Sub(i As In ... End Sub')
+    Initializer: IConversionExpression (ConversionKind.Invalid, Implicit) (OperationKind.ConversionExpression, Type: System.Action, IsInvalid) (Syntax: 'Sub(i As In ... End Sub')
         ILambdaExpression (Signature: Sub (i As System.Int32)) (OperationKind.LambdaExpression, Type: null, IsInvalid) (Syntax: 'Sub(i As In ... End Sub')
           IBlockStatement (2 statements) (OperationKind.BlockStatement, IsInvalid) (Syntax: 'Sub(i As In ... End Sub')
             ILabelStatement (Label: exit) (OperationKind.LabelStatement, IsInvalid) (Syntax: 'End Sub')
             IReturnStatement (OperationKind.ReturnStatement, IsInvalid) (Syntax: 'End Sub')
->>>>>>> 2384c176
 ]]>.Value
 
             Dim expectedDiagnostics = <![CDATA[
@@ -883,19 +865,11 @@
 IVariableDeclarationStatement (1 declarations) (OperationKind.VariableDeclarationStatement, IsInvalid) (Syntax: 'Dim a As Fu ... End Sub')
   IVariableDeclaration (1 variables) (OperationKind.VariableDeclaration) (Syntax: 'a')
     Variables: Local_1: a As System.Func(Of System.Int32)
-<<<<<<< HEAD
-    Initializer: IConversionExpression (ConversionKind.Invalid, Implicit) (OperationKind.ConversionExpression, Type: System.Func(Of System.Int32)) (Syntax: 'Sub()'BIND: ... End Sub')
-        ILambdaExpression (Signature: Sub ()) (OperationKind.LambdaExpression, Type: null) (Syntax: 'Sub()'BIND: ... End Sub')
-          IBlockStatement (2 statements) (OperationKind.BlockStatement) (Syntax: 'Sub()'BIND: ... End Sub')
-            ILabelStatement (Label: exit) (OperationKind.LabelStatement) (Syntax: 'End Sub')
-            IReturnStatement (OperationKind.ReturnStatement) (Syntax: 'End Sub')
-=======
-    Initializer: IConversionExpression (ConversionKind.Basic, Implicit) (OperationKind.ConversionExpression, Type: System.Func(Of System.Int32), IsInvalid) (Syntax: 'Sub()'BIND: ... End Sub')
+    Initializer: IConversionExpression (ConversionKind.Invalid, Implicit) (OperationKind.ConversionExpression, Type: System.Func(Of System.Int32), IsInvalid) (Syntax: 'Sub()'BIND: ... End Sub')
         ILambdaExpression (Signature: Sub ()) (OperationKind.LambdaExpression, Type: null, IsInvalid) (Syntax: 'Sub()'BIND: ... End Sub')
           IBlockStatement (2 statements) (OperationKind.BlockStatement, IsInvalid) (Syntax: 'Sub()'BIND: ... End Sub')
             ILabelStatement (Label: exit) (OperationKind.LabelStatement, IsInvalid) (Syntax: 'End Sub')
             IReturnStatement (OperationKind.ReturnStatement, IsInvalid) (Syntax: 'End Sub')
->>>>>>> 2384c176
 ]]>.Value
 
             Dim expectedDiagnostics = <![CDATA[
@@ -976,13 +950,8 @@
 IVariableDeclarationStatement (1 declarations) (OperationKind.VariableDeclarationStatement, IsInvalid) (Syntax: 'Dim a As Ac ... ddressOf M2')
   IVariableDeclaration (1 variables) (OperationKind.VariableDeclaration) (Syntax: 'a')
     Variables: Local_1: a As System.Action
-<<<<<<< HEAD
     Initializer: IConversionExpression (ConversionKind.Invalid, Implicit) (OperationKind.ConversionExpression, Type: System.Action, IsInvalid) (Syntax: 'AddressOf M2')
-        IOperation:  (OperationKind.None) (Syntax: 'AddressOf M2')
-=======
-    Initializer: IConversionExpression (ConversionKind.Basic, Implicit) (OperationKind.ConversionExpression, Type: System.Action, IsInvalid) (Syntax: 'AddressOf M2')
         IOperation:  (OperationKind.None, IsInvalid) (Syntax: 'AddressOf M2')
->>>>>>> 2384c176
 ]]>.Value
 
             Dim expectedDiagnostics = <![CDATA[
@@ -1066,13 +1035,8 @@
 IVariableDeclarationStatement (1 declarations) (OperationKind.VariableDeclarationStatement, IsInvalid) (Syntax: 'Dim a As Fu ... ddressOf M2')
   IVariableDeclaration (1 variables) (OperationKind.VariableDeclaration) (Syntax: 'a')
     Variables: Local_1: a As System.Func(Of System.Int64)
-<<<<<<< HEAD
     Initializer: IConversionExpression (ConversionKind.Invalid, Implicit) (OperationKind.ConversionExpression, Type: System.Func(Of System.Int64), IsInvalid) (Syntax: 'AddressOf M2')
-        IOperation:  (OperationKind.None) (Syntax: 'AddressOf M2')
-=======
-    Initializer: IConversionExpression (ConversionKind.Basic, Implicit) (OperationKind.ConversionExpression, Type: System.Func(Of System.Int64), IsInvalid) (Syntax: 'AddressOf M2')
         IOperation:  (OperationKind.None, IsInvalid) (Syntax: 'AddressOf M2')
->>>>>>> 2384c176
 ]]>.Value
 
             Dim expectedDiagnostics = <![CDATA[
@@ -1190,13 +1154,8 @@
 IVariableDeclarationStatement (1 declarations) (OperationKind.VariableDeclarationStatement, IsInvalid) (Syntax: 'Dim a As Ar ...  New Object')
   IVariableDeclaration (1 variables) (OperationKind.VariableDeclaration) (Syntax: 'a')
     Variables: Local_1: a As System.Array
-<<<<<<< HEAD
-    Initializer: IConversionExpression (ConversionKind.Cast, Implicit) (OperationKind.ConversionExpression, Type: System.Array) (Syntax: 'New Object')
-        IObjectCreationExpression (Constructor: Sub System.Object..ctor()) (OperationKind.ObjectCreationExpression, Type: System.Object) (Syntax: 'New Object')
-=======
-    Initializer: IConversionExpression (ConversionKind.Basic, Implicit) (OperationKind.ConversionExpression, Type: System.Array, IsInvalid) (Syntax: 'New Object')
+    Initializer: IConversionExpression (ConversionKind.Cast, Implicit) (OperationKind.ConversionExpression, Type: System.Array, IsInvalid) (Syntax: 'New Object')
         IObjectCreationExpression (Constructor: Sub System.Object..ctor()) (OperationKind.ObjectCreationExpression, Type: System.Object, IsInvalid) (Syntax: 'New Object')
->>>>>>> 2384c176
 ]]>.Value
 
             Dim expectedDiagnostics = <![CDATA[
@@ -1264,13 +1223,8 @@
 IVariableDeclarationStatement (1 declarations) (OperationKind.VariableDeclarationStatement, IsInvalid) (Syntax: 'Dim c1List  ... () = c2List')
   IVariableDeclaration (1 variables) (OperationKind.VariableDeclaration) (Syntax: 'c1List')
     Variables: Local_1: c1List As Program.C1()
-<<<<<<< HEAD
     Initializer: IConversionExpression (ConversionKind.Invalid, Implicit) (OperationKind.ConversionExpression, Type: Program.C1(), IsInvalid) (Syntax: 'c2List')
-        ILocalReferenceExpression: c2List (OperationKind.LocalReferenceExpression, Type: Program.C2()()) (Syntax: 'c2List')
-=======
-    Initializer: IConversionExpression (ConversionKind.Basic, Implicit) (OperationKind.ConversionExpression, Type: Program.C1(), IsInvalid) (Syntax: 'c2List')
         ILocalReferenceExpression: c2List (OperationKind.LocalReferenceExpression, Type: Program.C2()(), IsInvalid) (Syntax: 'c2List')
->>>>>>> 2384c176
 ]]>.Value
 
             Dim expectedDiagnostics = <![CDATA[
@@ -1305,13 +1259,8 @@
 IVariableDeclarationStatement (1 declarations) (OperationKind.VariableDeclarationStatement, IsInvalid) (Syntax: 'Dim c1List  ... () = c2List')
   IVariableDeclaration (1 variables) (OperationKind.VariableDeclaration) (Syntax: 'c1List')
     Variables: Local_1: c1List As Program.C1()
-<<<<<<< HEAD
     Initializer: IConversionExpression (ConversionKind.Invalid, Implicit) (OperationKind.ConversionExpression, Type: Program.C1(), IsInvalid) (Syntax: 'c2List')
-        ILocalReferenceExpression: c2List (OperationKind.LocalReferenceExpression, Type: Program.C2()) (Syntax: 'c2List')
-=======
-    Initializer: IConversionExpression (ConversionKind.Basic, Implicit) (OperationKind.ConversionExpression, Type: Program.C1(), IsInvalid) (Syntax: 'c2List')
         ILocalReferenceExpression: c2List (OperationKind.LocalReferenceExpression, Type: Program.C2(), IsInvalid) (Syntax: 'c2List')
->>>>>>> 2384c176
 ]]>.Value
 
             Dim expectedDiagnostics = <![CDATA[
@@ -1379,13 +1328,8 @@
 IVariableDeclarationStatement (1 declarations) (OperationKind.VariableDeclarationStatement, IsInvalid) (Syntax: 'Dim c1List  ... 1) = c2List')
   IVariableDeclaration (1 variables) (OperationKind.VariableDeclaration) (Syntax: 'c1List')
     Variables: Local_1: c1List As System.Collections.Generic.IEnumerable(Of Program.C1)
-<<<<<<< HEAD
-    Initializer: IConversionExpression (ConversionKind.Cast, Implicit) (OperationKind.ConversionExpression, Type: System.Collections.Generic.IEnumerable(Of Program.C1)) (Syntax: 'c2List')
-        ILocalReferenceExpression: c2List (OperationKind.LocalReferenceExpression, Type: Program.C2()) (Syntax: 'c2List')
-=======
-    Initializer: IConversionExpression (ConversionKind.Basic, Implicit) (OperationKind.ConversionExpression, Type: System.Collections.Generic.IEnumerable(Of Program.C1), IsInvalid) (Syntax: 'c2List')
+    Initializer: IConversionExpression (ConversionKind.Cast, Implicit) (OperationKind.ConversionExpression, Type: System.Collections.Generic.IEnumerable(Of Program.C1), IsInvalid) (Syntax: 'c2List')
         ILocalReferenceExpression: c2List (OperationKind.LocalReferenceExpression, Type: Program.C2(), IsInvalid) (Syntax: 'c2List')
->>>>>>> 2384c176
 ]]>.Value
 
             Dim expectedDiagnostics = <![CDATA[
@@ -1478,13 +1422,8 @@
 IVariableDeclarationStatement (1 declarations) (OperationKind.VariableDeclarationStatement, IsInvalid) (Syntax: 'Dim i1 As I1 = s1')
   IVariableDeclaration (1 variables) (OperationKind.VariableDeclaration) (Syntax: 'i1')
     Variables: Local_1: i1 As Program.I1
-<<<<<<< HEAD
     Initializer: IConversionExpression (ConversionKind.Invalid, Implicit) (OperationKind.ConversionExpression, Type: Program.I1, IsInvalid) (Syntax: 's1')
-        ILocalReferenceExpression: s1 (OperationKind.LocalReferenceExpression, Type: Program.S1) (Syntax: 's1')
-=======
-    Initializer: IConversionExpression (ConversionKind.Basic, Implicit) (OperationKind.ConversionExpression, Type: Program.I1, IsInvalid) (Syntax: 's1')
         ILocalReferenceExpression: s1 (OperationKind.LocalReferenceExpression, Type: Program.S1, IsInvalid) (Syntax: 's1')
->>>>>>> 2384c176
 ]]>.Value
 
             Dim expectedDiagnostics = <![CDATA[
@@ -1748,13 +1687,8 @@
 IVariableDeclarationStatement (1 declarations) (OperationKind.VariableDeclarationStatement, IsInvalid) (Syntax: 'Dim c1 As C1 = New T')
   IVariableDeclaration (1 variables) (OperationKind.VariableDeclaration) (Syntax: 'c1')
     Variables: Local_1: c1 As Module1.C1
-<<<<<<< HEAD
     Initializer: IConversionExpression (ConversionKind.Invalid, Implicit) (OperationKind.ConversionExpression, Type: Module1.C1, IsInvalid) (Syntax: 'New T')
-        ITypeParameterObjectCreationExpression (OperationKind.TypeParameterObjectCreationExpression, Type: T) (Syntax: 'New T')
-=======
-    Initializer: IConversionExpression (ConversionKind.Basic, Implicit) (OperationKind.ConversionExpression, Type: Module1.C1, IsInvalid) (Syntax: 'New T')
         ITypeParameterObjectCreationExpression (OperationKind.TypeParameterObjectCreationExpression, Type: T, IsInvalid) (Syntax: 'New T')
->>>>>>> 2384c176
 ]]>.Value
 
             Dim expectedDiagnostics = <![CDATA[
@@ -1845,13 +1779,8 @@
 IVariableDeclarationStatement (1 declarations) (OperationKind.VariableDeclarationStatement, IsInvalid) (Syntax: 'Dim t1 As T = New U')
   IVariableDeclaration (1 variables) (OperationKind.VariableDeclaration) (Syntax: 't1')
     Variables: Local_1: t1 As T
-<<<<<<< HEAD
     Initializer: IConversionExpression (ConversionKind.Invalid, Implicit) (OperationKind.ConversionExpression, Type: T, IsInvalid) (Syntax: 'New U')
-        ITypeParameterObjectCreationExpression (OperationKind.TypeParameterObjectCreationExpression, Type: U) (Syntax: 'New U')
-=======
-    Initializer: IConversionExpression (ConversionKind.Basic, Implicit) (OperationKind.ConversionExpression, Type: T, IsInvalid) (Syntax: 'New U')
         ITypeParameterObjectCreationExpression (OperationKind.TypeParameterObjectCreationExpression, Type: U, IsInvalid) (Syntax: 'New U')
->>>>>>> 2384c176
 ]]>.Value
 
             Dim expectedDiagnostics = <![CDATA[
@@ -1941,13 +1870,8 @@
 IVariableDeclarationStatement (1 declarations) (OperationKind.VariableDeclarationStatement, IsInvalid) (Syntax: 'Const s As SByte = i')
   IVariableDeclaration (1 variables) (OperationKind.VariableDeclaration) (Syntax: 's')
     Variables: Local_1: s As System.SByte
-<<<<<<< HEAD
     Initializer: IConversionExpression (ConversionKind.Invalid, Implicit) (OperationKind.ConversionExpression, Type: System.SByte, IsInvalid) (Syntax: 'i')
-        ILocalReferenceExpression: i (OperationKind.LocalReferenceExpression, Type: System.Int32, Constant: 10000) (Syntax: 'i')
-=======
-    Initializer: IConversionExpression (ConversionKind.Basic, Implicit) (OperationKind.ConversionExpression, Type: System.SByte, IsInvalid) (Syntax: 'i')
         ILocalReferenceExpression: i (OperationKind.LocalReferenceExpression, Type: System.Int32, Constant: 10000, IsInvalid) (Syntax: 'i')
->>>>>>> 2384c176
 ]]>.Value
 
             Dim expectedDiagnostics = <![CDATA[
