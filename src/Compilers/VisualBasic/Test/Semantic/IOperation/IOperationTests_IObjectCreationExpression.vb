--- conflicted
+++ resolved
@@ -301,12 +301,8 @@
                           Left: IPropertyReferenceExpression: Property [Class].X As System.Int32 (OperationKind.PropertyReferenceExpression, Type: System.Int32) (Syntax: 'X')
                               Instance Receiver: IOperation:  (OperationKind.None) (Syntax: 'New [Class] ... .X = field}')
                           Right: IFieldReferenceExpression: [Class].field As System.Int32 (OperationKind.FieldReferenceExpression, Type: System.Int32) (Syntax: 'field')
-<<<<<<< HEAD
                               Instance Receiver: IInstanceReferenceExpression (OperationKind.InstanceReferenceExpression, Type: [Class]) (Syntax: 'field')
 ]]>.Value
-=======
-                              Instance Receiver: IInstanceReferenceExpression (InstanceReferenceKind.Implicit) (OperationKind.InstanceReferenceExpression, Type: [Class]) (Syntax: 'field')]]>.Value
->>>>>>> 404051d3
 
             Dim expectedDiagnostics = String.Empty
 
