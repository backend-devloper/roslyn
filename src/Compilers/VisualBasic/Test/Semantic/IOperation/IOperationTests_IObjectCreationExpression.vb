--- conflicted
+++ resolved
@@ -45,36 +45,24 @@
     Local_5: x5 As F
     Local_6: e1 As F
     Local_7: e2 As F
-<<<<<<< HEAD
-  IVariableDeclarationGroup (1 declarations) (OperationKind.VariableDeclarationStatement) (Syntax: 'Dim x1 = New F()')
-    IMultiVariableDeclaration (1 declarations) (OperationKind.MultiVariableDeclaration) (Syntax: 'x1 = New F()')
-      Declarations:
-          ISingleVariableDeclaration (Symbol: x1 As F) (OperationKind.SingleVariableDeclaration) (Syntax: 'x1')
-            Initializer: 
-              null
-=======
-  IVariableDeclarationsOperation (1 declarations) (OperationKind.VariableDeclarations, Type: null) (Syntax: 'Dim x1 = New F()')
-    IVariableDeclarationOperation (1 variables) (OperationKind.VariableDeclaration, Type: null) (Syntax: 'x1')
-      Variables: Local_1: x1 As F
->>>>>>> a69ebc69
+  IVariableDeclarationGroupOperation (1 declarations) (OperationKind.VariableDeclarationGroup, Type: null) (Syntax: 'Dim x1 = New F()')
+    IMultiVariableDeclarationOperation (1 declarations) (OperationKind.MultiVariableDeclaration, Type: null) (Syntax: 'x1 = New F()')
+      Declarations:
+          ISingleVariableDeclarationOperation (Symbol: x1 As F) (OperationKind.SingleVariableDeclaration, Type: null) (Syntax: 'x1')
+            Initializer: 
+              null
       Initializer: 
         IVariableInitializerOperation (OperationKind.VariableInitializer, Type: null) (Syntax: '= New F()')
           IObjectCreationOperation (Constructor: Sub F..ctor()) (OperationKind.ObjectCreation, Type: F) (Syntax: 'New F()')
             Arguments(0)
             Initializer: 
               null
-<<<<<<< HEAD
-  IVariableDeclarationGroup (1 declarations) (OperationKind.VariableDeclarationStatement) (Syntax: 'Dim x2 = Ne ... .Field = 2}')
-    IMultiVariableDeclaration (1 declarations) (OperationKind.MultiVariableDeclaration) (Syntax: 'x2 = New F( ... .Field = 2}')
-      Declarations:
-          ISingleVariableDeclaration (Symbol: x2 As F) (OperationKind.SingleVariableDeclaration) (Syntax: 'x2')
-            Initializer: 
-              null
-=======
-  IVariableDeclarationsOperation (1 declarations) (OperationKind.VariableDeclarations, Type: null) (Syntax: 'Dim x2 = Ne ... .Field = 2}')
-    IVariableDeclarationOperation (1 variables) (OperationKind.VariableDeclaration, Type: null) (Syntax: 'x2')
-      Variables: Local_1: x2 As F
->>>>>>> a69ebc69
+  IVariableDeclarationGroupOperation (1 declarations) (OperationKind.VariableDeclarationGroup, Type: null) (Syntax: 'Dim x2 = Ne ... .Field = 2}')
+    IMultiVariableDeclarationOperation (1 declarations) (OperationKind.MultiVariableDeclaration, Type: null) (Syntax: 'x2 = New F( ... .Field = 2}')
+      Declarations:
+          ISingleVariableDeclarationOperation (Symbol: x2 As F) (OperationKind.SingleVariableDeclaration, Type: null) (Syntax: 'x2')
+            Initializer: 
+              null
       Initializer: 
         IVariableInitializerOperation (OperationKind.VariableInitializer, Type: null) (Syntax: '= New F() W ... .Field = 2}')
           IObjectCreationOperation (Constructor: Sub F..ctor()) (OperationKind.ObjectCreation, Type: F) (Syntax: 'New F() Wit ... .Field = 2}')
@@ -88,20 +76,13 @@
                           Instance Receiver: 
                             IInstanceReferenceOperation (OperationKind.InstanceReference, Type: F, IsImplicit) (Syntax: 'New F() Wit ... .Field = 2}')
                       Right: 
-<<<<<<< HEAD
-                        ILiteralExpression (OperationKind.LiteralExpression, Type: System.Int32, Constant: 2) (Syntax: '2')
-  IVariableDeclarationGroup (1 declarations) (OperationKind.VariableDeclarationStatement) (Syntax: 'Dim x3 = Ne ... erty1 = ""}')
-    IMultiVariableDeclaration (1 declarations) (OperationKind.MultiVariableDeclaration) (Syntax: 'x3 = New F( ... erty1 = ""}')
-      Declarations:
-          ISingleVariableDeclaration (Symbol: x3 As F) (OperationKind.SingleVariableDeclaration) (Syntax: 'x3')
-            Initializer: 
-              null
-=======
                         ILiteralOperation (OperationKind.Literal, Type: System.Int32, Constant: 2) (Syntax: '2')
-  IVariableDeclarationsOperation (1 declarations) (OperationKind.VariableDeclarations, Type: null) (Syntax: 'Dim x3 = Ne ... erty1 = ""}')
-    IVariableDeclarationOperation (1 variables) (OperationKind.VariableDeclaration, Type: null) (Syntax: 'x3')
-      Variables: Local_1: x3 As F
->>>>>>> a69ebc69
+  IVariableDeclarationGroupOperation (1 declarations) (OperationKind.VariableDeclarationGroup, Type: null) (Syntax: 'Dim x3 = Ne ... erty1 = ""}')
+    IMultiVariableDeclarationOperation (1 declarations) (OperationKind.MultiVariableDeclaration, Type: null) (Syntax: 'x3 = New F( ... erty1 = ""}')
+      Declarations:
+          ISingleVariableDeclarationOperation (Symbol: x3 As F) (OperationKind.SingleVariableDeclaration, Type: null) (Syntax: 'x3')
+            Initializer: 
+              null
       Initializer: 
         IVariableInitializerOperation (OperationKind.VariableInitializer, Type: null) (Syntax: '= New F() W ... erty1 = ""}')
           IObjectCreationOperation (Constructor: Sub F..ctor()) (OperationKind.ObjectCreation, Type: F) (Syntax: 'New F() Wit ... erty1 = ""}')
@@ -115,20 +96,13 @@
                           Instance Receiver: 
                             IInstanceReferenceOperation (OperationKind.InstanceReference, Type: F, IsImplicit) (Syntax: 'New F() Wit ... erty1 = ""}')
                       Right: 
-<<<<<<< HEAD
-                        ILiteralExpression (OperationKind.LiteralExpression, Type: System.String, Constant: "") (Syntax: '""')
-  IVariableDeclarationGroup (1 declarations) (OperationKind.VariableDeclarationStatement) (Syntax: 'Dim x4 = Ne ... .Field = 2}')
-    IMultiVariableDeclaration (1 declarations) (OperationKind.MultiVariableDeclaration) (Syntax: 'x4 = New F( ... .Field = 2}')
-      Declarations:
-          ISingleVariableDeclaration (Symbol: x4 As F) (OperationKind.SingleVariableDeclaration) (Syntax: 'x4')
-            Initializer: 
-              null
-=======
                         ILiteralOperation (OperationKind.Literal, Type: System.String, Constant: "") (Syntax: '""')
-  IVariableDeclarationsOperation (1 declarations) (OperationKind.VariableDeclarations, Type: null) (Syntax: 'Dim x4 = Ne ... .Field = 2}')
-    IVariableDeclarationOperation (1 variables) (OperationKind.VariableDeclaration, Type: null) (Syntax: 'x4')
-      Variables: Local_1: x4 As F
->>>>>>> a69ebc69
+  IVariableDeclarationGroupOperation (1 declarations) (OperationKind.VariableDeclarationGroup, Type: null) (Syntax: 'Dim x4 = Ne ... .Field = 2}')
+    IMultiVariableDeclarationOperation (1 declarations) (OperationKind.MultiVariableDeclaration, Type: null) (Syntax: 'x4 = New F( ... .Field = 2}')
+      Declarations:
+          ISingleVariableDeclarationOperation (Symbol: x4 As F) (OperationKind.SingleVariableDeclaration, Type: null) (Syntax: 'x4')
+            Initializer: 
+              null
       Initializer: 
         IVariableInitializerOperation (OperationKind.VariableInitializer, Type: null) (Syntax: '= New F() W ... .Field = 2}')
           IObjectCreationOperation (Constructor: Sub F..ctor()) (OperationKind.ObjectCreation, Type: F) (Syntax: 'New F() Wit ... .Field = 2}')
@@ -149,20 +123,13 @@
                           Instance Receiver: 
                             IInstanceReferenceOperation (OperationKind.InstanceReference, Type: F, IsImplicit) (Syntax: 'New F() Wit ... .Field = 2}')
                       Right: 
-<<<<<<< HEAD
-                        ILiteralExpression (OperationKind.LiteralExpression, Type: System.Int32, Constant: 2) (Syntax: '2')
-  IVariableDeclarationGroup (1 declarations) (OperationKind.VariableDeclarationStatement) (Syntax: 'Dim x5 = Ne ... ld = True}}')
-    IMultiVariableDeclaration (1 declarations) (OperationKind.MultiVariableDeclaration) (Syntax: 'x5 = New F( ... ld = True}}')
-      Declarations:
-          ISingleVariableDeclaration (Symbol: x5 As F) (OperationKind.SingleVariableDeclaration) (Syntax: 'x5')
-            Initializer: 
-              null
-=======
                         ILiteralOperation (OperationKind.Literal, Type: System.Int32, Constant: 2) (Syntax: '2')
-  IVariableDeclarationsOperation (1 declarations) (OperationKind.VariableDeclarations, Type: null) (Syntax: 'Dim x5 = Ne ... ld = True}}')
-    IVariableDeclarationOperation (1 variables) (OperationKind.VariableDeclaration, Type: null) (Syntax: 'x5')
-      Variables: Local_1: x5 As F
->>>>>>> a69ebc69
+  IVariableDeclarationGroupOperation (1 declarations) (OperationKind.VariableDeclarationGroup, Type: null) (Syntax: 'Dim x5 = Ne ... ld = True}}')
+    IMultiVariableDeclarationOperation (1 declarations) (OperationKind.MultiVariableDeclaration, Type: null) (Syntax: 'x5 = New F( ... ld = True}}')
+      Declarations:
+          ISingleVariableDeclarationOperation (Symbol: x5 As F) (OperationKind.SingleVariableDeclaration, Type: null) (Syntax: 'x5')
+            Initializer: 
+              null
       Initializer: 
         IVariableInitializerOperation (OperationKind.VariableInitializer, Type: null) (Syntax: '= New F() W ... ld = True}}')
           IObjectCreationOperation (Constructor: Sub F..ctor()) (OperationKind.ObjectCreation, Type: F) (Syntax: 'New F() Wit ... ld = True}}')
@@ -187,20 +154,13 @@
                                         Instance Receiver: 
                                           IInstanceReferenceOperation (OperationKind.InstanceReference, Type: B, IsImplicit) (Syntax: 'New B() Wit ... eld = True}')
                                     Right: 
-<<<<<<< HEAD
-                                      ILiteralExpression (OperationKind.LiteralExpression, Type: System.Boolean, Constant: True) (Syntax: 'True')
-  IVariableDeclarationGroup (1 declarations) (OperationKind.VariableDeclarationStatement, IsInvalid) (Syntax: 'Dim e1 = Ne ... perty2 = 1}')
-    IMultiVariableDeclaration (1 declarations) (OperationKind.MultiVariableDeclaration, IsInvalid) (Syntax: 'e1 = New F( ... perty2 = 1}')
-      Declarations:
-          ISingleVariableDeclaration (Symbol: e1 As F) (OperationKind.SingleVariableDeclaration) (Syntax: 'e1')
-            Initializer: 
-              null
-=======
                                       ILiteralOperation (OperationKind.Literal, Type: System.Boolean, Constant: True) (Syntax: 'True')
-  IVariableDeclarationsOperation (1 declarations) (OperationKind.VariableDeclarations, Type: null, IsInvalid) (Syntax: 'Dim e1 = Ne ... perty2 = 1}')
-    IVariableDeclarationOperation (1 variables) (OperationKind.VariableDeclaration, Type: null) (Syntax: 'e1')
-      Variables: Local_1: e1 As F
->>>>>>> a69ebc69
+  IVariableDeclarationGroupOperation (1 declarations) (OperationKind.VariableDeclarationGroup, Type: null, IsInvalid) (Syntax: 'Dim e1 = Ne ... perty2 = 1}')
+    IMultiVariableDeclarationOperation (1 declarations) (OperationKind.MultiVariableDeclaration, Type: null, IsInvalid) (Syntax: 'e1 = New F( ... perty2 = 1}')
+      Declarations:
+          ISingleVariableDeclarationOperation (Symbol: e1 As F) (OperationKind.SingleVariableDeclaration, Type: null) (Syntax: 'e1')
+            Initializer: 
+              null
       Initializer: 
         IVariableInitializerOperation (OperationKind.VariableInitializer, Type: null, IsInvalid) (Syntax: '= New F() W ... perty2 = 1}')
           IObjectCreationOperation (Constructor: Sub F..ctor()) (OperationKind.ObjectCreation, Type: F, IsInvalid) (Syntax: 'New F() Wit ... perty2 = 1}')
@@ -217,20 +177,13 @@
                         IConversionOperation (Implicit, TryCast: False, Unchecked) (OperationKind.Conversion, Type: B, IsInvalid, IsImplicit) (Syntax: '1')
                           Conversion: CommonConversion (Exists: False, IsIdentity: False, IsNumeric: False, IsReference: False, IsUserDefined: False) (MethodSymbol: null)
                           Operand: 
-<<<<<<< HEAD
-                            ILiteralExpression (OperationKind.LiteralExpression, Type: System.Int32, Constant: 1, IsInvalid) (Syntax: '1')
-  IVariableDeclarationGroup (1 declarations) (OperationKind.VariableDeclarationStatement, IsInvalid) (Syntax: 'Dim e2 = Ne ... ) From {""}')
-    IMultiVariableDeclaration (1 declarations) (OperationKind.MultiVariableDeclaration, IsInvalid) (Syntax: 'e2 = New F() From {""}')
-      Declarations:
-          ISingleVariableDeclaration (Symbol: e2 As F) (OperationKind.SingleVariableDeclaration) (Syntax: 'e2')
-            Initializer: 
-              null
-=======
                             ILiteralOperation (OperationKind.Literal, Type: System.Int32, Constant: 1, IsInvalid) (Syntax: '1')
-  IVariableDeclarationsOperation (1 declarations) (OperationKind.VariableDeclarations, Type: null, IsInvalid) (Syntax: 'Dim e2 = Ne ... ) From {""}')
-    IVariableDeclarationOperation (1 variables) (OperationKind.VariableDeclaration, Type: null) (Syntax: 'e2')
-      Variables: Local_1: e2 As F
->>>>>>> a69ebc69
+  IVariableDeclarationGroupOperation (1 declarations) (OperationKind.VariableDeclarationGroup, Type: null, IsInvalid) (Syntax: 'Dim e2 = Ne ... ) From {""}')
+    IMultiVariableDeclarationOperation (1 declarations) (OperationKind.MultiVariableDeclaration, Type: null, IsInvalid) (Syntax: 'e2 = New F() From {""}')
+      Declarations:
+          ISingleVariableDeclarationOperation (Symbol: e2 As F) (OperationKind.SingleVariableDeclaration, Type: null) (Syntax: 'e2')
+            Initializer: 
+              null
       Initializer: 
         IVariableInitializerOperation (OperationKind.VariableInitializer, Type: null, IsInvalid) (Syntax: '= New F() From {""}')
           IObjectCreationOperation (Constructor: Sub F..ctor()) (OperationKind.ObjectCreation, Type: F, IsInvalid) (Syntax: 'New F() From {""}')
