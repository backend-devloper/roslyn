﻿// Copyright (c) Microsoft.  All Rights Reserved.  Licensed under the Apache License, Version 2.0.  See License.txt in the project root for license information.

using System;
using System.Collections.Generic;
using System.Collections.Immutable;
using System.Diagnostics;
using System.Linq;
using System.Reflection.Metadata;
using Microsoft.CodeAnalysis.CodeGen;
using Microsoft.CodeAnalysis.Collections;
using Microsoft.CodeAnalysis.CSharp.Emit;
using Microsoft.CodeAnalysis.CSharp.Symbols;
using Microsoft.CodeAnalysis.CSharp.Syntax;
using Microsoft.CodeAnalysis.Emit;
using Microsoft.CodeAnalysis.Symbols;
using Microsoft.CodeAnalysis.Text;
using Roslyn.Utilities;

namespace Microsoft.CodeAnalysis.CSharp.CodeGen
{
    internal sealed partial class CodeGenerator
    {
        private readonly MethodSymbol _method;

        // Syntax of the method body (block or an expression) being emitted, 
        // or null if the method being emitted isn't a source method.
        // If we are emitting a lambda this is its body.
        private readonly SyntaxNode _methodBodySyntaxOpt;

        private readonly BoundStatement _boundBody;
        private readonly ILBuilder _builder;
        private readonly PEModuleBuilder _module;
        private readonly DiagnosticBag _diagnostics;
        private readonly ILEmitStyle _ilEmitStyle;
        private readonly bool _emitPdbSequencePoints;

        private readonly HashSet<LocalSymbol> _stackLocals;

        // not 0 when in a protected region with a handler. 
        private int _tryNestingLevel;

        private readonly SynthesizedLocalOrdinalsDispenser _synthesizedLocalOrdinals = new SynthesizedLocalOrdinalsDispenser();
        private int _uniqueNameId;

        // label used when return is emitted in a form of store/goto
        private static readonly object s_returnLabel = new object();

        private int _asyncCatchHandlerOffset = -1;
        private ArrayBuilder<int> _asyncYieldPoints;
        private ArrayBuilder<int> _asyncResumePoints;

        /// <summary>
        /// In some cases returns are handled as gotos to return epilogue.
        /// This is used to track the state of the epilogue.
        /// </summary>
        private IndirectReturnState _indirectReturnState;

        private enum IndirectReturnState : byte
        {
            NotNeeded = 0,  // did not see indirect returns
            Needed = 1,  // saw indirect return and need to emit return sequence
            Emitted = 2,  // return sequence has been emitted
        }

        private LocalDefinition _returnTemp;

        public CodeGenerator(
            MethodSymbol method,
            BoundStatement boundBody,
            ILBuilder builder,
            PEModuleBuilder moduleBuilder,
            DiagnosticBag diagnostics,
            OptimizationLevel optimizations,
            bool emittingPdb)
        {
            Debug.Assert((object)method != null);
            Debug.Assert(boundBody != null);
            Debug.Assert(builder != null);
            Debug.Assert(moduleBuilder != null);
            Debug.Assert(diagnostics != null);

            _method = method;
            _boundBody = boundBody;
            _builder = builder;
            _module = moduleBuilder;
            _diagnostics = diagnostics;

            if (!method.GenerateDebugInfo)
            {
                // Always optimize synthesized methods that don't contain user code.
                // 
                // Specifically, always optimize synthesized explicit interface implementation methods
                // (aka bridge methods) with by-ref returns because peverify produces errors if we
                // return a ref local (which the return local will be in such cases).
                _ilEmitStyle = ILEmitStyle.Release;
            }
            else
            {
                if (optimizations == OptimizationLevel.Debug)
                {
                    _ilEmitStyle = ILEmitStyle.Debug;
                }
                else
                {
                    _ilEmitStyle = IsDebugPlus() ?
                        ILEmitStyle.DebugFriendlyRelease :
                        ILEmitStyle.Release;
                }
            }

            // Emit sequence points unless
            // - the PDBs are not being generated
            // - debug information for the method is not generated since the method does not contain
            //   user code that can be stepped through, or changed during EnC.
            // 
            // This setting only affects generating PDB sequence points, it shall not affect generated IL in any way.
            _emitPdbSequencePoints = emittingPdb && method.GenerateDebugInfo;

            try
            {
                _boundBody = Optimizer.Optimize(
                    boundBody,
                    debugFriendly: _ilEmitStyle != ILEmitStyle.Release,
                    stackLocals: out _stackLocals);
            }
            catch (BoundTreeVisitor.CancelledByStackGuardException ex)
            {
                ex.AddAnError(diagnostics);
                _boundBody = boundBody;
            }

            _methodBodySyntaxOpt = (method as SourceMethodSymbol)?.BodySyntax;
        }

        private bool IsDebugPlus()
        {
            return _module.Compilation.Options.DebugPlusMode;
        }

        private LocalDefinition LazyReturnTemp
        {
            get
            {
                var result = _returnTemp;
                if (result == null)
                {
                    Debug.Assert(!_method.ReturnsVoid, "returning something from void method?");
                    var slotConstraints = _method.RefKind == RefKind.None
                        ? LocalSlotConstraints.None
                        : LocalSlotConstraints.ByRef;


                    var bodySyntax = _methodBodySyntaxOpt;
                    if (_ilEmitStyle == ILEmitStyle.Debug && bodySyntax != null)
                    {
                        int syntaxOffset = _method.CalculateLocalSyntaxOffset(bodySyntax.SpanStart, bodySyntax.SyntaxTree);
                        var localSymbol = new SynthesizedLocal(_method, _method.ReturnType, SynthesizedLocalKind.FunctionReturnValue, bodySyntax);

                        result = _builder.LocalSlotManager.DeclareLocal(
                            type: _module.Translate(localSymbol.Type.TypeSymbol, bodySyntax, _diagnostics),
                            symbol: localSymbol,
                            name: null,
                            kind: localSymbol.SynthesizedKind,
                            id: new LocalDebugId(syntaxOffset, ordinal: 0),
                            pdbAttributes: localSymbol.SynthesizedKind.PdbAttributes(),
                            constraints: slotConstraints,
                            isDynamic: false,
                            dynamicTransformFlags: ImmutableArray<TypedConstant>.Empty,
                            isSlotReusable: false);
                    }
                    else
                    {
<<<<<<< HEAD
                        result = AllocateTemp(_method.ReturnType.TypeSymbol, _boundBody.Syntax);
=======
                        result = AllocateTemp(_method.ReturnType, _boundBody.Syntax, slotConstraints);
>>>>>>> 86625f3a
                    }

                    _returnTemp = result;
                }
                return result;
            }
        }

        private bool IsStackLocal(LocalSymbol local)
        {
            return _stackLocals != null && _stackLocals.Contains(local);
        }

        public void Generate()
        {
            this.GenerateImpl();

            Debug.Assert(_asyncCatchHandlerOffset < 0);
            Debug.Assert(_asyncYieldPoints == null);
            Debug.Assert(_asyncResumePoints == null);
        }

        public void Generate(out int asyncCatchHandlerOffset, out ImmutableArray<int> asyncYieldPoints, out ImmutableArray<int> asyncResumePoints)
        {
            this.GenerateImpl();
            Debug.Assert(_asyncCatchHandlerOffset >= 0);

            asyncCatchHandlerOffset = _builder.GetILOffsetFromMarker(_asyncCatchHandlerOffset);

            ArrayBuilder<int> yieldPoints = _asyncYieldPoints;
            ArrayBuilder<int> resumePoints = _asyncResumePoints;

            Debug.Assert((yieldPoints == null) == (resumePoints == null));

            if (yieldPoints == null)
            {
                asyncYieldPoints = ImmutableArray<int>.Empty;
                asyncResumePoints = ImmutableArray<int>.Empty;
            }
            else
            {
                var yieldPointBuilder = ArrayBuilder<int>.GetInstance();
                var resumePointBuilder = ArrayBuilder<int>.GetInstance();
                int n = yieldPoints.Count;
                for (int i = 0; i < n; i++)
                {
                    int yieldOffset = _builder.GetILOffsetFromMarker(yieldPoints[i]);
                    int resumeOffset = _builder.GetILOffsetFromMarker(resumePoints[i]);
                    Debug.Assert(resumeOffset >= 0); // resume marker should always be reachable from dispatch

                    // yield point may not be reachable if the whole 
                    // await is not reachable; we just ignore such awaits
                    if (yieldOffset > 0)
                    {
                        yieldPointBuilder.Add(yieldOffset);
                        resumePointBuilder.Add(resumeOffset);
                    }
                }

                asyncYieldPoints = yieldPointBuilder.ToImmutableAndFree();
                asyncResumePoints = resumePointBuilder.ToImmutableAndFree();

                yieldPoints.Free();
                resumePoints.Free();
            }
        }

        private void GenerateImpl()
        {
            SetInitialDebugDocument();

            // Synthesized methods should have a sequence point
            // at offset 0 to ensure correct stepping behavior.
            if (_emitPdbSequencePoints && _method.IsImplicitlyDeclared)
            {
                _builder.DefineInitialHiddenSequencePoint();
            }

            try
            {
                EmitStatement(_boundBody);

                if (_indirectReturnState == IndirectReturnState.Needed)
                {
                    // it is unfortunate that return was not handled while we were in scope of the method
                    // it can happen in rare cases involving exception handling (for example all returns were from a try)
                    // in such case we can still handle return here.
                    HandleReturn();
                }

                if (!_diagnostics.HasAnyErrors())
                {
                    _builder.Realize();
                }
            }
            catch (EmitCancelledException)
            {
                Debug.Assert(_diagnostics.HasAnyErrors());
            }

            _synthesizedLocalOrdinals.Free();
        }

        private void HandleReturn()
        {
            _builder.MarkLabel(s_returnLabel);

            Debug.Assert(_method.ReturnsVoid == (_returnTemp == null));

            if (_emitPdbSequencePoints && !_method.IsIterator && !_method.IsAsync)
            {
                // In debug mode user could set a breakpoint on the last "}" of the method and 
                // expect to hit it before exiting the method.
                // We do it by rewriting all returns into a jump to an Exit label 
                // and mark the Exit sequence with sequence point for the span of the last "}".
                BlockSyntax blockSyntax = _methodBodySyntaxOpt as BlockSyntax;
                if (blockSyntax != null)
                {
                    EmitSequencePoint(blockSyntax.SyntaxTree, blockSyntax.CloseBraceToken.Span);
                }
            }

            if (_returnTemp != null)
            {
                _builder.EmitLocalLoad(LazyReturnTemp);
                _builder.EmitRet(false);
            }
            else
            {
                _builder.EmitRet(true);
            }

            _indirectReturnState = IndirectReturnState.Emitted;
        }

        private void EmitSymbolToken(TypeSymbol symbol, CSharpSyntaxNode syntaxNode)
        {
            _builder.EmitToken(_module.Translate(symbol, syntaxNode, _diagnostics), syntaxNode, _diagnostics);
        }

        private void EmitSymbolToken(MethodSymbol method, CSharpSyntaxNode syntaxNode, BoundArgListOperator optArgList)
        {
            _builder.EmitToken(_module.Translate(method, syntaxNode, _diagnostics, optArgList), syntaxNode, _diagnostics);
        }

        private void EmitSymbolToken(FieldSymbol symbol, CSharpSyntaxNode syntaxNode)
        {
            _builder.EmitToken(_module.Translate(symbol, syntaxNode, _diagnostics), syntaxNode, _diagnostics);
        }

        private void EmitSequencePointStatement(BoundSequencePoint node)
        {
            CSharpSyntaxNode syntax = node.Syntax;
            if (_emitPdbSequencePoints)
            {
                if (syntax == null) //Null syntax indicates hidden sequence point (not equivalent to WasCompilerGenerated)
                {
                    EmitHiddenSequencePoint();
                }
                else
                {
                    EmitSequencePoint(syntax);
                }
            }

            BoundStatement statement = node.StatementOpt;
            int instructionsEmitted = 0;
            if (statement != null)
            {
                instructionsEmitted = this.EmitStatementAndCountInstructions(statement);
            }

            if (instructionsEmitted == 0 && syntax != null && _ilEmitStyle == ILEmitStyle.Debug)
            {
                // if there was no code emitted, then emit nop 
                // otherwise this point could get associated with some random statement, possibly in a wrong scope
                _builder.EmitOpCode(ILOpCode.Nop);
            }
        }

        private void EmitSequencePointStatement(BoundSequencePointWithSpan node)
        {
            TextSpan span = node.Span;
            if (span != default(TextSpan) && _emitPdbSequencePoints)
            {
                this.EmitSequencePoint(node.SyntaxTree, span);
            }

            BoundStatement statement = node.StatementOpt;
            int instructionsEmitted = 0;
            if (statement != null)
            {
                instructionsEmitted = this.EmitStatementAndCountInstructions(statement);
            }

            if (instructionsEmitted == 0 && span != default(TextSpan) && _ilEmitStyle == ILEmitStyle.Debug)
            {
                // if there was no code emitted, then emit nop 
                // otherwise this point could get associated with some random statement, possibly in a wrong scope
                _builder.EmitOpCode(ILOpCode.Nop);
            }
        }

        private void SetInitialDebugDocument()
        {
            if (_emitPdbSequencePoints && _methodBodySyntaxOpt != null)
            {
                // If methodBlockSyntax is available (i.e. we're in a SourceMethodSymbol), then
                // provide the IL builder with our best guess at the appropriate debug document.
                // If we don't and this is hidden sequence point precedes all non-hidden sequence
                // points, then the IL Builder will drop the sequence point for lack of a document.
                // This negatively impacts the scenario where we insert hidden sequence points at
                // the beginnings of methods so that step-into (F11) will handle them correctly.
                _builder.SetInitialDebugDocument(_methodBodySyntaxOpt.SyntaxTree);
            }
        }

        private void EmitHiddenSequencePoint()
        {
            Debug.Assert(_emitPdbSequencePoints);
            _builder.DefineHiddenSequencePoint();
        }

        private void EmitSequencePoint(CSharpSyntaxNode syntax)
        {
            EmitSequencePoint(syntax.SyntaxTree, syntax.Span);
        }

        private TextSpan EmitSequencePoint(SyntaxTree syntaxTree, TextSpan span)
        {
            Debug.Assert(syntaxTree != null);
            Debug.Assert(_emitPdbSequencePoints);

            _builder.DefineSequencePoint(syntaxTree, span);
            return span;
        }
    }
}<|MERGE_RESOLUTION|>--- conflicted
+++ resolved
@@ -170,11 +170,7 @@
                     }
                     else
                     {
-<<<<<<< HEAD
-                        result = AllocateTemp(_method.ReturnType.TypeSymbol, _boundBody.Syntax);
-=======
-                        result = AllocateTemp(_method.ReturnType, _boundBody.Syntax, slotConstraints);
->>>>>>> 86625f3a
+                        result = AllocateTemp(_method.ReturnType.TypeSymbol, _boundBody.Syntax, slotConstraints);
                     }
 
                     _returnTemp = result;
