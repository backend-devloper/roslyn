--- conflicted
+++ resolved
@@ -555,8 +555,6 @@
         {
         }
     }
-<<<<<<< HEAD
-=======
 
     internal partial class BoundDeclarationPattern
     {
@@ -573,5 +571,4 @@
         {
         }  
     }
->>>>>>> 4748e61d
 }