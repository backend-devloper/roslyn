﻿// Licensed to the .NET Foundation under one or more agreements.
// The .NET Foundation licenses this file to you under the MIT license.
// See the LICENSE file in the project root for more information.

using System.Diagnostics;
using System.Diagnostics.CodeAnalysis;
using System.Linq;
using Microsoft.CodeAnalysis.CSharp.Symbols;
using Microsoft.CodeAnalysis.PooledObjects;

namespace Microsoft.CodeAnalysis.CSharp
{
    internal static partial class BoundExpressionExtensions
    {
        /// <summary>
        /// Returns the RefKind if the expression represents a symbol
        /// that has a RefKind, or RefKind.None otherwise.
        /// </summary>
        public static RefKind GetRefKind(this BoundExpression node)
        {
            switch (node.Kind)
            {
                case BoundKind.Local:
                    return ((BoundLocal)node).LocalSymbol.RefKind;

                case BoundKind.Parameter:
                    return ((BoundParameter)node).ParameterSymbol.RefKind;

                case BoundKind.Call:
                    return ((BoundCall)node).Method.RefKind;

                case BoundKind.PropertyAccess:
                    return ((BoundPropertyAccess)node).PropertySymbol.RefKind;

                default:
                    return RefKind.None;
            }
        }

        public static bool IsLiteralNull(this BoundExpression node)
        {
            return node is { Kind: BoundKind.Literal, ConstantValue: { Discriminator: ConstantValueTypeDiscriminator.Null } };
        }

        public static bool IsLiteralDefault(this BoundExpression node)
        {
            return node.Kind == BoundKind.DefaultLiteral;
        }

        public static bool IsImplicitObjectCreation(this BoundExpression node)
        {
            return node.Kind == BoundKind.UnconvertedObjectCreationExpression;
        }

        public static bool IsLiteralDefaultOrImplicitObjectCreation(this BoundExpression node)
        {
            return node.IsLiteralDefault() || node.IsImplicitObjectCreation();
        }

        // returns true when expression has no side-effects and produces
        // default value (null, zero, false, default(T) ...)
        //
        // NOTE: This method is a very shallow check.
        //       It does not make any assumptions about what this node could become 
        //       after some folding/propagation/algebraic transformations.
        public static bool IsDefaultValue(this BoundExpression node)
        {
            if (node.Kind == BoundKind.DefaultExpression || node.Kind == BoundKind.DefaultLiteral)
            {
                return true;
            }

            var constValue = node.ConstantValue;
            if (constValue != null)
            {
                return constValue.IsDefaultValue;
            }

            return false;
        }

        public static bool HasExpressionType(this BoundExpression node)
        {
            // null literal, method group, and anonymous function expressions have no type.
            return node.Type is { };
        }

        public static bool HasDynamicType(this BoundExpression node)
        {
            var type = node.Type;
            return type is { } && type.IsDynamic();
        }

        public static NamedTypeSymbol? GetInferredDelegateType(this BoundExpression expr, ref CompoundUseSiteInfo<AssemblySymbol> useSiteInfo)
        {
            Debug.Assert(expr.Kind is BoundKind.MethodGroup or BoundKind.UnboundLambda);

            var delegateType = expr.GetFunctionType()?.GetInternalDelegateType();
            delegateType?.AddUseSiteInfo(ref useSiteInfo);
            return delegateType;
        }

        public static TypeSymbol? GetTypeOrFunctionType(this BoundExpression expr)
        {
            if (expr.Type is { } type)
            {
                return type;
            }
            return expr.GetFunctionType();
        }

        public static FunctionTypeSymbol? GetFunctionType(this BoundExpression expr)
        {
<<<<<<< HEAD
            var lazyType = expr switch
=======
            return expr switch
>>>>>>> 8d416fab
            {
                BoundMethodGroup methodGroup => methodGroup.FunctionType,
                UnboundLambda unboundLambda => unboundLambda.FunctionType,
                _ => null
            };
<<<<<<< HEAD
            return lazyType?.GetValue();
=======
>>>>>>> 8d416fab
        }

        public static bool MethodGroupReceiverIsDynamic(this BoundMethodGroup node)
        {
            return node.InstanceOpt != null && node.InstanceOpt.HasDynamicType();
        }

        public static bool HasExpressionSymbols(this BoundExpression node)
        {
            switch (node.Kind)
            {
                case BoundKind.Call:
                case BoundKind.Local:
                case BoundKind.FieldAccess:
                case BoundKind.PropertyAccess:
                case BoundKind.IndexerAccess:
                case BoundKind.EventAccess:
                case BoundKind.MethodGroup:
                case BoundKind.ObjectCreationExpression:
                case BoundKind.TypeExpression:
                case BoundKind.NamespaceExpression:
                    return true;
                case BoundKind.BadExpression:
                    return ((BoundBadExpression)node).Symbols.Length > 0;
                default:
                    return false;
            }
        }

        public static void GetExpressionSymbols(this BoundExpression node, ArrayBuilder<Symbol> symbols, BoundNode parent, Binder binder)
        {
            switch (node.Kind)
            {
                case BoundKind.MethodGroup:
                    // Special case: if we are looking for info on "M" in "new Action(M)" in the context of a parent 
                    // then we want to get the symbol that overload resolution chose for M, not on the whole method group M.
                    var delegateCreation = parent as BoundDelegateCreationExpression;
                    if (delegateCreation != null && delegateCreation.MethodOpt is { })
                    {
                        symbols.Add(delegateCreation.MethodOpt);
                    }
                    else
                    {
                        symbols.AddRange(CSharpSemanticModel.GetReducedAndFilteredMethodGroupSymbols(binder, (BoundMethodGroup)node));
                    }
                    break;

                case BoundKind.BadExpression:
                    foreach (var s in ((BoundBadExpression)node).Symbols)
                    {
                        if (s is { })
                            symbols.Add(s);
                    }
                    break;

                case BoundKind.DelegateCreationExpression:
                    var expr = (BoundDelegateCreationExpression)node;
                    var ctor = expr.Type.GetMembers(WellKnownMemberNames.InstanceConstructorName).FirstOrDefault();
                    if (ctor is { })
                    {
                        symbols.Add(ctor);
                    }
                    break;

                case BoundKind.Call:
                    // Either overload resolution succeeded for this call or it did not. If it did not
                    // succeed then we've stashed the original method symbols from the method group,
                    // and we should use those as the symbols displayed for the call. If it did succeed
                    // then we did not stash any symbols; just fall through to the default case.

                    var originalMethods = ((BoundCall)node).OriginalMethodsOpt;
                    if (originalMethods.IsDefault)
                    {
                        goto default;
                    }
                    symbols.AddRange(originalMethods);
                    break;

                case BoundKind.IndexerAccess:
                    // Same behavior as for a BoundCall: if overload resolution failed, pull out stashed candidates;
                    // otherwise use the default behavior.

                    var originalIndexers = ((BoundIndexerAccess)node).OriginalIndexersOpt;
                    if (originalIndexers.IsDefault)
                    {
                        goto default;
                    }
                    symbols.AddRange(originalIndexers);
                    break;

                default:
                    var symbol = node.ExpressionSymbol;
                    if (symbol is { })
                    {
                        symbols.Add(symbol);
                    }
                    break;
            }
        }

        // Get the conversion associated with a bound node, or else Identity.
        public static Conversion GetConversion(this BoundExpression boundNode)
        {
            switch (boundNode.Kind)
            {
                case BoundKind.Conversion:
                    BoundConversion conversionNode = (BoundConversion)boundNode;
                    return conversionNode.Conversion;

                default:
                    return Conversion.Identity;
            }
        }

        internal static bool IsExpressionOfComImportType([NotNullWhen(true)] this BoundExpression? expressionOpt)
        {
            // NOTE: Dev11 also returns false if expressionOpt is a TypeExpression.  Unfortunately,
            // that makes it impossible to handle TypeOrValueExpression in a consistent way, since
            // we don't know whether it's a type until after overload resolution and we can't do
            // overload resolution without knowing whether 'ref' can be omitted (which is what this
            // method is used to determine).  Since there is no intuitive reason to disallow
            // omitting 'ref' for static methods, we'll drop the restriction on TypeExpression.
            if (expressionOpt == null)
                return false;

            TypeSymbol? receiverType = expressionOpt.Type;
            return receiverType is NamedTypeSymbol { Kind: SymbolKind.NamedType, IsComImport: true };
        }
    }
}<|MERGE_RESOLUTION|>--- conflicted
+++ resolved
@@ -111,20 +111,12 @@
 
         public static FunctionTypeSymbol? GetFunctionType(this BoundExpression expr)
         {
-<<<<<<< HEAD
-            var lazyType = expr switch
-=======
             return expr switch
->>>>>>> 8d416fab
             {
                 BoundMethodGroup methodGroup => methodGroup.FunctionType,
                 UnboundLambda unboundLambda => unboundLambda.FunctionType,
                 _ => null
             };
-<<<<<<< HEAD
-            return lazyType?.GetValue();
-=======
->>>>>>> 8d416fab
         }
 
         public static bool MethodGroupReceiverIsDynamic(this BoundMethodGroup node)
