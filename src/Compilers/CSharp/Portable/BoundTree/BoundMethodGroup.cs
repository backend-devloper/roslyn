﻿// Copyright (c) Microsoft.  All Rights Reserved.  Licensed under the Apache License, Version 2.0.  See License.txt in the project root for license information.

using System.Collections.Immutable;
using Microsoft.CodeAnalysis.CSharp.Symbols;
using Microsoft.CodeAnalysis.CSharp.Syntax;
using Microsoft.CodeAnalysis.Text;

namespace Microsoft.CodeAnalysis.CSharp
{
    internal sealed partial class BoundMethodGroup : BoundMethodOrPropertyGroup
    {
        public BoundMethodGroup(
<<<<<<< HEAD
            CSharpSyntaxNode syntax,
            ImmutableArray<TypeSymbolWithAnnotations> typeArgumentsOpt,
=======
            SyntaxNode syntax,
            ImmutableArray<TypeSymbol> typeArgumentsOpt,
>>>>>>> 17da1b47
            BoundExpression receiverOpt,
            string name,
            ImmutableArray<MethodSymbol> methods,
            LookupResult lookupResult,
            BoundMethodGroupFlags flags,
            bool hasErrors = false)
            : this(syntax, typeArgumentsOpt, name, methods, lookupResult.SingleSymbolOrDefault, lookupResult.Error, flags, receiverOpt, lookupResult.Kind, hasErrors)
        {
        }

        public MemberAccessExpressionSyntax MemberAccessExpressionSyntax
        {
            get
            {
                return this.Syntax as MemberAccessExpressionSyntax;
            }
        }

        public SyntaxNode NameSyntax
        {
            get
            {
                var memberAccess = this.MemberAccessExpressionSyntax;
                if (memberAccess != null)
                {
                    return memberAccess.Name;
                }
                else
                {
                    return this.Syntax;
                }
            }
        }

        public BoundExpression InstanceOpt
        {
            get
            {
                if (this.ReceiverOpt == null || this.ReceiverOpt.Kind == BoundKind.TypeExpression)
                {
                    return null;
                }
                else
                {
                    return this.ReceiverOpt;
                }
            }
        }

        public bool SearchExtensionMethods
        {
            get
            {
                return (this.Flags & BoundMethodGroupFlags.SearchExtensionMethods) != 0;
            }
        }
    }
}<|MERGE_RESOLUTION|>--- conflicted
+++ resolved
@@ -10,13 +10,8 @@
     internal sealed partial class BoundMethodGroup : BoundMethodOrPropertyGroup
     {
         public BoundMethodGroup(
-<<<<<<< HEAD
-            CSharpSyntaxNode syntax,
+            SyntaxNode syntax,
             ImmutableArray<TypeSymbolWithAnnotations> typeArgumentsOpt,
-=======
-            SyntaxNode syntax,
-            ImmutableArray<TypeSymbol> typeArgumentsOpt,
->>>>>>> 17da1b47
             BoundExpression receiverOpt,
             string name,
             ImmutableArray<MethodSymbol> methods,
