--- conflicted
+++ resolved
@@ -961,13 +961,8 @@
                     returnValue = this.returnValue;
                     if (returnValue == null)
                     {
-<<<<<<< HEAD
                         Debug.Assert(_statementSyntaxOpt != null);
-                        this.returnValue = returnValue = new SynthesizedLocal(containingMethod, valueOpt.Type, SynthesizedLocalKind.AsyncMethodReturnValue, _statementSyntaxOpt);
-=======
-                        Debug.Assert(_tryStatementSyntaxOpt != null);
-                        this.returnValue = returnValue = new SynthesizedLocal(containingMethod, TypeSymbolWithAnnotations.Create(valueOpt.Type), SynthesizedLocalKind.AsyncMethodReturnValue, _tryStatementSyntaxOpt);
->>>>>>> 4e0efe01
+                        this.returnValue = returnValue = new SynthesizedLocal(containingMethod, TypeSymbolWithAnnotations.Create(valueOpt.Type), SynthesizedLocalKind.AsyncMethodReturnValue, _statementSyntaxOpt);
                     }
                 }
 
