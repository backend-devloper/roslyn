--- conflicted
+++ resolved
@@ -1253,13 +1253,6 @@
 
             try
             {
-<<<<<<< HEAD
-
-                bool sawLambdas;
-                bool sawLocalFunctions;
-                bool sawAwaitInExceptionHandler;
-=======
->>>>>>> 979a4a54
                 var loweredBody = LocalRewriter.Rewrite(
                     method.DeclaringCompilation,
                     method,
