﻿// Licensed to the .NET Foundation under one or more agreements.
// The .NET Foundation licenses this file to you under the MIT license.
// See the LICENSE file in the project root for more information.

using System;
using System.Collections.Concurrent;
using System.Collections.Generic;
using System.Collections.Immutable;
using System.Diagnostics;
using System.Linq;
using System.Threading;
using System.Threading.Tasks;
using Microsoft.CodeAnalysis.CodeGen;
using Microsoft.CodeAnalysis.CSharp.Emit;
using Microsoft.CodeAnalysis.CSharp.Symbols;
using Microsoft.CodeAnalysis.CSharp.Syntax;
using Microsoft.CodeAnalysis.Debugging;
using Microsoft.CodeAnalysis.Diagnostics;
using Microsoft.CodeAnalysis.Emit;
using Microsoft.CodeAnalysis.PooledObjects;
using Roslyn.Utilities;

namespace Microsoft.CodeAnalysis.CSharp
{
    internal sealed class MethodCompiler : CSharpSymbolVisitor<TypeCompilationState, object>
    {
        private readonly CSharpCompilation _compilation;
        private readonly bool _emittingPdb;
        private readonly bool _emitTestCoverageData;
        private readonly CancellationToken _cancellationToken;
        private readonly BindingDiagnosticBag _diagnostics;
        private readonly bool _hasDeclarationErrors;
        private readonly bool _emitMethodBodies;
        private readonly PEModuleBuilder _moduleBeingBuiltOpt; // Null if compiling for diagnostics
        private readonly Predicate<Symbol> _filterOpt;         // If not null, limit analysis to specific symbols
        private readonly DebugDocumentProvider _debugDocumentProvider;
        private readonly SynthesizedEntryPointSymbol.AsyncForwardEntryPoint _entryPointOpt;

        //
        // MethodCompiler employs concurrency by following flattened fork/join pattern.
        //
        // For every item that we want to compile in parallel a new task is forked.
        // compileTaskQueue is used to track and observe all the tasks. 
        // Once compileTaskQueue is empty, we know that there are no more tasks (and no more can be created)
        // and that means we are done compiling. WaitForWorkers ensures this condition.
        //
        // Note that while tasks may fork more tasks (nested types, lambdas, whatever else that may introduce more types),
        // we do not want any child/parent relationship between spawned tasks and their creators. 
        // Creator has no real dependencies on the completion of its children and should finish and release any resources
        // as soon as it can regardless of the tasks it may have spawned.
        //
        // Stack is used so that the wait would observe the most recently added task and have 
        // more chances to do inlined execution.
        private ConcurrentStack<Task> _compilerTasks;

        // This field tracks whether any bound method body had hasErrors set or whether any constant field had a bad value.
        // We track it so that we can abort emission in the event that an error occurs without a corresponding diagnostic
        // (e.g. if this module depends on a bad type or constant from another module).
        // CONSIDER: instead of storing a flag, we could track the first member symbol with an error (to improve the diagnostic).

        // NOTE: once the flag is set to true, it should never go back to false!!!
        // Do not use this as a short-circuiting for stages that might produce diagnostics.
        // That would make diagnostics to depend on the random order in which methods are compiled.
        private bool _globalHasErrors;

        private void SetGlobalErrorIfTrue(bool arg)
        {
            //NOTE: this is not a volatile write
            //      for correctness we need only single threaded consistency.
            //      Within a single task - if we have got an error it may not be safe to continue with some lowerings.
            //      It is ok if other tasks will see the change after some delay or does not observe at all.
            //      Such races are unavoidable and will just result in performing some work that is safe to do
            //      but may no longer be needed.
            //      The final Join of compiling tasks cannot happen without interlocked operations and that 
            //      will ensure that any write of the flag is globally visible.
            if (arg)
            {
                _globalHasErrors = true;
            }
        }

        // Internal for testing only.
        internal MethodCompiler(CSharpCompilation compilation, PEModuleBuilder moduleBeingBuiltOpt, bool emittingPdb, bool emitTestCoverageData, bool hasDeclarationErrors, bool emitMethodBodies,
            BindingDiagnosticBag diagnostics, Predicate<Symbol> filterOpt, SynthesizedEntryPointSymbol.AsyncForwardEntryPoint entryPointOpt, CancellationToken cancellationToken)
        {
            Debug.Assert(compilation != null);
            Debug.Assert(diagnostics != null);
            Debug.Assert(diagnostics.DiagnosticBag != null);
            Debug.Assert(diagnostics.DependenciesBag == null || diagnostics.DependenciesBag is ConcurrentSet<AssemblySymbol>);

            _compilation = compilation;
            _moduleBeingBuiltOpt = moduleBeingBuiltOpt;
            _emittingPdb = emittingPdb;
            _cancellationToken = cancellationToken;
            _diagnostics = diagnostics;
            _filterOpt = filterOpt;
            _entryPointOpt = entryPointOpt;

            _hasDeclarationErrors = hasDeclarationErrors;
            SetGlobalErrorIfTrue(hasDeclarationErrors);

            if (emittingPdb || emitTestCoverageData)
            {
                _debugDocumentProvider = (path, basePath) => moduleBeingBuiltOpt.DebugDocumentsBuilder.GetOrAddDebugDocument(path, basePath, CreateDebugDocumentForFile);
            }

            _emitTestCoverageData = emitTestCoverageData;
            _emitMethodBodies = emitMethodBodies;
        }

        public static void CompileMethodBodies(
            CSharpCompilation compilation,
            PEModuleBuilder moduleBeingBuiltOpt,
            bool emittingPdb,
            bool emitTestCoverageData,
            bool hasDeclarationErrors,
            bool emitMethodBodies,
            BindingDiagnosticBag diagnostics,
            Predicate<Symbol> filterOpt,
            CancellationToken cancellationToken)
        {
            Debug.Assert(compilation != null);
            Debug.Assert(diagnostics != null);
            Debug.Assert(diagnostics.DiagnosticBag != null);

            if (compilation.PreviousSubmission != null)
            {
                // In case there is a previous submission, we should ensure 
                // it has already created anonymous type/delegates templates

                // NOTE: if there are any errors, we will pick up what was created anyway
                compilation.PreviousSubmission.EnsureAnonymousTypeTemplates(cancellationToken);

                // TODO: revise to use a loop instead of a recursion
            }

            MethodSymbol entryPoint = null;
            if (filterOpt is null)
            {
                entryPoint = GetEntryPoint(compilation, moduleBeingBuiltOpt, hasDeclarationErrors, emitMethodBodies, diagnostics, cancellationToken);
            }

            var methodCompiler = new MethodCompiler(
                compilation,
                moduleBeingBuiltOpt,
                emittingPdb,
                emitTestCoverageData,
                hasDeclarationErrors,
                emitMethodBodies,
                diagnostics,
                filterOpt,
                entryPoint as SynthesizedEntryPointSymbol.AsyncForwardEntryPoint,
                cancellationToken);

            if (compilation.Options.ConcurrentBuild)
            {
                methodCompiler._compilerTasks = new ConcurrentStack<Task>();
            }

            // directly traverse global namespace (no point to defer this to async)
            methodCompiler.CompileNamespace(compilation.SourceModule.GlobalNamespace);
            methodCompiler.WaitForWorkers();

            // compile additional and anonymous types if any
            if (moduleBeingBuiltOpt != null)
            {
                var additionalTypes = moduleBeingBuiltOpt.GetAdditionalTopLevelTypes();
                methodCompiler.CompileSynthesizedMethods(additionalTypes, diagnostics);

                var embeddedTypes = moduleBeingBuiltOpt.GetEmbeddedTypes(diagnostics);
                methodCompiler.CompileSynthesizedMethods(embeddedTypes, diagnostics);

                if (emitMethodBodies)
                {
                    // By this time we have processed all types reachable from module's global namespace
                    compilation.AnonymousTypeManager.AssignTemplatesNamesAndCompile(methodCompiler, moduleBeingBuiltOpt, diagnostics);
                }

                methodCompiler.WaitForWorkers();

                var privateImplClass = moduleBeingBuiltOpt.PrivateImplClass;
                if (privateImplClass != null)
                {
                    // all threads that were adding methods must be finished now, we can freeze the class:
                    privateImplClass.Freeze();

                    methodCompiler.CompileSynthesizedMethods(privateImplClass, diagnostics);
                }
            }

            // If we are trying to emit and there's an error without a corresponding diagnostic (e.g. because
            // we depend on an invalid type or constant from another module), then explicitly add a diagnostic.
            // This diagnostic is not very helpful to the user, but it will prevent us from emitting an invalid
            // module or crashing.
            if (moduleBeingBuiltOpt != null && (methodCompiler._globalHasErrors || moduleBeingBuiltOpt.SourceModule.HasBadAttributes) && !diagnostics.HasAnyErrors() && !hasDeclarationErrors)
            {
                var messageResourceName = methodCompiler._globalHasErrors ? nameof(CodeAnalysisResources.UnableToDetermineSpecificCauseOfFailure) : nameof(CodeAnalysisResources.ModuleHasInvalidAttributes);
                diagnostics.Add(ErrorCode.ERR_ModuleEmitFailure, NoLocation.Singleton, ((Cci.INamedEntity)moduleBeingBuiltOpt).Name,
                    new LocalizableResourceString(messageResourceName, CodeAnalysisResources.ResourceManager, typeof(CodeAnalysisResources)));
            }

            diagnostics.AddRange(compilation.AdditionalCodegenWarnings);

            // we can get unused field warnings only if compiling whole compilation.
            if (filterOpt == null)
            {
                WarnUnusedFields(compilation, diagnostics, cancellationToken);

                if (moduleBeingBuiltOpt != null && entryPoint != null && compilation.Options.OutputKind.IsApplication())
                {
                    moduleBeingBuiltOpt.SetPEEntryPoint(entryPoint, diagnostics.DiagnosticBag);
                }
            }
        }

        // Returns the MethodSymbol for the assembly entrypoint.  If the user has a Task returning main,
        // this function returns the synthesized Main MethodSymbol.
        private static MethodSymbol GetEntryPoint(CSharpCompilation compilation, PEModuleBuilder moduleBeingBuilt, bool hasDeclarationErrors, bool emitMethodBodies, BindingDiagnosticBag diagnostics, CancellationToken cancellationToken)
        {
            Debug.Assert(diagnostics.DiagnosticBag != null);

            var entryPointAndDiagnostics = compilation.GetEntryPointAndDiagnostics(cancellationToken);

            Debug.Assert(!entryPointAndDiagnostics.Diagnostics.Diagnostics.IsDefault);
            diagnostics.AddRange(entryPointAndDiagnostics.Diagnostics, allowMismatchInDependencyAccumulation: true);
            var entryPoint = entryPointAndDiagnostics.MethodSymbol;

            if ((object)entryPoint == null)
            {
<<<<<<< HEAD
                Debug.Assert(entryPointAndDiagnostics.Diagnostics.Diagnostics.HasAnyErrors() || !compilation.Options.Errors.IsDefaultOrEmpty);
=======
>>>>>>> 11afef3c
                return null;
            }

            // entryPoint can be a SynthesizedEntryPointSymbol if a script is being compiled.
            SynthesizedEntryPointSymbol synthesizedEntryPoint = entryPoint as SynthesizedEntryPointSymbol;
            if ((object)synthesizedEntryPoint == null)
            {
                var returnType = entryPoint.ReturnType;
                if (returnType.IsGenericTaskType(compilation) || returnType.IsNonGenericTaskType(compilation))
                {
                    synthesizedEntryPoint = new SynthesizedEntryPointSymbol.AsyncForwardEntryPoint(compilation, entryPoint.ContainingType, entryPoint);
                    entryPoint = synthesizedEntryPoint;
                    if ((object)moduleBeingBuilt != null)
                    {
                        moduleBeingBuilt.AddSynthesizedDefinition(entryPoint.ContainingType, synthesizedEntryPoint);
                    }
                }
            }

            if (((object)synthesizedEntryPoint != null) &&
                (moduleBeingBuilt != null) &&
                !hasDeclarationErrors &&
                !diagnostics.HasAnyErrors())
            {
                BoundStatement body = synthesizedEntryPoint.CreateBody(diagnostics);
                if (body.HasErrors || diagnostics.HasAnyErrors())
                {
                    return entryPoint;
                }

                var dynamicAnalysisSpans = ImmutableArray<SourceSpan>.Empty;
                VariableSlotAllocator lazyVariableSlotAllocator = null;
                var lambdaDebugInfoBuilder = ArrayBuilder<LambdaDebugInfo>.GetInstance();
                var closureDebugInfoBuilder = ArrayBuilder<ClosureDebugInfo>.GetInstance();
                StateMachineTypeSymbol stateMachineTypeOpt = null;
                const int methodOrdinal = -1;

                var loweredBody = LowerBodyOrInitializer(
                    synthesizedEntryPoint,
                    methodOrdinal,
                    body,
                    null,
                    new TypeCompilationState(synthesizedEntryPoint.ContainingType, compilation, moduleBeingBuilt),
                    false,
                    null,
                    ref dynamicAnalysisSpans,
                    diagnostics,
                    ref lazyVariableSlotAllocator,
                    lambdaDebugInfoBuilder,
                    closureDebugInfoBuilder,
                    out stateMachineTypeOpt);

                Debug.Assert((object)lazyVariableSlotAllocator == null);
                Debug.Assert((object)stateMachineTypeOpt == null);
                Debug.Assert(dynamicAnalysisSpans.IsEmpty);
                Debug.Assert(lambdaDebugInfoBuilder.IsEmpty());
                Debug.Assert(closureDebugInfoBuilder.IsEmpty());

                lambdaDebugInfoBuilder.Free();
                closureDebugInfoBuilder.Free();

                if (emitMethodBodies)
                {
                    var emittedBody = GenerateMethodBody(
                        moduleBeingBuilt,
                        synthesizedEntryPoint,
                        methodOrdinal,
                        loweredBody,
                        ImmutableArray<LambdaDebugInfo>.Empty,
                        ImmutableArray<ClosureDebugInfo>.Empty,
                        stateMachineTypeOpt: null,
                        variableSlotAllocatorOpt: null,
                        diagnostics: diagnostics,
                        debugDocumentProvider: null,
                        importChainOpt: null,
                        emittingPdb: false,
                        emitTestCoverageData: false,
                        dynamicAnalysisSpans: ImmutableArray<SourceSpan>.Empty,
                        entryPointOpt: null);
                    moduleBeingBuilt.SetMethodBody(synthesizedEntryPoint, emittedBody);
                }
            }

            return entryPoint;
        }

        private void WaitForWorkers()
        {
            var tasks = _compilerTasks;
            if (tasks == null)
            {
                return;
            }

            Task curTask;
            while (tasks.TryPop(out curTask))
            {
                curTask.GetAwaiter().GetResult();
            }
        }

        private static void WarnUnusedFields(CSharpCompilation compilation, BindingDiagnosticBag diagnostics, CancellationToken cancellationToken)
        {
            SourceAssemblySymbol assembly = (SourceAssemblySymbol)compilation.Assembly;
            diagnostics.AddRange(assembly.GetUnusedFieldWarnings(cancellationToken));
        }

        public override object VisitNamespace(NamespaceSymbol symbol, TypeCompilationState arg)
        {
            if (!PassesFilter(_filterOpt, symbol))
            {
                return null;
            }

            arg = null; // do not use compilation state of outer type.
            _cancellationToken.ThrowIfCancellationRequested();

            if (_compilation.Options.ConcurrentBuild)
            {
                Task worker = CompileNamespaceAsAsync(symbol);
                _compilerTasks.Push(worker);
            }
            else
            {
                CompileNamespace(symbol);
            }

            return null;
        }

        private Task CompileNamespaceAsAsync(NamespaceSymbol symbol)
        {
            return Task.Run(UICultureUtilities.WithCurrentUICulture(() =>
                {
                    try
                    {
                        CompileNamespace(symbol);
                    }
                    catch (Exception e) when (FatalError.ReportUnlessCanceled(e))
                    {
                        throw ExceptionUtilities.Unreachable;
                    }
                }), _cancellationToken);
        }

        private void CompileNamespace(NamespaceSymbol symbol)
        {
            foreach (var s in symbol.GetMembersUnordered())
            {
                s.Accept(this, null);
            }
        }

        public override object VisitNamedType(NamedTypeSymbol symbol, TypeCompilationState arg)
        {
            if (!PassesFilter(_filterOpt, symbol))
            {
                return null;
            }

            arg = null; // do not use compilation state of outer type.
            _cancellationToken.ThrowIfCancellationRequested();

            if (_compilation.Options.ConcurrentBuild)
            {
                Task worker = CompileNamedTypeAsync(symbol);
                _compilerTasks.Push(worker);
            }
            else
            {
                CompileNamedType(symbol);
            }

            return null;
        }

        private Task CompileNamedTypeAsync(NamedTypeSymbol symbol)
        {
            return Task.Run(UICultureUtilities.WithCurrentUICulture(() =>
                {
                    try
                    {
                        CompileNamedType(symbol);
                    }
                    catch (Exception e) when (FatalError.ReportUnlessCanceled(e))
                    {
                        throw ExceptionUtilities.Unreachable;
                    }
                }), _cancellationToken);
        }

        private void CompileNamedType(NamedTypeSymbol containingType)
        {
            var compilationState = new TypeCompilationState(containingType, _compilation, _moduleBeingBuiltOpt);

            _cancellationToken.ThrowIfCancellationRequested();

            // Find the constructor of a script class.
            SynthesizedInstanceConstructor scriptCtor = null;
            SynthesizedInteractiveInitializerMethod scriptInitializer = null;
            SynthesizedEntryPointSymbol scriptEntryPoint = null;
            int scriptCtorOrdinal = -1;
            if (containingType.IsScriptClass)
            {
                // The field initializers of a script class could be arbitrary statements,
                // including blocks.  Field initializers containing blocks need to
                // use a MethodBodySemanticModel to build up the appropriate tree of binders, and
                // MethodBodySemanticModel requires an "owning" method.  That's why we're digging out
                // the constructor - it will own the field initializers.
                scriptCtor = containingType.GetScriptConstructor();
                scriptInitializer = containingType.GetScriptInitializer();
                scriptEntryPoint = containingType.GetScriptEntryPoint();
                Debug.Assert((object)scriptCtor != null);
                Debug.Assert((object)scriptInitializer != null);
            }

            var synthesizedSubmissionFields = containingType.IsSubmissionClass ? new SynthesizedSubmissionFields(_compilation, containingType) : null;
            var processedStaticInitializers = new Binder.ProcessedFieldInitializers();
            var processedInstanceInitializers = new Binder.ProcessedFieldInitializers();

            var sourceTypeSymbol = containingType as SourceMemberContainerTypeSymbol;

            if ((object)sourceTypeSymbol != null)
            {
                _cancellationToken.ThrowIfCancellationRequested();
                Binder.BindFieldInitializers(_compilation, scriptInitializer, sourceTypeSymbol.StaticInitializers, _diagnostics, ref processedStaticInitializers);

                _cancellationToken.ThrowIfCancellationRequested();
                Binder.BindFieldInitializers(_compilation, scriptInitializer, sourceTypeSymbol.InstanceInitializers, _diagnostics, ref processedInstanceInitializers);

                if (compilationState.Emitting)
                {
                    CompileSynthesizedExplicitImplementations(sourceTypeSymbol, compilationState);
                }
            }

            // Indicates if a static constructor is in the member,
            // so we can decide to synthesize a static constructor.
            bool hasStaticConstructor = false;

            var members = containingType.GetMembers();
            for (int memberOrdinal = 0; memberOrdinal < members.Length; memberOrdinal++)
            {
                var member = members[memberOrdinal];

                //When a filter is supplied, limit the compilation of members passing the filter.
                if (!PassesFilter(_filterOpt, member))
                {
                    continue;
                }

                switch (member.Kind)
                {
                    case SymbolKind.NamedType:
                        member.Accept(this, compilationState);
                        break;

                    case SymbolKind.Method:
                        {
                            MethodSymbol method = (MethodSymbol)member;
                            if (method.IsScriptConstructor)
                            {
                                Debug.Assert(scriptCtorOrdinal == -1);
                                Debug.Assert((object)scriptCtor == method);
                                scriptCtorOrdinal = memberOrdinal;
                                continue;
                            }

                            if ((object)method == scriptEntryPoint)
                            {
                                continue;
                            }

                            if (IsFieldLikeEventAccessor(method))
                            {
                                continue;
                            }

                            if (method.IsPartialDefinition())
                            {
                                method = method.PartialImplementationPart;
                                if ((object)method == null)
                                {
                                    continue;
                                }
                            }

                            Binder.ProcessedFieldInitializers processedInitializers =
                                (method.MethodKind == MethodKind.Constructor || method.IsScriptInitializer) ? processedInstanceInitializers :
                                method.MethodKind == MethodKind.StaticConstructor ? processedStaticInitializers :
                                default(Binder.ProcessedFieldInitializers);

                            CompileMethod(method, memberOrdinal, ref processedInitializers, synthesizedSubmissionFields, compilationState);

                            // Set a flag to indicate that a static constructor is created.
                            if (method.MethodKind == MethodKind.StaticConstructor)
                            {
                                hasStaticConstructor = true;
                            }
                            break;
                        }

                    case SymbolKind.Property:
                        {
                            SourcePropertySymbol sourceProperty = member as SourcePropertySymbol;
                            if ((object)sourceProperty != null && sourceProperty.IsSealed && compilationState.Emitting)
                            {
                                CompileSynthesizedSealedAccessors(sourceProperty, compilationState);
                            }
                            break;
                        }

                    case SymbolKind.Event:
                        {
                            SourceEventSymbol eventSymbol = member as SourceEventSymbol;
                            if ((object)eventSymbol != null && eventSymbol.HasAssociatedField && !eventSymbol.IsAbstract && compilationState.Emitting)
                            {
                                CompileFieldLikeEventAccessor(eventSymbol, isAddMethod: true);
                                CompileFieldLikeEventAccessor(eventSymbol, isAddMethod: false);
                            }
                            break;
                        }

                    case SymbolKind.Field:
                        {
                            var field = (FieldSymbol)member;
                            var fieldSymbol = (field.TupleUnderlyingField ?? field) as SourceMemberFieldSymbol;
                            if ((object)fieldSymbol != null)
                            {
                                if (fieldSymbol.IsConst)
                                {
                                    // We check specifically for constant fields with bad values because they never result
                                    // in bound nodes being inserted into method bodies (in which case, they would be covered
                                    // by the method-level check).
                                    ConstantValue constantValue = fieldSymbol.GetConstantValue(ConstantFieldsInProgress.Empty, earlyDecodingWellKnownAttributes: false);
                                    SetGlobalErrorIfTrue(constantValue == null || constantValue.IsBad);
                                }

                                if (fieldSymbol.IsFixedSizeBuffer && compilationState.Emitting)
                                {
                                    // force the generation of implementation types for fixed-size buffers
                                    TypeSymbol discarded = fieldSymbol.FixedImplementationType(compilationState.ModuleBuilderOpt);
                                }
                            }
                            break;
                        }
                }
            }

            Debug.Assert(containingType.IsScriptClass == (scriptCtorOrdinal >= 0));

            // process additional anonymous type members
            if (AnonymousTypeManager.IsAnonymousTypeTemplate(containingType))
            {
                var processedInitializers = default(Binder.ProcessedFieldInitializers);
                foreach (var method in AnonymousTypeManager.GetAnonymousTypeHiddenMethods(containingType))
                {
                    CompileMethod(method, -1, ref processedInitializers, synthesizedSubmissionFields, compilationState);
                }
            }

            // In the case there are field initializers but we haven't created an implicit static constructor (.cctor) for it,
            // (since we may not add .cctor implicitly created for decimals into the symbol table)
            // it is necessary for the compiler to generate the static constructor here if we are emitting.
            if (_moduleBeingBuiltOpt != null && !hasStaticConstructor && !processedStaticInitializers.BoundInitializers.IsDefaultOrEmpty)
            {
                Debug.Assert(processedStaticInitializers.BoundInitializers.All((init) =>
                    (init.Kind == BoundKind.FieldEqualsValue) && !((BoundFieldEqualsValue)init).Field.IsMetadataConstant));

                MethodSymbol method = new SynthesizedStaticConstructor(sourceTypeSymbol);
                if (PassesFilter(_filterOpt, method))
                {
                    CompileMethod(method, -1, ref processedStaticInitializers, synthesizedSubmissionFields, compilationState);

                    // If this method has been successfully built, we emit it.
                    if (_moduleBeingBuiltOpt.GetMethodBody(method) != null)
                    {
                        _moduleBeingBuiltOpt.AddSynthesizedDefinition(sourceTypeSymbol, method);
                    }
                }
            }

            // If there is no explicit or implicit .cctor and no static initializers, then report
            // warnings for any static non-nullable fields. (If there is no .cctor, there
            // shouldn't be any initializers but for robustness, we check both.)
            if (!hasStaticConstructor &&
                processedStaticInitializers.BoundInitializers.IsDefaultOrEmpty &&
                _compilation.LanguageVersion >= MessageID.IDS_FeatureNullableReferenceTypes.RequiredVersion())
            {
                switch (containingType.TypeKind)
                {
                    case TypeKind.Class:
                    case TypeKind.Struct:
                        UnassignedFieldsWalker.ReportUninitializedNonNullableReferenceTypeFields(
                            walkerOpt: null,
                            thisSlot: -1,
                            isStatic: true,
                            members,
                            getIsAssigned: (walker, slot, member) => false,
                            getSymbolForLocation: (walker, member) => member,
                            _diagnostics.DiagnosticBag);
                        break;
                }
            }

            // compile submission constructor last so that synthesized submission fields are collected from all script methods:
            if (scriptCtor != null && compilationState.Emitting)
            {
                Debug.Assert(scriptCtorOrdinal >= 0);
                var processedInitializers = new Binder.ProcessedFieldInitializers() { BoundInitializers = ImmutableArray<BoundInitializer>.Empty };
                CompileMethod(scriptCtor, scriptCtorOrdinal, ref processedInitializers, synthesizedSubmissionFields, compilationState);
                if (synthesizedSubmissionFields != null)
                {
                    synthesizedSubmissionFields.AddToType(containingType, compilationState.ModuleBuilderOpt);
                }
            }

            // Emit synthesized methods produced during lowering if any
            if (_moduleBeingBuiltOpt != null)
            {
                CompileSynthesizedMethods(compilationState);
            }

            compilationState.Free();
        }

        private void CompileSynthesizedMethods(PrivateImplementationDetails privateImplClass, BindingDiagnosticBag diagnostics)
        {
            Debug.Assert(_moduleBeingBuiltOpt != null);

            var compilationState = new TypeCompilationState(null, _compilation, _moduleBeingBuiltOpt);
            foreach (MethodSymbol method in privateImplClass.GetMethods(new EmitContext(_moduleBeingBuiltOpt, null, diagnostics.DiagnosticBag, metadataOnly: false, includePrivateMembers: true)))
            {
                Debug.Assert(method.SynthesizesLoweredBoundBody);
                method.GenerateMethodBody(compilationState, diagnostics);
            }

            CompileSynthesizedMethods(compilationState);
            compilationState.Free();
        }

        private void CompileSynthesizedMethods(ImmutableArray<NamedTypeSymbol> additionalTypes, BindingDiagnosticBag diagnostics)
        {
            Debug.Assert(diagnostics.DiagnosticBag != null);

            foreach (var additionalType in additionalTypes)
            {
                var compilationState = new TypeCompilationState(additionalType, _compilation, _moduleBeingBuiltOpt);
                foreach (var method in additionalType.GetMethodsToEmit())
                {
                    method.GenerateMethodBody(compilationState, diagnostics);
                }

                if (!diagnostics.HasAnyErrors())
                {
                    CompileSynthesizedMethods(compilationState);
                }

                compilationState.Free();
            }
        }

        private void CompileSynthesizedMethods(TypeCompilationState compilationState)
        {
            Debug.Assert(_moduleBeingBuiltOpt != null);
            Debug.Assert(compilationState.ModuleBuilderOpt == _moduleBeingBuiltOpt);

            var synthesizedMethods = compilationState.SynthesizedMethods;
            if (synthesizedMethods == null)
            {
                return;
            }

            var oldImportChain = compilationState.CurrentImportChain;
            try
            {
                foreach (var methodWithBody in synthesizedMethods)
                {
                    var importChain = methodWithBody.ImportChain;
                    compilationState.CurrentImportChain = importChain;

                    // We make sure that an asynchronous mutation to the diagnostic bag does not 
                    // confuse the method body generator by making a fresh bag and then loading
                    // any diagnostics emitted into it back into the main diagnostic bag.
                    var diagnosticsThisMethod = BindingDiagnosticBag.GetInstance(_diagnostics);

                    var method = methodWithBody.Method;
                    var lambda = method as SynthesizedClosureMethod;
                    var variableSlotAllocatorOpt = ((object)lambda != null) ?
                        _moduleBeingBuiltOpt.TryCreateVariableSlotAllocator(lambda, lambda.TopLevelMethod, diagnosticsThisMethod.DiagnosticBag) :
                        _moduleBeingBuiltOpt.TryCreateVariableSlotAllocator(method, method, diagnosticsThisMethod.DiagnosticBag);

                    // Synthesized methods have no ordinal stored in custom debug information (only user-defined methods have ordinals).
                    // In case of async lambdas, which synthesize a state machine type during the following rewrite, the containing method has already been uniquely named, 
                    // so there is no need to produce a unique method ordinal for the corresponding state machine type, whose name includes the (unique) containing method name.
                    const int methodOrdinal = -1;
                    MethodBody emittedBody = null;

                    try
                    {
                        // Local functions can be iterators as well as be async (lambdas can only be async), so we need to lower both iterators and async
                        IteratorStateMachine iteratorStateMachine;
                        BoundStatement loweredBody = IteratorRewriter.Rewrite(methodWithBody.Body, method, methodOrdinal, variableSlotAllocatorOpt, compilationState, diagnosticsThisMethod, out iteratorStateMachine);
                        StateMachineTypeSymbol stateMachine = iteratorStateMachine;

                        if (!loweredBody.HasErrors)
                        {
                            AsyncStateMachine asyncStateMachine;
                            loweredBody = AsyncRewriter.Rewrite(loweredBody, method, methodOrdinal, variableSlotAllocatorOpt, compilationState, diagnosticsThisMethod, out asyncStateMachine);

                            Debug.Assert((object)iteratorStateMachine == null || (object)asyncStateMachine == null);
                            stateMachine = stateMachine ?? asyncStateMachine;
                        }

                        if (_emitMethodBodies && !diagnosticsThisMethod.HasAnyErrors() && !_globalHasErrors)
                        {
                            emittedBody = GenerateMethodBody(
                                _moduleBeingBuiltOpt,
                                method,
                                methodOrdinal,
                                loweredBody,
                                ImmutableArray<LambdaDebugInfo>.Empty,
                                ImmutableArray<ClosureDebugInfo>.Empty,
                                stateMachine,
                                variableSlotAllocatorOpt,
                                diagnosticsThisMethod,
                                _debugDocumentProvider,
                                method.GenerateDebugInfo ? importChain : null,
                                emittingPdb: _emittingPdb,
                                emitTestCoverageData: _emitTestCoverageData,
                                dynamicAnalysisSpans: ImmutableArray<SourceSpan>.Empty,
                                _entryPointOpt);
                        }
                    }
                    catch (BoundTreeVisitor.CancelledByStackGuardException ex)
                    {
                        ex.AddAnError(_diagnostics);
                    }

                    _diagnostics.AddRange(diagnosticsThisMethod);
                    diagnosticsThisMethod.Free();

                    if (_emitMethodBodies)
                    {
                        // error while generating IL
                        if (emittedBody == null)
                        {
                            break;
                        }

                        _moduleBeingBuiltOpt.SetMethodBody(method, emittedBody);
                    }
                    else
                    {
                        Debug.Assert(emittedBody is null);
                    }
                }
            }
            finally
            {
                compilationState.CurrentImportChain = oldImportChain;
            }
        }

        private static bool IsFieldLikeEventAccessor(MethodSymbol method)
        {
            Symbol associatedPropertyOrEvent = method.AssociatedSymbol;
            return (object)associatedPropertyOrEvent != null &&
                associatedPropertyOrEvent.Kind == SymbolKind.Event &&
                ((EventSymbol)associatedPropertyOrEvent).HasAssociatedField;
        }

        /// <summary>
        /// In some circumstances (e.g. implicit implementation of an interface method by a non-virtual method in a 
        /// base type from another assembly) it is necessary for the compiler to generate explicit implementations for
        /// some interface methods.  They don't go in the symbol table, but if we are emitting, then we should
        /// generate code for them.
        /// </summary>
        private void CompileSynthesizedExplicitImplementations(SourceMemberContainerTypeSymbol sourceTypeSymbol, TypeCompilationState compilationState)
        {
            // we are not generating any observable diagnostics here so it is ok to short-circuit on global errors.
            if (!_globalHasErrors)
            {
                var discardedDiagnostics = BindingDiagnosticBag.GetInstance(_diagnostics);
                foreach (var synthesizedExplicitImpl in sourceTypeSymbol.GetSynthesizedExplicitImplementations(_cancellationToken))
                {
                    Debug.Assert(synthesizedExplicitImpl.SynthesizesLoweredBoundBody);
                    synthesizedExplicitImpl.GenerateMethodBody(compilationState, discardedDiagnostics);
                    Debug.Assert(!discardedDiagnostics.HasAnyErrors());
                    discardedDiagnostics.DiagnosticBag.Clear();
                    _moduleBeingBuiltOpt.AddSynthesizedDefinition(sourceTypeSymbol, synthesizedExplicitImpl);
                }

                _diagnostics.AddRangeAndFree(discardedDiagnostics);
            }
        }

        private void CompileSynthesizedSealedAccessors(SourcePropertySymbol sourceProperty, TypeCompilationState compilationState)
        {
            SynthesizedSealedPropertyAccessor synthesizedAccessor = sourceProperty.SynthesizedSealedAccessorOpt;

            // we are not generating any observable diagnostics here so it is ok to short-circuit on global errors.
            if ((object)synthesizedAccessor != null && !_globalHasErrors)
            {
                Debug.Assert(synthesizedAccessor.SynthesizesLoweredBoundBody);
                var discardedDiagnostics = BindingDiagnosticBag.GetInstance(_diagnostics);
                synthesizedAccessor.GenerateMethodBody(compilationState, discardedDiagnostics);
                Debug.Assert(!discardedDiagnostics.HasAnyErrors());
                _diagnostics.AddDependencies(discardedDiagnostics);
                discardedDiagnostics.Free();

                _moduleBeingBuiltOpt.AddSynthesizedDefinition(sourceProperty.ContainingType, synthesizedAccessor);
            }
        }

        private void CompileFieldLikeEventAccessor(SourceEventSymbol eventSymbol, bool isAddMethod)
        {
            MethodSymbol accessor = isAddMethod ? eventSymbol.AddMethod : eventSymbol.RemoveMethod;

            var diagnosticsThisMethod = BindingDiagnosticBag.GetInstance(_diagnostics);
            try
            {
                BoundBlock boundBody = MethodBodySynthesizer.ConstructFieldLikeEventAccessorBody(eventSymbol, isAddMethod, _compilation, diagnosticsThisMethod);
                var hasErrors = diagnosticsThisMethod.HasAnyErrors();
                SetGlobalErrorIfTrue(hasErrors);

                // we cannot rely on GlobalHasErrors since that can be changed concurrently by other methods compiling
                // we however do not want to continue with generating method body if we have errors in this particular method - generating may crash
                // or if had declaration errors - we will fail anyways, but if some types are bad enough, generating may produce duplicate errors about that.
                if (!hasErrors && !_hasDeclarationErrors && _emitMethodBodies)
                {
                    const int accessorOrdinal = -1;

                    MethodBody emittedBody = GenerateMethodBody(
                        _moduleBeingBuiltOpt,
                        accessor,
                        accessorOrdinal,
                        boundBody,
                        ImmutableArray<LambdaDebugInfo>.Empty,
                        ImmutableArray<ClosureDebugInfo>.Empty,
                        stateMachineTypeOpt: null,
                        variableSlotAllocatorOpt: null,
                        diagnostics: diagnosticsThisMethod,
                        debugDocumentProvider: _debugDocumentProvider,
                        importChainOpt: null,
                        emittingPdb: false,
                        emitTestCoverageData: _emitTestCoverageData,
                        dynamicAnalysisSpans: ImmutableArray<SourceSpan>.Empty,
                        entryPointOpt: null);

                    _moduleBeingBuiltOpt.SetMethodBody(accessor, emittedBody);
                    // Definition is already in the symbol table, so don't call moduleBeingBuilt.AddCompilerGeneratedDefinition
                }
            }
            finally
            {
                _diagnostics.AddRange(diagnosticsThisMethod);
                diagnosticsThisMethod.Free();
            }
        }

        public override object VisitMethod(MethodSymbol symbol, TypeCompilationState arg)
        {
            throw ExceptionUtilities.Unreachable;
        }

        public override object VisitProperty(PropertySymbol symbol, TypeCompilationState argument)
        {
            throw ExceptionUtilities.Unreachable;
        }

        public override object VisitEvent(EventSymbol symbol, TypeCompilationState argument)
        {
            throw ExceptionUtilities.Unreachable;
        }

        public override object VisitField(FieldSymbol symbol, TypeCompilationState argument)
        {
            throw ExceptionUtilities.Unreachable;
        }

        private void CompileMethod(
            MethodSymbol methodSymbol,
            int methodOrdinal,
            ref Binder.ProcessedFieldInitializers processedInitializers,
            SynthesizedSubmissionFields previousSubmissionFields,
            TypeCompilationState compilationState)
        {
            _cancellationToken.ThrowIfCancellationRequested();
            SourceMemberMethodSymbol sourceMethod = methodSymbol as SourceMemberMethodSymbol;

            if (methodSymbol.IsAbstract || methodSymbol.ContainingType?.IsDelegateType() == true)
            {
                if ((object)sourceMethod != null)
                {
                    bool diagsWritten;
                    sourceMethod.SetDiagnostics(ImmutableArray<Diagnostic>.Empty, out diagsWritten);
                    if (diagsWritten && !methodSymbol.IsImplicitlyDeclared && _compilation.EventQueue != null)
                    {
                        _compilation.SymbolDeclaredEvent(methodSymbol);
                    }
                }

                return;
            }

            // get cached diagnostics if not building and we have 'em
            if (_moduleBeingBuiltOpt == null && (object)sourceMethod != null)
            {
                var cachedDiagnostics = sourceMethod.Diagnostics;

                if (!cachedDiagnostics.IsDefault)
                {
                    _diagnostics.AddRange(cachedDiagnostics);
                    return;
                }
            }

            ImportChain oldImportChain = compilationState.CurrentImportChain;

            // In order to avoid generating code for methods with errors, we create a diagnostic bag just for this method.
            var diagsForCurrentMethod = BindingDiagnosticBag.GetInstance(_diagnostics);

            try
            {
                // if synthesized method returns its body in lowered form
                if (methodSymbol.SynthesizesLoweredBoundBody)
                {
                    if (_moduleBeingBuiltOpt != null)
                    {
                        methodSymbol.GenerateMethodBody(compilationState, diagsForCurrentMethod);
                        _diagnostics.AddRange(diagsForCurrentMethod);
                    }

                    return;
                }

                // no need to emit the default ctor, we are not emitting those
                if (methodSymbol.IsDefaultValueTypeConstructor())
                {
                    return;
                }

                bool includeInitializersInBody = false;
                BoundBlock body;
                bool originalBodyNested = false;

                // initializers that have been analyzed but not yet lowered.
                BoundStatementList analyzedInitializers = null;
                MethodBodySemanticModel.InitialState forSemanticModel = default;
                ImportChain importChain = null;
                var hasTrailingExpression = false;

                if (methodSymbol.IsScriptConstructor)
                {
                    Debug.Assert(methodSymbol.IsImplicitlyDeclared);
                    body = new BoundBlock(methodSymbol.GetNonNullSyntaxNode(), ImmutableArray<LocalSymbol>.Empty, ImmutableArray<BoundStatement>.Empty) { WasCompilerGenerated = true };
                }
                else if (methodSymbol.IsScriptInitializer)
                {
                    Debug.Assert(methodSymbol.IsImplicitlyDeclared);

                    // rewrite top-level statements and script variable declarations to a list of statements and assignments, respectively:
                    var initializerStatements = InitializerRewriter.RewriteScriptInitializer(processedInitializers.BoundInitializers, (SynthesizedInteractiveInitializerMethod)methodSymbol, out hasTrailingExpression);

                    // the lowered script initializers should not be treated as initializers anymore but as a method body:
                    body = BoundBlock.SynthesizedNoLocals(initializerStatements.Syntax, initializerStatements.Statements);

                    var unusedDiagnostics = DiagnosticBag.GetInstance();
                    DefiniteAssignmentPass.Analyze(_compilation, methodSymbol, initializerStatements, unusedDiagnostics, requireOutParamsAssigned: false);
                    DiagnosticsPass.IssueDiagnostics(_compilation, initializerStatements, unusedDiagnostics, methodSymbol);
                    unusedDiagnostics.Free();
                }
                else
                {
                    // Do not emit initializers if we are invoking another constructor of this class.
                    includeInitializersInBody = !processedInitializers.BoundInitializers.IsDefaultOrEmpty &&
                                                !HasThisConstructorInitializer(methodSymbol);

                    body = BindMethodBody(methodSymbol, compilationState, diagsForCurrentMethod, out importChain, out originalBodyNested, out forSemanticModel);
                    if (diagsForCurrentMethod.HasAnyErrors() && body != null)
                    {
                        body = (BoundBlock)body.WithHasErrors();
                    }

                    if (body != null && methodSymbol.IsConstructor())
                    {
                        UnassignedFieldsWalker.Analyze(_compilation, methodSymbol, body, diagsForCurrentMethod.DiagnosticBag);
                    }

                    // lower initializers just once. the lowered tree will be reused when emitting all constructors 
                    // with field initializers. Once lowered, these initializers will be stashed in processedInitializers.LoweredInitializers
                    // (see later in this method). Don't bother lowering _now_ if this particular ctor won't have the initializers 
                    // appended to its body.
                    if (includeInitializersInBody && processedInitializers.LoweredInitializers == null)
                    {
                        analyzedInitializers = InitializerRewriter.RewriteConstructor(processedInitializers.BoundInitializers, methodSymbol);
                        processedInitializers.HasErrors = processedInitializers.HasErrors || analyzedInitializers.HasAnyErrors;

                        if (body != null && ((methodSymbol.ContainingType.IsStructType() && !methodSymbol.IsImplicitConstructor) || _emitTestCoverageData))
                        {
                            if (_emitTestCoverageData && methodSymbol.IsImplicitConstructor)
                            {
                                // Flow analysis over the initializers is necessary in order to find assignments to fields.
                                // Bodies of implicit constructors do not get flow analysis later, so the initializers
                                // are analyzed here.
                                DefiniteAssignmentPass.Analyze(_compilation, methodSymbol, analyzedInitializers, diagsForCurrentMethod.DiagnosticBag, requireOutParamsAssigned: false);
                            }

                            // In order to get correct diagnostics, we need to analyze initializers and the body together.
                            body = body.Update(body.Locals, body.LocalFunctions, body.Statements.Insert(0, analyzedInitializers));
                            includeInitializersInBody = false;
                            analyzedInitializers = null;
                        }
                        else
                        {
                            // These analyses check for diagnostics in lambdas.
                            // Control flow analysis and implicit return insertion are unnecessary.
                            DefiniteAssignmentPass.Analyze(_compilation, methodSymbol, analyzedInitializers, diagsForCurrentMethod.DiagnosticBag, requireOutParamsAssigned: false);
                            DiagnosticsPass.IssueDiagnostics(_compilation, analyzedInitializers, diagsForCurrentMethod.DiagnosticBag, methodSymbol);
                        }
                    }
                }

#if DEBUG
                // If the method is a synthesized static or instance constructor, then debugImports will be null and we will use the value
                // from the first field initializer.
                if ((methodSymbol.MethodKind == MethodKind.Constructor || methodSymbol.MethodKind == MethodKind.StaticConstructor) &&
                    methodSymbol.IsImplicitlyDeclared && body == null)
                {
                    // There was no body to bind, so we didn't get anything from BindMethodBody.
                    Debug.Assert(importChain == null);
                }

                // Either there were no field initializers or we grabbed debug imports from the first one.
                Debug.Assert(processedInitializers.BoundInitializers.IsDefaultOrEmpty || processedInitializers.FirstImportChain != null);
#endif

                importChain = importChain ?? processedInitializers.FirstImportChain;

                // Associate these debug imports with all methods generated from this one.
                compilationState.CurrentImportChain = importChain;

                if (body != null)
                {
                    DiagnosticsPass.IssueDiagnostics(_compilation, body, diagsForCurrentMethod.DiagnosticBag, methodSymbol);
                }

                BoundBlock flowAnalyzedBody = null;
                if (body != null)
                {
                    flowAnalyzedBody = FlowAnalysisPass.Rewrite(methodSymbol, body, diagsForCurrentMethod.DiagnosticBag, hasTrailingExpression: hasTrailingExpression, originalBodyNested: originalBodyNested);
                }

                bool hasErrors = _hasDeclarationErrors || diagsForCurrentMethod.HasAnyErrors() || processedInitializers.HasErrors;

                // Record whether or not the bound tree for the lowered method body (including any initializers) contained any
                // errors (note: errors, not diagnostics).
                SetGlobalErrorIfTrue(hasErrors);

                bool diagsWritten = false;
                var actualDiagnostics = diagsForCurrentMethod.ToReadOnly();
                if (sourceMethod != null)
                {
                    actualDiagnostics = new ImmutableBindingDiagnostic<AssemblySymbol>(sourceMethod.SetDiagnostics(actualDiagnostics.Diagnostics, out diagsWritten), actualDiagnostics.Dependencies);
                }

                if (diagsWritten && !methodSymbol.IsImplicitlyDeclared && _compilation.EventQueue != null)
                {
                    Lazy<SemanticModel> lazySemanticModel = null;

                    if (body != null)
                    {
                        lazySemanticModel = new Lazy<SemanticModel>(() =>
                        {
                            var syntax = body.Syntax;
                            var semanticModel = (SyntaxTreeSemanticModel)_compilation.GetSemanticModel(syntax.SyntaxTree);

                            if (forSemanticModel.Syntax is { } semanticModelSyntax)
                            {
                                semanticModel.GetOrAddModel(semanticModelSyntax,
                                                            (rootSyntax) =>
                                                            {
                                                                Debug.Assert(rootSyntax == forSemanticModel.Syntax);
                                                                return MethodBodySemanticModel.Create(semanticModel,
                                                                                                      methodSymbol,
                                                                                                      forSemanticModel);
                                                            });
                            }

                            return semanticModel;
                        });
                    }

                    _compilation.EventQueue.TryEnqueue(new SymbolDeclaredCompilationEvent(_compilation, methodSymbol.GetPublicSymbol(), lazySemanticModel));
                }

                // Don't lower if we're not emitting or if there were errors. 
                // Methods that had binding errors are considered too broken to be lowered reliably.
                if (_moduleBeingBuiltOpt == null || hasErrors)
                {
                    _diagnostics.AddRange(actualDiagnostics);
                    return;
                }

                // ############################
                // LOWERING AND EMIT
                // Any errors generated below here are considered Emit diagnostics 
                // and will not be reported to callers Compilation.GetDiagnostics()

                ImmutableArray<SourceSpan> dynamicAnalysisSpans = ImmutableArray<SourceSpan>.Empty;
                bool hasBody = flowAnalyzedBody != null;
                VariableSlotAllocator lazyVariableSlotAllocator = null;
                StateMachineTypeSymbol stateMachineTypeOpt = null;
                var lambdaDebugInfoBuilder = ArrayBuilder<LambdaDebugInfo>.GetInstance();
                var closureDebugInfoBuilder = ArrayBuilder<ClosureDebugInfo>.GetInstance();
                BoundStatement loweredBodyOpt = null;

                try
                {
                    if (hasBody)
                    {
                        loweredBodyOpt = LowerBodyOrInitializer(
                            methodSymbol,
                            methodOrdinal,
                            flowAnalyzedBody,
                            previousSubmissionFields,
                            compilationState,
                            _emitTestCoverageData,
                            _debugDocumentProvider,
                            ref dynamicAnalysisSpans,
                            diagsForCurrentMethod,
                            ref lazyVariableSlotAllocator,
                            lambdaDebugInfoBuilder,
                            closureDebugInfoBuilder,
                            out stateMachineTypeOpt);

                        Debug.Assert(loweredBodyOpt != null);
                    }
                    else
                    {
                        loweredBodyOpt = null;
                    }

                    hasErrors = hasErrors || (hasBody && loweredBodyOpt.HasErrors) || diagsForCurrentMethod.HasAnyErrors();
                    SetGlobalErrorIfTrue(hasErrors);

                    // don't emit if the resulting method would contain initializers with errors
                    if (!hasErrors && (hasBody || includeInitializersInBody))
                    {
                        Debug.Assert(!methodSymbol.IsImplicitInstanceConstructor || !methodSymbol.ContainingType.IsStructType());

                        // Fields must be initialized before constructor initializer (which is the first statement of the analyzed body, if specified),
                        // so that the initialization occurs before any method overridden by the declaring class can be invoked from the base constructor
                        // and access the fields.

                        ImmutableArray<BoundStatement> boundStatements;

                        if (methodSymbol.IsScriptConstructor)
                        {
                            boundStatements = MethodBodySynthesizer.ConstructScriptConstructorBody(loweredBodyOpt, methodSymbol, previousSubmissionFields, _compilation);
                        }
                        else
                        {
                            boundStatements = ImmutableArray<BoundStatement>.Empty;

                            if (analyzedInitializers != null)
                            {
                                // For dynamic analysis, field initializers are instrumented as part of constructors,
                                // and so are never instrumented here.
                                Debug.Assert(!_emitTestCoverageData);
                                StateMachineTypeSymbol initializerStateMachineTypeOpt;

                                BoundStatement lowered = LowerBodyOrInitializer(
                                    methodSymbol,
                                    methodOrdinal,
                                    analyzedInitializers,
                                    previousSubmissionFields,
                                    compilationState,
                                    _emitTestCoverageData,
                                    _debugDocumentProvider,
                                    ref dynamicAnalysisSpans,
                                    diagsForCurrentMethod,
                                    ref lazyVariableSlotAllocator,
                                    lambdaDebugInfoBuilder,
                                    closureDebugInfoBuilder,
                                    out initializerStateMachineTypeOpt);

                                processedInitializers.LoweredInitializers = lowered;

                                // initializers can't produce state machines
                                Debug.Assert((object)initializerStateMachineTypeOpt == null);
                                Debug.Assert(!hasErrors);
                                hasErrors = lowered.HasAnyErrors || diagsForCurrentMethod.HasAnyErrors();
                                SetGlobalErrorIfTrue(hasErrors);
                                if (hasErrors)
                                {
                                    _diagnostics.AddRange(diagsForCurrentMethod);
                                    return;
                                }

                                // Only do the cast if we haven't returned with some error diagnostics.
                                // Otherwise, `lowered` might have been a BoundBadStatement.
                                processedInitializers.LoweredInitializers = (BoundStatementList)lowered;
                            }

                            // initializers for global code have already been included in the body
                            if (includeInitializersInBody)
                            {
                                if (processedInitializers.LoweredInitializers.Kind == BoundKind.StatementList)
                                {
                                    BoundStatementList lowered = (BoundStatementList)processedInitializers.LoweredInitializers;
                                    boundStatements = boundStatements.Concat(lowered.Statements);
                                }
                                else
                                {
                                    boundStatements = boundStatements.Add(processedInitializers.LoweredInitializers);
                                }
                            }

                            if (hasBody)
                            {
                                boundStatements = boundStatements.Concat(ImmutableArray.Create(loweredBodyOpt));
                            }
                        }

<<<<<<< HEAD
                        if (_emitMethodBodies)
=======
                        if (!(methodSymbol is SynthesizedStaticConstructor cctor) || cctor.ShouldEmit(processedInitializers.BoundInitializers))
>>>>>>> 11afef3c
                        {
                            CSharpSyntaxNode syntax = methodSymbol.GetNonNullSyntaxNode();

                            var boundBody = BoundStatementList.Synthesized(syntax, boundStatements);

                            var emittedBody = GenerateMethodBody(
                                _moduleBeingBuiltOpt,
                                methodSymbol,
                                methodOrdinal,
                                boundBody,
                                lambdaDebugInfoBuilder.ToImmutable(),
                                closureDebugInfoBuilder.ToImmutable(),
                                stateMachineTypeOpt,
                                lazyVariableSlotAllocator,
                                diagsForCurrentMethod,
                                _debugDocumentProvider,
                                importChain,
                                _emittingPdb,
                                _emitTestCoverageData,
                                dynamicAnalysisSpans,
                                entryPointOpt: null);

                            _moduleBeingBuiltOpt.SetMethodBody(methodSymbol.PartialDefinitionPart ?? methodSymbol, emittedBody);
                        }
                    }

                    _diagnostics.AddRange(diagsForCurrentMethod);
                }
                finally
                {
                    lambdaDebugInfoBuilder.Free();
                    closureDebugInfoBuilder.Free();
                }
            }
            finally
            {
                diagsForCurrentMethod.Free();
                compilationState.CurrentImportChain = oldImportChain;
            }
        }

        // internal for testing
        internal static BoundStatement LowerBodyOrInitializer(
            MethodSymbol method,
            int methodOrdinal,
            BoundStatement body,
            SynthesizedSubmissionFields previousSubmissionFields,
            TypeCompilationState compilationState,
            bool instrumentForDynamicAnalysis,
            DebugDocumentProvider debugDocumentProvider,
            ref ImmutableArray<SourceSpan> dynamicAnalysisSpans,
            BindingDiagnosticBag diagnostics,
            ref VariableSlotAllocator lazyVariableSlotAllocator,
            ArrayBuilder<LambdaDebugInfo> lambdaDebugInfoBuilder,
            ArrayBuilder<ClosureDebugInfo> closureDebugInfoBuilder,
            out StateMachineTypeSymbol stateMachineTypeOpt)
        {
            Debug.Assert(compilationState.ModuleBuilderOpt != null);
            stateMachineTypeOpt = null;

            if (body.HasErrors)
            {
                return body;
            }

            try
            {
                var loweredBody = LocalRewriter.Rewrite(
                    method.DeclaringCompilation,
                    method,
                    methodOrdinal,
                    method.ContainingType,
                    body,
                    compilationState,
                    previousSubmissionFields: previousSubmissionFields,
                    allowOmissionOfConditionalCalls: true,
                    instrumentForDynamicAnalysis: instrumentForDynamicAnalysis,
                    debugDocumentProvider: debugDocumentProvider,
                    dynamicAnalysisSpans: ref dynamicAnalysisSpans,
                    diagnostics: diagnostics,
                    sawLambdas: out bool sawLambdas,
                    sawLocalFunctions: out bool sawLocalFunctions,
                    sawAwaitInExceptionHandler: out bool sawAwaitInExceptionHandler);

                if (loweredBody.HasErrors)
                {
                    return loweredBody;
                }

                if (sawAwaitInExceptionHandler)
                {
                    // If we have awaits in handlers, we need to 
                    // replace handlers with synthetic ones which can be consumed by async rewriter.
                    // The reason why this rewrite happens before the lambda rewrite 
                    // is that we may need access to exception locals and it would be fairly hard to do
                    // if these locals are captured into closures (possibly nested ones).
                    loweredBody = AsyncExceptionHandlerRewriter.Rewrite(
                        method,
                        method.ContainingType,
                        loweredBody,
                        compilationState,
                        diagnostics);
                }

                if (loweredBody.HasErrors)
                {
                    return loweredBody;
                }

                if (lazyVariableSlotAllocator == null)
                {
                    lazyVariableSlotAllocator = compilationState.ModuleBuilderOpt.TryCreateVariableSlotAllocator(method, method, diagnostics.DiagnosticBag);
                }

                BoundStatement bodyWithoutLambdas = loweredBody;
                if (sawLambdas || sawLocalFunctions)
                {
                    bodyWithoutLambdas = ClosureConversion.Rewrite(
                        loweredBody,
                        method.ContainingType,
                        method.ThisParameter,
                        method,
                        methodOrdinal,
                        null,
                        lambdaDebugInfoBuilder,
                        closureDebugInfoBuilder,
                        lazyVariableSlotAllocator,
                        compilationState,
                        diagnostics,
                        assignLocals: null);
                }

                if (bodyWithoutLambdas.HasErrors)
                {
                    return bodyWithoutLambdas;
                }

                BoundStatement bodyWithoutIterators = IteratorRewriter.Rewrite(bodyWithoutLambdas, method, methodOrdinal, lazyVariableSlotAllocator, compilationState, diagnostics,
                    out IteratorStateMachine iteratorStateMachine);

                if (bodyWithoutIterators.HasErrors)
                {
                    return bodyWithoutIterators;
                }

                BoundStatement bodyWithoutAsync = AsyncRewriter.Rewrite(bodyWithoutIterators, method, methodOrdinal, lazyVariableSlotAllocator, compilationState, diagnostics,
                    out AsyncStateMachine asyncStateMachine);

                Debug.Assert((object)iteratorStateMachine == null || (object)asyncStateMachine == null);
                stateMachineTypeOpt = (StateMachineTypeSymbol)iteratorStateMachine ?? asyncStateMachine;

                return bodyWithoutAsync;
            }
            catch (BoundTreeVisitor.CancelledByStackGuardException ex)
            {
                ex.AddAnError(diagnostics);
                return new BoundBadStatement(body.Syntax, ImmutableArray.Create<BoundNode>(body), hasErrors: true);
            }
        }

        /// <summary>
        /// entryPointOpt is only considered for synthesized methods (to recognize the synthesized MoveNext method for async Main)
        /// </summary>
        private static MethodBody GenerateMethodBody(
            PEModuleBuilder moduleBuilder,
            MethodSymbol method,
            int methodOrdinal,
            BoundStatement block,
            ImmutableArray<LambdaDebugInfo> lambdaDebugInfo,
            ImmutableArray<ClosureDebugInfo> closureDebugInfo,
            StateMachineTypeSymbol stateMachineTypeOpt,
            VariableSlotAllocator variableSlotAllocatorOpt,
            BindingDiagnosticBag diagnostics,
            DebugDocumentProvider debugDocumentProvider,
            ImportChain importChainOpt,
            bool emittingPdb,
            bool emitTestCoverageData,
            ImmutableArray<SourceSpan> dynamicAnalysisSpans,
            SynthesizedEntryPointSymbol.AsyncForwardEntryPoint entryPointOpt)
        {
            // Note: don't call diagnostics.HasAnyErrors() in release; could be expensive if compilation has many warnings.
            Debug.Assert(!diagnostics.HasAnyErrors(), "Running code generator when errors exist might be dangerous; code generator not expecting errors");

            var compilation = moduleBuilder.Compilation;
            var localSlotManager = new LocalSlotManager(variableSlotAllocatorOpt);
            var optimizations = compilation.Options.OptimizationLevel;

            ILBuilder builder = new ILBuilder(moduleBuilder, localSlotManager, optimizations, method.AreLocalsZeroed);
            bool hasStackalloc;
            var diagnosticsForThisMethod = BindingDiagnosticBag.GetInstance(withDiagnostics: true, diagnostics.AccumulatesDependencies);
            try
            {
                StateMachineMoveNextBodyDebugInfo moveNextBodyDebugInfoOpt = null;

                var codeGen = new CodeGen.CodeGenerator(method, block, builder, moduleBuilder, diagnosticsForThisMethod.DiagnosticBag, optimizations, emittingPdb);

                if (diagnosticsForThisMethod.HasAnyErrors())
                {
                    // we are done here. Since there were errors we should not emit anything.
                    return null;
                }

                bool isAsyncStateMachine;
                MethodSymbol kickoffMethod;

                if (method is SynthesizedStateMachineMethod stateMachineMethod &&
                    method.Name == WellKnownMemberNames.MoveNextMethodName)
                {
                    kickoffMethod = stateMachineMethod.StateMachineType.KickoffMethod;
                    Debug.Assert(kickoffMethod != null);

                    isAsyncStateMachine = kickoffMethod.IsAsync;

                    // Async void method may be partial. Debug info needs to be associated with the emitted definition, 
                    // but the kickoff method is the method implementation (the part with body).
                    kickoffMethod = kickoffMethod.PartialDefinitionPart ?? kickoffMethod;
                }
                else
                {
                    kickoffMethod = null;
                    isAsyncStateMachine = false;
                }

                if (isAsyncStateMachine)
                {
                    codeGen.Generate(out int asyncCatchHandlerOffset, out var asyncYieldPoints, out var asyncResumePoints, out hasStackalloc);

                    // The exception handler IL offset is used by the debugger to treat exceptions caught by the marked catch block as "user unhandled".
                    // This is important for async void because async void exceptions generally result in the process being terminated,
                    // but without anything useful on the call stack. Async Task methods on the other hand return exceptions as the result of the Task.
                    // So it is undesirable to consider these exceptions "user unhandled" since there may well be user code that is awaiting the task.
                    // This is a heuristic since it's possible that there is no user code awaiting the task.

                    // We do the same for async Main methods, since it is unlikely that user code will be awaiting the Task:
                    // AsyncForwardEntryPoint <Main> -> kick-off method Main -> MoveNext.

                    bool isAsyncMainMoveNext = entryPointOpt?.UserMain.Equals(kickoffMethod) == true;

                    moveNextBodyDebugInfoOpt = new AsyncMoveNextBodyDebugInfo(
                        kickoffMethod,
                        catchHandlerOffset: (kickoffMethod.ReturnsVoid || isAsyncMainMoveNext) ? asyncCatchHandlerOffset : -1,
                        asyncYieldPoints,
                        asyncResumePoints);
                }
                else
                {
                    codeGen.Generate(out hasStackalloc);

                    if ((object)kickoffMethod != null)
                    {
                        moveNextBodyDebugInfoOpt = new IteratorMoveNextBodyDebugInfo(kickoffMethod);
                    }
                }

                // Compiler-generated MoveNext methods have hoisted local scopes.
                // These are built by call to CodeGen.Generate.
                var stateMachineHoistedLocalScopes = ((object)kickoffMethod != null) ?
                    builder.GetHoistedLocalScopes() : default(ImmutableArray<StateMachineHoistedLocalScope>);

                // Translate the imports even if we are not writing PDBs. The translation has an impact on generated metadata 
                // and we don't want to emit different metadata depending on whether or we emit with PDB stream.
                // TODO (https://github.com/dotnet/roslyn/issues/2846): This will need to change for member initializers in partial class.
                var importScopeOpt = importChainOpt?.Translate(moduleBuilder, diagnosticsForThisMethod.DiagnosticBag);

                var localVariables = builder.LocalSlotManager.LocalsInOrder();

                if (localVariables.Length > 0xFFFE)
                {
                    diagnosticsForThisMethod.Add(ErrorCode.ERR_TooManyLocals, method.Locations.First());
                }

                if (diagnosticsForThisMethod.HasAnyErrors())
                {
                    // we are done here. Since there were errors we should not emit anything.
                    return null;
                }

                // We will only save the IL builders when running tests.
                if (moduleBuilder.SaveTestData)
                {
                    moduleBuilder.SetMethodTestData(method, builder.GetSnapshot());
                }

                var stateMachineHoistedLocalSlots = default(ImmutableArray<EncHoistedLocalInfo>);
                var stateMachineAwaiterSlots = default(ImmutableArray<Cci.ITypeReference>);
                if (optimizations == OptimizationLevel.Debug && (object)stateMachineTypeOpt != null)
                {
                    Debug.Assert(method.IsAsync || method.IsIterator);
                    GetStateMachineSlotDebugInfo(moduleBuilder, moduleBuilder.GetSynthesizedFields(stateMachineTypeOpt), variableSlotAllocatorOpt, diagnosticsForThisMethod, out stateMachineHoistedLocalSlots, out stateMachineAwaiterSlots);
                    Debug.Assert(!diagnostics.HasAnyErrors());
                }

                DynamicAnalysisMethodBodyData dynamicAnalysisDataOpt = null;
                if (emitTestCoverageData)
                {
                    Debug.Assert(debugDocumentProvider != null);
                    dynamicAnalysisDataOpt = new DynamicAnalysisMethodBodyData(dynamicAnalysisSpans);
                }

                return new MethodBody(
                    builder.RealizedIL,
                    builder.MaxStack,
                    method.PartialDefinitionPart ?? method,
                    variableSlotAllocatorOpt?.MethodId ?? new DebugId(methodOrdinal, moduleBuilder.CurrentGenerationOrdinal),
                    localVariables,
                    builder.RealizedSequencePoints,
                    debugDocumentProvider,
                    builder.RealizedExceptionHandlers,
                    builder.AreLocalsZeroed,
                    hasStackalloc,
                    builder.GetAllScopes(),
                    builder.HasDynamicLocal,
                    importScopeOpt,
                    lambdaDebugInfo,
                    closureDebugInfo,
                    stateMachineTypeOpt?.Name,
                    stateMachineHoistedLocalScopes,
                    stateMachineHoistedLocalSlots,
                    stateMachineAwaiterSlots,
                    moveNextBodyDebugInfoOpt,
                    dynamicAnalysisDataOpt);
            }
            finally
            {
                // Basic blocks contain poolable builders for IL and sequence points. Free those back
                // to their pools.
                builder.FreeBasicBlocks();

                // Remember diagnostics.
                diagnostics.AddRange(diagnosticsForThisMethod);
                diagnosticsForThisMethod.Free();
            }
        }

        private static void GetStateMachineSlotDebugInfo(
            PEModuleBuilder moduleBuilder,
            IEnumerable<Cci.IFieldDefinition> fieldDefs,
            VariableSlotAllocator variableSlotAllocatorOpt,
            BindingDiagnosticBag diagnostics,
            out ImmutableArray<EncHoistedLocalInfo> hoistedVariableSlots,
            out ImmutableArray<Cci.ITypeReference> awaiterSlots)
        {
            var hoistedVariables = ArrayBuilder<EncHoistedLocalInfo>.GetInstance();
            var awaiters = ArrayBuilder<Cci.ITypeReference>.GetInstance();

            foreach (StateMachineFieldSymbol field in fieldDefs)
            {
                int index = field.SlotIndex;

                if (field.SlotDebugInfo.SynthesizedKind == SynthesizedLocalKind.AwaiterField)
                {
                    Debug.Assert(index >= 0);

                    while (index >= awaiters.Count)
                    {
                        awaiters.Add(null);
                    }

                    awaiters[index] = moduleBuilder.EncTranslateLocalVariableType(field.Type, diagnostics.DiagnosticBag);
                }
                else if (!field.SlotDebugInfo.Id.IsNone)
                {
                    Debug.Assert(index >= 0 && field.SlotDebugInfo.SynthesizedKind.IsLongLived());

                    while (index >= hoistedVariables.Count)
                    {
                        // Empty slots may be present if variables were deleted during EnC.
                        hoistedVariables.Add(new EncHoistedLocalInfo(true));
                    }

                    hoistedVariables[index] = new EncHoistedLocalInfo(field.SlotDebugInfo, moduleBuilder.EncTranslateLocalVariableType(field.Type, diagnostics.DiagnosticBag));
                }
            }

            // Fill in empty slots for variables deleted during EnC that are not followed by an existing variable:
            if (variableSlotAllocatorOpt != null)
            {
                int previousAwaiterCount = variableSlotAllocatorOpt.PreviousAwaiterSlotCount;
                while (awaiters.Count < previousAwaiterCount)
                {
                    awaiters.Add(null);
                }

                int previousAwaiterSlotCount = variableSlotAllocatorOpt.PreviousHoistedLocalSlotCount;
                while (hoistedVariables.Count < previousAwaiterSlotCount)
                {
                    hoistedVariables.Add(new EncHoistedLocalInfo(true));
                }
            }

            hoistedVariableSlots = hoistedVariables.ToImmutableAndFree();
            awaiterSlots = awaiters.ToImmutableAndFree();
        }

        // NOTE: can return null if the method has no body.
        internal static BoundBlock BindMethodBody(MethodSymbol method, TypeCompilationState compilationState, BindingDiagnosticBag diagnostics)
        {
            return BindMethodBody(method, compilationState, diagnostics, out _, out _, out _);
        }

        // NOTE: can return null if the method has no body.
        private static BoundBlock BindMethodBody(MethodSymbol method, TypeCompilationState compilationState, BindingDiagnosticBag diagnostics,
                                                 out ImportChain importChain, out bool originalBodyNested,
                                                 out MethodBodySemanticModel.InitialState forSemanticModel)
        {
            originalBodyNested = false;
            importChain = null;
            forSemanticModel = default;

            BoundBlock body;

            if (method is SourceMemberMethodSymbol sourceMethod)
            {
                CSharpSyntaxNode syntaxNode = sourceMethod.SyntaxNode;
                var constructorSyntax = syntaxNode as ConstructorDeclarationSyntax;

                // Static constructor can't have any this/base call
                if (method.MethodKind == MethodKind.StaticConstructor &&
                    constructorSyntax?.Initializer != null)
                {
                    diagnostics.Add(
                        ErrorCode.ERR_StaticConstructorWithExplicitConstructorCall,
                        constructorSyntax.Initializer.ThisOrBaseKeyword.GetLocation(),
                        constructorSyntax.Identifier.ValueText);
                }

                ExecutableCodeBinder bodyBinder = sourceMethod.TryGetBodyBinder();

                if (sourceMethod.IsExtern || sourceMethod.IsDefaultValueTypeConstructor())
                {
                    return null;
                }

                if (bodyBinder != null)
                {
                    importChain = bodyBinder.ImportChain;

                    BoundNode methodBody = bodyBinder.BindMethodBody(syntaxNode, diagnostics);
                    BoundNode methodBodyForSemanticModel = methodBody;
                    NullableWalker.SnapshotManager snapshotManager = null;
                    ImmutableDictionary<Symbol, Symbol> remappedSymbols = null;
                    if (bodyBinder.Compilation.NullableSemanticAnalysisEnabled)
                    {
                        // Currently, we're passing an empty DiagnosticBag here because the flow analysis pass later will
                        // also run the nullable walker, and issue duplicate warnings. We should try to only run the pass
                        // once.
                        // https://github.com/dotnet/roslyn/issues/35041
                        methodBodyForSemanticModel = NullableWalker.AnalyzeAndRewrite(bodyBinder.Compilation, method, methodBody, bodyBinder, new DiagnosticBag(), createSnapshots: true, out snapshotManager, ref remappedSymbols);
                    }
                    forSemanticModel = new MethodBodySemanticModel.InitialState(syntaxNode, methodBodyForSemanticModel, bodyBinder, snapshotManager, remappedSymbols);

                    switch (methodBody.Kind)
                    {
                        case BoundKind.ConstructorMethodBody:
                            var constructor = (BoundConstructorMethodBody)methodBody;
                            body = constructor.BlockBody ?? constructor.ExpressionBody;

                            if (constructor.Initializer != null)
                            {
                                ReportCtorInitializerCycles(method, constructor.Initializer.Expression, compilationState, diagnostics);

                                if (body == null)
                                {
                                    body = new BoundBlock(constructor.Syntax, constructor.Locals, ImmutableArray.Create<BoundStatement>(constructor.Initializer));
                                }
                                else
                                {
                                    body = new BoundBlock(constructor.Syntax, constructor.Locals, ImmutableArray.Create<BoundStatement>(constructor.Initializer, body));
                                    originalBodyNested = true;
                                }

                                return body;
                            }
                            else
                            {
                                Debug.Assert(constructor.Locals.IsEmpty);
                            }
                            break;

                        case BoundKind.NonConstructorMethodBody:
                            var nonConstructor = (BoundNonConstructorMethodBody)methodBody;
                            body = nonConstructor.BlockBody ?? nonConstructor.ExpressionBody;
                            break;

                        case BoundKind.Block:
                            body = (BoundBlock)methodBody;
                            break;
                        default:
                            throw ExceptionUtilities.UnexpectedValue(methodBody.Kind);
                    }
                }
                else
                {
                    var property = sourceMethod.AssociatedSymbol as SourcePropertySymbol;
                    if ((object)property != null && property.IsAutoProperty)
                    {
                        return MethodBodySynthesizer.ConstructAutoPropertyAccessorBody(sourceMethod);
                    }

                    return null;
                }
            }
            else
            {
                // synthesized methods should return their bound bodies
                body = null;
            }

            if (method.MethodKind == MethodKind.Destructor && body != null)
            {
                return MethodBodySynthesizer.ConstructDestructorBody(method, body);
            }

            var constructorInitializer = BindImplicitConstructorInitializerIfAny(method, compilationState, diagnostics);
            ImmutableArray<BoundStatement> statements;

            if (constructorInitializer == null)
            {
                if (body != null)
                {
                    return body;
                }

                statements = ImmutableArray<BoundStatement>.Empty;
            }
            else if (body == null)
            {
                statements = ImmutableArray.Create(constructorInitializer);
            }
            else
            {
                statements = ImmutableArray.Create(constructorInitializer, body);
                originalBodyNested = true;
            }

            return BoundBlock.SynthesizedNoLocals(method.GetNonNullSyntaxNode(), statements);
        }

        private static BoundStatement BindImplicitConstructorInitializerIfAny(MethodSymbol method, TypeCompilationState compilationState, BindingDiagnosticBag diagnostics)
        {
            Debug.Assert(!method.ContainingType.IsDelegateType());

            // delegates have constructors but not constructor initializers
            if (method.MethodKind == MethodKind.Constructor && !method.IsExtern)
            {
                var compilation = method.DeclaringCompilation;
                var initializerInvocation = BindImplicitConstructorInitializer(method, diagnostics, compilation);

                if (initializerInvocation != null)
                {
                    ReportCtorInitializerCycles(method, initializerInvocation, compilationState, diagnostics);

                    //  Base WasCompilerGenerated state off of whether constructor is implicitly declared, this will ensure proper instrumentation.
                    var constructorInitializer = new BoundExpressionStatement(initializerInvocation.Syntax, initializerInvocation) { WasCompilerGenerated = method.IsImplicitlyDeclared };
                    Debug.Assert(initializerInvocation.HasAnyErrors || constructorInitializer.IsConstructorInitializer(), "Please keep this bound node in sync with BoundNodeExtensions.IsConstructorInitializer.");
                    return constructorInitializer;
                }
            }

            return null;
        }

        private static void ReportCtorInitializerCycles(MethodSymbol method, BoundExpression initializerInvocation, TypeCompilationState compilationState, BindingDiagnosticBag diagnostics)
        {
            var ctorCall = initializerInvocation as BoundCall;
            if (ctorCall != null && !ctorCall.HasAnyErrors && ctorCall.Method != method && TypeSymbol.Equals(ctorCall.Method.ContainingType, method.ContainingType, TypeCompareKind.ConsiderEverything2))
            {
                // Detect and report indirect cycles in the ctor-initializer call graph.
                compilationState.ReportCtorInitializerCycles(method, ctorCall.Method, ctorCall.Syntax, diagnostics);
            }
        }

        /// <summary>
        /// Bind the implicit constructor initializer of a constructor symbol.
        /// </summary>
        /// <param name="constructor">Constructor method.</param>
        /// <param name="diagnostics">Accumulates errors (e.g. access "this" in constructor initializer).</param>
        /// <param name="compilation">Used to retrieve binder.</param>
        /// <returns>A bound expression for the constructor initializer call.</returns>
        internal static BoundExpression BindImplicitConstructorInitializer(
            MethodSymbol constructor, BindingDiagnosticBag diagnostics, CSharpCompilation compilation)
        {
            // Note that the base type can be null if we're compiling System.Object in source.
            NamedTypeSymbol baseType = constructor.ContainingType.BaseTypeNoUseSiteDiagnostics;

            SourceMemberMethodSymbol sourceConstructor = constructor as SourceMemberMethodSymbol;
            Debug.Assert(((ConstructorDeclarationSyntax)sourceConstructor?.SyntaxNode)?.Initializer == null);

            // The common case is that the type inherits directly from object.
            // Also, we might be trying to generate a constructor for an entirely compiler-generated class such
            // as a closure class; in that case it is vexing to try to find a suitable binder for the non-existing
            // constructor syntax so that we can do unnecessary overload resolution on the non-existing initializer!
            // Simply take the early out: bind directly to the parameterless object ctor rather than attempting
            // overload resolution.
            if ((object)baseType != null)
            {
                if (baseType.SpecialType == SpecialType.System_Object)
                {
                    return GenerateBaseParameterlessConstructorInitializer(constructor, diagnostics);
                }
                else if (baseType.IsErrorType() || baseType.IsStatic)
                {
                    // If the base type is bad and there is no initializer then we can just bail.
                    // We have no expressions we need to analyze to report errors on.
                    return null;
                }
            }

            // Now, in order to do overload resolution, we're going to need a binder. There are
            // two possible situations:
            //
            // class D1 : B { }
            // class D2 : B { D2(int x) { } }
            //
            // In the first case the binder needs to be the binder associated with
            // the *body* of D1 because if the base class ctor is protected, we need
            // to be inside the body of a derived class in order for it to be in the
            // accessibility domain of the protected base class ctor.
            //
            // In the second case the binder could be the binder associated with 
            // the body of D2; since the implicit call to base() will have no arguments
            // there is no need to look up "x".
            Binder outerBinder;

            if ((object)sourceConstructor == null)
            {
                // The constructor is implicit. We need to get the binder for the body
                // of the enclosing class. 
                CSharpSyntaxNode containerNode = constructor.GetNonNullSyntaxNode();
                SyntaxToken bodyToken = GetImplicitConstructorBodyToken(containerNode);
                outerBinder = compilation.GetBinderFactory(containerNode.SyntaxTree).GetBinder(containerNode, bodyToken.Position);
            }
            else
            {
                // We have a ctor in source but no explicit constructor initializer.  We can't just use the binder for the
                // type containing the ctor because the ctor might be marked unsafe.  Use the binder for the parameter list
                // as an approximation - the extra symbols won't matter because there are no identifiers to bind.

                outerBinder = compilation.GetBinderFactory(sourceConstructor.SyntaxTree).GetBinder(((ConstructorDeclarationSyntax)sourceConstructor.SyntaxNode).ParameterList);
            }

            // wrap in ConstructorInitializerBinder for appropriate errors
            // Handle scoping for possible pattern variables declared in the initializer
            Binder initializerBinder = outerBinder.WithAdditionalFlagsAndContainingMemberOrLambda(BinderFlags.ConstructorInitializer, constructor);

            return initializerBinder.BindConstructorInitializer(null, constructor, diagnostics);
        }

        private static SyntaxToken GetImplicitConstructorBodyToken(CSharpSyntaxNode containerNode)
        {
            return ((BaseTypeDeclarationSyntax)containerNode).OpenBraceToken;
        }

        internal static BoundCall GenerateBaseParameterlessConstructorInitializer(MethodSymbol constructor, BindingDiagnosticBag diagnostics)
        {
            NamedTypeSymbol baseType = constructor.ContainingType.BaseTypeNoUseSiteDiagnostics;
            MethodSymbol baseConstructor = null;
            LookupResultKind resultKind = LookupResultKind.Viable;
            Location diagnosticsLocation = constructor.Locations.IsEmpty ? NoLocation.Singleton : constructor.Locations[0];

            foreach (MethodSymbol ctor in baseType.InstanceConstructors)
            {
                if (ctor.ParameterCount == 0)
                {
                    baseConstructor = ctor;
                    break;
                }
            }

            // UNDONE: If this happens then something is deeply wrong. Should we give a better error?
            if ((object)baseConstructor == null)
            {
                diagnostics.Add(ErrorCode.ERR_BadCtorArgCount, diagnosticsLocation, baseType, /*desired param count*/ 0);
                return null;
            }

            if (Binder.ReportUseSite(baseConstructor, diagnostics, diagnosticsLocation))
            {
                return null;
            }

            // UNDONE: If this happens then something is deeply wrong. Should we give a better error?
            bool hasErrors = false;
            var useSiteInfo = new CompoundUseSiteInfo<AssemblySymbol>(diagnostics, constructor.ContainingAssembly);
            if (!AccessCheck.IsSymbolAccessible(baseConstructor, constructor.ContainingType, ref useSiteInfo))
            {
                diagnostics.Add(ErrorCode.ERR_BadAccess, diagnosticsLocation, baseConstructor);
                resultKind = LookupResultKind.Inaccessible;
                hasErrors = true;
            }

            diagnostics.Add(diagnosticsLocation, useSiteInfo);

            CSharpSyntaxNode syntax = constructor.GetNonNullSyntaxNode();

            BoundExpression receiver = new BoundThisReference(syntax, constructor.ContainingType) { WasCompilerGenerated = true };
            return new BoundCall(
                syntax: syntax,
                receiverOpt: receiver,
                method: baseConstructor,
                arguments: ImmutableArray<BoundExpression>.Empty,
                argumentNamesOpt: ImmutableArray<string>.Empty,
                argumentRefKindsOpt: ImmutableArray<RefKind>.Empty,
                isDelegateCall: false,
                expanded: false,
                invokedAsExtensionMethod: false,
                argsToParamsOpt: ImmutableArray<int>.Empty,
                resultKind: resultKind,
                binderOpt: null,
                type: baseConstructor.ReturnType,
                hasErrors: hasErrors)
            { WasCompilerGenerated = true };
        }

        /// <summary>
        /// Returns true if the method is a constructor and has a this() constructor initializer.
        /// </summary>
        private static bool HasThisConstructorInitializer(MethodSymbol method)
        {
            if ((object)method != null && method.MethodKind == MethodKind.Constructor)
            {
                SourceMemberMethodSymbol sourceMethod = method as SourceMemberMethodSymbol;
                if ((object)sourceMethod != null)
                {
                    ConstructorDeclarationSyntax constructorSyntax = sourceMethod.SyntaxNode as ConstructorDeclarationSyntax;
                    if (constructorSyntax != null)
                    {
                        ConstructorInitializerSyntax initializerSyntax = constructorSyntax.Initializer;
                        if (initializerSyntax != null)
                        {
                            return initializerSyntax.Kind() == SyntaxKind.ThisConstructorInitializer;
                        }
                    }
                }
            }

            return false;
        }

        private static Cci.DebugSourceDocument CreateDebugDocumentForFile(string normalizedPath)
        {
            return new Cci.DebugSourceDocument(normalizedPath, Cci.DebugSourceDocument.CorSymLanguageTypeCSharp);
        }

        private static bool PassesFilter(Predicate<Symbol> filterOpt, Symbol symbol)
        {
            return (filterOpt == null) || filterOpt(symbol);
        }
    }
}<|MERGE_RESOLUTION|>--- conflicted
+++ resolved
@@ -227,10 +227,6 @@
 
             if ((object)entryPoint == null)
             {
-<<<<<<< HEAD
-                Debug.Assert(entryPointAndDiagnostics.Diagnostics.Diagnostics.HasAnyErrors() || !compilation.Options.Errors.IsDefaultOrEmpty);
-=======
->>>>>>> 11afef3c
                 return null;
             }
 
@@ -1257,11 +1253,7 @@
                             }
                         }
 
-<<<<<<< HEAD
-                        if (_emitMethodBodies)
-=======
-                        if (!(methodSymbol is SynthesizedStaticConstructor cctor) || cctor.ShouldEmit(processedInitializers.BoundInitializers))
->>>>>>> 11afef3c
+                        if (_emitMethodBodies && (!(methodSymbol is SynthesizedStaticConstructor cctor) || cctor.ShouldEmit(processedInitializers.BoundInitializers)))
                         {
                             CSharpSyntaxNode syntax = methodSymbol.GetNonNullSyntaxNode();
 
