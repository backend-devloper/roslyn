--- conflicted
+++ resolved
@@ -8285,6 +8285,16 @@
         <target state="translated">lvalue인 구문 'var (...)'가 예약되었습니다.</target>
         <note />
       </trans-unit>
+      <trans-unit id="ERR_ExpressionVariableInConstructorOrFieldInitializer">
+        <source>Out variable and pattern variable declarations are not allowed within constructor initializers, field initializers, or property initializers.</source>
+        <target state="translated">출력 변수 또는 패턴 변수 선언은 생성자 이니셜라이저, 필드 이니셜라이저 또는 속성 이니셜라이저 내에서 사용할 수 없습니다.</target>
+        <note />
+      </trans-unit>
+      <trans-unit id="ERR_ExpressionVariableInQueryClause">
+        <source>Out variable and pattern variable declarations are not allowed within a query clause.</source>
+        <target state="translated">출력 변수 및 패턴 변수 선언은 쿼리 절 내에서 사용할 수 없습니다.</target>
+        <note />
+      </trans-unit>
       <trans-unit id="ERR_SemiOrLBraceOrArrowExpected">
         <source>{ or ; or =&gt; expected</source>
         <target state="translated">{ 또는 ; 또는 =&gt; 필요</target>
@@ -8605,11 +8615,6 @@
         <target state="new">Invalid hash algorithm name: '{0}'</target>
         <note />
       </trans-unit>
-<<<<<<< HEAD
-      <trans-unit id="IDS_FeatureExpressionVariablesInQueriesAndInitializers">
-        <source>declaration of expression variables in member initializers and queries</source>
-        <target state="new">declaration of expression variables in member initializers and queries</target>
-=======
       <trans-unit id="IDS_FeatureRefReassignment">
         <source>ref reassignment</source>
         <target state="new">ref reassignment</target>
@@ -8688,7 +8693,6 @@
       <trans-unit id="ERR_InvalidStackAllocArray">
         <source>"Invalid rank specifier: expected ']'</source>
         <target state="new">"Invalid rank specifier: expected ']'</target>
->>>>>>> 9286a180
         <note />
       </trans-unit>
     </body>
