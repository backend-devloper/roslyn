--- conflicted
+++ resolved
@@ -8615,16 +8615,6 @@
         <target state="new">Invalid hash algorithm name: '{0}'</target>
         <note />
       </trans-unit>
-<<<<<<< HEAD
-      <trans-unit id="IDS_FeatureStackAllocInitializer">
-        <source>stackalloc initializer</source>
-        <target state="new">stackalloc initializer</target>
-        <note />
-      </trans-unit>
-      <trans-unit id="ERR_InvalidStackAllocArray">
-        <source>"Invalid rank specifier: expected ']'</source>
-        <target state="new">"Invalid rank specifier: expected ']'</target>
-=======
       <trans-unit id="IDS_FeatureRefReassignment">
         <source>ref reassignment</source>
         <target state="new">ref reassignment</target>
@@ -8693,7 +8683,6 @@
       <trans-unit id="ERR_ConWithUnmanagedCon">
         <source>Type parameter '{1}' has the 'unmanaged' constraint so '{1}' cannot be used as a constraint for '{0}'</source>
         <target state="new">Type parameter '{1}' has the 'unmanaged' constraint so '{1}' cannot be used as a constraint for '{0}'</target>
->>>>>>> e00d605f
         <note />
       </trans-unit>
     </body>
