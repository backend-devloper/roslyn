--- conflicted
+++ resolved
@@ -248,8 +248,6 @@
                 case ErrorCode.WRN_NullabilityMismatchInReturnTypeOnPartial:
                 case ErrorCode.WRN_SwitchExpressionNotExhaustiveWithWhen:
                 case ErrorCode.WRN_SwitchExpressionNotExhaustiveForNullWithWhen:
-<<<<<<< HEAD
-=======
                 case ErrorCode.WRN_PrecedenceInversion:
                 case ErrorCode.WRN_UnassignedThisAutoProperty:
                 case ErrorCode.WRN_UnassignedThis:
@@ -259,7 +257,6 @@
                 case ErrorCode.WRN_UseDefViolationThis:
                 case ErrorCode.WRN_UseDefViolationOut:
                 case ErrorCode.WRN_UseDefViolation:
->>>>>>> 1c0ee125
                     return true;
                 default:
                     return false;
