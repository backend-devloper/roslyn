﻿<?xml version="1.0" encoding="utf-8"?>
<root>
  <!-- 
    Microsoft ResX Schema 
    
    Version 2.0
    
    The primary goals of this format is to allow a simple XML format 
    that is mostly human readable. The generation and parsing of the 
    various data types are done through the TypeConverter classes 
    associated with the data types.
    
    Example:
    
    ... ado.net/XML headers & schema ...
    <resheader name="resmimetype">text/microsoft-resx</resheader>
    <resheader name="version">2.0</resheader>
    <resheader name="reader">System.Resources.ResXResourceReader, System.Windows.Forms, ...</resheader>
    <resheader name="writer">System.Resources.ResXResourceWriter, System.Windows.Forms, ...</resheader>
    <data name="Name1"><value>this is my long string</value><comment>this is a comment</comment></data>
    <data name="Color1" type="System.Drawing.Color, System.Drawing">Blue</data>
    <data name="Bitmap1" mimetype="application/x-microsoft.net.object.binary.base64">
        <value>[base64 mime encoded serialized .NET Framework object]</value>
    </data>
    <data name="Icon1" type="System.Drawing.Icon, System.Drawing" mimetype="application/x-microsoft.net.object.bytearray.base64">
        <value>[base64 mime encoded string representing a byte array form of the .NET Framework object]</value>
        <comment>This is a comment</comment>
    </data>
                
    There are any number of "resheader" rows that contain simple 
    name/value pairs.
    
    Each data row contains a name, and value. The row also contains a 
    type or mimetype. Type corresponds to a .NET class that support 
    text/value conversion through the TypeConverter architecture. 
    Classes that don't support this are serialized and stored with the 
    mimetype set.
    
    The mimetype is used for serialized objects, and tells the 
    ResXResourceReader how to depersist the object. This is currently not 
    extensible. For a given mimetype the value must be set accordingly:
    
    Note - application/x-microsoft.net.object.binary.base64 is the format 
    that the ResXResourceWriter will generate, however the reader can 
    read any of the formats listed below.
    
    mimetype: application/x-microsoft.net.object.binary.base64
    value   : The object must be serialized with 
            : System.Runtime.Serialization.Formatters.Binary.BinaryFormatter
            : and then encoded with base64 encoding.
    
    mimetype: application/x-microsoft.net.object.soap.base64
    value   : The object must be serialized with 
            : System.Runtime.Serialization.Formatters.Soap.SoapFormatter
            : and then encoded with base64 encoding.

    mimetype: application/x-microsoft.net.object.bytearray.base64
    value   : The object must be serialized into a byte array 
            : using a System.ComponentModel.TypeConverter
            : and then encoded with base64 encoding.
    -->
  <xsd:schema id="root" xmlns="" xmlns:xsd="http://www.w3.org/2001/XMLSchema" xmlns:msdata="urn:schemas-microsoft-com:xml-msdata">
    <xsd:import namespace="http://www.w3.org/XML/1998/namespace" />
    <xsd:element name="root" msdata:IsDataSet="true">
      <xsd:complexType>
        <xsd:choice maxOccurs="unbounded">
          <xsd:element name="metadata">
            <xsd:complexType>
              <xsd:sequence>
                <xsd:element name="value" type="xsd:string" minOccurs="0" />
              </xsd:sequence>
              <xsd:attribute name="name" use="required" type="xsd:string" />
              <xsd:attribute name="type" type="xsd:string" />
              <xsd:attribute name="mimetype" type="xsd:string" />
              <xsd:attribute ref="xml:space" />
            </xsd:complexType>
          </xsd:element>
          <xsd:element name="assembly">
            <xsd:complexType>
              <xsd:attribute name="alias" type="xsd:string" />
              <xsd:attribute name="name" type="xsd:string" />
            </xsd:complexType>
          </xsd:element>
          <xsd:element name="data">
            <xsd:complexType>
              <xsd:sequence>
                <xsd:element name="value" type="xsd:string" minOccurs="0" msdata:Ordinal="1" />
                <xsd:element name="comment" type="xsd:string" minOccurs="0" msdata:Ordinal="2" />
              </xsd:sequence>
              <xsd:attribute name="name" type="xsd:string" use="required" msdata:Ordinal="1" />
              <xsd:attribute name="type" type="xsd:string" msdata:Ordinal="3" />
              <xsd:attribute name="mimetype" type="xsd:string" msdata:Ordinal="4" />
              <xsd:attribute ref="xml:space" />
            </xsd:complexType>
          </xsd:element>
          <xsd:element name="resheader">
            <xsd:complexType>
              <xsd:sequence>
                <xsd:element name="value" type="xsd:string" minOccurs="0" msdata:Ordinal="1" />
              </xsd:sequence>
              <xsd:attribute name="name" type="xsd:string" use="required" />
            </xsd:complexType>
          </xsd:element>
        </xsd:choice>
      </xsd:complexType>
    </xsd:element>
  </xsd:schema>
  <resheader name="resmimetype">
    <value>text/microsoft-resx</value>
  </resheader>
  <resheader name="version">
    <value>2.0</value>
  </resheader>
  <resheader name="reader">
    <value>System.Resources.ResXResourceReader, System.Windows.Forms, Version=4.0.0.0, Culture=neutral, PublicKeyToken=b77a5c561934e089</value>
  </resheader>
  <resheader name="writer">
    <value>System.Resources.ResXResourceWriter, System.Windows.Forms, Version=4.0.0.0, Culture=neutral, PublicKeyToken=b77a5c561934e089</value>
  </resheader>
  <data name="IDS_NULL" xml:space="preserve">
    <value>&lt;null&gt;</value>
  </data>
  <data name="IDS_ThrowExpression" xml:space="preserve">
    <value>&lt;throw expression&gt;</value>
  </data>
  <data name="IDS_FeatureSwitchExpression" xml:space="preserve">
    <value>&lt;switch expression&gt;</value>
  </data>
  <data name="IDS_FeatureLocalFunctionAttributes" xml:space="preserve">
    <value>local function attributes</value>
  </data>
  <data name="IDS_FeatureExternLocalFunctions" xml:space="preserve">
    <value>extern local functions</value>
  </data>
  <data name="IDS_RELATEDERROR" xml:space="preserve">
    <value>(Location of symbol related to previous error)</value>
  </data>
  <data name="IDS_RELATEDWARNING" xml:space="preserve">
    <value>(Location of symbol related to previous warning)</value>
  </data>
  <data name="IDS_XMLIGNORED" xml:space="preserve">
    <value>&lt;!-- Badly formed XML comment ignored for member "{0}" --&gt;</value>
  </data>
  <data name="IDS_XMLIGNORED2" xml:space="preserve">
    <value> Badly formed XML file "{0}" cannot be included </value>
  </data>
  <data name="IDS_XMLFAILEDINCLUDE" xml:space="preserve">
    <value> Failed to insert some or all of included XML </value>
  </data>
  <data name="IDS_XMLBADINCLUDE" xml:space="preserve">
    <value> Include tag is invalid </value>
  </data>
  <data name="IDS_XMLNOINCLUDE" xml:space="preserve">
    <value> No matching elements were found for the following include tag </value>
  </data>
  <data name="IDS_XMLMISSINGINCLUDEFILE" xml:space="preserve">
    <value>Missing file attribute</value>
  </data>
  <data name="IDS_XMLMISSINGINCLUDEPATH" xml:space="preserve">
    <value>Missing path attribute</value>
  </data>
  <data name="IDS_GlobalNamespace" xml:space="preserve">
    <value>&lt;global namespace&gt;</value>
  </data>
  <data name="IDS_FeatureGenerics" xml:space="preserve">
    <value>generics</value>
  </data>
  <data name="IDS_FeatureAnonDelegates" xml:space="preserve">
    <value>anonymous methods</value>
  </data>
  <data name="IDS_FeatureModuleAttrLoc" xml:space="preserve">
    <value>module as an attribute target specifier</value>
  </data>
  <data name="IDS_FeatureGlobalNamespace" xml:space="preserve">
    <value>namespace alias qualifier</value>
  </data>
  <data name="IDS_FeatureFixedBuffer" xml:space="preserve">
    <value>fixed size buffers</value>
  </data>
  <data name="IDS_FeaturePragma" xml:space="preserve">
    <value>#pragma</value>
  </data>
  <data name="IDS_FeatureStaticClasses" xml:space="preserve">
    <value>static classes</value>
  </data>
  <data name="IDS_FeatureReadOnlyStructs" xml:space="preserve">
    <value>readonly structs</value>
  </data>
  <data name="IDS_FeaturePartialTypes" xml:space="preserve">
    <value>partial types</value>
  </data>
  <data name="IDS_FeatureAsync" xml:space="preserve">
    <value>async function</value>
  </data>
  <data name="IDS_FeatureSwitchOnBool" xml:space="preserve">
    <value>switch on boolean type</value>
  </data>
  <data name="IDS_MethodGroup" xml:space="preserve">
    <value>method group</value>
  </data>
  <data name="IDS_AnonMethod" xml:space="preserve">
    <value>anonymous method</value>
  </data>
  <data name="IDS_Lambda" xml:space="preserve">
    <value>lambda expression</value>
  </data>
  <data name="IDS_Collection" xml:space="preserve">
    <value>collection</value>
  </data>
  <data name="IDS_Disposable" xml:space="preserve">
    <value>disposable</value>
  </data>
  <data name="IDS_FeaturePropertyAccessorMods" xml:space="preserve">
    <value>access modifiers on properties</value>
  </data>
  <data name="IDS_FeatureExternAlias" xml:space="preserve">
    <value>extern alias</value>
  </data>
  <data name="IDS_FeatureIterators" xml:space="preserve">
    <value>iterators</value>
  </data>
  <data name="IDS_FeatureDefault" xml:space="preserve">
    <value>default operator</value>
  </data>
  <data name="IDS_FeatureAsyncStreams" xml:space="preserve">
    <value>async streams</value>
  </data>
  <data name="IDS_FeatureUnmanagedConstructedTypes" xml:space="preserve">
    <value>unmanaged constructed types</value>
  </data>
  <data name="IDS_FeatureReadOnlyMembers" xml:space="preserve">
    <value>readonly members</value>
  </data>
  <data name="IDS_FeatureDefaultLiteral" xml:space="preserve">
    <value>default literal</value>
  </data>
  <data name="IDS_FeaturePrivateProtected" xml:space="preserve">
    <value>private protected</value>
  </data>
  <data name="IDS_FeatureTupleEquality" xml:space="preserve">
    <value>tuple equality</value>
  </data>
  <data name="IDS_FeatureNullable" xml:space="preserve">
    <value>nullable types</value>
  </data>
  <data name="IDS_FeaturePatternMatching" xml:space="preserve">
    <value>pattern matching</value>
  </data>
  <data name="IDS_FeatureExpressionBodiedAccessor" xml:space="preserve">
    <value>expression body property accessor</value>
  </data>
  <data name="IDS_FeatureExpressionBodiedDeOrConstructor" xml:space="preserve">
    <value>expression body constructor and destructor</value>
  </data>
  <data name="IDS_FeatureThrowExpression" xml:space="preserve">
    <value>throw expression</value>
  </data>
  <data name="IDS_FeatureImplicitArray" xml:space="preserve">
    <value>implicitly typed array</value>
  </data>
  <data name="IDS_FeatureImplicitLocal" xml:space="preserve">
    <value>implicitly typed local variable</value>
  </data>
  <data name="IDS_FeatureAnonymousTypes" xml:space="preserve">
    <value>anonymous types</value>
  </data>
  <data name="IDS_FeatureAutoImplementedProperties" xml:space="preserve">
    <value>automatically implemented properties</value>
  </data>
  <data name="IDS_FeatureReadonlyAutoImplementedProperties" xml:space="preserve">
    <value>readonly automatically implemented properties</value>
  </data>
  <data name="IDS_FeatureObjectInitializer" xml:space="preserve">
    <value>object initializer</value>
  </data>
  <data name="IDS_FeatureCollectionInitializer" xml:space="preserve">
    <value>collection initializer</value>
  </data>
  <data name="IDS_FeatureQueryExpression" xml:space="preserve">
    <value>query expression</value>
  </data>
  <data name="IDS_FeatureExtensionMethod" xml:space="preserve">
    <value>extension method</value>
  </data>
  <data name="IDS_FeaturePartialMethod" xml:space="preserve">
    <value>partial method</value>
  </data>
  <data name="IDS_SK_METHOD" xml:space="preserve">
    <value>method</value>
  </data>
  <data name="IDS_SK_TYPE" xml:space="preserve">
    <value>type</value>
  </data>
  <data name="IDS_SK_NAMESPACE" xml:space="preserve">
    <value>namespace</value>
  </data>
  <data name="IDS_SK_FIELD" xml:space="preserve">
    <value>field</value>
  </data>
  <data name="IDS_SK_PROPERTY" xml:space="preserve">
    <value>property</value>
  </data>
  <data name="IDS_SK_UNKNOWN" xml:space="preserve">
    <value>element</value>
  </data>
  <data name="IDS_SK_VARIABLE" xml:space="preserve">
    <value>variable</value>
  </data>
  <data name="IDS_SK_LABEL" xml:space="preserve">
    <value>label</value>
  </data>
  <data name="IDS_SK_EVENT" xml:space="preserve">
    <value>event</value>
  </data>
  <data name="IDS_SK_TYVAR" xml:space="preserve">
    <value>type parameter</value>
  </data>
  <data name="IDS_SK_ALIAS" xml:space="preserve">
    <value>using alias</value>
  </data>
  <data name="IDS_SK_EXTERNALIAS" xml:space="preserve">
    <value>extern alias</value>
  </data>
  <data name="IDS_SK_CONSTRUCTOR" xml:space="preserve">
    <value>constructor</value>
  </data>
  <data name="IDS_FOREACHLOCAL" xml:space="preserve">
    <value>foreach iteration variable</value>
  </data>
  <data name="IDS_FIXEDLOCAL" xml:space="preserve">
    <value>fixed variable</value>
  </data>
  <data name="IDS_USINGLOCAL" xml:space="preserve">
    <value>using variable</value>
  </data>
  <data name="IDS_Contravariant" xml:space="preserve">
    <value>contravariant</value>
  </data>
  <data name="IDS_Contravariantly" xml:space="preserve">
    <value>contravariantly</value>
  </data>
  <data name="IDS_Covariant" xml:space="preserve">
    <value>covariant</value>
  </data>
  <data name="IDS_Covariantly" xml:space="preserve">
    <value>covariantly</value>
  </data>
  <data name="IDS_Invariantly" xml:space="preserve">
    <value>invariantly</value>
  </data>
  <data name="IDS_FeatureDynamic" xml:space="preserve">
    <value>dynamic</value>
  </data>
  <data name="IDS_FeatureNamedArgument" xml:space="preserve">
    <value>named argument</value>
  </data>
  <data name="IDS_FeatureOptionalParameter" xml:space="preserve">
    <value>optional parameter</value>
  </data>
  <data name="IDS_FeatureExceptionFilter" xml:space="preserve">
    <value>exception filter</value>
  </data>
  <data name="IDS_FeatureTypeVariance" xml:space="preserve">
    <value>type variance</value>
  </data>
  <data name="IDS_ParameterNullChecking" xml:space="preserve">
    <value>parameter null-checking</value>
  </data>
  <data name="IDS_Parameter" xml:space="preserve">
    <value>parameter</value>
  </data>
  <data name="IDS_Return" xml:space="preserve">
    <value>return</value>
  </data>
  <data name="XML_InvalidToken" xml:space="preserve">
    <value>The character(s) '{0}' cannot be used at this location.</value>
  </data>
  <data name="XML_IncorrectComment" xml:space="preserve">
    <value>Incorrect syntax was used in a comment.</value>
  </data>
  <data name="XML_InvalidCharEntity" xml:space="preserve">
    <value>An invalid character was found inside an entity reference.</value>
  </data>
  <data name="XML_ExpectedEndOfTag" xml:space="preserve">
    <value>Expected '&gt;' or '/&gt;' to close tag '{0}'.</value>
  </data>
  <data name="XML_ExpectedIdentifier" xml:space="preserve">
    <value>An identifier was expected.</value>
  </data>
  <data name="XML_InvalidUnicodeChar" xml:space="preserve">
    <value>Invalid unicode character.</value>
  </data>
  <data name="XML_InvalidWhitespace" xml:space="preserve">
    <value>Whitespace is not allowed at this location.</value>
  </data>
  <data name="XML_LessThanInAttributeValue" xml:space="preserve">
    <value>The character '&lt;' cannot be used in an attribute value.</value>
  </data>
  <data name="XML_MissingEqualsAttribute" xml:space="preserve">
    <value>Missing equals sign between attribute and attribute value.</value>
  </data>
  <data name="XML_RefUndefinedEntity_1" xml:space="preserve">
    <value>Reference to undefined entity '{0}'.</value>
  </data>
  <data name="XML_StringLiteralNoStartQuote" xml:space="preserve">
    <value>A string literal was expected, but no opening quotation mark was found.</value>
  </data>
  <data name="XML_StringLiteralNoEndQuote" xml:space="preserve">
    <value>Missing closing quotation mark for string literal.</value>
  </data>
  <data name="XML_StringLiteralNonAsciiQuote" xml:space="preserve">
    <value>Non-ASCII quotations marks may not be used around string literals.</value>
  </data>
  <data name="XML_EndTagNotExpected" xml:space="preserve">
    <value>End tag was not expected at this location.</value>
  </data>
  <data name="XML_ElementTypeMatch" xml:space="preserve">
    <value>End tag '{0}' does not match the start tag '{1}'.</value>
  </data>
  <data name="XML_EndTagExpected" xml:space="preserve">
    <value>Expected an end tag for element '{0}'.</value>
  </data>
  <data name="XML_WhitespaceMissing" xml:space="preserve">
    <value>Required white space was missing.</value>
  </data>
  <data name="XML_ExpectedEndOfXml" xml:space="preserve">
    <value>Unexpected character at this location.</value>
  </data>
  <data name="XML_CDataEndTagNotAllowed" xml:space="preserve">
    <value>The literal string ']]&gt;' is not allowed in element content.</value>
  </data>
  <data name="XML_DuplicateAttribute" xml:space="preserve">
    <value>Duplicate '{0}' attribute</value>
  </data>
  <data name="ERR_NoMetadataFile" xml:space="preserve">
    <value>Metadata file '{0}' could not be found</value>
  </data>
  <data name="ERR_MetadataReferencesNotSupported" xml:space="preserve">
    <value>Metadata references are not supported.</value>
  </data>
  <data name="FTL_MetadataCantOpenFile" xml:space="preserve">
    <value>Metadata file '{0}' could not be opened -- {1}</value>
  </data>
  <data name="ERR_NoTypeDef" xml:space="preserve">
    <value>The type '{0}' is defined in an assembly that is not referenced. You must add a reference to assembly '{1}'.</value>
  </data>
  <data name="ERR_NoTypeDefFromModule" xml:space="preserve">
    <value>The type '{0}' is defined in a module that has not been added. You must add the module '{1}'.</value>
  </data>
  <data name="ERR_OutputWriteFailed" xml:space="preserve">
    <value>Could not write to output file '{0}' -- '{1}'</value>
  </data>
  <data name="ERR_MultipleEntryPoints" xml:space="preserve">
    <value>Program has more than one entry point defined. Compile with /main to specify the type that contains the entry point.</value>
  </data>
  <data name="ERR_BadBinaryOps" xml:space="preserve">
    <value>Operator '{0}' cannot be applied to operands of type '{1}' and '{2}'</value>
  </data>
  <data name="ERR_AmbigBinaryOpsOnUnconstrainedDefault" xml:space="preserve">
    <value>Operator '{0}' cannot be applied to 'default' and operand of type '{1}' because it is a type parameter that is not known to be a reference type</value>
  </data>
  <data name="ERR_IntDivByZero" xml:space="preserve">
    <value>Division by constant zero</value>
  </data>
  <data name="ERR_BadIndexLHS" xml:space="preserve">
    <value>Cannot apply indexing with [] to an expression of type '{0}'</value>
  </data>
  <data name="ERR_BadIndexCount" xml:space="preserve">
    <value>Wrong number of indices inside []; expected {0}</value>
  </data>
  <data name="ERR_BadUnaryOp" xml:space="preserve">
    <value>Operator '{0}' cannot be applied to operand of type '{1}'</value>
  </data>
  <data name="ERR_BadOpOnNullOrDefaultOrNew" xml:space="preserve">
    <value>Operator '{0}' cannot be applied to operand '{1}'</value>
  </data>
  <data name="ERR_ThisInStaticMeth" xml:space="preserve">
    <value>Keyword 'this' is not valid in a static property, static method, or static field initializer</value>
  </data>
  <data name="ERR_ThisInBadContext" xml:space="preserve">
    <value>Keyword 'this' is not available in the current context</value>
  </data>
  <data name="ERR_OmittedTypeArgument" xml:space="preserve">
    <value>Omitting the type argument is not allowed in the current context</value>
  </data>
  <data name="WRN_InvalidMainSig" xml:space="preserve">
    <value>'{0}' has the wrong signature to be an entry point</value>
  </data>
  <data name="WRN_InvalidMainSig_Title" xml:space="preserve">
    <value>Method has the wrong signature to be an entry point</value>
  </data>
  <data name="ERR_NoImplicitConv" xml:space="preserve">
    <value>Cannot implicitly convert type '{0}' to '{1}'</value>
  </data>
  <data name="ERR_NoExplicitConv" xml:space="preserve">
    <value>Cannot convert type '{0}' to '{1}'</value>
  </data>
  <data name="ERR_ConstOutOfRange" xml:space="preserve">
    <value>Constant value '{0}' cannot be converted to a '{1}'</value>
  </data>
  <data name="ERR_AmbigBinaryOps" xml:space="preserve">
    <value>Operator '{0}' is ambiguous on operands of type '{1}' and '{2}'</value>
  </data>
  <data name="ERR_AmbigBinaryOpsOnDefault" xml:space="preserve">
    <value>Operator '{0}' is ambiguous on operands '{1}' and '{2}'</value>
  </data>
  <data name="ERR_AmbigUnaryOp" xml:space="preserve">
    <value>Operator '{0}' is ambiguous on an operand of type '{1}'</value>
  </data>
  <data name="ERR_InAttrOnOutParam" xml:space="preserve">
    <value>An out parameter cannot have the In attribute</value>
  </data>
  <data name="ERR_ValueCantBeNull" xml:space="preserve">
    <value>Cannot convert null to '{0}' because it is a non-nullable value type</value>
  </data>
  <data name="ERR_NoExplicitBuiltinConv" xml:space="preserve">
    <value>Cannot convert type '{0}' to '{1}' via a reference conversion, boxing conversion, unboxing conversion, wrapping conversion, or null type conversion</value>
  </data>
  <data name="FTL_DebugEmitFailure" xml:space="preserve">
    <value>Unexpected error writing debug information -- '{0}'</value>
  </data>
  <data name="ERR_BadVisReturnType" xml:space="preserve">
    <value>Inconsistent accessibility: return type '{1}' is less accessible than method '{0}'</value>
  </data>
  <data name="ERR_BadVisParamType" xml:space="preserve">
    <value>Inconsistent accessibility: parameter type '{1}' is less accessible than method '{0}'</value>
  </data>
  <data name="ERR_BadVisFieldType" xml:space="preserve">
    <value>Inconsistent accessibility: field type '{1}' is less accessible than field '{0}'</value>
  </data>
  <data name="ERR_BadVisPropertyType" xml:space="preserve">
    <value>Inconsistent accessibility: property type '{1}' is less accessible than property '{0}'</value>
  </data>
  <data name="ERR_BadVisIndexerReturn" xml:space="preserve">
    <value>Inconsistent accessibility: indexer return type '{1}' is less accessible than indexer '{0}'</value>
  </data>
  <data name="ERR_BadVisIndexerParam" xml:space="preserve">
    <value>Inconsistent accessibility: parameter type '{1}' is less accessible than indexer '{0}'</value>
  </data>
  <data name="ERR_BadVisOpReturn" xml:space="preserve">
    <value>Inconsistent accessibility: return type '{1}' is less accessible than operator '{0}'</value>
  </data>
  <data name="ERR_BadVisOpParam" xml:space="preserve">
    <value>Inconsistent accessibility: parameter type '{1}' is less accessible than operator '{0}'</value>
  </data>
  <data name="ERR_BadVisDelegateReturn" xml:space="preserve">
    <value>Inconsistent accessibility: return type '{1}' is less accessible than delegate '{0}'</value>
  </data>
  <data name="ERR_BadVisDelegateParam" xml:space="preserve">
    <value>Inconsistent accessibility: parameter type '{1}' is less accessible than delegate '{0}'</value>
  </data>
  <data name="ERR_BadVisBaseClass" xml:space="preserve">
    <value>Inconsistent accessibility: base class '{1}' is less accessible than class '{0}'</value>
  </data>
  <data name="ERR_BadVisBaseInterface" xml:space="preserve">
    <value>Inconsistent accessibility: base interface '{1}' is less accessible than interface '{0}'</value>
  </data>
  <data name="ERR_EventNeedsBothAccessors" xml:space="preserve">
    <value>'{0}': event property must have both add and remove accessors</value>
  </data>
  <data name="ERR_AbstractEventHasAccessors" xml:space="preserve">
    <value>'{0}': abstract event cannot use event accessor syntax</value>
  </data>
  <data name="ERR_EventNotDelegate" xml:space="preserve">
    <value>'{0}': event must be of a delegate type</value>
  </data>
  <data name="WRN_UnreferencedEvent" xml:space="preserve">
    <value>The event '{0}' is never used</value>
  </data>
  <data name="WRN_UnreferencedEvent_Title" xml:space="preserve">
    <value>Event is never used</value>
  </data>
  <data name="ERR_InterfaceEventInitializer" xml:space="preserve">
    <value>'{0}': instance event in interface cannot have initializer</value>
  </data>
  <data name="ERR_BadEventUsage" xml:space="preserve">
    <value>The event '{0}' can only appear on the left hand side of += or -= (except when used from within the type '{1}')</value>
  </data>
  <data name="ERR_ExplicitEventFieldImpl" xml:space="preserve">
    <value>An explicit interface implementation of an event must use event accessor syntax</value>
  </data>
  <data name="ERR_CantOverrideNonEvent" xml:space="preserve">
    <value>'{0}': cannot override; '{1}' is not an event</value>
  </data>
  <data name="ERR_AddRemoveMustHaveBody" xml:space="preserve">
    <value>An add or remove accessor must have a body</value>
  </data>
  <data name="ERR_AbstractEventInitializer" xml:space="preserve">
    <value>'{0}': abstract event cannot have initializer</value>
  </data>
  <data name="ERR_ReservedAssemblyName" xml:space="preserve">
    <value>The assembly name '{0}' is reserved and cannot be used as a reference in an interactive session</value>
  </data>
  <data name="ERR_ReservedEnumerator" xml:space="preserve">
    <value>The enumerator name '{0}' is reserved and cannot be used</value>
  </data>
  <data name="ERR_AsMustHaveReferenceType" xml:space="preserve">
    <value>The as operator must be used with a reference type or nullable type ('{0}' is a non-nullable value type)</value>
  </data>
  <data name="WRN_LowercaseEllSuffix" xml:space="preserve">
    <value>The 'l' suffix is easily confused with the digit '1' -- use 'L' for clarity</value>
  </data>
  <data name="WRN_LowercaseEllSuffix_Title" xml:space="preserve">
    <value>The 'l' suffix is easily confused with the digit '1'</value>
  </data>
  <data name="ERR_BadEventUsageNoField" xml:space="preserve">
    <value>The event '{0}' can only appear on the left hand side of += or -=</value>
  </data>
  <data name="ERR_ConstraintOnlyAllowedOnGenericDecl" xml:space="preserve">
    <value>Constraints are not allowed on non-generic declarations</value>
  </data>
  <data name="ERR_TypeParamMustBeIdentifier" xml:space="preserve">
    <value>Type parameter declaration must be an identifier not a type</value>
  </data>
  <data name="ERR_MemberReserved" xml:space="preserve">
    <value>Type '{1}' already reserves a member called '{0}' with the same parameter types</value>
  </data>
  <data name="ERR_DuplicateParamName" xml:space="preserve">
    <value>The parameter name '{0}' is a duplicate</value>
  </data>
  <data name="ERR_DuplicateNameInNS" xml:space="preserve">
    <value>The namespace '{1}' already contains a definition for '{0}'</value>
  </data>
  <data name="ERR_DuplicateNameInClass" xml:space="preserve">
    <value>The type '{0}' already contains a definition for '{1}'</value>
  </data>
  <data name="ERR_NameNotInContext" xml:space="preserve">
    <value>The name '{0}' does not exist in the current context</value>
  </data>
  <data name="ERR_NameNotInContextPossibleMissingReference" xml:space="preserve">
    <value>The name '{0}' does not exist in the current context (are you missing a reference to assembly '{1}'?)</value>
  </data>
  <data name="ERR_AmbigContext" xml:space="preserve">
    <value>'{0}' is an ambiguous reference between '{1}' and '{2}'</value>
  </data>
  <data name="WRN_DuplicateUsing" xml:space="preserve">
    <value>The using directive for '{0}' appeared previously in this namespace</value>
  </data>
  <data name="WRN_DuplicateUsing_Title" xml:space="preserve">
    <value>Using directive appeared previously in this namespace</value>
  </data>
  <data name="ERR_BadMemberFlag" xml:space="preserve">
    <value>The modifier '{0}' is not valid for this item</value>
  </data>
  <data name="ERR_BadInitAccessor" xml:space="preserve">
    <value>The 'init' accessor is not valid on static members</value>
  </data>
  <data name="ERR_BadMemberProtection" xml:space="preserve">
    <value>More than one protection modifier</value>
  </data>
  <data name="WRN_NewRequired" xml:space="preserve">
    <value>'{0}' hides inherited member '{1}'. Use the new keyword if hiding was intended.</value>
  </data>
  <data name="WRN_NewRequired_Title" xml:space="preserve">
    <value>Member hides inherited member; missing new keyword</value>
  </data>
  <data name="WRN_NewRequired_Description" xml:space="preserve">
    <value>A variable was declared with the same name as a variable in a base type. However, the new keyword was not used. This warning informs you that you should use new; the variable is declared as if new had been used in the declaration.</value>
  </data>
  <data name="WRN_NewNotRequired" xml:space="preserve">
    <value>The member '{0}' does not hide an accessible member. The new keyword is not required.</value>
  </data>
  <data name="WRN_NewNotRequired_Title" xml:space="preserve">
    <value>Member does not hide an inherited member; new keyword is not required</value>
  </data>
  <data name="ERR_CircConstValue" xml:space="preserve">
    <value>The evaluation of the constant value for '{0}' involves a circular definition</value>
  </data>
  <data name="ERR_MemberAlreadyExists" xml:space="preserve">
    <value>Type '{1}' already defines a member called '{0}' with the same parameter types</value>
  </data>
  <data name="ERR_StaticNotVirtual" xml:space="preserve">
    <value>A static member cannot be marked as '{0}'</value>
  </data>
  <data name="ERR_OverrideNotNew" xml:space="preserve">
    <value>A member '{0}' marked as override cannot be marked as new or virtual</value>
  </data>
  <data name="WRN_NewOrOverrideExpected" xml:space="preserve">
    <value>'{0}' hides inherited member '{1}'. To make the current member override that implementation, add the override keyword. Otherwise add the new keyword.</value>
  </data>
  <data name="WRN_NewOrOverrideExpected_Title" xml:space="preserve">
    <value>Member hides inherited member; missing override keyword</value>
  </data>
  <data name="ERR_OverrideNotExpected" xml:space="preserve">
    <value>'{0}': no suitable method found to override</value>
  </data>
  <data name="ERR_NamespaceUnexpected" xml:space="preserve">
    <value>A namespace cannot directly contain members such as fields, methods or statements</value>
  </data>
  <data name="ERR_NoSuchMember" xml:space="preserve">
    <value>'{0}' does not contain a definition for '{1}'</value>
  </data>
  <data name="ERR_BadSKknown" xml:space="preserve">
    <value>'{0}' is a {1} but is used like a {2}</value>
  </data>
  <data name="ERR_BadSKunknown" xml:space="preserve">
    <value>'{0}' is a {1}, which is not valid in the given context</value>
  </data>
  <data name="ERR_ObjectRequired" xml:space="preserve">
    <value>An object reference is required for the non-static field, method, or property '{0}'</value>
  </data>
  <data name="ERR_AmbigCall" xml:space="preserve">
    <value>The call is ambiguous between the following methods or properties: '{0}' and '{1}'</value>
  </data>
  <data name="ERR_BadAccess" xml:space="preserve">
    <value>'{0}' is inaccessible due to its protection level</value>
  </data>
  <data name="ERR_MethDelegateMismatch" xml:space="preserve">
    <value>No overload for '{0}' matches delegate '{1}'</value>
  </data>
  <data name="ERR_RetObjectRequired" xml:space="preserve">
    <value>An object of a type convertible to '{0}' is required</value>
  </data>
  <data name="ERR_RetNoObjectRequired" xml:space="preserve">
    <value>Since '{0}' returns void, a return keyword must not be followed by an object expression</value>
  </data>
  <data name="ERR_LocalDuplicate" xml:space="preserve">
    <value>A local variable or function named '{0}' is already defined in this scope</value>
  </data>
  <data name="ERR_AssgLvalueExpected" xml:space="preserve">
    <value>The left-hand side of an assignment must be a variable, property or indexer</value>
  </data>
  <data name="ERR_StaticConstParam" xml:space="preserve">
    <value>'{0}': a static constructor must be parameterless</value>
  </data>
  <data name="ERR_NotConstantExpression" xml:space="preserve">
    <value>The expression being assigned to '{0}' must be constant</value>
  </data>
  <data name="ERR_NotNullConstRefField" xml:space="preserve">
    <value>'{0}' is of type '{1}'. A const field of a reference type other than string can only be initialized with null.</value>
  </data>
  <data name="ERR_LocalIllegallyOverrides" xml:space="preserve">
    <value>A local or parameter named '{0}' cannot be declared in this scope because that name is used in an enclosing local scope to define a local or parameter</value>
  </data>
  <data name="ERR_BadUsingNamespace" xml:space="preserve">
    <value>A 'using namespace' directive can only be applied to namespaces; '{0}' is a type not a namespace. Consider a 'using static' directive instead</value>
  </data>
  <data name="ERR_BadUsingType" xml:space="preserve">
    <value>A 'using static' directive can only be applied to types; '{0}' is a namespace not a type. Consider a 'using namespace' directive instead</value>
  </data>
  <data name="ERR_NoAliasHere" xml:space="preserve">
    <value>A 'using static' directive cannot be used to declare an alias</value>
  </data>
  <data name="ERR_NoBreakOrCont" xml:space="preserve">
    <value>No enclosing loop out of which to break or continue</value>
  </data>
  <data name="ERR_DuplicateLabel" xml:space="preserve">
    <value>The label '{0}' is a duplicate</value>
  </data>
  <data name="ERR_NoConstructors" xml:space="preserve">
    <value>The type '{0}' has no constructors defined</value>
  </data>
  <data name="ERR_NoNewAbstract" xml:space="preserve">
    <value>Cannot create an instance of the abstract type or interface '{0}'</value>
  </data>
  <data name="ERR_ConstValueRequired" xml:space="preserve">
    <value>A const field requires a value to be provided</value>
  </data>
  <data name="ERR_CircularBase" xml:space="preserve">
    <value>Circular base type dependency involving '{0}' and '{1}'</value>
  </data>
  <data name="ERR_BadDelegateConstructor" xml:space="preserve">
    <value>The delegate '{0}' does not have a valid constructor</value>
  </data>
  <data name="ERR_MethodNameExpected" xml:space="preserve">
    <value>Method name expected</value>
  </data>
  <data name="ERR_ConstantExpected" xml:space="preserve">
    <value>A constant value is expected</value>
  </data>
  <data name="ERR_V6SwitchGoverningTypeValueExpected" xml:space="preserve">
    <value>A switch expression or case label must be a bool, char, string, integral, enum, or corresponding nullable type in C# 6 and earlier.</value>
  </data>
  <data name="ERR_IntegralTypeValueExpected" xml:space="preserve">
    <value>A value of an integral type expected</value>
  </data>
  <data name="ERR_DuplicateCaseLabel" xml:space="preserve">
    <value>The switch statement contains multiple cases with the label value '{0}'</value>
  </data>
  <data name="ERR_InvalidGotoCase" xml:space="preserve">
    <value>A goto case is only valid inside a switch statement</value>
  </data>
  <data name="ERR_PropertyLacksGet" xml:space="preserve">
    <value>The property or indexer '{0}' cannot be used in this context because it lacks the get accessor</value>
  </data>
  <data name="ERR_BadExceptionType" xml:space="preserve">
    <value>The type caught or thrown must be derived from System.Exception</value>
  </data>
  <data name="ERR_BadEmptyThrow" xml:space="preserve">
    <value>A throw statement with no arguments is not allowed outside of a catch clause</value>
  </data>
  <data name="ERR_BadFinallyLeave" xml:space="preserve">
    <value>Control cannot leave the body of a finally clause</value>
  </data>
  <data name="ERR_LabelShadow" xml:space="preserve">
    <value>The label '{0}' shadows another label by the same name in a contained scope</value>
  </data>
  <data name="ERR_LabelNotFound" xml:space="preserve">
    <value>No such label '{0}' within the scope of the goto statement</value>
  </data>
  <data name="ERR_UnreachableCatch" xml:space="preserve">
    <value>A previous catch clause already catches all exceptions of this or of a super type ('{0}')</value>
  </data>
  <data name="WRN_FilterIsConstantTrue" xml:space="preserve">
    <value>Filter expression is a constant 'true', consider removing the filter</value>
  </data>
  <data name="WRN_FilterIsConstantTrue_Title" xml:space="preserve">
    <value>Filter expression is a constant 'true'</value>
  </data>
  <data name="ERR_ReturnExpected" xml:space="preserve">
    <value>'{0}': not all code paths return a value</value>
  </data>
  <data name="WRN_UnreachableCode" xml:space="preserve">
    <value>Unreachable code detected</value>
  </data>
  <data name="WRN_UnreachableCode_Title" xml:space="preserve">
    <value>Unreachable code detected</value>
  </data>
  <data name="ERR_SwitchFallThrough" xml:space="preserve">
    <value>Control cannot fall through from one case label ('{0}') to another</value>
  </data>
  <data name="WRN_UnreferencedLabel" xml:space="preserve">
    <value>This label has not been referenced</value>
  </data>
  <data name="WRN_UnreferencedLabel_Title" xml:space="preserve">
    <value>This label has not been referenced</value>
  </data>
  <data name="ERR_UseDefViolation" xml:space="preserve">
    <value>Use of unassigned local variable '{0}'</value>
  </data>
  <data name="WRN_UseDefViolation" xml:space="preserve">
    <value>Use of unassigned local variable '{0}'</value>
  </data>
  <data name="WRN_UseDefViolation_Title" xml:space="preserve">
    <value>Use of unassigned local variable</value>
  </data>
  <data name="WRN_UnreferencedVar" xml:space="preserve">
    <value>The variable '{0}' is declared but never used</value>
  </data>
  <data name="WRN_UnreferencedVar_Title" xml:space="preserve">
    <value>Variable is declared but never used</value>
  </data>
  <data name="WRN_UnreferencedField" xml:space="preserve">
    <value>The field '{0}' is never used</value>
  </data>
  <data name="WRN_UnreferencedField_Title" xml:space="preserve">
    <value>Field is never used</value>
  </data>
  <data name="ERR_UseDefViolationField" xml:space="preserve">
    <value>Use of possibly unassigned field '{0}'</value>
  </data>
  <data name="WRN_UseDefViolationField" xml:space="preserve">
    <value>Use of possibly unassigned field '{0}'</value>
  </data>
  <data name="WRN_UseDefViolationField_Title" xml:space="preserve">
    <value>Use of possibly unassigned field</value>
  </data>
  <data name="ERR_UseDefViolationProperty" xml:space="preserve">
    <value>Use of possibly unassigned auto-implemented property '{0}'</value>
  </data>
  <data name="WRN_UseDefViolationProperty" xml:space="preserve">
    <value>Use of possibly unassigned auto-implemented property '{0}'</value>
  </data>
  <data name="WRN_UseDefViolationProperty_Title" xml:space="preserve">
    <value>Use of possibly unassigned auto-implemented property</value>
  </data>
  <data name="ERR_UnassignedThisUnsupportedVersion" xml:space="preserve">
    <value>Field '{0}' must be fully assigned before control is returned to the caller. Consider updating to language version '{1}' to auto-default the field.</value>
  </data>
  <data name="WRN_UnassignedThisUnsupportedVersion" xml:space="preserve">
    <value>Field '{0}' must be fully assigned before control is returned to the caller. Consider updating to language version '{1}' to auto-default the field.</value>
  </data>
  <data name="WRN_UnassignedThisUnsupportedVersion_Title" xml:space="preserve">
    <value>Fields of a struct must be fully assigned in a constructor before control is returned to the caller. Consider updating the language version to auto-default the field.</value>
  </data>
  <data name="ERR_AmbigQM" xml:space="preserve">
    <value>Type of conditional expression cannot be determined because '{0}' and '{1}' implicitly convert to one another</value>
  </data>
  <data name="ERR_InvalidQM" xml:space="preserve">
    <value>Type of conditional expression cannot be determined because there is no implicit conversion between '{0}' and '{1}'</value>
  </data>
  <data name="ERR_NoBaseClass" xml:space="preserve">
    <value>A base class is required for a 'base' reference</value>
  </data>
  <data name="ERR_BaseIllegal" xml:space="preserve">
    <value>Use of keyword 'base' is not valid in this context</value>
  </data>
  <data name="ERR_ObjectProhibited" xml:space="preserve">
    <value>Member '{0}' cannot be accessed with an instance reference; qualify it with a type name instead</value>
  </data>
  <data name="ERR_ParamUnassigned" xml:space="preserve">
    <value>The out parameter '{0}' must be assigned to before control leaves the current method</value>
  </data>
  <data name="WRN_ParamUnassigned" xml:space="preserve">
    <value>The out parameter '{0}' must be assigned to before control leaves the current method</value>
  </data>
  <data name="WRN_ParamUnassigned_Title" xml:space="preserve">
    <value>An out parameter must be assigned to before control leaves the method</value>
  </data>
  <data name="ERR_InvalidArray" xml:space="preserve">
    <value>Invalid rank specifier: expected ',' or ']'</value>
  </data>
  <data name="ERR_ExternHasBody" xml:space="preserve">
    <value>'{0}' cannot be extern and declare a body</value>
  </data>
  <data name="ERR_ExternHasConstructorInitializer" xml:space="preserve">
    <value>'{0}' cannot be extern and have a constructor initializer</value>
  </data>
  <data name="ERR_AbstractAndExtern" xml:space="preserve">
    <value>'{0}' cannot be both extern and abstract</value>
  </data>
  <data name="ERR_BadAttributeParamType" xml:space="preserve">
    <value>Attribute constructor parameter '{0}' has type '{1}', which is not a valid attribute parameter type</value>
  </data>
  <data name="ERR_BadAttributeArgument" xml:space="preserve">
    <value>An attribute argument must be a constant expression, typeof expression or array creation expression of an attribute parameter type</value>
  </data>
  <data name="ERR_BadAttributeParamDefaultArgument" xml:space="preserve">
    <value>Attribute constructor parameter '{0}' is optional, but no default parameter value was specified.</value>
  </data>
  <data name="WRN_IsAlwaysTrue" xml:space="preserve">
    <value>The given expression is always of the provided ('{0}') type</value>
  </data>
  <data name="WRN_IsAlwaysTrue_Title" xml:space="preserve">
    <value>'is' expression's given expression is always of the provided type</value>
  </data>
  <data name="WRN_IsAlwaysFalse" xml:space="preserve">
    <value>The given expression is never of the provided ('{0}') type</value>
  </data>
  <data name="WRN_IsAlwaysFalse_Title" xml:space="preserve">
    <value>'is' expression's given expression is never of the provided type</value>
  </data>
  <data name="ERR_LockNeedsReference" xml:space="preserve">
    <value>'{0}' is not a reference type as required by the lock statement</value>
  </data>
  <data name="ERR_NullNotValid" xml:space="preserve">
    <value>Use of null is not valid in this context</value>
  </data>
  <data name="ERR_DefaultLiteralNotValid" xml:space="preserve">
    <value>Use of default literal is not valid in this context</value>
  </data>
  <data name="ERR_UseDefViolationThisUnsupportedVersion" xml:space="preserve">
    <value>The 'this' object cannot be used before all of its fields have been assigned. Consider updating to language version '{0}' to auto-default the unassigned fields.</value>
  </data>
  <data name="WRN_UseDefViolationThisUnsupportedVersion" xml:space="preserve">
    <value>The 'this' object cannot be used before all of its fields have been assigned. Consider updating to language version '{0}' to auto-default the unassigned fields.</value>
  </data>
  <data name="WRN_UseDefViolationThisUnsupportedVersion_Title" xml:space="preserve">
    <value>The 'this' object cannot be used in a constructor before all of its fields have been assigned. Consider updating the language version to auto-default the unassigned fields.</value>
  </data>
  <data name="ERR_ArgsInvalid" xml:space="preserve">
    <value>The __arglist construct is valid only within a variable argument method</value>
  </data>
  <data name="ERR_PtrExpected" xml:space="preserve">
    <value>The * or -&gt; operator must be applied to a pointer</value>
  </data>
  <data name="ERR_PtrIndexSingle" xml:space="preserve">
    <value>A pointer must be indexed by only one value</value>
  </data>
  <data name="WRN_ByRefNonAgileField" xml:space="preserve">
    <value>Using '{0}' as a ref or out value or taking its address may cause a runtime exception because it is a field of a marshal-by-reference class</value>
  </data>
  <data name="WRN_ByRefNonAgileField_Title" xml:space="preserve">
    <value>Using a field of a marshal-by-reference class as a ref or out value or taking its address may cause a runtime exception</value>
  </data>
  <data name="ERR_AssgReadonlyStatic" xml:space="preserve">
    <value>A static readonly field cannot be assigned to (except in a static constructor or a variable initializer)</value>
  </data>
  <data name="ERR_RefReadonlyStatic" xml:space="preserve">
    <value>A static readonly field cannot be used as a ref or out value (except in a static constructor)</value>
  </data>
  <data name="ERR_AssgReadonlyProp" xml:space="preserve">
    <value>Property or indexer '{0}' cannot be assigned to -- it is read only</value>
  </data>
  <data name="ERR_IllegalStatement" xml:space="preserve">
    <value>Only assignment, call, increment, decrement, await, and new object expressions can be used as a statement</value>
  </data>
  <data name="ERR_BadGetEnumerator" xml:space="preserve">
    <value>foreach requires that the return type '{0}' of '{1}' must have a suitable public 'MoveNext' method and public 'Current' property</value>
  </data>
  <data name="ERR_BadGetAsyncEnumerator" xml:space="preserve">
    <value>Asynchronous foreach requires that the return type '{0}' of '{1}' must have a suitable public 'MoveNextAsync' method and public 'Current' property</value>
  </data>
  <data name="ERR_TooManyLocals" xml:space="preserve">
    <value>Only 65534 locals, including those generated by the compiler, are allowed</value>
  </data>
  <data name="ERR_AbstractBaseCall" xml:space="preserve">
    <value>Cannot call an abstract base member: '{0}'</value>
  </data>
  <data name="ERR_RefProperty" xml:space="preserve">
    <value>A property or indexer may not be passed as an out or ref parameter</value>
  </data>
  <data name="ERR_ManagedAddr" xml:space="preserve">
    <value>Cannot take the address of, get the size of, or declare a pointer to a managed type ('{0}')</value>
  </data>
  <data name="ERR_BadFixedInitType" xml:space="preserve">
    <value>The type of a local declared in a fixed statement must be a pointer type</value>
  </data>
  <data name="ERR_FixedMustInit" xml:space="preserve">
    <value>You must provide an initializer in a fixed or using statement declaration</value>
  </data>
  <data name="ERR_InvalidAddrOp" xml:space="preserve">
    <value>Cannot take the address of the given expression</value>
  </data>
  <data name="ERR_FixedNeeded" xml:space="preserve">
    <value>You can only take the address of an unfixed expression inside of a fixed statement initializer</value>
  </data>
  <data name="ERR_FixedNotNeeded" xml:space="preserve">
    <value>You cannot use the fixed statement to take the address of an already fixed expression</value>
  </data>
  <data name="ERR_ExprCannotBeFixed" xml:space="preserve">
    <value>The given expression cannot be used in a fixed statement</value>
  </data>
  <data name="ERR_UnsafeNeeded" xml:space="preserve">
    <value>Pointers and fixed size buffers may only be used in an unsafe context</value>
  </data>
  <data name="ERR_OpTFRetType" xml:space="preserve">
    <value>The return type of operator True or False must be bool</value>
  </data>
  <data name="ERR_OperatorNeedsMatch" xml:space="preserve">
    <value>The operator '{0}' requires a matching operator '{1}' to also be defined</value>
  </data>
  <data name="ERR_BadBoolOp" xml:space="preserve">
    <value>In order to be applicable as a short circuit operator a user-defined logical operator ('{0}') must have the same return type and parameter types</value>
  </data>
  <data name="ERR_MustHaveOpTF" xml:space="preserve">
    <value>In order for '{0}' to be applicable as a short circuit operator, its declaring type '{1}' must define operator true and operator false</value>
  </data>
  <data name="WRN_UnreferencedVarAssg" xml:space="preserve">
    <value>The variable '{0}' is assigned but its value is never used</value>
  </data>
  <data name="WRN_UnreferencedVarAssg_Title" xml:space="preserve">
    <value>Variable is assigned but its value is never used</value>
  </data>
  <data name="ERR_CheckedOverflow" xml:space="preserve">
    <value>The operation overflows at compile time in checked mode</value>
  </data>
  <data name="ERR_ConstOutOfRangeChecked" xml:space="preserve">
    <value>Constant value '{0}' cannot be converted to a '{1}' (use 'unchecked' syntax to override)</value>
  </data>
  <data name="ERR_BadVarargs" xml:space="preserve">
    <value>A method with vararg cannot be generic, be in a generic type, or have a params parameter</value>
  </data>
  <data name="ERR_ParamsMustBeArray" xml:space="preserve">
    <value>The params parameter must be a single dimensional array</value>
  </data>
  <data name="ERR_IllegalArglist" xml:space="preserve">
    <value>An __arglist expression may only appear inside of a call or new expression</value>
  </data>
  <data name="ERR_IllegalUnsafe" xml:space="preserve">
    <value>Unsafe code may only appear if compiling with /unsafe</value>
  </data>
  <data name="ERR_AmbigMember" xml:space="preserve">
    <value>Ambiguity between '{0}' and '{1}'</value>
  </data>
  <data name="ERR_BadForeachDecl" xml:space="preserve">
    <value>Type and identifier are both required in a foreach statement</value>
  </data>
  <data name="ERR_ParamsLast" xml:space="preserve">
    <value>A params parameter must be the last parameter in a formal parameter list</value>
  </data>
  <data name="ERR_SizeofUnsafe" xml:space="preserve">
    <value>'{0}' does not have a predefined size, therefore sizeof can only be used in an unsafe context</value>
  </data>
  <data name="ERR_DottedTypeNameNotFoundInNS" xml:space="preserve">
    <value>The type or namespace name '{0}' does not exist in the namespace '{1}' (are you missing an assembly reference?)</value>
  </data>
  <data name="ERR_FieldInitRefNonstatic" xml:space="preserve">
    <value>A field initializer cannot reference the non-static field, method, or property '{0}'</value>
  </data>
  <data name="ERR_SealedNonOverride" xml:space="preserve">
    <value>'{0}' cannot be sealed because it is not an override</value>
  </data>
  <data name="ERR_CantOverrideSealed" xml:space="preserve">
    <value>'{0}': cannot override inherited member '{1}' because it is sealed</value>
  </data>
  <data name="ERR_VoidError" xml:space="preserve">
    <value>The operation in question is undefined on void pointers</value>
  </data>
  <data name="ERR_ConditionalOnOverride" xml:space="preserve">
    <value>The Conditional attribute is not valid on '{0}' because it is an override method</value>
  </data>
  <data name="ERR_ConditionalOnLocalFunction" xml:space="preserve">
    <value>Local function '{0}' must be 'static' in order to use the Conditional attribute</value>
  </data>
  <data name="ERR_PointerInAsOrIs" xml:space="preserve">
    <value>Neither 'is' nor 'as' is valid on pointer types</value>
  </data>
  <data name="ERR_CallingFinalizeDeprecated" xml:space="preserve">
    <value>Destructors and object.Finalize cannot be called directly. Consider calling IDisposable.Dispose if available.</value>
  </data>
  <data name="ERR_SingleTypeNameNotFound" xml:space="preserve">
    <value>The type or namespace name '{0}' could not be found (are you missing a using directive or an assembly reference?)</value>
  </data>
  <data name="ERR_NegativeStackAllocSize" xml:space="preserve">
    <value>Cannot use a negative size with stackalloc</value>
  </data>
  <data name="ERR_NegativeArraySize" xml:space="preserve">
    <value>Cannot create an array with a negative size</value>
  </data>
  <data name="ERR_OverrideFinalizeDeprecated" xml:space="preserve">
    <value>Do not override object.Finalize. Instead, provide a destructor.</value>
  </data>
  <data name="ERR_CallingBaseFinalizeDeprecated" xml:space="preserve">
    <value>Do not directly call your base type Finalize method. It is called automatically from your destructor.</value>
  </data>
  <data name="WRN_NegativeArrayIndex" xml:space="preserve">
    <value>Indexing an array with a negative index (array indices always start at zero)</value>
  </data>
  <data name="WRN_NegativeArrayIndex_Title" xml:space="preserve">
    <value>Indexing an array with a negative index</value>
  </data>
  <data name="WRN_BadRefCompareLeft" xml:space="preserve">
    <value>Possible unintended reference comparison; to get a value comparison, cast the left hand side to type '{0}'</value>
  </data>
  <data name="WRN_BadRefCompareLeft_Title" xml:space="preserve">
    <value>Possible unintended reference comparison; left hand side needs cast</value>
  </data>
  <data name="WRN_BadRefCompareRight" xml:space="preserve">
    <value>Possible unintended reference comparison; to get a value comparison, cast the right hand side to type '{0}'</value>
  </data>
  <data name="WRN_BadRefCompareRight_Title" xml:space="preserve">
    <value>Possible unintended reference comparison; right hand side needs cast</value>
  </data>
  <data name="ERR_BadCastInFixed" xml:space="preserve">
    <value>The right hand side of a fixed statement assignment may not be a cast expression</value>
  </data>
  <data name="ERR_StackallocInCatchFinally" xml:space="preserve">
    <value>stackalloc may not be used in a catch or finally block</value>
  </data>
  <data name="ERR_VarargsLast" xml:space="preserve">
    <value>An __arglist parameter must be the last parameter in a formal parameter list</value>
  </data>
  <data name="ERR_MissingPartial" xml:space="preserve">
    <value>Missing partial modifier on declaration of type '{0}'; another partial declaration of this type exists</value>
  </data>
  <data name="ERR_PartialTypeKindConflict" xml:space="preserve">
    <value>Partial declarations of '{0}' must be all classes, all record classes, all structs, all record structs, or all interfaces</value>
  </data>
  <data name="ERR_PartialModifierConflict" xml:space="preserve">
    <value>Partial declarations of '{0}' have conflicting accessibility modifiers</value>
  </data>
  <data name="ERR_PartialMultipleBases" xml:space="preserve">
    <value>Partial declarations of '{0}' must not specify different base classes</value>
  </data>
  <data name="ERR_PartialWrongTypeParams" xml:space="preserve">
    <value>Partial declarations of '{0}' must have the same type parameter names in the same order</value>
  </data>
  <data name="ERR_PartialWrongConstraints" xml:space="preserve">
    <value>Partial declarations of '{0}' have inconsistent constraints for type parameter '{1}'</value>
  </data>
  <data name="ERR_NoImplicitConvCast" xml:space="preserve">
    <value>Cannot implicitly convert type '{0}' to '{1}'. An explicit conversion exists (are you missing a cast?)</value>
  </data>
  <data name="ERR_PartialMisplaced" xml:space="preserve">
    <value>The 'partial' modifier can only appear immediately before 'class', 'record', 'struct', 'interface', or a method return type.</value>
  </data>
  <data name="ERR_ImportedCircularBase" xml:space="preserve">
    <value>Imported type '{0}' is invalid. It contains a circular base type dependency.</value>
  </data>
  <data name="ERR_UseDefViolationOut" xml:space="preserve">
    <value>Use of unassigned out parameter '{0}'</value>
  </data>
  <data name="WRN_UseDefViolationOut" xml:space="preserve">
    <value>Use of unassigned out parameter '{0}'</value>
  </data>
  <data name="WRN_UseDefViolationOut_Title" xml:space="preserve">
    <value>Use of unassigned out parameter</value>
  </data>
  <data name="ERR_ArraySizeInDeclaration" xml:space="preserve">
    <value>Array size cannot be specified in a variable declaration (try initializing with a 'new' expression)</value>
  </data>
  <data name="ERR_InaccessibleGetter" xml:space="preserve">
    <value>The property or indexer '{0}' cannot be used in this context because the get accessor is inaccessible</value>
  </data>
  <data name="ERR_InaccessibleSetter" xml:space="preserve">
    <value>The property or indexer '{0}' cannot be used in this context because the set accessor is inaccessible</value>
  </data>
  <data name="ERR_InvalidPropertyAccessMod" xml:space="preserve">
    <value>The accessibility modifier of the '{0}' accessor must be more restrictive than the property or indexer '{1}'</value>
  </data>
  <data name="ERR_DuplicatePropertyAccessMods" xml:space="preserve">
    <value>Cannot specify accessibility modifiers for both accessors of the property or indexer '{0}'</value>
  </data>
  <data name="ERR_AccessModMissingAccessor" xml:space="preserve">
    <value>'{0}': accessibility modifiers on accessors may only be used if the property or indexer has both a get and a set accessor</value>
  </data>
  <data name="ERR_UnimplementedInterfaceAccessor" xml:space="preserve">
    <value>'{0}' does not implement interface member '{1}'. '{2}' is not public.</value>
  </data>
  <data name="WRN_PatternIsAmbiguous" xml:space="preserve">
    <value>'{0}' does not implement the '{1}' pattern. '{2}' is ambiguous with '{3}'.</value>
  </data>
  <data name="WRN_PatternIsAmbiguous_Title" xml:space="preserve">
    <value>Type does not implement the collection pattern; members are ambiguous</value>
  </data>
  <data name="WRN_PatternNotPublicOrNotInstance" xml:space="preserve">
    <value>'{0}' does not implement the '{1}' pattern. '{2}' is not a public instance or extension method.</value>
  </data>
  <data name="WRN_PatternNotPublicOrNotInstance_Title" xml:space="preserve">
    <value>Type does not implement the collection pattern; member is is not a public instance or extension method.</value>
  </data>
  <data name="WRN_PatternBadSignature" xml:space="preserve">
    <value>'{0}' does not implement the '{1}' pattern. '{2}' has the wrong signature.</value>
  </data>
  <data name="WRN_PatternBadSignature_Title" xml:space="preserve">
    <value>Type does not implement the collection pattern; member has the wrong signature</value>
  </data>
  <data name="ERR_FriendRefNotEqualToThis" xml:space="preserve">
    <value>Friend access was granted by '{0}', but the public key of the output assembly ('{1}') does not match that specified by the InternalsVisibleTo attribute in the granting assembly.</value>
  </data>
  <data name="ERR_FriendRefSigningMismatch" xml:space="preserve">
    <value>Friend access was granted by '{0}', but the strong name signing state of the output assembly does not match that of the granting assembly.</value>
  </data>
  <data name="WRN_SequentialOnPartialClass" xml:space="preserve">
    <value>There is no defined ordering between fields in multiple declarations of partial struct '{0}'. To specify an ordering, all instance fields must be in the same declaration.</value>
  </data>
  <data name="WRN_SequentialOnPartialClass_Title" xml:space="preserve">
    <value>There is no defined ordering between fields in multiple declarations of partial struct</value>
  </data>
  <data name="ERR_BadConstType" xml:space="preserve">
    <value>The type '{0}' cannot be declared const</value>
  </data>
  <data name="ERR_NoNewTyvar" xml:space="preserve">
    <value>Cannot create an instance of the variable type '{0}' because it does not have the new() constraint</value>
  </data>
  <data name="ERR_BadArity" xml:space="preserve">
    <value>Using the generic {1} '{0}' requires {2} type arguments</value>
  </data>
  <data name="ERR_BadTypeArgument" xml:space="preserve">
    <value>The type '{0}' may not be used as a type argument</value>
  </data>
  <data name="ERR_TypeArgsNotAllowed" xml:space="preserve">
    <value>The {1} '{0}' cannot be used with type arguments</value>
  </data>
  <data name="ERR_HasNoTypeVars" xml:space="preserve">
    <value>The non-generic {1} '{0}' cannot be used with type arguments</value>
  </data>
  <data name="ERR_NewConstraintNotSatisfied" xml:space="preserve">
    <value>'{2}' must be a non-abstract type with a public parameterless constructor in order to use it as parameter '{1}' in the generic type or method '{0}'</value>
  </data>
  <data name="ERR_GenericConstraintNotSatisfiedRefType" xml:space="preserve">
    <value>The type '{3}' cannot be used as type parameter '{2}' in the generic type or method '{0}'. There is no implicit reference conversion from '{3}' to '{1}'.</value>
  </data>
  <data name="ERR_GenericConstraintNotSatisfiedNullableEnum" xml:space="preserve">
    <value>The type '{3}' cannot be used as type parameter '{2}' in the generic type or method '{0}'. The nullable type '{3}' does not satisfy the constraint of '{1}'.</value>
  </data>
  <data name="ERR_GenericConstraintNotSatisfiedNullableInterface" xml:space="preserve">
    <value>The type '{3}' cannot be used as type parameter '{2}' in the generic type or method '{0}'. The nullable type '{3}' does not satisfy the constraint of '{1}'. Nullable types can not satisfy any interface constraints.</value>
  </data>
  <data name="ERR_GenericConstraintNotSatisfiedTyVar" xml:space="preserve">
    <value>The type '{3}' cannot be used as type parameter '{2}' in the generic type or method '{0}'. There is no boxing conversion or type parameter conversion from '{3}' to '{1}'.</value>
  </data>
  <data name="ERR_GenericConstraintNotSatisfiedValType" xml:space="preserve">
    <value>The type '{3}' cannot be used as type parameter '{2}' in the generic type or method '{0}'. There is no boxing conversion from '{3}' to '{1}'.</value>
  </data>
  <data name="ERR_DuplicateGeneratedName" xml:space="preserve">
    <value>The parameter name '{0}' conflicts with an automatically-generated parameter name</value>
  </data>
  <data name="ERR_GlobalSingleTypeNameNotFound" xml:space="preserve">
    <value>The type or namespace name '{0}' could not be found in the global namespace (are you missing an assembly reference?)</value>
  </data>
  <data name="ERR_NewBoundMustBeLast" xml:space="preserve">
    <value>The new() constraint must be the last constraint specified</value>
  </data>
  <data name="WRN_MainCantBeGeneric" xml:space="preserve">
    <value>'{0}': an entry point cannot be generic or in a generic type</value>
  </data>
  <data name="WRN_MainCantBeGeneric_Title" xml:space="preserve">
    <value>An entry point cannot be generic or in a generic type</value>
  </data>
  <data name="ERR_TypeVarCantBeNull" xml:space="preserve">
    <value>Cannot convert null to type parameter '{0}' because it could be a non-nullable value type. Consider using 'default({0})' instead.</value>
  </data>
  <data name="ERR_DuplicateBound" xml:space="preserve">
    <value>Duplicate constraint '{0}' for type parameter '{1}'</value>
  </data>
  <data name="ERR_ClassBoundNotFirst" xml:space="preserve">
    <value>The class type constraint '{0}' must come before any other constraints</value>
  </data>
  <data name="ERR_BadRetType" xml:space="preserve">
    <value>'{1} {0}' has the wrong return type</value>
  </data>
  <data name="ERR_DelegateRefMismatch" xml:space="preserve">
    <value>Ref mismatch between '{0}' and delegate '{1}'</value>
  </data>
  <data name="ERR_DuplicateConstraintClause" xml:space="preserve">
    <value>A constraint clause has already been specified for type parameter '{0}'. All of the constraints for a type parameter must be specified in a single where clause.</value>
  </data>
  <data name="ERR_CantInferMethTypeArgs" xml:space="preserve">
    <value>The type arguments for method '{0}' cannot be inferred from the usage. Try specifying the type arguments explicitly.</value>
  </data>
  <data name="ERR_LocalSameNameAsTypeParam" xml:space="preserve">
    <value>'{0}': a parameter, local variable, or local function cannot have the same name as a method type parameter</value>
  </data>
  <data name="ERR_AsWithTypeVar" xml:space="preserve">
    <value>The type parameter '{0}' cannot be used with the 'as' operator because it does not have a class type constraint nor a 'class' constraint</value>
  </data>
  <data name="WRN_UnreferencedFieldAssg" xml:space="preserve">
    <value>The field '{0}' is assigned but its value is never used</value>
  </data>
  <data name="WRN_UnreferencedFieldAssg_Title" xml:space="preserve">
    <value>Field is assigned but its value is never used</value>
  </data>
  <data name="ERR_BadIndexerNameAttr" xml:space="preserve">
    <value>The '{0}' attribute is valid only on an indexer that is not an explicit interface member declaration</value>
  </data>
  <data name="ERR_AttrArgWithTypeVars" xml:space="preserve">
    <value>'{0}': an attribute argument cannot use type parameters</value>
  </data>
  <data name="ERR_AttrTypeArgCannotBeTypeVar" xml:space="preserve">
    <value>'{0}': an attribute type argument cannot use type parameters</value>
  </data>
  <data name="WRN_AttrDependentTypeNotAllowed" xml:space="preserve">
    <value>Type '{0}' cannot be used in this context because it cannot be represented in metadata.</value>
  </data>
  <data name="WRN_AttrDependentTypeNotAllowed_Title" xml:space="preserve">
    <value>Type cannot be used in this context because it cannot be represented in metadata.</value>
  </data>
  <data name="ERR_AttrDependentTypeNotAllowed" xml:space="preserve">
    <value>Type '{0}' cannot be used in this context because it cannot be represented in metadata.</value>
  </data>
  <data name="ERR_NewTyvarWithArgs" xml:space="preserve">
    <value>'{0}': cannot provide arguments when creating an instance of a variable type</value>
  </data>
  <data name="ERR_AbstractSealedStatic" xml:space="preserve">
    <value>'{0}': an abstract type cannot be sealed or static</value>
  </data>
  <data name="WRN_AmbiguousXMLReference" xml:space="preserve">
    <value>Ambiguous reference in cref attribute: '{0}'. Assuming '{1}', but could have also matched other overloads including '{2}'.</value>
  </data>
  <data name="WRN_AmbiguousXMLReference_Title" xml:space="preserve">
    <value>Ambiguous reference in cref attribute</value>
  </data>
  <data name="WRN_VolatileByRef" xml:space="preserve">
    <value>'{0}': a reference to a volatile field will not be treated as volatile</value>
  </data>
  <data name="WRN_VolatileByRef_Title" xml:space="preserve">
    <value>A reference to a volatile field will not be treated as volatile</value>
  </data>
  <data name="WRN_VolatileByRef_Description" xml:space="preserve">
    <value>A volatile field should not normally be used as a ref or out value, since it will not be treated as volatile. There are exceptions to this, such as when calling an interlocked API.</value>
  </data>
  <data name="ERR_ComImportWithImpl" xml:space="preserve">
    <value>Since '{1}' has the ComImport attribute, '{0}' must be extern or abstract</value>
  </data>
  <data name="ERR_ComImportWithBase" xml:space="preserve">
    <value>'{0}': a class with the ComImport attribute cannot specify a base class</value>
  </data>
  <data name="ERR_ImplBadConstraints" xml:space="preserve">
    <value>The constraints for type parameter '{0}' of method '{1}' must match the constraints for type parameter '{2}' of interface method '{3}'. Consider using an explicit interface implementation instead.</value>
  </data>
  <data name="ERR_ImplBadTupleNames" xml:space="preserve">
    <value>The tuple element names in the signature of method '{0}' must match the tuple element names of interface method '{1}' (including on the return type).</value>
  </data>
  <data name="ERR_DottedTypeNameNotFoundInAgg" xml:space="preserve">
    <value>The type name '{0}' does not exist in the type '{1}'</value>
  </data>
  <data name="ERR_MethGrpToNonDel" xml:space="preserve">
    <value>Cannot convert method group '{0}' to non-delegate type '{1}'. Did you intend to invoke the method?</value>
  </data>
  <data name="WRN_MethGrpToNonDel" xml:space="preserve">
    <value>Converting method group '{0}' to non-delegate type '{1}'. Did you intend to invoke the method?</value>
  </data>
  <data name="WRN_MethGrpToNonDel_Title" xml:space="preserve">
    <value>Converting method group to non-delegate type</value>
  </data>
  <data name="ERR_BadExternAlias" xml:space="preserve">
    <value>The extern alias '{0}' was not specified in a /reference option</value>
  </data>
  <data name="ERR_ColColWithTypeAlias" xml:space="preserve">
    <value>Cannot use alias '{0}' with '::' since the alias references a type. Use '.' instead.</value>
  </data>
  <data name="ERR_AliasNotFound" xml:space="preserve">
    <value>Alias '{0}' not found</value>
  </data>
  <data name="ERR_SameFullNameAggAgg" xml:space="preserve">
    <value>The type '{1}' exists in both '{0}' and '{2}'</value>
  </data>
  <data name="ERR_SameFullNameNsAgg" xml:space="preserve">
    <value>The namespace '{1}' in '{0}' conflicts with the type '{3}' in '{2}'</value>
  </data>
  <data name="WRN_SameFullNameThisNsAgg" xml:space="preserve">
    <value>The namespace '{1}' in '{0}' conflicts with the imported type '{3}' in '{2}'. Using the namespace defined in '{0}'.</value>
  </data>
  <data name="WRN_SameFullNameThisNsAgg_Title" xml:space="preserve">
    <value>Namespace conflicts with imported type</value>
  </data>
  <data name="WRN_SameFullNameThisAggAgg" xml:space="preserve">
    <value>The type '{1}' in '{0}' conflicts with the imported type '{3}' in '{2}'. Using the type defined in '{0}'.</value>
  </data>
  <data name="WRN_SameFullNameThisAggAgg_Title" xml:space="preserve">
    <value>Type conflicts with imported type</value>
  </data>
  <data name="WRN_SameFullNameThisAggNs" xml:space="preserve">
    <value>The type '{1}' in '{0}' conflicts with the imported namespace '{3}' in '{2}'. Using the type defined in '{0}'.</value>
  </data>
  <data name="WRN_SameFullNameThisAggNs_Title" xml:space="preserve">
    <value>Type conflicts with imported namespace</value>
  </data>
  <data name="ERR_SameFullNameThisAggThisNs" xml:space="preserve">
    <value>The type '{1}' in '{0}' conflicts with the namespace '{3}' in '{2}'</value>
  </data>
  <data name="ERR_ExternAfterElements" xml:space="preserve">
    <value>An extern alias declaration must precede all other elements defined in the namespace</value>
  </data>
  <data name="WRN_GlobalAliasDefn" xml:space="preserve">
    <value>Defining an alias named 'global' is ill-advised since 'global::' always references the global namespace and not an alias</value>
  </data>
  <data name="WRN_GlobalAliasDefn_Title" xml:space="preserve">
    <value>Defining an alias named 'global' is ill-advised</value>
  </data>
  <data name="ERR_SealedStaticClass" xml:space="preserve">
    <value>'{0}': a type cannot be both static and sealed</value>
  </data>
  <data name="ERR_PrivateAbstractAccessor" xml:space="preserve">
    <value>'{0}': abstract properties cannot have private accessors</value>
  </data>
  <data name="ERR_ValueExpected" xml:space="preserve">
    <value>Syntax error; value expected</value>
  </data>
  <data name="ERR_UnboxNotLValue" xml:space="preserve">
    <value>Cannot modify the result of an unboxing conversion</value>
  </data>
  <data name="ERR_AnonMethGrpInForEach" xml:space="preserve">
    <value>Foreach cannot operate on a '{0}'. Did you intend to invoke the '{0}'?</value>
  </data>
  <data name="ERR_BadIncDecRetType" xml:space="preserve">
    <value>The return type for ++ or -- operator must match the parameter type or be derived from the parameter type</value>
  </data>
  <data name="ERR_TypeConstraintsMustBeUniqueAndFirst" xml:space="preserve">
    <value>The 'class', 'struct', 'unmanaged', 'notnull', and 'default' constraints cannot be combined or duplicated, and must be specified first in the constraints list.</value>
  </data>
  <data name="ERR_RefValBoundWithClass" xml:space="preserve">
    <value>'{0}': cannot specify both a constraint class and the 'class' or 'struct' constraint</value>
  </data>
  <data name="ERR_UnmanagedBoundWithClass" xml:space="preserve">
    <value>'{0}': cannot specify both a constraint class and the 'unmanaged' constraint</value>
  </data>
  <data name="ERR_NewBoundWithVal" xml:space="preserve">
    <value>The 'new()' constraint cannot be used with the 'struct' constraint</value>
  </data>
  <data name="ERR_RefConstraintNotSatisfied" xml:space="preserve">
    <value>The type '{2}' must be a reference type in order to use it as parameter '{1}' in the generic type or method '{0}'</value>
  </data>
  <data name="ERR_ValConstraintNotSatisfied" xml:space="preserve">
    <value>The type '{2}' must be a non-nullable value type in order to use it as parameter '{1}' in the generic type or method '{0}'</value>
  </data>
  <data name="ERR_CircularConstraint" xml:space="preserve">
    <value>Circular constraint dependency involving '{0}' and '{1}'</value>
  </data>
  <data name="ERR_BaseConstraintConflict" xml:space="preserve">
    <value>Type parameter '{0}' inherits conflicting constraints '{1}' and '{2}'</value>
  </data>
  <data name="ERR_ConWithValCon" xml:space="preserve">
    <value>Type parameter '{1}' has the 'struct' constraint so '{1}' cannot be used as a constraint for '{0}'</value>
  </data>
  <data name="ERR_AmbigUDConv" xml:space="preserve">
    <value>Ambiguous user defined conversions '{0}' and '{1}' when converting from '{2}' to '{3}'</value>
  </data>
  <data name="WRN_AlwaysNull" xml:space="preserve">
    <value>The result of the expression is always 'null' of type '{0}'</value>
  </data>
  <data name="WRN_AlwaysNull_Title" xml:space="preserve">
    <value>The result of the expression is always 'null'</value>
  </data>
  <data name="ERR_RefReturnThis" xml:space="preserve">
    <value>Cannot return 'this' by reference.</value>
  </data>
  <data name="ERR_AttributeCtorInParameter" xml:space="preserve">
    <value>Cannot use attribute constructor '{0}' because it has 'in' parameters.</value>
  </data>
  <data name="ERR_OverrideWithConstraints" xml:space="preserve">
    <value>Constraints for override and explicit interface implementation methods are inherited from the base method, so they cannot be specified directly, except for either a 'class', or a 'struct' constraint.</value>
  </data>
  <data name="ERR_AmbigOverride" xml:space="preserve">
    <value>The inherited members '{0}' and '{1}' have the same signature in type '{2}', so they cannot be overridden</value>
  </data>
  <data name="ERR_DecConstError" xml:space="preserve">
    <value>Evaluation of the decimal constant expression failed</value>
  </data>
  <data name="WRN_CmpAlwaysFalse" xml:space="preserve">
    <value>Comparing with null of type '{0}' always produces 'false'</value>
  </data>
  <data name="WRN_CmpAlwaysFalse_Title" xml:space="preserve">
    <value>Comparing with null of struct type always produces 'false'</value>
  </data>
  <data name="WRN_FinalizeMethod" xml:space="preserve">
    <value>Introducing a 'Finalize' method can interfere with destructor invocation. Did you intend to declare a destructor?</value>
  </data>
  <data name="WRN_FinalizeMethod_Title" xml:space="preserve">
    <value>Introducing a 'Finalize' method can interfere with destructor invocation</value>
  </data>
  <data name="WRN_FinalizeMethod_Description" xml:space="preserve">
    <value>This warning occurs when you create a class with a method whose signature is public virtual void Finalize.

If such a class is used as a base class and if the deriving class defines a destructor, the destructor will override the base class Finalize method, not Finalize.</value>
  </data>
  <data name="ERR_ExplicitImplParams" xml:space="preserve">
    <value>'{0}' should not have a params parameter since '{1}' does not</value>
  </data>
  <data name="WRN_GotoCaseShouldConvert" xml:space="preserve">
    <value>The 'goto case' value is not implicitly convertible to type '{0}'</value>
  </data>
  <data name="WRN_GotoCaseShouldConvert_Title" xml:space="preserve">
    <value>The 'goto case' value is not implicitly convertible to the switch type</value>
  </data>
  <data name="ERR_MethodImplementingAccessor" xml:space="preserve">
    <value>Method '{0}' cannot implement interface accessor '{1}' for type '{2}'. Use an explicit interface implementation.</value>
  </data>
  <data name="WRN_NubExprIsConstBool" xml:space="preserve">
    <value>The result of the expression is always '{0}' since a value of type '{1}' is never equal to 'null' of type '{2}'</value>
  </data>
  <data name="WRN_NubExprIsConstBool_Title" xml:space="preserve">
    <value>The result of the expression is always the same since a value of this type is never equal to 'null'</value>
  </data>
  <data name="WRN_NubExprIsConstBool2" xml:space="preserve">
    <value>The result of the expression is always '{0}' since a value of type '{1}' is never equal to 'null' of type '{2}'</value>
  </data>
  <data name="WRN_NubExprIsConstBool2_Title" xml:space="preserve">
    <value>The result of the expression is always the same since a value of this type is never equal to 'null'</value>
  </data>
  <data name="WRN_ExplicitImplCollision" xml:space="preserve">
    <value>Explicit interface implementation '{0}' matches more than one interface member. Which interface member is actually chosen is implementation-dependent. Consider using a non-explicit implementation instead.</value>
  </data>
  <data name="WRN_ExplicitImplCollision_Title" xml:space="preserve">
    <value>Explicit interface implementation matches more than one interface member</value>
  </data>
  <data name="ERR_AbstractHasBody" xml:space="preserve">
    <value>'{0}' cannot declare a body because it is marked abstract</value>
  </data>
  <data name="ERR_ConcreteMissingBody" xml:space="preserve">
    <value>'{0}' must declare a body because it is not marked abstract, extern, or partial</value>
  </data>
  <data name="ERR_AbstractAndSealed" xml:space="preserve">
    <value>'{0}' cannot be both abstract and sealed</value>
  </data>
  <data name="ERR_AbstractNotVirtual" xml:space="preserve">
    <value>The abstract {0} '{1}' cannot be marked virtual</value>
  </data>
  <data name="ERR_StaticConstant" xml:space="preserve">
    <value>The constant '{0}' cannot be marked static</value>
  </data>
  <data name="ERR_CantOverrideNonFunction" xml:space="preserve">
    <value>'{0}': cannot override because '{1}' is not a function</value>
  </data>
  <data name="ERR_CantOverrideNonVirtual" xml:space="preserve">
    <value>'{0}': cannot override inherited member '{1}' because it is not marked virtual, abstract, or override</value>
  </data>
  <data name="ERR_CantChangeAccessOnOverride" xml:space="preserve">
    <value>'{0}': cannot change access modifiers when overriding '{1}' inherited member '{2}'</value>
  </data>
  <data name="ERR_CantChangeTupleNamesOnOverride" xml:space="preserve">
    <value>'{0}': cannot change tuple element names when overriding inherited member '{1}'</value>
  </data>
  <data name="ERR_CantChangeReturnTypeOnOverride" xml:space="preserve">
    <value>'{0}': return type must be '{2}' to match overridden member '{1}'</value>
  </data>
  <data name="ERR_CantDeriveFromSealedType" xml:space="preserve">
    <value>'{0}': cannot derive from sealed type '{1}'</value>
  </data>
  <data name="ERR_AbstractInConcreteClass" xml:space="preserve">
    <value>'{0}' is abstract but it is contained in non-abstract type '{1}'</value>
  </data>
  <data name="ERR_StaticConstructorWithExplicitConstructorCall" xml:space="preserve">
    <value>'{0}': static constructor cannot have an explicit 'this' or 'base' constructor call</value>
  </data>
  <data name="ERR_StaticConstructorWithAccessModifiers" xml:space="preserve">
    <value>'{0}': access modifiers are not allowed on static constructors</value>
  </data>
  <data name="ERR_RecursiveConstructorCall" xml:space="preserve">
    <value>Constructor '{0}' cannot call itself</value>
  </data>
  <data name="ERR_IndirectRecursiveConstructorCall" xml:space="preserve">
    <value>Constructor '{0}' cannot call itself through another constructor</value>
  </data>
  <data name="ERR_ObjectCallingBaseConstructor" xml:space="preserve">
    <value>'{0}' has no base class and cannot call a base constructor</value>
  </data>
  <data name="ERR_PredefinedTypeNotFound" xml:space="preserve">
    <value>Predefined type '{0}' is not defined or imported</value>
  </data>
  <data name="ERR_PredefinedValueTupleTypeNotFound" xml:space="preserve">
    <value>Predefined type '{0}' is not defined or imported</value>
  </data>
  <data name="ERR_PredefinedValueTupleTypeAmbiguous3" xml:space="preserve">
    <value>Predefined type '{0}' is declared in multiple referenced assemblies: '{1}' and '{2}'</value>
  </data>
  <data name="ERR_StructWithBaseConstructorCall" xml:space="preserve">
    <value>'{0}': structs cannot call base class constructors</value>
  </data>
  <data name="ERR_StructLayoutCycle" xml:space="preserve">
    <value>Struct member '{0}' of type '{1}' causes a cycle in the struct layout</value>
  </data>
  <data name="ERR_InterfacesCantContainFields" xml:space="preserve">
    <value>Interfaces cannot contain instance fields</value>
  </data>
  <data name="ERR_InterfacesCantContainConstructors" xml:space="preserve">
    <value>Interfaces cannot contain instance constructors</value>
  </data>
  <data name="ERR_NonInterfaceInInterfaceList" xml:space="preserve">
    <value>Type '{0}' in interface list is not an interface</value>
  </data>
  <data name="ERR_DuplicateInterfaceInBaseList" xml:space="preserve">
    <value>'{0}' is already listed in interface list</value>
  </data>
  <data name="ERR_DuplicateInterfaceWithTupleNamesInBaseList" xml:space="preserve">
    <value>'{0}' is already listed in the interface list on type '{2}' with different tuple element names, as '{1}'.</value>
  </data>
  <data name="ERR_DuplicateInterfaceWithDifferencesInBaseList" xml:space="preserve">
    <value>'{0}' is already listed in the interface list on type '{2}' as '{1}'.</value>
  </data>
  <data name="ERR_CycleInInterfaceInheritance" xml:space="preserve">
    <value>Inherited interface '{1}' causes a cycle in the interface hierarchy of '{0}'</value>
  </data>
  <data name="ERR_HidingAbstractMethod" xml:space="preserve">
    <value>'{0}' hides inherited abstract member '{1}'</value>
  </data>
  <data name="ERR_UnimplementedAbstractMethod" xml:space="preserve">
    <value>'{0}' does not implement inherited abstract member '{1}'</value>
  </data>
  <data name="ERR_UnimplementedInterfaceMember" xml:space="preserve">
    <value>'{0}' does not implement interface member '{1}'</value>
  </data>
  <data name="ERR_ObjectCantHaveBases" xml:space="preserve">
    <value>The class System.Object cannot have a base class or implement an interface</value>
  </data>
  <data name="ERR_ExplicitInterfaceImplementationNotInterface" xml:space="preserve">
    <value>'{0}' in explicit interface declaration is not an interface</value>
  </data>
  <data name="ERR_InterfaceMemberNotFound" xml:space="preserve">
    <value>'{0}' in explicit interface declaration is not found among members of the interface that can be implemented</value>
  </data>
  <data name="ERR_ClassDoesntImplementInterface" xml:space="preserve">
    <value>'{0}': containing type does not implement interface '{1}'</value>
  </data>
  <data name="ERR_ExplicitInterfaceImplementationInNonClassOrStruct" xml:space="preserve">
    <value>'{0}': explicit interface declaration can only be declared in a class, record, struct or interface</value>
  </data>
  <data name="ERR_MemberNameSameAsType" xml:space="preserve">
    <value>'{0}': member names cannot be the same as their enclosing type</value>
  </data>
  <data name="ERR_EnumeratorOverflow" xml:space="preserve">
    <value>'{0}': the enumerator value is too large to fit in its type</value>
  </data>
  <data name="ERR_CantOverrideNonProperty" xml:space="preserve">
    <value>'{0}': cannot override because '{1}' is not a property</value>
  </data>
  <data name="ERR_NoGetToOverride" xml:space="preserve">
    <value>'{0}': cannot override because '{1}' does not have an overridable get accessor</value>
  </data>
  <data name="ERR_NoSetToOverride" xml:space="preserve">
    <value>'{0}': cannot override because '{1}' does not have an overridable set accessor</value>
  </data>
  <data name="ERR_PropertyCantHaveVoidType" xml:space="preserve">
    <value>'{0}': property or indexer cannot have void type</value>
  </data>
  <data name="ERR_PropertyWithNoAccessors" xml:space="preserve">
    <value>'{0}': property or indexer must have at least one accessor</value>
  </data>
  <data name="ERR_CantUseVoidInArglist" xml:space="preserve">
    <value>__arglist cannot have an argument of void type</value>
  </data>
  <data name="ERR_NewVirtualInSealed" xml:space="preserve">
    <value>'{0}' is a new virtual member in sealed type '{1}'</value>
  </data>
  <data name="ERR_ExplicitPropertyAddingAccessor" xml:space="preserve">
    <value>'{0}' adds an accessor not found in interface member '{1}'</value>
  </data>
  <data name="ERR_ExplicitPropertyMismatchInitOnly" xml:space="preserve">
    <value>Accessors '{0}' and '{1}' should both be init-only or neither</value>
  </data>
  <data name="ERR_ExplicitPropertyMissingAccessor" xml:space="preserve">
    <value>Explicit interface implementation '{0}' is missing accessor '{1}'</value>
  </data>
  <data name="ERR_ConversionWithInterface" xml:space="preserve">
    <value>'{0}': user-defined conversions to or from an interface are not allowed</value>
  </data>
  <data name="ERR_ConversionWithBase" xml:space="preserve">
    <value>'{0}': user-defined conversions to or from a base type are not allowed</value>
  </data>
  <data name="ERR_ConversionWithDerived" xml:space="preserve">
    <value>'{0}': user-defined conversions to or from a derived type are not allowed</value>
  </data>
  <data name="ERR_IdentityConversion" xml:space="preserve">
    <value>User-defined operator cannot convert a type to itself</value>
  </data>
  <data name="ERR_ConversionNotInvolvingContainedType" xml:space="preserve">
    <value>User-defined conversion must convert to or from the enclosing type</value>
  </data>
  <data name="ERR_DuplicateConversionInClass" xml:space="preserve">
    <value>Duplicate user-defined conversion in type '{0}'</value>
  </data>
  <data name="ERR_OperatorsMustBeStatic" xml:space="preserve">
    <value>User-defined operator '{0}' must be declared static and public</value>
  </data>
  <data name="ERR_BadIncDecSignature" xml:space="preserve">
    <value>The parameter type for ++ or -- operator must be the containing type</value>
  </data>
  <data name="ERR_BadUnaryOperatorSignature" xml:space="preserve">
    <value>The parameter of a unary operator must be the containing type</value>
  </data>
  <data name="ERR_BadBinaryOperatorSignature" xml:space="preserve">
    <value>One of the parameters of a binary operator must be the containing type</value>
  </data>
  <data name="ERR_BadShiftOperatorSignature" xml:space="preserve">
    <value>The first operand of an overloaded shift operator must have the same type as the containing type</value>
  </data>
  <data name="ERR_InterfacesCantContainConversionOrEqualityOperators" xml:space="preserve">
    <value>Conversion, equality, or inequality operators declared in interfaces must be abstract</value>
  </data>
  <data name="ERR_EnumsCantContainDefaultConstructor" xml:space="preserve">
    <value>Enums cannot contain explicit parameterless constructors</value>
  </data>
  <data name="ERR_CantOverrideBogusMethod" xml:space="preserve">
    <value>'{0}': cannot override '{1}' because it is not supported by the language</value>
  </data>
  <data name="ERR_BindToBogus" xml:space="preserve">
    <value>'{0}' is not supported by the language</value>
  </data>
  <data name="ERR_CantCallSpecialMethod" xml:space="preserve">
    <value>'{0}': cannot explicitly call operator or accessor</value>
  </data>
  <data name="ERR_BadTypeReference" xml:space="preserve">
    <value>'{0}': cannot reference a type through an expression; try '{1}' instead</value>
  </data>
  <data name="ERR_BadDestructorName" xml:space="preserve">
    <value>Name of destructor must match name of type</value>
  </data>
  <data name="ERR_OnlyClassesCanContainDestructors" xml:space="preserve">
    <value>Only class types can contain destructors</value>
  </data>
  <data name="ERR_ConflictAliasAndMember" xml:space="preserve">
    <value>Namespace '{1}' contains a definition conflicting with alias '{0}'</value>
  </data>
  <data name="ERR_ConflictingAliasAndDefinition" xml:space="preserve">
    <value>Alias '{0}' conflicts with {1} definition</value>
  </data>
  <data name="ERR_ConditionalOnSpecialMethod" xml:space="preserve">
    <value>The Conditional attribute is not valid on '{0}' because it is a constructor, destructor, operator, lambda expression, or explicit interface implementation</value>
  </data>
  <data name="ERR_ConditionalMustReturnVoid" xml:space="preserve">
    <value>The Conditional attribute is not valid on '{0}' because its return type is not void</value>
  </data>
  <data name="ERR_DuplicateAttribute" xml:space="preserve">
    <value>Duplicate '{0}' attribute</value>
  </data>
  <data name="ERR_DuplicateAttributeInNetModule" xml:space="preserve">
    <value>Duplicate '{0}' attribute in '{1}'</value>
  </data>
  <data name="ERR_ConditionalOnInterfaceMethod" xml:space="preserve">
    <value>The Conditional attribute is not valid on interface members</value>
  </data>
  <data name="ERR_OperatorCantReturnVoid" xml:space="preserve">
    <value>User-defined operators cannot return void</value>
  </data>
  <data name="ERR_BadDynamicConversion" xml:space="preserve">
    <value>'{0}': user-defined conversions to or from the dynamic type are not allowed</value>
  </data>
  <data name="ERR_InvalidAttributeArgument" xml:space="preserve">
    <value>Invalid value for argument to '{0}' attribute</value>
  </data>
  <data name="ERR_ParameterNotValidForType" xml:space="preserve">
    <value>Parameter not valid for the specified unmanaged type.</value>
  </data>
  <data name="ERR_AttributeParameterRequired1" xml:space="preserve">
    <value>Attribute parameter '{0}' must be specified.</value>
  </data>
  <data name="ERR_AttributeParameterRequired2" xml:space="preserve">
    <value>Attribute parameter '{0}' or '{1}' must be specified.</value>
  </data>
  <data name="ERR_MarshalUnmanagedTypeNotValidForFields" xml:space="preserve">
    <value>Unmanaged type '{0}' not valid for fields.</value>
  </data>
  <data name="ERR_MarshalUnmanagedTypeOnlyValidForFields" xml:space="preserve">
    <value>Unmanaged type '{0}' is only valid for fields.</value>
  </data>
  <data name="ERR_AttributeOnBadSymbolType" xml:space="preserve">
    <value>Attribute '{0}' is not valid on this declaration type. It is only valid on '{1}' declarations.</value>
  </data>
  <data name="ERR_FloatOverflow" xml:space="preserve">
    <value>Floating-point constant is outside the range of type '{0}'</value>
  </data>
  <data name="ERR_ComImportWithoutUuidAttribute" xml:space="preserve">
    <value>The Guid attribute must be specified with the ComImport attribute</value>
  </data>
  <data name="ERR_InvalidNamedArgument" xml:space="preserve">
    <value>Invalid value for named attribute argument '{0}'</value>
  </data>
  <data name="ERR_DllImportOnInvalidMethod" xml:space="preserve">
    <value>The DllImport attribute must be specified on a method marked 'static' and 'extern'</value>
  </data>
  <data name="ERR_EncUpdateFailedMissingAttribute" xml:space="preserve">
    <value>Cannot update '{0}'; attribute '{1}' is missing.</value>
  </data>
  <data name="ERR_DllImportOnGenericMethod" xml:space="preserve">
    <value>The DllImport attribute cannot be applied to a method that is generic or contained in a generic method or type.</value>
  </data>
  <data name="ERR_FieldCantBeRefAny" xml:space="preserve">
    <value>Field or property cannot be of type '{0}'</value>
  </data>
  <data name="ERR_FieldAutoPropCantBeByRefLike" xml:space="preserve">
    <value>Field or auto-implemented property cannot be of type '{0}' unless it is an instance member of a ref struct.</value>
  </data>
  <data name="ERR_ArrayElementCantBeRefAny" xml:space="preserve">
    <value>Array elements cannot be of type '{0}'</value>
  </data>
  <data name="WRN_DeprecatedSymbol" xml:space="preserve">
    <value>'{0}' is obsolete</value>
  </data>
  <data name="WRN_DeprecatedSymbol_Title" xml:space="preserve">
    <value>Type or member is obsolete</value>
  </data>
  <data name="ERR_NotAnAttributeClass" xml:space="preserve">
    <value>'{0}' is not an attribute class</value>
  </data>
  <data name="ERR_BadNamedAttributeArgument" xml:space="preserve">
    <value>'{0}' is not a valid named attribute argument. Named attribute arguments must be fields which are not readonly, static, or const, or read-write properties which are public and not static.</value>
  </data>
  <data name="WRN_DeprecatedSymbolStr" xml:space="preserve">
    <value>'{0}' is obsolete: '{1}'</value>
  </data>
  <data name="WRN_DeprecatedSymbolStr_Title" xml:space="preserve">
    <value>Type or member is obsolete</value>
  </data>
  <data name="ERR_DeprecatedSymbolStr" xml:space="preserve">
    <value>'{0}' is obsolete: '{1}'</value>
  </data>
  <data name="ERR_IndexerCantHaveVoidType" xml:space="preserve">
    <value>Indexers cannot have void type</value>
  </data>
  <data name="ERR_VirtualPrivate" xml:space="preserve">
    <value>'{0}': virtual or abstract members cannot be private</value>
  </data>
  <data name="ERR_ArrayInitToNonArrayType" xml:space="preserve">
    <value>Can only use array initializer expressions to assign to array types. Try using a new expression instead.</value>
  </data>
  <data name="ERR_ArrayInitInBadPlace" xml:space="preserve">
    <value>Array initializers can only be used in a variable or field initializer. Try using a new expression instead.</value>
  </data>
  <data name="ERR_MissingStructOffset" xml:space="preserve">
    <value>'{0}': instance field in types marked with StructLayout(LayoutKind.Explicit) must have a FieldOffset attribute</value>
  </data>
  <data name="WRN_ExternMethodNoImplementation" xml:space="preserve">
    <value>Method, operator, or accessor '{0}' is marked external and has no attributes on it. Consider adding a DllImport attribute to specify the external implementation.</value>
  </data>
  <data name="WRN_ExternMethodNoImplementation_Title" xml:space="preserve">
    <value>Method, operator, or accessor is marked external and has no attributes on it</value>
  </data>
  <data name="WRN_ProtectedInSealed" xml:space="preserve">
    <value>'{0}': new protected member declared in sealed type</value>
  </data>
  <data name="WRN_ProtectedInSealed_Title" xml:space="preserve">
    <value>New protected member declared in sealed type</value>
  </data>
  <data name="ERR_InterfaceImplementedByConditional" xml:space="preserve">
    <value>Conditional member '{0}' cannot implement interface member '{1}' in type '{2}'</value>
  </data>
  <data name="ERR_InterfaceImplementedImplicitlyByVariadic" xml:space="preserve">
    <value>'{0}' cannot implement interface member '{1}' in type '{2}' because it has an __arglist parameter</value>
  </data>
  <data name="ERR_IllegalRefParam" xml:space="preserve">
    <value>ref and out are not valid in this context</value>
  </data>
  <data name="ERR_BadArgumentToAttribute" xml:space="preserve">
    <value>The argument to the '{0}' attribute must be a valid identifier</value>
  </data>
  <data name="ERR_StructOffsetOnBadStruct" xml:space="preserve">
    <value>The FieldOffset attribute can only be placed on members of types marked with the StructLayout(LayoutKind.Explicit)</value>
  </data>
  <data name="ERR_StructOffsetOnBadField" xml:space="preserve">
    <value>The FieldOffset attribute is not allowed on static or const fields</value>
  </data>
  <data name="ERR_AttributeUsageOnNonAttributeClass" xml:space="preserve">
    <value>Attribute '{0}' is only valid on classes derived from System.Attribute</value>
  </data>
  <data name="WRN_PossibleMistakenNullStatement" xml:space="preserve">
    <value>Possible mistaken empty statement</value>
  </data>
  <data name="WRN_PossibleMistakenNullStatement_Title" xml:space="preserve">
    <value>Possible mistaken empty statement</value>
  </data>
  <data name="ERR_DuplicateNamedAttributeArgument" xml:space="preserve">
    <value>'{0}' duplicate named attribute argument</value>
  </data>
  <data name="ERR_DeriveFromEnumOrValueType" xml:space="preserve">
    <value>'{0}' cannot derive from special class '{1}'</value>
  </data>
  <data name="ERR_DefaultMemberOnIndexedType" xml:space="preserve">
    <value>Cannot specify the DefaultMember attribute on a type containing an indexer</value>
  </data>
  <data name="ERR_BogusType" xml:space="preserve">
    <value>'{0}' is a type not supported by the language</value>
  </data>
  <data name="WRN_UnassignedInternalField" xml:space="preserve">
    <value>Field '{0}' is never assigned to, and will always have its default value {1}</value>
  </data>
  <data name="WRN_UnassignedInternalField_Title" xml:space="preserve">
    <value>Field is never assigned to, and will always have its default value</value>
  </data>
  <data name="ERR_CStyleArray" xml:space="preserve">
    <value>Bad array declarator: To declare a managed array the rank specifier precedes the variable's identifier. To declare a fixed size buffer field, use the fixed keyword before the field type.</value>
  </data>
  <data name="WRN_VacuousIntegralComp" xml:space="preserve">
    <value>Comparison to integral constant is useless; the constant is outside the range of type '{0}'</value>
  </data>
  <data name="WRN_VacuousIntegralComp_Title" xml:space="preserve">
    <value>Comparison to integral constant is useless; the constant is outside the range of the type</value>
  </data>
  <data name="ERR_AbstractAttributeClass" xml:space="preserve">
    <value>Cannot apply attribute class '{0}' because it is abstract</value>
  </data>
  <data name="ERR_BadNamedAttributeArgumentType" xml:space="preserve">
    <value>'{0}' is not a valid named attribute argument because it is not a valid attribute parameter type</value>
  </data>
  <data name="ERR_MissingPredefinedMember" xml:space="preserve">
    <value>Missing compiler required member '{0}.{1}'</value>
  </data>
  <data name="WRN_AttributeLocationOnBadDeclaration" xml:space="preserve">
    <value>'{0}' is not a valid attribute location for this declaration. Valid attribute locations for this declaration are '{1}'. All attributes in this block will be ignored.</value>
  </data>
  <data name="WRN_AttributeLocationOnBadDeclaration_Title" xml:space="preserve">
    <value>Not a valid attribute location for this declaration</value>
  </data>
  <data name="WRN_InvalidAttributeLocation" xml:space="preserve">
    <value>'{0}' is not a recognized attribute location. Valid attribute locations for this declaration are '{1}'. All attributes in this block will be ignored.</value>
  </data>
  <data name="WRN_InvalidAttributeLocation_Title" xml:space="preserve">
    <value>Not a recognized attribute location</value>
  </data>
  <data name="WRN_EqualsWithoutGetHashCode" xml:space="preserve">
    <value>'{0}' overrides Object.Equals(object o) but does not override Object.GetHashCode()</value>
  </data>
  <data name="WRN_EqualsWithoutGetHashCode_Title" xml:space="preserve">
    <value>Type overrides Object.Equals(object o) but does not override Object.GetHashCode()</value>
  </data>
  <data name="WRN_EqualityOpWithoutEquals" xml:space="preserve">
    <value>'{0}' defines operator == or operator != but does not override Object.Equals(object o)</value>
  </data>
  <data name="WRN_EqualityOpWithoutEquals_Title" xml:space="preserve">
    <value>Type defines operator == or operator != but does not override Object.Equals(object o)</value>
  </data>
  <data name="WRN_EqualityOpWithoutGetHashCode" xml:space="preserve">
    <value>'{0}' defines operator == or operator != but does not override Object.GetHashCode()</value>
  </data>
  <data name="WRN_EqualityOpWithoutGetHashCode_Title" xml:space="preserve">
    <value>Type defines operator == or operator != but does not override Object.GetHashCode()</value>
  </data>
  <data name="ERR_OutAttrOnRefParam" xml:space="preserve">
    <value>Cannot specify the Out attribute on a ref parameter without also specifying the In attribute.</value>
  </data>
  <data name="ERR_OverloadRefKind" xml:space="preserve">
    <value>'{0}' cannot define an overloaded {1} that differs only on parameter modifiers '{2}' and '{3}'</value>
  </data>
  <data name="ERR_LiteralDoubleCast" xml:space="preserve">
    <value>Literal of type double cannot be implicitly converted to type '{1}'; use an '{0}' suffix to create a literal of this type</value>
  </data>
  <data name="WRN_IncorrectBooleanAssg" xml:space="preserve">
    <value>Assignment in conditional expression is always constant; did you mean to use == instead of = ?</value>
  </data>
  <data name="WRN_IncorrectBooleanAssg_Title" xml:space="preserve">
    <value>Assignment in conditional expression is always constant</value>
  </data>
  <data name="ERR_ProtectedInStruct" xml:space="preserve">
    <value>'{0}': new protected member declared in struct</value>
  </data>
  <data name="ERR_InconsistentIndexerNames" xml:space="preserve">
    <value>Two indexers have different names; the IndexerName attribute must be used with the same name on every indexer within a type</value>
  </data>
  <data name="ERR_ComImportWithUserCtor" xml:space="preserve">
    <value>A class with the ComImport attribute cannot have a user-defined constructor</value>
  </data>
  <data name="ERR_FieldCantHaveVoidType" xml:space="preserve">
    <value>Field cannot have void type</value>
  </data>
  <data name="WRN_NonObsoleteOverridingObsolete" xml:space="preserve">
    <value>Member '{0}' overrides obsolete member '{1}'. Add the Obsolete attribute to '{0}'.</value>
  </data>
  <data name="WRN_NonObsoleteOverridingObsolete_Title" xml:space="preserve">
    <value>Member overrides obsolete member</value>
  </data>
  <data name="ERR_SystemVoid" xml:space="preserve">
    <value>System.Void cannot be used from C# -- use typeof(void) to get the void type object</value>
  </data>
  <data name="ERR_ExplicitParamArray" xml:space="preserve">
    <value>Do not use 'System.ParamArrayAttribute'. Use the 'params' keyword instead.</value>
  </data>
  <data name="WRN_BitwiseOrSignExtend" xml:space="preserve">
    <value>Bitwise-or operator used on a sign-extended operand; consider casting to a smaller unsigned type first</value>
  </data>
  <data name="WRN_BitwiseOrSignExtend_Title" xml:space="preserve">
    <value>Bitwise-or operator used on a sign-extended operand</value>
  </data>
  <data name="WRN_BitwiseOrSignExtend_Description" xml:space="preserve">
    <value>The compiler implicitly widened and sign-extended a variable, and then used the resulting value in a bitwise OR operation. This can result in unexpected behavior.</value>
  </data>
  <data name="ERR_VolatileStruct" xml:space="preserve">
    <value>'{0}': a volatile field cannot be of the type '{1}'</value>
  </data>
  <data name="ERR_VolatileAndReadonly" xml:space="preserve">
    <value>'{0}': a field cannot be both volatile and readonly</value>
  </data>
  <data name="ERR_AbstractField" xml:space="preserve">
    <value>The modifier 'abstract' is not valid on fields. Try using a property instead.</value>
  </data>
  <data name="ERR_BogusExplicitImpl" xml:space="preserve">
    <value>'{0}' cannot implement '{1}' because it is not supported by the language</value>
  </data>
  <data name="ERR_ExplicitMethodImplAccessor" xml:space="preserve">
    <value>'{0}' explicit method implementation cannot implement '{1}' because it is an accessor</value>
  </data>
  <data name="WRN_CoClassWithoutComImport" xml:space="preserve">
    <value>'{0}' interface marked with 'CoClassAttribute' not marked with 'ComImportAttribute'</value>
  </data>
  <data name="WRN_CoClassWithoutComImport_Title" xml:space="preserve">
    <value>Interface marked with 'CoClassAttribute' not marked with 'ComImportAttribute'</value>
  </data>
  <data name="ERR_ConditionalWithOutParam" xml:space="preserve">
    <value>Conditional member '{0}' cannot have an out parameter</value>
  </data>
  <data name="ERR_AccessorImplementingMethod" xml:space="preserve">
    <value>Accessor '{0}' cannot implement interface member '{1}' for type '{2}'. Use an explicit interface implementation.</value>
  </data>
  <data name="ERR_AliasQualAsExpression" xml:space="preserve">
    <value>The namespace alias qualifier '::' always resolves to a type or namespace so is illegal here. Consider using '.' instead.</value>
  </data>
  <data name="ERR_DerivingFromATyVar" xml:space="preserve">
    <value>Cannot derive from '{0}' because it is a type parameter</value>
  </data>
  <data name="ERR_DuplicateTypeParameter" xml:space="preserve">
    <value>Duplicate type parameter '{0}'</value>
  </data>
  <data name="WRN_TypeParameterSameAsOuterTypeParameter" xml:space="preserve">
    <value>Type parameter '{0}' has the same name as the type parameter from outer type '{1}'</value>
  </data>
  <data name="WRN_TypeParameterSameAsOuterTypeParameter_Title" xml:space="preserve">
    <value>Type parameter has the same name as the type parameter from outer type</value>
  </data>
  <data name="WRN_TypeParameterSameAsOuterMethodTypeParameter" xml:space="preserve">
    <value>Type parameter '{0}' has the same name as the type parameter from outer method '{1}'</value>
  </data>
  <data name="WRN_TypeParameterSameAsOuterMethodTypeParameter_Title" xml:space="preserve">
    <value>Type parameter has the same type as the type parameter from outer method.</value>
  </data>
  <data name="ERR_TypeVariableSameAsParent" xml:space="preserve">
    <value>Type parameter '{0}' has the same name as the containing type, or method</value>
  </data>
  <data name="ERR_UnifyingInterfaceInstantiations" xml:space="preserve">
    <value>'{0}' cannot implement both '{1}' and '{2}' because they may unify for some type parameter substitutions</value>
  </data>
  <data name="ERR_TyVarNotFoundInConstraint" xml:space="preserve">
    <value>'{1}' does not define type parameter '{0}'</value>
  </data>
  <data name="ERR_BadBoundType" xml:space="preserve">
    <value>'{0}' is not a valid constraint. A type used as a constraint must be an interface, a non-sealed class or a type parameter.</value>
  </data>
  <data name="ERR_SpecialTypeAsBound" xml:space="preserve">
    <value>Constraint cannot be special class '{0}'</value>
  </data>
  <data name="ERR_BadVisBound" xml:space="preserve">
    <value>Inconsistent accessibility: constraint type '{1}' is less accessible than '{0}'</value>
  </data>
  <data name="ERR_LookupInTypeVariable" xml:space="preserve">
    <value>Cannot do member lookup in '{0}' because it is a type parameter</value>
  </data>
  <data name="ERR_BadConstraintType" xml:space="preserve">
    <value>Invalid constraint type. A type used as a constraint must be an interface, a non-sealed class or a type parameter.</value>
  </data>
  <data name="ERR_InstanceMemberInStaticClass" xml:space="preserve">
    <value>'{0}': cannot declare instance members in a static class</value>
  </data>
  <data name="ERR_StaticBaseClass" xml:space="preserve">
    <value>'{1}': cannot derive from static class '{0}'</value>
  </data>
  <data name="ERR_ConstructorInStaticClass" xml:space="preserve">
    <value>Static classes cannot have instance constructors</value>
  </data>
  <data name="ERR_DestructorInStaticClass" xml:space="preserve">
    <value>Static classes cannot contain destructors</value>
  </data>
  <data name="ERR_InstantiatingStaticClass" xml:space="preserve">
    <value>Cannot create an instance of the static class '{0}'</value>
  </data>
  <data name="ERR_StaticDerivedFromNonObject" xml:space="preserve">
    <value>Static class '{0}' cannot derive from type '{1}'. Static classes must derive from object.</value>
  </data>
  <data name="ERR_StaticClassInterfaceImpl" xml:space="preserve">
    <value>'{0}': static classes cannot implement interfaces</value>
  </data>
  <data name="ERR_RefStructInterfaceImpl" xml:space="preserve">
    <value>'{0}': ref structs cannot implement interfaces</value>
  </data>
  <data name="ERR_OperatorInStaticClass" xml:space="preserve">
    <value>'{0}': static classes cannot contain user-defined operators</value>
  </data>
  <data name="ERR_ConvertToStaticClass" xml:space="preserve">
    <value>Cannot convert to static type '{0}'</value>
  </data>
  <data name="ERR_ConstraintIsStaticClass" xml:space="preserve">
    <value>'{0}': static classes cannot be used as constraints</value>
  </data>
  <data name="ERR_GenericArgIsStaticClass" xml:space="preserve">
    <value>'{0}': static types cannot be used as type arguments</value>
  </data>
  <data name="ERR_ArrayOfStaticClass" xml:space="preserve">
    <value>'{0}': array elements cannot be of static type</value>
  </data>
  <data name="ERR_IndexerInStaticClass" xml:space="preserve">
    <value>'{0}': cannot declare indexers in a static class</value>
  </data>
  <data name="ERR_ParameterIsStaticClass" xml:space="preserve">
    <value>'{0}': static types cannot be used as parameters</value>
  </data>
  <data name="WRN_ParameterIsStaticClass" xml:space="preserve">
    <value>'{0}': static types cannot be used as parameters</value>
  </data>
  <data name="WRN_ParameterIsStaticClass_Title" xml:space="preserve">
    <value>Static types cannot be used as parameters</value>
  </data>
  <data name="ERR_ReturnTypeIsStaticClass" xml:space="preserve">
    <value>'{0}': static types cannot be used as return types</value>
  </data>
  <data name="WRN_ReturnTypeIsStaticClass" xml:space="preserve">
    <value>'{0}': static types cannot be used as return types</value>
  </data>
  <data name="WRN_ReturnTypeIsStaticClass_Title" xml:space="preserve">
    <value>Static types cannot be used as return types</value>
  </data>
  <data name="ERR_VarDeclIsStaticClass" xml:space="preserve">
    <value>Cannot declare a variable of static type '{0}'</value>
  </data>
  <data name="ERR_BadEmptyThrowInFinally" xml:space="preserve">
    <value>A throw statement with no arguments is not allowed in a finally clause that is nested inside the nearest enclosing catch clause</value>
  </data>
  <data name="ERR_InvalidSpecifier" xml:space="preserve">
    <value>'{0}' is not a valid format specifier</value>
  </data>
  <data name="WRN_AssignmentToLockOrDispose" xml:space="preserve">
    <value>Possibly incorrect assignment to local '{0}' which is the argument to a using or lock statement. The Dispose call or unlocking will happen on the original value of the local.</value>
  </data>
  <data name="WRN_AssignmentToLockOrDispose_Title" xml:space="preserve">
    <value>Possibly incorrect assignment to local which is the argument to a using or lock statement</value>
  </data>
  <data name="ERR_ForwardedTypeInThisAssembly" xml:space="preserve">
    <value>Type '{0}' is defined in this assembly, but a type forwarder is specified for it</value>
  </data>
  <data name="ERR_ForwardedTypeIsNested" xml:space="preserve">
    <value>Cannot forward type '{0}' because it is a nested type of '{1}'</value>
  </data>
  <data name="ERR_CycleInTypeForwarder" xml:space="preserve">
    <value>The type forwarder for type '{0}' in assembly '{1}' causes a cycle</value>
  </data>
  <data name="ERR_AssemblyNameOnNonModule" xml:space="preserve">
    <value>The /moduleassemblyname option may only be specified when building a target type of 'module'</value>
  </data>
  <data name="ERR_InvalidAssemblyName" xml:space="preserve">
    <value>Assembly reference '{0}' is invalid and cannot be resolved</value>
  </data>
  <data name="ERR_InvalidFwdType" xml:space="preserve">
    <value>Invalid type specified as an argument for TypeForwardedTo attribute</value>
  </data>
  <data name="ERR_CloseUnimplementedInterfaceMemberStatic" xml:space="preserve">
    <value>'{0}' does not implement instance interface member '{1}'. '{2}' cannot implement the interface member because it is static.</value>
  </data>
  <data name="ERR_CloseUnimplementedInterfaceMemberNotPublic" xml:space="preserve">
    <value>'{0}' does not implement interface member '{1}'. '{2}' cannot implement an interface member because it is not public.</value>
  </data>
  <data name="ERR_CloseUnimplementedInterfaceMemberWrongReturnType" xml:space="preserve">
    <value>'{0}' does not implement interface member '{1}'. '{2}' cannot implement '{1}' because it does not have the matching return type of '{3}'.</value>
  </data>
  <data name="ERR_DuplicateTypeForwarder" xml:space="preserve">
    <value>'{0}' duplicate TypeForwardedToAttribute</value>
  </data>
  <data name="ERR_ExpectedSelectOrGroup" xml:space="preserve">
    <value>A query body must end with a select clause or a group clause</value>
  </data>
  <data name="ERR_ExpectedContextualKeywordOn" xml:space="preserve">
    <value>Expected contextual keyword 'on'</value>
  </data>
  <data name="ERR_ExpectedContextualKeywordEquals" xml:space="preserve">
    <value>Expected contextual keyword 'equals'</value>
  </data>
  <data name="ERR_ExpectedContextualKeywordBy" xml:space="preserve">
    <value>Expected contextual keyword 'by'</value>
  </data>
  <data name="ERR_InvalidAnonymousTypeMemberDeclarator" xml:space="preserve">
    <value>Invalid anonymous type member declarator. Anonymous type members must be declared with a member assignment, simple name or member access.</value>
  </data>
  <data name="ERR_InvalidInitializerElementInitializer" xml:space="preserve">
    <value>Invalid initializer member declarator</value>
  </data>
  <data name="ERR_InconsistentLambdaParameterUsage" xml:space="preserve">
    <value>Inconsistent lambda parameter usage; parameter types must be all explicit or all implicit</value>
  </data>
  <data name="ERR_PartialMethodInvalidModifier" xml:space="preserve">
    <value>A partial method cannot have the 'abstract' modifier</value>
  </data>
  <data name="ERR_PartialMethodOnlyInPartialClass" xml:space="preserve">
    <value>A partial method must be declared within a partial type</value>
  </data>
  <data name="ERR_PartialMethodNotExplicit" xml:space="preserve">
    <value>A partial method may not explicitly implement an interface method</value>
  </data>
  <data name="ERR_PartialMethodExtensionDifference" xml:space="preserve">
    <value>Both partial method declarations must be extension methods or neither may be an extension method</value>
  </data>
  <data name="ERR_PartialMethodOnlyOneLatent" xml:space="preserve">
    <value>A partial method may not have multiple defining declarations</value>
  </data>
  <data name="ERR_PartialMethodOnlyOneActual" xml:space="preserve">
    <value>A partial method may not have multiple implementing declarations</value>
  </data>
  <data name="ERR_PartialMethodParamsDifference" xml:space="preserve">
    <value>Both partial method declarations must use a params parameter or neither may use a params parameter</value>
  </data>
  <data name="ERR_PartialMethodMustHaveLatent" xml:space="preserve">
    <value>No defining declaration found for implementing declaration of partial method '{0}'</value>
  </data>
  <data name="ERR_PartialMethodInconsistentTupleNames" xml:space="preserve">
    <value>Both partial method declarations, '{0}' and '{1}', must use the same tuple element names.</value>
  </data>
  <data name="ERR_PartialMethodInconsistentConstraints" xml:space="preserve">
    <value>Partial method declarations of '{0}' have inconsistent constraints for type parameter '{1}'</value>
  </data>
  <data name="ERR_PartialMethodToDelegate" xml:space="preserve">
    <value>Cannot create delegate from method '{0}' because it is a partial method without an implementing declaration</value>
  </data>
  <data name="ERR_PartialMethodStaticDifference" xml:space="preserve">
    <value>Both partial method declarations must be static or neither may be static</value>
  </data>
  <data name="ERR_PartialMethodUnsafeDifference" xml:space="preserve">
    <value>Both partial method declarations must be unsafe or neither may be unsafe</value>
  </data>
  <data name="ERR_PartialMethodInExpressionTree" xml:space="preserve">
    <value>Partial methods with only a defining declaration or removed conditional methods cannot be used in expression trees</value>
  </data>
  <data name="WRN_ObsoleteOverridingNonObsolete" xml:space="preserve">
    <value>Obsolete member '{0}' overrides non-obsolete member '{1}'</value>
  </data>
  <data name="WRN_ObsoleteOverridingNonObsolete_Title" xml:space="preserve">
    <value>Obsolete member overrides non-obsolete member</value>
  </data>
  <data name="WRN_DebugFullNameTooLong" xml:space="preserve">
    <value>The fully qualified name for '{0}' is too long for debug information. Compile without '/debug' option.</value>
  </data>
  <data name="WRN_DebugFullNameTooLong_Title" xml:space="preserve">
    <value>Fully qualified name is too long for debug information</value>
  </data>
  <data name="ERR_ImplicitlyTypedVariableAssignedBadValue" xml:space="preserve">
    <value>Cannot assign {0} to an implicitly-typed variable</value>
  </data>
  <data name="ERR_ImplicitlyTypedVariableWithNoInitializer" xml:space="preserve">
    <value>Implicitly-typed variables must be initialized</value>
  </data>
  <data name="ERR_ImplicitlyTypedVariableMultipleDeclarator" xml:space="preserve">
    <value>Implicitly-typed variables cannot have multiple declarators</value>
  </data>
  <data name="ERR_ImplicitlyTypedVariableAssignedArrayInitializer" xml:space="preserve">
    <value>Cannot initialize an implicitly-typed variable with an array initializer</value>
  </data>
  <data name="ERR_ImplicitlyTypedLocalCannotBeFixed" xml:space="preserve">
    <value>Implicitly-typed local variables cannot be fixed</value>
  </data>
  <data name="ERR_ImplicitlyTypedVariableCannotBeConst" xml:space="preserve">
    <value>Implicitly-typed variables cannot be constant</value>
  </data>
  <data name="WRN_ExternCtorNoImplementation" xml:space="preserve">
    <value>Constructor '{0}' is marked external</value>
  </data>
  <data name="WRN_ExternCtorNoImplementation_Title" xml:space="preserve">
    <value>Constructor is marked external</value>
  </data>
  <data name="ERR_TypeVarNotFound" xml:space="preserve">
    <value>The contextual keyword 'var' may only appear within a local variable declaration or in script code</value>
  </data>
  <data name="ERR_ImplicitlyTypedArrayNoBestType" xml:space="preserve">
    <value>No best type found for implicitly-typed array</value>
  </data>
  <data name="ERR_AnonymousTypePropertyAssignedBadValue" xml:space="preserve">
    <value>Cannot assign '{0}' to anonymous type property</value>
  </data>
  <data name="ERR_ExpressionTreeContainsBaseAccess" xml:space="preserve">
    <value>An expression tree may not contain a base access</value>
  </data>
  <data name="ERR_ExpressionTreeContainsTupleBinOp" xml:space="preserve">
    <value>An expression tree may not contain a tuple == or != operator</value>
  </data>
  <data name="ERR_ExpressionTreeContainsAssignment" xml:space="preserve">
    <value>An expression tree may not contain an assignment operator</value>
  </data>
  <data name="ERR_AnonymousTypeDuplicatePropertyName" xml:space="preserve">
    <value>An anonymous type cannot have multiple properties with the same name</value>
  </data>
  <data name="ERR_StatementLambdaToExpressionTree" xml:space="preserve">
    <value>A lambda expression with a statement body cannot be converted to an expression tree</value>
  </data>
  <data name="ERR_ExpressionTreeMustHaveDelegate" xml:space="preserve">
    <value>Cannot convert lambda to an expression tree whose type argument '{0}' is not a delegate type</value>
  </data>
  <data name="ERR_AnonymousTypeNotAvailable" xml:space="preserve">
    <value>Cannot use anonymous type in a constant expression</value>
  </data>
  <data name="ERR_LambdaInIsAs" xml:space="preserve">
    <value>The first operand of an 'is' or 'as' operator may not be a lambda expression, anonymous method, or method group.</value>
  </data>
  <data name="ERR_TypelessTupleInAs" xml:space="preserve">
    <value>The first operand of an 'as' operator may not be a tuple literal without a natural type.</value>
  </data>
  <data name="ERR_ExpressionTreeContainsMultiDimensionalArrayInitializer" xml:space="preserve">
    <value>An expression tree may not contain a multidimensional array initializer</value>
  </data>
  <data name="ERR_MissingArgument" xml:space="preserve">
    <value>Argument missing</value>
  </data>
  <data name="ERR_VariableUsedBeforeDeclaration" xml:space="preserve">
    <value>Cannot use local variable '{0}' before it is declared</value>
  </data>
  <data name="ERR_RecursivelyTypedVariable" xml:space="preserve">
    <value>Type of '{0}' cannot be inferred since its initializer directly or indirectly refers to the definition.</value>
  </data>
  <data name="ERR_UnassignedThisAutoPropertyUnsupportedVersion" xml:space="preserve">
    <value>Auto-implemented property '{0}' must be fully assigned before control is returned to the caller. Consider updating to language version '{1}' to auto-default the property.</value>
  </data>
  <data name="WRN_UnassignedThisAutoPropertyUnsupportedVersion" xml:space="preserve">
    <value>Auto-implemented property '{0}' must be fully assigned before control is returned to the caller. Consider updating to language version '{1}' to auto-default the property.</value>
  </data>
  <data name="WRN_UnassignedThisAutoPropertyUnsupportedVersion_Title" xml:space="preserve">
    <value>An auto-implemented property must be fully assigned before control is returned to the caller. Consider updating the language version to auto-default the property.</value>
  </data>
  <data name="ERR_VariableUsedBeforeDeclarationAndHidesField" xml:space="preserve">
    <value>Cannot use local variable '{0}' before it is declared. The declaration of the local variable hides the field '{1}'.</value>
  </data>
  <data name="ERR_ExpressionTreeContainsBadCoalesce" xml:space="preserve">
    <value>An expression tree lambda may not contain a coalescing operator with a null or default literal left-hand side</value>
  </data>
  <data name="ERR_IdentifierExpected" xml:space="preserve">
    <value>Identifier expected</value>
  </data>
  <data name="ERR_SemicolonExpected" xml:space="preserve">
    <value>; expected</value>
  </data>
  <data name="ERR_SyntaxError" xml:space="preserve">
    <value>Syntax error, '{0}' expected</value>
  </data>
  <data name="ERR_DuplicateModifier" xml:space="preserve">
    <value>Duplicate '{0}' modifier</value>
  </data>
  <data name="ERR_DuplicateAccessor" xml:space="preserve">
    <value>Property accessor already defined</value>
  </data>
  <data name="ERR_IntegralTypeExpected" xml:space="preserve">
    <value>Type byte, sbyte, short, ushort, int, uint, long, or ulong expected</value>
  </data>
  <data name="ERR_IllegalEscape" xml:space="preserve">
    <value>Unrecognized escape sequence</value>
  </data>
  <data name="ERR_NewlineInConst" xml:space="preserve">
    <value>Newline in constant</value>
  </data>
  <data name="ERR_EmptyCharConst" xml:space="preserve">
    <value>Empty character literal</value>
  </data>
  <data name="ERR_TooManyCharsInConst" xml:space="preserve">
    <value>Too many characters in character literal</value>
  </data>
  <data name="ERR_InvalidNumber" xml:space="preserve">
    <value>Invalid number</value>
  </data>
  <data name="ERR_GetOrSetExpected" xml:space="preserve">
    <value>A get or set accessor expected</value>
  </data>
  <data name="ERR_ClassTypeExpected" xml:space="preserve">
    <value>An object, string, or class type expected</value>
  </data>
  <data name="ERR_NamedArgumentExpected" xml:space="preserve">
    <value>Named attribute argument expected</value>
  </data>
  <data name="ERR_TooManyCatches" xml:space="preserve">
    <value>Catch clauses cannot follow the general catch clause of a try statement</value>
  </data>
  <data name="ERR_ThisOrBaseExpected" xml:space="preserve">
    <value>Keyword 'this' or 'base' expected</value>
  </data>
  <data name="ERR_OvlUnaryOperatorExpected" xml:space="preserve">
    <value>Overloadable unary operator expected</value>
  </data>
  <data name="ERR_OvlBinaryOperatorExpected" xml:space="preserve">
    <value>Overloadable binary operator expected</value>
  </data>
  <data name="ERR_IntOverflow" xml:space="preserve">
    <value>Integral constant is too large</value>
  </data>
  <data name="ERR_EOFExpected" xml:space="preserve">
    <value>Type or namespace definition, or end-of-file expected</value>
  </data>
  <data name="ERR_GlobalDefinitionOrStatementExpected" xml:space="preserve">
    <value>Member definition, statement, or end-of-file expected</value>
  </data>
  <data name="ERR_BadEmbeddedStmt" xml:space="preserve">
    <value>Embedded statement cannot be a declaration or labeled statement</value>
  </data>
  <data name="ERR_PPDirectiveExpected" xml:space="preserve">
    <value>Preprocessor directive expected</value>
  </data>
  <data name="ERR_EndOfPPLineExpected" xml:space="preserve">
    <value>Single-line comment or end-of-line expected</value>
  </data>
  <data name="ERR_CloseParenExpected" xml:space="preserve">
    <value>) expected</value>
  </data>
  <data name="ERR_EndifDirectiveExpected" xml:space="preserve">
    <value>#endif directive expected</value>
  </data>
  <data name="ERR_UnexpectedDirective" xml:space="preserve">
    <value>Unexpected preprocessor directive</value>
  </data>
  <data name="ERR_ErrorDirective" xml:space="preserve">
    <value>#error: '{0}'</value>
  </data>
  <data name="WRN_WarningDirective" xml:space="preserve">
    <value>#warning: '{0}'</value>
  </data>
  <data name="WRN_WarningDirective_Title" xml:space="preserve">
    <value>#warning directive</value>
  </data>
  <data name="ERR_TypeExpected" xml:space="preserve">
    <value>Type expected</value>
  </data>
  <data name="ERR_PPDefFollowsToken" xml:space="preserve">
    <value>Cannot define/undefine preprocessor symbols after first token in file</value>
  </data>
  <data name="ERR_PPReferenceFollowsToken" xml:space="preserve">
    <value>Cannot use #r after first token in file</value>
  </data>
  <data name="ERR_OpenEndedComment" xml:space="preserve">
    <value>End-of-file found, '*/' expected</value>
  </data>
  <data name="ERR_Merge_conflict_marker_encountered" xml:space="preserve">
    <value>Merge conflict marker encountered</value>
  </data>
  <data name="ERR_NoRefOutWhenRefOnly" xml:space="preserve">
    <value>Do not use refout when using refonly.</value>
  </data>
  <data name="ERR_NoNetModuleOutputWhenRefOutOrRefOnly" xml:space="preserve">
    <value>Cannot compile net modules when using /refout or /refonly.</value>
  </data>
  <data name="ERR_OvlOperatorExpected" xml:space="preserve">
    <value>Overloadable operator expected</value>
  </data>
  <data name="ERR_EndRegionDirectiveExpected" xml:space="preserve">
    <value>#endregion directive expected</value>
  </data>
  <data name="ERR_UnterminatedStringLit" xml:space="preserve">
    <value>Unterminated string literal</value>
  </data>
  <data name="ERR_BadDirectivePlacement" xml:space="preserve">
    <value>Preprocessor directives must appear as the first non-whitespace character on a line</value>
  </data>
  <data name="ERR_IdentifierExpectedKW" xml:space="preserve">
    <value>Identifier expected; '{1}' is a keyword</value>
  </data>
  <data name="ERR_SemiOrLBraceExpected" xml:space="preserve">
    <value>{ or ; expected</value>
  </data>
  <data name="ERR_MultiTypeInDeclaration" xml:space="preserve">
    <value>Cannot use more than one type in a for, using, fixed, or declaration statement</value>
  </data>
  <data name="ERR_AddOrRemoveExpected" xml:space="preserve">
    <value>An add or remove accessor expected</value>
  </data>
  <data name="ERR_UnexpectedCharacter" xml:space="preserve">
    <value>Unexpected character '{0}'</value>
  </data>
  <data name="ERR_UnexpectedToken" xml:space="preserve">
    <value>Unexpected token '{0}'</value>
  </data>
  <data name="ERR_ProtectedInStatic" xml:space="preserve">
    <value>'{0}': static classes cannot contain protected members</value>
  </data>
  <data name="WRN_UnreachableGeneralCatch" xml:space="preserve">
    <value>A previous catch clause already catches all exceptions. All non-exceptions thrown will be wrapped in a System.Runtime.CompilerServices.RuntimeWrappedException.</value>
  </data>
  <data name="WRN_UnreachableGeneralCatch_Title" xml:space="preserve">
    <value>A previous catch clause already catches all exceptions</value>
  </data>
  <data name="WRN_UnreachableGeneralCatch_Description" xml:space="preserve">
    <value>This warning is caused when a catch() block has no specified exception type after a catch (System.Exception e) block. The warning advises that the catch() block will not catch any exceptions.

A catch() block after a catch (System.Exception e) block can catch non-CLS exceptions if the RuntimeCompatibilityAttribute is set to false in the AssemblyInfo.cs file: [assembly: RuntimeCompatibilityAttribute(WrapNonExceptionThrows = false)]. If this attribute is not set explicitly to false, all thrown non-CLS exceptions are wrapped as Exceptions and the catch (System.Exception e) block catches them.</value>
  </data>
  <data name="ERR_IncrementLvalueExpected" xml:space="preserve">
    <value>The operand of an increment or decrement operator must be a variable, property or indexer</value>
  </data>
  <data name="ERR_NoSuchMemberOrExtension" xml:space="preserve">
    <value>'{0}' does not contain a definition for '{1}' and no accessible extension method '{1}' accepting a first argument of type '{0}' could be found (are you missing a using directive or an assembly reference?)</value>
  </data>
  <data name="ERR_NoSuchMemberOrExtensionNeedUsing" xml:space="preserve">
    <value>'{0}' does not contain a definition for '{1}' and no extension method '{1}' accepting a first argument of type '{0}' could be found (are you missing a using directive for '{2}'?)</value>
  </data>
  <data name="ERR_BadThisParam" xml:space="preserve">
    <value>Method '{0}' has a parameter modifier 'this' which is not on the first parameter</value>
  </data>
  <data name="ERR_BadParameterModifiers" xml:space="preserve">
    <value> The parameter modifier '{0}' cannot be used with '{1}'</value>
  </data>
  <data name="ERR_BadTypeforThis" xml:space="preserve">
    <value>The first parameter of an extension method cannot be of type '{0}'</value>
  </data>
  <data name="ERR_BadParamModThis" xml:space="preserve">
    <value>A parameter array cannot be used with 'this' modifier on an extension method</value>
  </data>
  <data name="ERR_BadExtensionMeth" xml:space="preserve">
    <value>Extension method must be static</value>
  </data>
  <data name="ERR_BadExtensionAgg" xml:space="preserve">
    <value>Extension method must be defined in a non-generic static class</value>
  </data>
  <data name="ERR_DupParamMod" xml:space="preserve">
    <value>A parameter can only have one '{0}' modifier</value>
  </data>
  <data name="ERR_ExtensionMethodsDecl" xml:space="preserve">
    <value>Extension methods must be defined in a top level static class; {0} is a nested class</value>
  </data>
  <data name="ERR_ExtensionAttrNotFound" xml:space="preserve">
    <value>Cannot define a new extension method because the compiler required type '{0}' cannot be found. Are you missing a reference to System.Core.dll?</value>
  </data>
  <data name="ERR_ExplicitExtension" xml:space="preserve">
    <value>Do not use 'System.Runtime.CompilerServices.ExtensionAttribute'. Use the 'this' keyword instead.</value>
  </data>
  <data name="ERR_ExplicitDynamicAttr" xml:space="preserve">
    <value>Do not use 'System.Runtime.CompilerServices.DynamicAttribute'. Use the 'dynamic' keyword instead.</value>
  </data>
  <data name="ERR_NoDynamicPhantomOnBaseCtor" xml:space="preserve">
    <value>The constructor call needs to be dynamically dispatched, but cannot be because it is part of a constructor initializer. Consider casting the dynamic arguments.</value>
  </data>
  <data name="ERR_ValueTypeExtDelegate" xml:space="preserve">
    <value>Extension method '{0}' defined on value type '{1}' cannot be used to create delegates</value>
  </data>
  <data name="ERR_BadArgCount" xml:space="preserve">
    <value>No overload for method '{0}' takes {1} arguments</value>
  </data>
  <data name="ERR_BadArgType" xml:space="preserve">
    <value>Argument {0}: cannot convert from '{1}' to '{2}'</value>
  </data>
  <data name="ERR_NoSourceFile" xml:space="preserve">
    <value>Source file '{0}' could not be opened -- {1}</value>
  </data>
  <data name="ERR_CantRefResource" xml:space="preserve">
    <value>Cannot link resource files when building a module</value>
  </data>
  <data name="ERR_ResourceNotUnique" xml:space="preserve">
    <value>Resource identifier '{0}' has already been used in this assembly</value>
  </data>
  <data name="ERR_ResourceFileNameNotUnique" xml:space="preserve">
    <value>Each linked resource and module must have a unique filename. Filename '{0}' is specified more than once in this assembly</value>
  </data>
  <data name="ERR_ImportNonAssembly" xml:space="preserve">
    <value>The referenced file '{0}' is not an assembly</value>
  </data>
  <data name="ERR_RefLvalueExpected" xml:space="preserve">
    <value>A ref or out value must be an assignable variable</value>
  </data>
  <data name="ERR_BaseInStaticMeth" xml:space="preserve">
    <value>Keyword 'base' is not available in a static method</value>
  </data>
  <data name="ERR_BaseInBadContext" xml:space="preserve">
    <value>Keyword 'base' is not available in the current context</value>
  </data>
  <data name="ERR_RbraceExpected" xml:space="preserve">
    <value>} expected</value>
  </data>
  <data name="ERR_LbraceExpected" xml:space="preserve">
    <value>{ expected</value>
  </data>
  <data name="ERR_InExpected" xml:space="preserve">
    <value>'in' expected</value>
  </data>
  <data name="ERR_InvalidPreprocExpr" xml:space="preserve">
    <value>Invalid preprocessor expression</value>
  </data>
  <data name="ERR_InvalidMemberDecl" xml:space="preserve">
    <value>Invalid token '{0}' in class, record, struct, or interface member declaration</value>
  </data>
  <data name="ERR_MemberNeedsType" xml:space="preserve">
    <value>Method must have a return type</value>
  </data>
  <data name="ERR_BadBaseType" xml:space="preserve">
    <value>Invalid base type</value>
  </data>
  <data name="WRN_EmptySwitch" xml:space="preserve">
    <value>Empty switch block</value>
  </data>
  <data name="WRN_EmptySwitch_Title" xml:space="preserve">
    <value>Empty switch block</value>
  </data>
  <data name="ERR_ExpectedEndTry" xml:space="preserve">
    <value>Expected catch or finally</value>
  </data>
  <data name="ERR_InvalidExprTerm" xml:space="preserve">
    <value>Invalid expression term '{0}'</value>
  </data>
  <data name="ERR_BadNewExpr" xml:space="preserve">
    <value>A new expression requires an argument list or (), [], or {} after type</value>
  </data>
  <data name="ERR_NoNamespacePrivate" xml:space="preserve">
    <value>Elements defined in a namespace cannot be explicitly declared as private, protected, protected internal, or private protected</value>
  </data>
  <data name="ERR_BadVarDecl" xml:space="preserve">
    <value>Expected ; or = (cannot specify constructor arguments in declaration)</value>
  </data>
  <data name="ERR_UsingAfterElements" xml:space="preserve">
    <value>A using clause must precede all other elements defined in the namespace except extern alias declarations</value>
  </data>
  <data name="ERR_BadBinOpArgs" xml:space="preserve">
    <value>Overloaded binary operator '{0}' takes two parameters</value>
  </data>
  <data name="ERR_BadUnOpArgs" xml:space="preserve">
    <value>Overloaded unary operator '{0}' takes one parameter</value>
  </data>
  <data name="ERR_NoVoidParameter" xml:space="preserve">
    <value>Invalid parameter type 'void'</value>
  </data>
  <data name="ERR_DuplicateAlias" xml:space="preserve">
    <value>The using alias '{0}' appeared previously in this namespace</value>
  </data>
  <data name="ERR_BadProtectedAccess" xml:space="preserve">
    <value>Cannot access protected member '{0}' via a qualifier of type '{1}'; the qualifier must be of type '{2}' (or derived from it)</value>
  </data>
  <data name="ERR_AddModuleAssembly" xml:space="preserve">
    <value>'{0}' cannot be added to this assembly because it already is an assembly</value>
  </data>
  <data name="ERR_BindToBogusProp2" xml:space="preserve">
    <value>Property, indexer, or event '{0}' is not supported by the language; try directly calling accessor methods '{1}' or '{2}'</value>
  </data>
  <data name="ERR_BindToBogusProp1" xml:space="preserve">
    <value>Property, indexer, or event '{0}' is not supported by the language; try directly calling accessor method '{1}'</value>
  </data>
  <data name="ERR_NoVoidHere" xml:space="preserve">
    <value>Keyword 'void' cannot be used in this context</value>
  </data>
  <data name="ERR_IndexerNeedsParam" xml:space="preserve">
    <value>Indexers must have at least one parameter</value>
  </data>
  <data name="ERR_BadArraySyntax" xml:space="preserve">
    <value>Array type specifier, [], must appear before parameter name</value>
  </data>
  <data name="ERR_BadOperatorSyntax" xml:space="preserve">
    <value>Declaration is not valid; use '{0} operator &lt;dest-type&gt; (...' instead</value>
  </data>
  <data name="ERR_MainClassNotFound" xml:space="preserve">
    <value>Could not find '{0}' specified for Main method</value>
  </data>
  <data name="ERR_MainClassNotClass" xml:space="preserve">
    <value>'{0}' specified for Main method must be a non-generic class, record, struct, or interface</value>
  </data>
  <data name="ERR_NoMainInClass" xml:space="preserve">
    <value>'{0}' does not have a suitable static 'Main' method</value>
  </data>
  <data name="ERR_MainClassIsImport" xml:space="preserve">
    <value>Cannot use '{0}' for Main method because it is imported</value>
  </data>
  <data name="ERR_OutputNeedsName" xml:space="preserve">
    <value>Outputs without source must have the /out option specified</value>
  </data>
  <data name="ERR_NoOutputDirectory" xml:space="preserve">
    <value>Output directory could not be determined</value>
  </data>
  <data name="ERR_CantHaveWin32ResAndManifest" xml:space="preserve">
    <value>Conflicting options specified: Win32 resource file; Win32 manifest</value>
  </data>
  <data name="ERR_CantHaveWin32ResAndIcon" xml:space="preserve">
    <value>Conflicting options specified: Win32 resource file; Win32 icon</value>
  </data>
  <data name="ERR_CantReadResource" xml:space="preserve">
    <value>Error reading resource '{0}' -- '{1}'</value>
  </data>
  <data name="ERR_DocFileGen" xml:space="preserve">
    <value>Error writing to XML documentation file: {0}</value>
  </data>
  <data name="WRN_XMLParseError" xml:space="preserve">
    <value>XML comment has badly formed XML -- '{0}'</value>
  </data>
  <data name="WRN_XMLParseError_Title" xml:space="preserve">
    <value>XML comment has badly formed XML</value>
  </data>
  <data name="WRN_DuplicateParamTag" xml:space="preserve">
    <value>XML comment has a duplicate param tag for '{0}'</value>
  </data>
  <data name="WRN_DuplicateParamTag_Title" xml:space="preserve">
    <value>XML comment has a duplicate param tag</value>
  </data>
  <data name="WRN_UnmatchedParamTag" xml:space="preserve">
    <value>XML comment has a param tag for '{0}', but there is no parameter by that name</value>
  </data>
  <data name="WRN_UnmatchedParamTag_Title" xml:space="preserve">
    <value>XML comment has a param tag, but there is no parameter by that name</value>
  </data>
  <data name="WRN_UnmatchedParamRefTag" xml:space="preserve">
    <value>XML comment on '{1}' has a paramref tag for '{0}', but there is no parameter by that name</value>
  </data>
  <data name="WRN_UnmatchedParamRefTag_Title" xml:space="preserve">
    <value>XML comment has a paramref tag, but there is no parameter by that name</value>
  </data>
  <data name="WRN_MissingParamTag" xml:space="preserve">
    <value>Parameter '{0}' has no matching param tag in the XML comment for '{1}' (but other parameters do)</value>
  </data>
  <data name="WRN_MissingParamTag_Title" xml:space="preserve">
    <value>Parameter has no matching param tag in the XML comment (but other parameters do)</value>
  </data>
  <data name="WRN_BadXMLRef" xml:space="preserve">
    <value>XML comment has cref attribute '{0}' that could not be resolved</value>
  </data>
  <data name="WRN_BadXMLRef_Title" xml:space="preserve">
    <value>XML comment has cref attribute that could not be resolved</value>
  </data>
  <data name="ERR_BadStackAllocExpr" xml:space="preserve">
    <value>A stackalloc expression requires [] after type</value>
  </data>
  <data name="ERR_InvalidLineNumber" xml:space="preserve">
    <value>The line number specified for #line directive is missing or invalid</value>
  </data>
  <data name="ERR_MissingPPFile" xml:space="preserve">
    <value>Quoted file name, single-line comment or end-of-line expected</value>
  </data>
  <data name="ERR_ExpectedPPFile" xml:space="preserve">
    <value>Quoted file name expected</value>
  </data>
  <data name="ERR_ReferenceDirectiveOnlyAllowedInScripts" xml:space="preserve">
    <value>#r is only allowed in scripts</value>
  </data>
  <data name="ERR_ForEachMissingMember" xml:space="preserve">
    <value>foreach statement cannot operate on variables of type '{0}' because '{0}' does not contain a public instance or extension definition for '{1}'</value>
  </data>
  <data name="ERR_AwaitForEachMissingMember" xml:space="preserve">
    <value>Asynchronous foreach statement cannot operate on variables of type '{0}' because '{0}' does not contain a suitable public instance or extension definition for '{1}'</value>
  </data>
  <data name="ERR_ForEachMissingMemberWrongAsync" xml:space="preserve">
    <value>foreach statement cannot operate on variables of type '{0}' because '{0}' does not contain a public instance or extension definition for '{1}'. Did you mean 'await foreach' rather than 'foreach'?</value>
  </data>
  <data name="ERR_AwaitForEachMissingMemberWrongAsync" xml:space="preserve">
    <value>Asynchronous foreach statement cannot operate on variables of type '{0}' because '{0}' does not contain a public instance or extension definition for '{1}'. Did you mean 'foreach' rather than 'await foreach'?</value>
  </data>
  <data name="ERR_PossibleAsyncIteratorWithoutYield" xml:space="preserve">
    <value>The body of an async-iterator method must contain a 'yield' statement.</value>
  </data>
  <data name="ERR_PossibleAsyncIteratorWithoutYieldOrAwait" xml:space="preserve">
    <value>The body of an async-iterator method must contain a 'yield' statement. Consider removing 'async' from the method declaration or adding a 'yield' statement.</value>
  </data>
  <data name="ERR_StaticLocalFunctionCannotCaptureVariable" xml:space="preserve">
    <value>A static local function cannot contain a reference to '{0}'.</value>
  </data>
  <data name="ERR_StaticLocalFunctionCannotCaptureThis" xml:space="preserve">
    <value>A static local function cannot contain a reference to 'this' or 'base'.</value>
  </data>
  <data name="WRN_BadXMLRefParamType" xml:space="preserve">
    <value>Invalid type for parameter {0} in XML comment cref attribute: '{1}'</value>
  </data>
  <data name="WRN_BadXMLRefParamType_Title" xml:space="preserve">
    <value>Invalid type for parameter in XML comment cref attribute</value>
  </data>
  <data name="WRN_BadXMLRefReturnType" xml:space="preserve">
    <value>Invalid return type in XML comment cref attribute</value>
  </data>
  <data name="WRN_BadXMLRefReturnType_Title" xml:space="preserve">
    <value>Invalid return type in XML comment cref attribute</value>
  </data>
  <data name="ERR_BadWin32Res" xml:space="preserve">
    <value>Error reading Win32 resources -- {0}</value>
  </data>
  <data name="WRN_BadXMLRefSyntax" xml:space="preserve">
    <value>XML comment has syntactically incorrect cref attribute '{0}'</value>
  </data>
  <data name="WRN_BadXMLRefSyntax_Title" xml:space="preserve">
    <value>XML comment has syntactically incorrect cref attribute</value>
  </data>
  <data name="ERR_BadModifierLocation" xml:space="preserve">
    <value>Member modifier '{0}' must precede the member type and name</value>
  </data>
  <data name="ERR_MissingArraySize" xml:space="preserve">
    <value>Array creation must have array size or array initializer</value>
  </data>
  <data name="WRN_UnprocessedXMLComment" xml:space="preserve">
    <value>XML comment is not placed on a valid language element</value>
  </data>
  <data name="WRN_UnprocessedXMLComment_Title" xml:space="preserve">
    <value>XML comment is not placed on a valid language element</value>
  </data>
  <data name="WRN_FailedInclude" xml:space="preserve">
    <value>Unable to include XML fragment '{1}' of file '{0}' -- {2}</value>
  </data>
  <data name="WRN_FailedInclude_Title" xml:space="preserve">
    <value>Unable to include XML fragment</value>
  </data>
  <data name="WRN_InvalidInclude" xml:space="preserve">
    <value>Invalid XML include element -- {0}</value>
  </data>
  <data name="WRN_InvalidInclude_Title" xml:space="preserve">
    <value>Invalid XML include element</value>
  </data>
  <data name="WRN_MissingXMLComment" xml:space="preserve">
    <value>Missing XML comment for publicly visible type or member '{0}'</value>
  </data>
  <data name="WRN_MissingXMLComment_Title" xml:space="preserve">
    <value>Missing XML comment for publicly visible type or member</value>
  </data>
  <data name="WRN_MissingXMLComment_Description" xml:space="preserve">
    <value>The /doc compiler option was specified, but one or more constructs did not have comments.</value>
  </data>
  <data name="WRN_XMLParseIncludeError" xml:space="preserve">
    <value>Badly formed XML in included comments file -- '{0}'</value>
  </data>
  <data name="WRN_XMLParseIncludeError_Title" xml:space="preserve">
    <value>Badly formed XML in included comments file</value>
  </data>
  <data name="ERR_BadDelArgCount" xml:space="preserve">
    <value>Delegate '{0}' does not take {1} arguments</value>
  </data>
  <data name="ERR_UnexpectedSemicolon" xml:space="preserve">
    <value>Semicolon after method or accessor block is not valid</value>
  </data>
  <data name="ERR_MethodReturnCantBeRefAny" xml:space="preserve">
    <value>The return type of a method, delegate, or function pointer cannot be '{0}'</value>
  </data>
  <data name="ERR_CompileCancelled" xml:space="preserve">
    <value>Compilation cancelled by user</value>
  </data>
  <data name="ERR_MethodArgCantBeRefAny" xml:space="preserve">
    <value>Cannot make reference to variable of type '{0}'</value>
  </data>
  <data name="ERR_AssgReadonlyLocal" xml:space="preserve">
    <value>Cannot assign to '{0}' because it is read-only</value>
  </data>
  <data name="ERR_RefReadonlyLocal" xml:space="preserve">
    <value>Cannot use '{0}' as a ref or out value because it is read-only</value>
  </data>
  <data name="ERR_CantUseRequiredAttribute" xml:space="preserve">
    <value>The RequiredAttribute attribute is not permitted on C# types</value>
  </data>
  <data name="ERR_NoModifiersOnAccessor" xml:space="preserve">
    <value>Modifiers cannot be placed on event accessor declarations</value>
  </data>
  <data name="ERR_ParamsCantBeWithModifier" xml:space="preserve">
    <value>The params parameter cannot be declared as {0}</value>
  </data>
  <data name="ERR_ReturnNotLValue" xml:space="preserve">
    <value>Cannot modify the return value of '{0}' because it is not a variable</value>
  </data>
  <data name="ERR_MissingCoClass" xml:space="preserve">
    <value>The managed coclass wrapper class '{0}' for interface '{1}' cannot be found (are you missing an assembly reference?)</value>
  </data>
  <data name="ERR_AmbiguousAttribute" xml:space="preserve">
    <value>'{0}' is ambiguous between '{1}' and '{2}'. Either use '@{0}' or explicitly include the 'Attribute' suffix.</value>
  </data>
  <data name="ERR_BadArgExtraRef" xml:space="preserve">
    <value>Argument {0} may not be passed with the '{1}' keyword</value>
  </data>
  <data name="WRN_CmdOptionConflictsSource" xml:space="preserve">
    <value>Option '{0}' overrides attribute '{1}' given in a source file or added module</value>
  </data>
  <data name="WRN_CmdOptionConflictsSource_Title" xml:space="preserve">
    <value>Option overrides attribute given in a source file or added module</value>
  </data>
  <data name="WRN_CmdOptionConflictsSource_Description" xml:space="preserve">
    <value>This warning occurs if the assembly attributes AssemblyKeyFileAttribute or AssemblyKeyNameAttribute found in source conflict with the /keyfile or /keycontainer command line option or key file name or key container specified in the Project Properties.</value>
  </data>
  <data name="ERR_BadCompatMode" xml:space="preserve">
    <value>Invalid option '{0}' for /langversion. Use '/langversion:?' to list supported values.</value>
  </data>
  <data name="ERR_DelegateOnConditional" xml:space="preserve">
    <value>Cannot create delegate with '{0}' because it or a method it overrides has a Conditional attribute</value>
  </data>
  <data name="ERR_CantMakeTempFile" xml:space="preserve">
    <value>Cannot create temporary file -- {0}</value>
  </data>
  <data name="ERR_BadArgRef" xml:space="preserve">
    <value>Argument {0} must be passed with the '{1}' keyword</value>
  </data>
  <data name="ERR_YieldInAnonMeth" xml:space="preserve">
    <value>The yield statement cannot be used inside an anonymous method or lambda expression</value>
  </data>
  <data name="ERR_ReturnInIterator" xml:space="preserve">
    <value>Cannot return a value from an iterator. Use the yield return statement to return a value, or yield break to end the iteration.</value>
  </data>
  <data name="ERR_BadIteratorArgType" xml:space="preserve">
    <value>Iterators cannot have ref, in or out parameters</value>
  </data>
  <data name="ERR_BadIteratorReturn" xml:space="preserve">
    <value>The body of '{0}' cannot be an iterator block because '{1}' is not an iterator interface type</value>
  </data>
  <data name="ERR_BadYieldInFinally" xml:space="preserve">
    <value>Cannot yield in the body of a finally clause</value>
  </data>
  <data name="ERR_IteratorMustBeAsync" xml:space="preserve">
    <value>Method '{0}' with an iterator block must be 'async' to return '{1}'</value>
  </data>
  <data name="ERR_BadYieldInTryOfCatch" xml:space="preserve">
    <value>Cannot yield a value in the body of a try block with a catch clause</value>
  </data>
  <data name="ERR_EmptyYield" xml:space="preserve">
    <value>Expression expected after yield return</value>
  </data>
  <data name="ERR_AnonDelegateCantUse" xml:space="preserve">
    <value>Cannot use ref, out, or in parameter '{0}' inside an anonymous method, lambda expression, query expression, or local function</value>
  </data>
  <data name="ERR_IllegalInnerUnsafe" xml:space="preserve">
    <value>Unsafe code may not appear in iterators</value>
  </data>
  <data name="ERR_BadYieldInCatch" xml:space="preserve">
    <value>Cannot yield a value in the body of a catch clause</value>
  </data>
  <data name="ERR_BadDelegateLeave" xml:space="preserve">
    <value>Control cannot leave the body of an anonymous method or lambda expression</value>
  </data>
  <data name="ERR_IllegalSuppression" xml:space="preserve">
    <value>The suppression operator is not allowed in this context</value>
  </data>
  <data name="WRN_IllegalPragma" xml:space="preserve">
    <value>Unrecognized #pragma directive</value>
  </data>
  <data name="WRN_IllegalPragma_Title" xml:space="preserve">
    <value>Unrecognized #pragma directive</value>
  </data>
  <data name="WRN_IllegalPPWarning" xml:space="preserve">
    <value>Expected 'disable' or 'restore'</value>
  </data>
  <data name="WRN_IllegalPPWarning_Title" xml:space="preserve">
    <value>Expected 'disable' or 'restore' after #pragma warning</value>
  </data>
  <data name="WRN_BadRestoreNumber" xml:space="preserve">
    <value>Cannot restore warning 'CS{0}' because it was disabled globally</value>
  </data>
  <data name="WRN_BadRestoreNumber_Title" xml:space="preserve">
    <value>Cannot restore warning because it was disabled globally</value>
  </data>
  <data name="ERR_VarargsIterator" xml:space="preserve">
    <value>__arglist is not allowed in the parameter list of iterators</value>
  </data>
  <data name="ERR_UnsafeIteratorArgType" xml:space="preserve">
    <value>Iterators cannot have unsafe parameters or yield types</value>
  </data>
  <data name="ERR_BadCoClassSig" xml:space="preserve">
    <value>The managed coclass wrapper class signature '{0}' for interface '{1}' is not a valid class name signature</value>
  </data>
  <data name="ERR_MultipleIEnumOfT" xml:space="preserve">
    <value>foreach statement cannot operate on variables of type '{0}' because it implements multiple instantiations of '{1}'; try casting to a specific interface instantiation</value>
  </data>
  <data name="ERR_MultipleIAsyncEnumOfT" xml:space="preserve">
    <value>Asynchronous foreach statement cannot operate on variables of type '{0}' because it implements multiple instantiations of '{1}'; try casting to a specific interface instantiation</value>
  </data>
  <data name="ERR_FixedDimsRequired" xml:space="preserve">
    <value>A fixed size buffer field must have the array size specifier after the field name</value>
  </data>
  <data name="ERR_FixedNotInStruct" xml:space="preserve">
    <value>Fixed size buffer fields may only be members of structs</value>
  </data>
  <data name="ERR_AnonymousReturnExpected" xml:space="preserve">
    <value>Not all code paths return a value in {0} of type '{1}'</value>
  </data>
  <data name="WRN_NonECMAFeature" xml:space="preserve">
    <value>Feature '{0}' is not part of the standardized ISO C# language specification, and may not be accepted by other compilers</value>
  </data>
  <data name="WRN_NonECMAFeature_Title" xml:space="preserve">
    <value>Feature is not part of the standardized ISO C# language specification, and may not be accepted by other compilers</value>
  </data>
  <data name="ERR_ExpectedVerbatimLiteral" xml:space="preserve">
    <value>Keyword, identifier, or string expected after verbatim specifier: @</value>
  </data>
  <data name="ERR_RefReadonly" xml:space="preserve">
    <value>A readonly field cannot be used as a ref or out value (except in a constructor)</value>
  </data>
  <data name="ERR_RefReadonly2" xml:space="preserve">
    <value>Members of readonly field '{0}' cannot be used as a ref or out value (except in a constructor)</value>
  </data>
  <data name="ERR_AssgReadonly" xml:space="preserve">
    <value>A readonly field cannot be assigned to (except in a constructor or init-only setter of the type in which the field is defined or a variable initializer)</value>
  </data>
  <data name="ERR_AssgReadonly2" xml:space="preserve">
    <value>Members of readonly field '{0}' cannot be modified (except in a constructor or a variable initializer)</value>
  </data>
  <data name="ERR_RefReadonlyNotField" xml:space="preserve">
    <value>Cannot use {0} '{1}' as a ref or out value because it is a readonly variable</value>
  </data>
  <data name="ERR_RefReadonlyNotField2" xml:space="preserve">
    <value>Members of {0} '{1}' cannot be used as a ref or out value because it is a readonly variable</value>
  </data>
  <data name="ERR_AssignReadonlyNotField" xml:space="preserve">
    <value>Cannot assign to {0} '{1}' because it is a readonly variable</value>
  </data>
  <data name="ERR_AssignReadonlyNotField2" xml:space="preserve">
    <value>Cannot assign to a member of {0} '{1}' because it is a readonly variable</value>
  </data>
  <data name="ERR_RefReturnReadonlyNotField" xml:space="preserve">
    <value>Cannot return {0} '{1}' by writable reference because it is a readonly variable</value>
  </data>
  <data name="ERR_RefReturnReadonlyNotField2" xml:space="preserve">
    <value>Members of {0} '{1}' cannot be returned by writable reference because it is a readonly variable</value>
  </data>
  <data name="ERR_AssgReadonlyStatic2" xml:space="preserve">
    <value>Fields of static readonly field '{0}' cannot be assigned to (except in a static constructor or a variable initializer)</value>
  </data>
  <data name="ERR_RefReadonlyStatic2" xml:space="preserve">
    <value>Fields of static readonly field '{0}' cannot be used as a ref or out value (except in a static constructor)</value>
  </data>
  <data name="ERR_AssgReadonlyLocal2Cause" xml:space="preserve">
    <value>Cannot modify members of '{0}' because it is a '{1}'</value>
  </data>
  <data name="ERR_RefReadonlyLocal2Cause" xml:space="preserve">
    <value>Cannot use fields of '{0}' as a ref or out value because it is a '{1}'</value>
  </data>
  <data name="ERR_AssgReadonlyLocalCause" xml:space="preserve">
    <value>Cannot assign to '{0}' because it is a '{1}'</value>
  </data>
  <data name="ERR_RefReadonlyLocalCause" xml:space="preserve">
    <value>Cannot use '{0}' as a ref or out value because it is a '{1}'</value>
  </data>
  <data name="WRN_ErrorOverride" xml:space="preserve">
    <value>{0}. See also error CS{1}.</value>
  </data>
  <data name="WRN_ErrorOverride_Title" xml:space="preserve">
    <value>Warning is overriding an error</value>
  </data>
  <data name="WRN_ErrorOverride_Description" xml:space="preserve">
    <value>The compiler emits this warning when it overrides an error with a warning. For information about the problem, search for the error code mentioned.</value>
  </data>
  <data name="ERR_AnonMethToNonDel" xml:space="preserve">
    <value>Cannot convert {0} to type '{1}' because it is not a delegate type</value>
  </data>
  <data name="ERR_CantConvAnonMethParams" xml:space="preserve">
    <value>Cannot convert {0} to type '{1}' because the parameter types do not match the delegate parameter types</value>
  </data>
  <data name="ERR_CantConvAnonMethReturnType" xml:space="preserve">
    <value>Cannot convert {0} to type '{1}' because the return type does not match the delegate return type</value>
  </data>
  <data name="ERR_CantConvAnonMethReturns" xml:space="preserve">
    <value>Cannot convert {0} to intended delegate type because some of the return types in the block are not implicitly convertible to the delegate return type</value>
  </data>
  <data name="ERR_BadAsyncReturnExpression" xml:space="preserve">
    <value>Since this is an async method, the return expression must be of type '{0}' rather than 'Task&lt;{0}&gt;'</value>
  </data>
  <data name="ERR_CantConvAsyncAnonFuncReturns" xml:space="preserve">
    <value>Cannot convert async {0} to delegate type '{1}'. An async {0} may return void, Task or Task&lt;T&gt;, none of which are convertible to '{1}'.</value>
  </data>
  <data name="ERR_IllegalFixedType" xml:space="preserve">
    <value>Fixed size buffer type must be one of the following: bool, byte, short, int, long, char, sbyte, ushort, uint, ulong, float or double</value>
  </data>
  <data name="ERR_FixedOverflow" xml:space="preserve">
    <value>Fixed size buffer of length {0} and type '{1}' is too big</value>
  </data>
  <data name="ERR_InvalidFixedArraySize" xml:space="preserve">
    <value>Fixed size buffers must have a length greater than zero</value>
  </data>
  <data name="ERR_FixedBufferNotFixed" xml:space="preserve">
    <value>You cannot use fixed size buffers contained in unfixed expressions. Try using the fixed statement.</value>
  </data>
  <data name="ERR_AttributeNotOnAccessor" xml:space="preserve">
    <value>Attribute '{0}' is not valid on property or event accessors. It is only valid on '{1}' declarations.</value>
  </data>
  <data name="WRN_InvalidSearchPathDir" xml:space="preserve">
    <value>Invalid search path '{0}' specified in '{1}' -- '{2}'</value>
  </data>
  <data name="WRN_InvalidSearchPathDir_Title" xml:space="preserve">
    <value>Invalid search path specified</value>
  </data>
  <data name="ERR_IllegalVarArgs" xml:space="preserve">
    <value>__arglist is not valid in this context</value>
  </data>
  <data name="ERR_IllegalParams" xml:space="preserve">
    <value>params is not valid in this context</value>
  </data>
  <data name="ERR_BadModifiersOnNamespace" xml:space="preserve">
    <value>A namespace declaration cannot have modifiers or attributes</value>
  </data>
  <data name="ERR_BadPlatformType" xml:space="preserve">
    <value>Invalid option '{0}' for /platform; must be anycpu, x86, Itanium, arm, arm64 or x64</value>
  </data>
  <data name="ERR_ThisStructNotInAnonMeth" xml:space="preserve">
    <value>Anonymous methods, lambda expressions, query expressions, and local functions inside structs cannot access instance members of 'this'. Consider copying 'this' to a local variable outside the anonymous method, lambda expression, query expression, or local function and using the local instead.</value>
  </data>
  <data name="ERR_NoConvToIDisp" xml:space="preserve">
    <value>'{0}': type used in a using statement must be implicitly convertible to 'System.IDisposable'.</value>
  </data>
  <data name="ERR_NoConvToIDispWrongAsync" xml:space="preserve">
    <value>'{0}': type used in a using statement must be implicitly convertible to 'System.IDisposable'. Did you mean 'await using' rather than 'using'?</value>
  </data>
  <data name="ERR_NoConvToIAsyncDisp" xml:space="preserve">
    <value>'{0}': type used in an asynchronous using statement must be implicitly convertible to 'System.IAsyncDisposable' or implement a suitable 'DisposeAsync' method.</value>
  </data>
  <data name="ERR_NoConvToIAsyncDispWrongAsync" xml:space="preserve">
    <value>'{0}': type used in an asynchronous using statement must be implicitly convertible to 'System.IAsyncDisposable' or implement a suitable 'DisposeAsync' method. Did you mean 'using' rather than 'await using'?</value>
  </data>
  <data name="ERR_BadParamRef" xml:space="preserve">
    <value>Parameter {0} must be declared with the '{1}' keyword</value>
  </data>
  <data name="ERR_BadParamExtraRef" xml:space="preserve">
    <value>Parameter {0} should not be declared with the '{1}' keyword</value>
  </data>
  <data name="ERR_BadParamType" xml:space="preserve">
    <value>Parameter {0} is declared as type '{1}{2}' but should be '{3}{4}'</value>
  </data>
  <data name="ERR_BadExternIdentifier" xml:space="preserve">
    <value>Invalid extern alias for '/reference'; '{0}' is not a valid identifier</value>
  </data>
  <data name="ERR_AliasMissingFile" xml:space="preserve">
    <value>Invalid reference alias option: '{0}=' -- missing filename</value>
  </data>
  <data name="ERR_GlobalExternAlias" xml:space="preserve">
    <value>You cannot redefine the global extern alias</value>
  </data>
  <data name="ERR_MissingTypeInSource" xml:space="preserve">
    <value>Reference to type '{0}' claims it is defined in this assembly, but it is not defined in source or any added modules</value>
  </data>
  <data name="ERR_MissingTypeInAssembly" xml:space="preserve">
    <value>Reference to type '{0}' claims it is defined in '{1}', but it could not be found</value>
  </data>
  <data name="WRN_MultiplePredefTypes" xml:space="preserve">
    <value>The predefined type '{0}' is defined in multiple assemblies in the global alias; using definition from '{1}'</value>
  </data>
  <data name="WRN_MultiplePredefTypes_Title" xml:space="preserve">
    <value>Predefined type is defined in multiple assemblies in the global alias</value>
  </data>
  <data name="WRN_MultiplePredefTypes_Description" xml:space="preserve">
    <value>This error occurs when a predefined system type such as System.Int32 is found in two assemblies. One way this can happen is if you are referencing mscorlib or System.Runtime.dll from two different places, such as trying to run two versions of the .NET Framework side-by-side.</value>
  </data>
  <data name="ERR_LocalCantBeFixedAndHoisted" xml:space="preserve">
    <value>Local '{0}' or its members cannot have their address taken and be used inside an anonymous method or lambda expression</value>
  </data>
  <data name="WRN_TooManyLinesForDebugger" xml:space="preserve">
    <value>Source file has exceeded the limit of 16,707,565 lines representable in the PDB; debug information will be incorrect</value>
  </data>
  <data name="WRN_TooManyLinesForDebugger_Title" xml:space="preserve">
    <value>Source file has exceeded the limit of 16,707,565 lines representable in the PDB; debug information will be incorrect</value>
  </data>
  <data name="ERR_CantConvAnonMethNoParams" xml:space="preserve">
    <value>Cannot convert anonymous method block without a parameter list to delegate type '{0}' because it has one or more out parameters</value>
  </data>
  <data name="ERR_ConditionalOnNonAttributeClass" xml:space="preserve">
    <value>Attribute '{0}' is only valid on methods or attribute classes</value>
  </data>
  <data name="WRN_CallOnNonAgileField" xml:space="preserve">
    <value>Accessing a member on '{0}' may cause a runtime exception because it is a field of a marshal-by-reference class</value>
  </data>
  <data name="WRN_CallOnNonAgileField_Title" xml:space="preserve">
    <value>Accessing a member on a field of a marshal-by-reference class may cause a runtime exception</value>
  </data>
  <data name="WRN_CallOnNonAgileField_Description" xml:space="preserve">
    <value>This warning occurs when you try to call a method, property, or indexer on a member of a class that derives from MarshalByRefObject, and the member is a value type. Objects that inherit from MarshalByRefObject are typically intended to be marshaled by reference across an application domain. If any code ever attempts to directly access the value-type member of such an object across an application domain, a runtime exception will occur. To resolve the warning, first copy the member into a local variable and call the method on that variable.</value>
  </data>
  <data name="WRN_BadWarningNumber" xml:space="preserve">
    <value>'{0}' is not a valid warning number</value>
  </data>
  <data name="WRN_BadWarningNumber_Title" xml:space="preserve">
    <value>Not a valid warning number</value>
  </data>
  <data name="WRN_BadWarningNumber_Description" xml:space="preserve">
    <value>A number that was passed to the #pragma warning preprocessor directive was not a valid warning number. Verify that the number represents a warning, not an error.</value>
  </data>
  <data name="WRN_InvalidNumber" xml:space="preserve">
    <value>Invalid number</value>
  </data>
  <data name="WRN_InvalidNumber_Title" xml:space="preserve">
    <value>Invalid number</value>
  </data>
  <data name="WRN_FileNameTooLong" xml:space="preserve">
    <value>Invalid filename specified for preprocessor directive. Filename is too long or not a valid filename.</value>
  </data>
  <data name="WRN_FileNameTooLong_Title" xml:space="preserve">
    <value>Invalid filename specified for preprocessor directive</value>
  </data>
  <data name="WRN_IllegalPPChecksum" xml:space="preserve">
    <value>Invalid #pragma checksum syntax; should be #pragma checksum "filename" "{XXXXXXXX-XXXX-XXXX-XXXX-XXXXXXXXXXXX}" "XXXX..."</value>
  </data>
  <data name="WRN_IllegalPPChecksum_Title" xml:space="preserve">
    <value>Invalid #pragma checksum syntax</value>
  </data>
  <data name="WRN_EndOfPPLineExpected" xml:space="preserve">
    <value>Single-line comment or end-of-line expected</value>
  </data>
  <data name="WRN_EndOfPPLineExpected_Title" xml:space="preserve">
    <value>Single-line comment or end-of-line expected after #pragma directive</value>
  </data>
  <data name="WRN_ConflictingChecksum" xml:space="preserve">
    <value>Different checksum values given for '{0}'</value>
  </data>
  <data name="WRN_ConflictingChecksum_Title" xml:space="preserve">
    <value>Different #pragma checksum values given</value>
  </data>
  <data name="WRN_InvalidAssemblyName" xml:space="preserve">
    <value>Assembly reference '{0}' is invalid and cannot be resolved</value>
  </data>
  <data name="WRN_InvalidAssemblyName_Title" xml:space="preserve">
    <value>Assembly reference is invalid and cannot be resolved</value>
  </data>
  <data name="WRN_InvalidAssemblyName_Description" xml:space="preserve">
    <value>This warning indicates that an attribute, such as InternalsVisibleToAttribute, was not specified correctly.</value>
  </data>
  <data name="WRN_UnifyReferenceMajMin" xml:space="preserve">
    <value>Assuming assembly reference '{0}' used by '{1}' matches identity '{2}' of '{3}', you may need to supply runtime policy</value>
  </data>
  <data name="WRN_UnifyReferenceMajMin_Title" xml:space="preserve">
    <value>Assuming assembly reference matches identity</value>
  </data>
  <data name="WRN_UnifyReferenceMajMin_Description" xml:space="preserve">
    <value>The two assemblies differ in release and/or version number. For unification to occur, you must specify directives in the application's .config file, and you must provide the correct strong name of an assembly.</value>
  </data>
  <data name="WRN_UnifyReferenceBldRev" xml:space="preserve">
    <value>Assuming assembly reference '{0}' used by '{1}' matches identity '{2}' of '{3}', you may need to supply runtime policy</value>
  </data>
  <data name="WRN_UnifyReferenceBldRev_Title" xml:space="preserve">
    <value>Assuming assembly reference matches identity</value>
  </data>
  <data name="WRN_UnifyReferenceBldRev_Description" xml:space="preserve">
    <value>The two assemblies differ in release and/or version number. For unification to occur, you must specify directives in the application's .config file, and you must provide the correct strong name of an assembly.</value>
  </data>
  <data name="ERR_DuplicateImport" xml:space="preserve">
    <value>Multiple assemblies with equivalent identity have been imported: '{0}' and '{1}'. Remove one of the duplicate references.</value>
  </data>
  <data name="ERR_DuplicateImportSimple" xml:space="preserve">
    <value>An assembly with the same simple name '{0}' has already been imported. Try removing one of the references (e.g. '{1}') or sign them to enable side-by-side.</value>
  </data>
  <data name="ERR_AssemblyMatchBadVersion" xml:space="preserve">
    <value>Assembly '{0}' with identity '{1}' uses '{2}' which has a higher version than referenced assembly '{3}' with identity '{4}'</value>
  </data>
  <data name="ERR_FixedNeedsLvalue" xml:space="preserve">
    <value>Fixed size buffers can only be accessed through locals or fields</value>
  </data>
  <data name="WRN_DuplicateTypeParamTag" xml:space="preserve">
    <value>XML comment has a duplicate typeparam tag for '{0}'</value>
  </data>
  <data name="WRN_DuplicateTypeParamTag_Title" xml:space="preserve">
    <value>XML comment has a duplicate typeparam tag</value>
  </data>
  <data name="WRN_UnmatchedTypeParamTag" xml:space="preserve">
    <value>XML comment has a typeparam tag for '{0}', but there is no type parameter by that name</value>
  </data>
  <data name="WRN_UnmatchedTypeParamTag_Title" xml:space="preserve">
    <value>XML comment has a typeparam tag, but there is no type parameter by that name</value>
  </data>
  <data name="WRN_UnmatchedTypeParamRefTag" xml:space="preserve">
    <value>XML comment on '{1}' has a typeparamref tag for '{0}', but there is no type parameter by that name</value>
  </data>
  <data name="WRN_UnmatchedTypeParamRefTag_Title" xml:space="preserve">
    <value>XML comment has a typeparamref tag, but there is no type parameter by that name</value>
  </data>
  <data name="WRN_MissingTypeParamTag" xml:space="preserve">
    <value>Type parameter '{0}' has no matching typeparam tag in the XML comment on '{1}' (but other type parameters do)</value>
  </data>
  <data name="WRN_MissingTypeParamTag_Title" xml:space="preserve">
    <value>Type parameter has no matching typeparam tag in the XML comment (but other type parameters do)</value>
  </data>
  <data name="ERR_CantChangeTypeOnOverride" xml:space="preserve">
    <value>'{0}': type must be '{2}' to match overridden member '{1}'</value>
  </data>
  <data name="ERR_DoNotUseFixedBufferAttr" xml:space="preserve">
    <value>Do not use 'System.Runtime.CompilerServices.FixedBuffer' attribute. Use the 'fixed' field modifier instead.</value>
  </data>
  <data name="ERR_DoNotUseFixedBufferAttrOnProperty" xml:space="preserve">
    <value>Do not use 'System.Runtime.CompilerServices.FixedBuffer' attribute on a property</value>
  </data>
  <data name="WRN_AssignmentToSelf" xml:space="preserve">
    <value>Assignment made to same variable; did you mean to assign something else?</value>
  </data>
  <data name="WRN_AssignmentToSelf_Title" xml:space="preserve">
    <value>Assignment made to same variable</value>
  </data>
  <data name="WRN_ComparisonToSelf" xml:space="preserve">
    <value>Comparison made to same variable; did you mean to compare something else?</value>
  </data>
  <data name="WRN_ComparisonToSelf_Title" xml:space="preserve">
    <value>Comparison made to same variable</value>
  </data>
  <data name="ERR_CantOpenWin32Res" xml:space="preserve">
    <value>Error opening Win32 resource file '{0}' -- '{1}'</value>
  </data>
  <data name="WRN_DotOnDefault" xml:space="preserve">
    <value>Expression will always cause a System.NullReferenceException because the default value of '{0}' is null</value>
  </data>
  <data name="WRN_DotOnDefault_Title" xml:space="preserve">
    <value>Expression will always cause a System.NullReferenceException because the type's default value is null</value>
  </data>
  <data name="ERR_NoMultipleInheritance" xml:space="preserve">
    <value>Class '{0}' cannot have multiple base classes: '{1}' and '{2}'</value>
  </data>
  <data name="ERR_BaseClassMustBeFirst" xml:space="preserve">
    <value>Base class '{0}' must come before any interfaces</value>
  </data>
  <data name="WRN_BadXMLRefTypeVar" xml:space="preserve">
    <value>XML comment has cref attribute '{0}' that refers to a type parameter</value>
  </data>
  <data name="WRN_BadXMLRefTypeVar_Title" xml:space="preserve">
    <value>XML comment has cref attribute that refers to a type parameter</value>
  </data>
  <data name="ERR_FriendAssemblyBadArgs" xml:space="preserve">
    <value>Friend assembly reference '{0}' is invalid. InternalsVisibleTo declarations cannot have a version, culture, public key token, or processor architecture specified.</value>
  </data>
  <data name="ERR_FriendAssemblySNReq" xml:space="preserve">
    <value>Friend assembly reference '{0}' is invalid. Strong-name signed assemblies must specify a public key in their InternalsVisibleTo declarations.</value>
  </data>
  <data name="ERR_DelegateOnNullable" xml:space="preserve">
    <value>Cannot bind delegate to '{0}' because it is a member of 'System.Nullable&lt;T&gt;'</value>
  </data>
  <data name="ERR_BadCtorArgCount" xml:space="preserve">
    <value>'{0}' does not contain a constructor that takes {1} arguments</value>
  </data>
  <data name="ERR_GlobalAttributesNotFirst" xml:space="preserve">
    <value>Assembly and module attributes must precede all other elements defined in a file except using clauses and extern alias declarations</value>
  </data>
  <data name="ERR_ExpressionExpected" xml:space="preserve">
    <value>Expected expression</value>
  </data>
  <data name="ERR_InvalidSubsystemVersion" xml:space="preserve">
    <value>Invalid version {0} for /subsystemversion. The version must be 6.02 or greater for ARM or AppContainerExe, and 4.00 or greater otherwise</value>
  </data>
  <data name="ERR_InteropMethodWithBody" xml:space="preserve">
    <value>Embedded interop method '{0}' contains a body.</value>
  </data>
  <data name="ERR_BadWarningLevel" xml:space="preserve">
    <value>Warning level must be zero or greater</value>
  </data>
  <data name="ERR_BadDebugType" xml:space="preserve">
    <value>Invalid option '{0}' for /debug; must be 'portable', 'embedded', 'full' or 'pdbonly'</value>
  </data>
  <data name="ERR_BadResourceVis" xml:space="preserve">
    <value>Invalid option '{0}'; Resource visibility must be either 'public' or 'private'</value>
  </data>
  <data name="ERR_DefaultValueTypeMustMatch" xml:space="preserve">
    <value>The type of the argument to the DefaultParameterValue attribute must match the parameter type</value>
  </data>
  <data name="ERR_DefaultValueBadValueType" xml:space="preserve">
    <value>Argument of type '{0}' is not applicable for the DefaultParameterValue attribute</value>
  </data>
  <data name="ERR_MemberAlreadyInitialized" xml:space="preserve">
    <value>Duplicate initialization of member '{0}'</value>
  </data>
  <data name="ERR_MemberCannotBeInitialized" xml:space="preserve">
    <value>Member '{0}' cannot be initialized. It is not a field or property.</value>
  </data>
  <data name="ERR_StaticMemberInObjectInitializer" xml:space="preserve">
    <value>Static field or property '{0}' cannot be assigned in an object initializer</value>
  </data>
  <data name="ERR_ReadonlyValueTypeInObjectInitializer" xml:space="preserve">
    <value>Members of readonly field '{0}' of type '{1}' cannot be assigned with an object initializer because it is of a value type</value>
  </data>
  <data name="ERR_ValueTypePropertyInObjectInitializer" xml:space="preserve">
    <value>Members of property '{0}' of type '{1}' cannot be assigned with an object initializer because it is of a value type</value>
  </data>
  <data name="ERR_UnsafeTypeInObjectCreation" xml:space="preserve">
    <value>Unsafe type '{0}' cannot be used in object creation</value>
  </data>
  <data name="ERR_EmptyElementInitializer" xml:space="preserve">
    <value>Element initializer cannot be empty</value>
  </data>
  <data name="ERR_InitializerAddHasWrongSignature" xml:space="preserve">
    <value>The best overloaded method match for '{0}' has wrong signature for the initializer element. The initializable Add must be an accessible instance method.</value>
  </data>
  <data name="ERR_CollectionInitRequiresIEnumerable" xml:space="preserve">
    <value>Cannot initialize type '{0}' with a collection initializer because it does not implement 'System.Collections.IEnumerable'</value>
  </data>
  <data name="ERR_CantSetWin32Manifest" xml:space="preserve">
    <value>Error reading Win32 manifest file '{0}' -- '{1}'</value>
  </data>
  <data name="WRN_CantHaveManifestForModule" xml:space="preserve">
    <value>Ignoring /win32manifest for module because it only applies to assemblies</value>
  </data>
  <data name="WRN_CantHaveManifestForModule_Title" xml:space="preserve">
    <value>Ignoring /win32manifest for module because it only applies to assemblies</value>
  </data>
  <data name="ERR_BadInstanceArgType" xml:space="preserve">
    <value>'{0}' does not contain a definition for '{1}' and the best extension method overload '{2}' requires a receiver of type '{3}'</value>
  </data>
  <data name="ERR_QueryDuplicateRangeVariable" xml:space="preserve">
    <value>The range variable '{0}' has already been declared</value>
  </data>
  <data name="ERR_QueryRangeVariableOverrides" xml:space="preserve">
    <value>The range variable '{0}' conflicts with a previous declaration of '{0}'</value>
  </data>
  <data name="ERR_QueryRangeVariableAssignedBadValue" xml:space="preserve">
    <value>Cannot assign {0} to a range variable</value>
  </data>
  <data name="ERR_QueryNoProviderCastable" xml:space="preserve">
    <value>Could not find an implementation of the query pattern for source type '{0}'.  '{1}' not found.  Consider explicitly specifying the type of the range variable '{2}'.</value>
  </data>
  <data name="ERR_QueryNoProviderStandard" xml:space="preserve">
    <value>Could not find an implementation of the query pattern for source type '{0}'.  '{1}' not found.  Are you missing required assembly references or a using directive for 'System.Linq'?</value>
  </data>
  <data name="ERR_QueryNoProvider" xml:space="preserve">
    <value>Could not find an implementation of the query pattern for source type '{0}'.  '{1}' not found.</value>
  </data>
  <data name="ERR_QueryOuterKey" xml:space="preserve">
    <value>The name '{0}' is not in scope on the left side of 'equals'.  Consider swapping the expressions on either side of 'equals'.</value>
  </data>
  <data name="ERR_QueryInnerKey" xml:space="preserve">
    <value>The name '{0}' is not in scope on the right side of 'equals'.  Consider swapping the expressions on either side of 'equals'.</value>
  </data>
  <data name="ERR_QueryOutRefRangeVariable" xml:space="preserve">
    <value>Cannot pass the range variable '{0}' as an out or ref parameter</value>
  </data>
  <data name="ERR_QueryMultipleProviders" xml:space="preserve">
    <value>Multiple implementations of the query pattern were found for source type '{0}'.  Ambiguous call to '{1}'.</value>
  </data>
  <data name="ERR_QueryTypeInferenceFailedMulti" xml:space="preserve">
    <value>The type of one of the expressions in the {0} clause is incorrect.  Type inference failed in the call to '{1}'.</value>
  </data>
  <data name="ERR_QueryTypeInferenceFailed" xml:space="preserve">
    <value>The type of the expression in the {0} clause is incorrect.  Type inference failed in the call to '{1}'.</value>
  </data>
  <data name="ERR_QueryTypeInferenceFailedSelectMany" xml:space="preserve">
    <value>An expression of type '{0}' is not allowed in a subsequent from clause in a query expression with source type '{1}'.  Type inference failed in the call to '{2}'.</value>
  </data>
  <data name="ERR_ExpressionTreeContainsPointerOp" xml:space="preserve">
    <value>An expression tree may not contain an unsafe pointer operation</value>
  </data>
  <data name="ERR_ExpressionTreeContainsAnonymousMethod" xml:space="preserve">
    <value>An expression tree may not contain an anonymous method expression</value>
  </data>
  <data name="ERR_AnonymousMethodToExpressionTree" xml:space="preserve">
    <value>An anonymous method expression cannot be converted to an expression tree</value>
  </data>
  <data name="ERR_QueryRangeVariableReadOnly" xml:space="preserve">
    <value>Range variable '{0}' cannot be assigned to -- it is read only</value>
  </data>
  <data name="ERR_QueryRangeVariableSameAsTypeParam" xml:space="preserve">
    <value>The range variable '{0}' cannot have the same name as a method type parameter</value>
  </data>
  <data name="ERR_TypeVarNotFoundRangeVariable" xml:space="preserve">
    <value>The contextual keyword 'var' cannot be used in a range variable declaration</value>
  </data>
  <data name="ERR_BadArgTypesForCollectionAdd" xml:space="preserve">
    <value>The best overloaded Add method '{0}' for the collection initializer has some invalid arguments</value>
  </data>
  <data name="ERR_ByRefParameterInExpressionTree" xml:space="preserve">
    <value>An expression tree lambda may not contain a ref, in or out parameter</value>
  </data>
  <data name="ERR_VarArgsInExpressionTree" xml:space="preserve">
    <value>An expression tree lambda may not contain a method with variable arguments</value>
  </data>
  <data name="ERR_MemGroupInExpressionTree" xml:space="preserve">
    <value>An expression tree lambda may not contain a method group</value>
  </data>
  <data name="ERR_InitializerAddHasParamModifiers" xml:space="preserve">
    <value>The best overloaded method match '{0}' for the collection initializer element cannot be used. Collection initializer 'Add' methods cannot have ref or out parameters.</value>
  </data>
  <data name="ERR_NonInvocableMemberCalled" xml:space="preserve">
    <value>Non-invocable member '{0}' cannot be used like a method.</value>
  </data>
  <data name="WRN_MultipleRuntimeImplementationMatches" xml:space="preserve">
    <value>Member '{0}' implements interface member '{1}' in type '{2}'. There are multiple matches for the interface member at run-time. It is implementation dependent which method will be called.</value>
  </data>
  <data name="WRN_MultipleRuntimeImplementationMatches_Title" xml:space="preserve">
    <value>Member implements interface member with multiple matches at run-time</value>
  </data>
  <data name="WRN_MultipleRuntimeImplementationMatches_Description" xml:space="preserve">
    <value>This warning can be generated when two interface methods are differentiated only by whether a particular parameter is marked with ref or with out. It is best to change your code to avoid this warning because it is not obvious or guaranteed which method is called at runtime.

Although C# distinguishes between out and ref, the CLR sees them as the same. When deciding which method implements the interface, the CLR just picks one.

Give the compiler some way to differentiate the methods. For example, you can give them different names or provide an additional parameter on one of them.</value>
  </data>
  <data name="WRN_MultipleRuntimeOverrideMatches" xml:space="preserve">
    <value>Member '{1}' overrides '{0}'. There are multiple override candidates at run-time. It is implementation dependent which method will be called. Please use a newer runtime.</value>
  </data>
  <data name="WRN_MultipleRuntimeOverrideMatches_Title" xml:space="preserve">
    <value>Member overrides base member with multiple override candidates at run-time</value>
  </data>
  <data name="ERR_ObjectOrCollectionInitializerWithDelegateCreation" xml:space="preserve">
    <value>Object and collection initializer expressions may not be applied to a delegate creation expression</value>
  </data>
  <data name="ERR_InvalidConstantDeclarationType" xml:space="preserve">
    <value>'{0}' is of type '{1}'. The type specified in a constant declaration must be sbyte, byte, short, ushort, int, uint, long, ulong, char, float, double, decimal, bool, string, an enum-type, or a reference-type.</value>
  </data>
  <data name="ERR_FileNotFound" xml:space="preserve">
    <value>Source file '{0}' could not be found.</value>
  </data>
  <data name="WRN_FileAlreadyIncluded" xml:space="preserve">
    <value>Source file '{0}' specified multiple times</value>
  </data>
  <data name="WRN_FileAlreadyIncluded_Title" xml:space="preserve">
    <value>Source file specified multiple times</value>
  </data>
  <data name="ERR_NoFileSpec" xml:space="preserve">
    <value>Missing file specification for '{0}' option</value>
  </data>
  <data name="ERR_SwitchNeedsString" xml:space="preserve">
    <value>Command-line syntax error: Missing '{0}' for '{1}' option</value>
  </data>
  <data name="ERR_BadSwitch" xml:space="preserve">
    <value>Unrecognized option: '{0}'</value>
  </data>
  <data name="WRN_NoSources" xml:space="preserve">
    <value>No source files specified.</value>
  </data>
  <data name="WRN_NoSources_Title" xml:space="preserve">
    <value>No source files specified</value>
  </data>
  <data name="ERR_ExpectedSingleScript" xml:space="preserve">
    <value>Expected a script (.csx file) but none specified</value>
  </data>
  <data name="ERR_OpenResponseFile" xml:space="preserve">
    <value>Error opening response file '{0}'</value>
  </data>
  <data name="ERR_CantOpenFileWrite" xml:space="preserve">
    <value>Cannot open '{0}' for writing -- '{1}'</value>
  </data>
  <data name="ERR_BadBaseNumber" xml:space="preserve">
    <value>Invalid image base number '{0}'</value>
  </data>
  <data name="ERR_BinaryFile" xml:space="preserve">
    <value>'{0}' is a binary file instead of a text file</value>
  </data>
  <data name="FTL_BadCodepage" xml:space="preserve">
    <value>Code page '{0}' is invalid or not installed</value>
  </data>
  <data name="FTL_BadChecksumAlgorithm" xml:space="preserve">
    <value>Algorithm '{0}' is not supported</value>
  </data>
  <data name="ERR_NoMainOnDLL" xml:space="preserve">
    <value>Cannot specify /main if building a module or library</value>
  </data>
  <data name="FTL_InvalidTarget" xml:space="preserve">
    <value>Invalid target type for /target: must specify 'exe', 'winexe', 'library', or 'module'</value>
  </data>
  <data name="FTL_InvalidInputFileName" xml:space="preserve">
    <value>File name '{0}' is empty, contains invalid characters, has a drive specification without an absolute path, or is too long</value>
  </data>
  <data name="WRN_NoConfigNotOnCommandLine" xml:space="preserve">
    <value>Ignoring /noconfig option because it was specified in a response file</value>
  </data>
  <data name="WRN_NoConfigNotOnCommandLine_Title" xml:space="preserve">
    <value>Ignoring /noconfig option because it was specified in a response file</value>
  </data>
  <data name="ERR_InvalidFileAlignment" xml:space="preserve">
    <value>Invalid file section alignment '{0}'</value>
  </data>
  <data name="ERR_InvalidOutputName" xml:space="preserve">
    <value>Invalid output name: {0}</value>
  </data>
  <data name="ERR_InvalidDebugInformationFormat" xml:space="preserve">
    <value>Invalid debug information format: {0}</value>
  </data>
  <data name="ERR_LegacyObjectIdSyntax" xml:space="preserve">
    <value>'id#' syntax is no longer supported. Use '$id' instead.</value>
  </data>
  <data name="WRN_DefineIdentifierRequired" xml:space="preserve">
    <value>Invalid name for a preprocessing symbol; '{0}' is not a valid identifier</value>
  </data>
  <data name="WRN_DefineIdentifierRequired_Title" xml:space="preserve">
    <value>Invalid name for a preprocessing symbol; not a valid identifier</value>
  </data>
  <data name="FTL_OutputFileExists" xml:space="preserve">
    <value>Cannot create short filename '{0}' when a long filename with the same short filename already exists</value>
  </data>
  <data name="ERR_OneAliasPerReference" xml:space="preserve">
    <value>A /reference option that declares an extern alias can only have one filename. To specify multiple aliases or filenames, use multiple /reference options.</value>
  </data>
  <data name="ERR_SwitchNeedsNumber" xml:space="preserve">
    <value>Command-line syntax error: Missing ':&lt;number&gt;' for '{0}' option</value>
  </data>
  <data name="ERR_MissingDebugSwitch" xml:space="preserve">
    <value>The /pdb option requires that the /debug option also be used</value>
  </data>
  <data name="ERR_ComRefCallInExpressionTree" xml:space="preserve">
    <value>An expression tree lambda may not contain a COM call with ref omitted on arguments</value>
  </data>
  <data name="ERR_InvalidFormatForGuidForOption" xml:space="preserve">
    <value>Command-line syntax error: Invalid Guid format '{0}' for option '{1}'</value>
  </data>
  <data name="ERR_MissingGuidForOption" xml:space="preserve">
    <value>Command-line syntax error: Missing Guid for option '{1}'</value>
  </data>
  <data name="WRN_CLS_NoVarArgs" xml:space="preserve">
    <value>Methods with variable arguments are not CLS-compliant</value>
  </data>
  <data name="WRN_CLS_NoVarArgs_Title" xml:space="preserve">
    <value>Methods with variable arguments are not CLS-compliant</value>
  </data>
  <data name="WRN_CLS_BadArgType" xml:space="preserve">
    <value>Argument type '{0}' is not CLS-compliant</value>
  </data>
  <data name="WRN_CLS_BadArgType_Title" xml:space="preserve">
    <value>Argument type is not CLS-compliant</value>
  </data>
  <data name="WRN_CLS_BadReturnType" xml:space="preserve">
    <value>Return type of '{0}' is not CLS-compliant</value>
  </data>
  <data name="WRN_CLS_BadReturnType_Title" xml:space="preserve">
    <value>Return type is not CLS-compliant</value>
  </data>
  <data name="WRN_CLS_BadFieldPropType" xml:space="preserve">
    <value>Type of '{0}' is not CLS-compliant</value>
  </data>
  <data name="WRN_CLS_BadFieldPropType_Title" xml:space="preserve">
    <value>Type is not CLS-compliant</value>
  </data>
  <data name="WRN_CLS_BadFieldPropType_Description" xml:space="preserve">
    <value>A public, protected, or protected internal variable must be of a type that is compliant with the Common Language Specification (CLS).</value>
  </data>
  <data name="WRN_CLS_BadIdentifierCase" xml:space="preserve">
    <value>Identifier '{0}' differing only in case is not CLS-compliant</value>
  </data>
  <data name="WRN_CLS_BadIdentifierCase_Title" xml:space="preserve">
    <value>Identifier differing only in case is not CLS-compliant</value>
  </data>
  <data name="WRN_CLS_OverloadRefOut" xml:space="preserve">
    <value>Overloaded method '{0}' differing only in ref or out, or in array rank, is not CLS-compliant</value>
  </data>
  <data name="WRN_CLS_OverloadRefOut_Title" xml:space="preserve">
    <value>Overloaded method differing only in ref or out, or in array rank, is not CLS-compliant</value>
  </data>
  <data name="WRN_CLS_OverloadUnnamed" xml:space="preserve">
    <value>Overloaded method '{0}' differing only by unnamed array types is not CLS-compliant</value>
  </data>
  <data name="WRN_CLS_OverloadUnnamed_Title" xml:space="preserve">
    <value>Overloaded method differing only by unnamed array types is not CLS-compliant</value>
  </data>
  <data name="WRN_CLS_OverloadUnnamed_Description" xml:space="preserve">
    <value>This error occurs if you have an overloaded method that takes a jagged array and the only difference between the method signatures is the element type of the array. To avoid this error, consider using a rectangular array rather than a jagged array; use an additional parameter to disambiguate the function call; rename one or more of the overloaded methods; or, if CLS Compliance is not needed, remove the CLSCompliantAttribute attribute.</value>
  </data>
  <data name="WRN_CLS_BadIdentifier" xml:space="preserve">
    <value>Identifier '{0}' is not CLS-compliant</value>
  </data>
  <data name="WRN_CLS_BadIdentifier_Title" xml:space="preserve">
    <value>Identifier is not CLS-compliant</value>
  </data>
  <data name="WRN_CLS_BadBase" xml:space="preserve">
    <value>'{0}': base type '{1}' is not CLS-compliant</value>
  </data>
  <data name="WRN_CLS_BadBase_Title" xml:space="preserve">
    <value>Base type is not CLS-compliant</value>
  </data>
  <data name="WRN_CLS_BadBase_Description" xml:space="preserve">
    <value>A base type was marked as not having to be compliant with the Common Language Specification (CLS) in an assembly that was marked as being CLS compliant. Either remove the attribute that specifies the assembly is CLS compliant or remove the attribute that indicates the type is not CLS compliant.</value>
  </data>
  <data name="WRN_CLS_BadInterfaceMember" xml:space="preserve">
    <value>'{0}': CLS-compliant interfaces must have only CLS-compliant members</value>
  </data>
  <data name="WRN_CLS_BadInterfaceMember_Title" xml:space="preserve">
    <value>CLS-compliant interfaces must have only CLS-compliant members</value>
  </data>
  <data name="WRN_CLS_NoAbstractMembers" xml:space="preserve">
    <value>'{0}': only CLS-compliant members can be abstract</value>
  </data>
  <data name="WRN_CLS_NoAbstractMembers_Title" xml:space="preserve">
    <value>Only CLS-compliant members can be abstract</value>
  </data>
  <data name="WRN_CLS_NotOnModules" xml:space="preserve">
    <value>You must specify the CLSCompliant attribute on the assembly, not the module, to enable CLS compliance checking</value>
  </data>
  <data name="WRN_CLS_NotOnModules_Title" xml:space="preserve">
    <value>You must specify the CLSCompliant attribute on the assembly, not the module, to enable CLS compliance checking</value>
  </data>
  <data name="WRN_CLS_ModuleMissingCLS" xml:space="preserve">
    <value>Added modules must be marked with the CLSCompliant attribute to match the assembly</value>
  </data>
  <data name="WRN_CLS_ModuleMissingCLS_Title" xml:space="preserve">
    <value>Added modules must be marked with the CLSCompliant attribute to match the assembly</value>
  </data>
  <data name="WRN_CLS_AssemblyNotCLS" xml:space="preserve">
    <value>'{0}' cannot be marked as CLS-compliant because the assembly does not have a CLSCompliant attribute</value>
  </data>
  <data name="WRN_CLS_AssemblyNotCLS_Title" xml:space="preserve">
    <value>Type or member cannot be marked as CLS-compliant because the assembly does not have a CLSCompliant attribute</value>
  </data>
  <data name="WRN_CLS_BadAttributeType" xml:space="preserve">
    <value>'{0}' has no accessible constructors which use only CLS-compliant types</value>
  </data>
  <data name="WRN_CLS_BadAttributeType_Title" xml:space="preserve">
    <value>Type has no accessible constructors which use only CLS-compliant types</value>
  </data>
  <data name="WRN_CLS_ArrayArgumentToAttribute" xml:space="preserve">
    <value>Arrays as attribute arguments is not CLS-compliant</value>
  </data>
  <data name="WRN_CLS_ArrayArgumentToAttribute_Title" xml:space="preserve">
    <value>Arrays as attribute arguments is not CLS-compliant</value>
  </data>
  <data name="WRN_CLS_NotOnModules2" xml:space="preserve">
    <value>You cannot specify the CLSCompliant attribute on a module that differs from the CLSCompliant attribute on the assembly</value>
  </data>
  <data name="WRN_CLS_NotOnModules2_Title" xml:space="preserve">
    <value>You cannot specify the CLSCompliant attribute on a module that differs from the CLSCompliant attribute on the assembly</value>
  </data>
  <data name="WRN_CLS_IllegalTrueInFalse" xml:space="preserve">
    <value>'{0}' cannot be marked as CLS-compliant because it is a member of non-CLS-compliant type '{1}'</value>
  </data>
  <data name="WRN_CLS_IllegalTrueInFalse_Title" xml:space="preserve">
    <value>Type cannot be marked as CLS-compliant because it is a member of non-CLS-compliant type</value>
  </data>
  <data name="WRN_CLS_MeaninglessOnPrivateType" xml:space="preserve">
    <value>CLS compliance checking will not be performed on '{0}' because it is not visible from outside this assembly</value>
  </data>
  <data name="WRN_CLS_MeaninglessOnPrivateType_Title" xml:space="preserve">
    <value>CLS compliance checking will not be performed because it is not visible from outside this assembly</value>
  </data>
  <data name="WRN_CLS_AssemblyNotCLS2" xml:space="preserve">
    <value>'{0}' does not need a CLSCompliant attribute because the assembly does not have a CLSCompliant attribute</value>
  </data>
  <data name="WRN_CLS_AssemblyNotCLS2_Title" xml:space="preserve">
    <value>Type or member does not need a CLSCompliant attribute because the assembly does not have a CLSCompliant attribute</value>
  </data>
  <data name="WRN_CLS_MeaninglessOnParam" xml:space="preserve">
    <value>CLSCompliant attribute has no meaning when applied to parameters. Try putting it on the method instead.</value>
  </data>
  <data name="WRN_CLS_MeaninglessOnParam_Title" xml:space="preserve">
    <value>CLSCompliant attribute has no meaning when applied to parameters</value>
  </data>
  <data name="WRN_CLS_MeaninglessOnReturn" xml:space="preserve">
    <value>CLSCompliant attribute has no meaning when applied to return types. Try putting it on the method instead.</value>
  </data>
  <data name="WRN_CLS_MeaninglessOnReturn_Title" xml:space="preserve">
    <value>CLSCompliant attribute has no meaning when applied to return types</value>
  </data>
  <data name="WRN_CLS_BadTypeVar" xml:space="preserve">
    <value>Constraint type '{0}' is not CLS-compliant</value>
  </data>
  <data name="WRN_CLS_BadTypeVar_Title" xml:space="preserve">
    <value>Constraint type is not CLS-compliant</value>
  </data>
  <data name="WRN_CLS_VolatileField" xml:space="preserve">
    <value>CLS-compliant field '{0}' cannot be volatile</value>
  </data>
  <data name="WRN_CLS_VolatileField_Title" xml:space="preserve">
    <value>CLS-compliant field cannot be volatile</value>
  </data>
  <data name="WRN_CLS_BadInterface" xml:space="preserve">
    <value>'{0}' is not CLS-compliant because base interface '{1}' is not CLS-compliant</value>
  </data>
  <data name="WRN_CLS_BadInterface_Title" xml:space="preserve">
    <value>Type is not CLS-compliant because base interface is not CLS-compliant</value>
  </data>
  <data name="ERR_BadAwaitArg" xml:space="preserve">
    <value>'await' requires that the type {0} have a suitable 'GetAwaiter' method</value>
  </data>
  <data name="ERR_BadAwaitArgIntrinsic" xml:space="preserve">
    <value>Cannot await '{0}'</value>
  </data>
  <data name="ERR_BadAwaiterPattern" xml:space="preserve">
    <value>'await' requires that the return type '{0}' of '{1}.GetAwaiter()' have suitable 'IsCompleted', 'OnCompleted', and 'GetResult' members, and implement 'INotifyCompletion' or 'ICriticalNotifyCompletion'</value>
  </data>
  <data name="ERR_BadAwaitArg_NeedSystem" xml:space="preserve">
    <value>'await' requires that the type '{0}' have a suitable 'GetAwaiter' method. Are you missing a using directive for 'System'?</value>
  </data>
  <data name="ERR_BadAwaitArgVoidCall" xml:space="preserve">
    <value>Cannot await 'void'</value>
  </data>
  <data name="ERR_BadAwaitAsIdentifier" xml:space="preserve">
    <value>'await' cannot be used as an identifier within an async method or lambda expression</value>
  </data>
  <data name="ERR_DoesntImplementAwaitInterface" xml:space="preserve">
    <value>'{0}' does not implement '{1}'</value>
  </data>
  <data name="ERR_TaskRetNoObjectRequired" xml:space="preserve">
    <value>Since '{0}' is an async method that returns 'Task', a return keyword must not be followed by an object expression. Did you intend to return 'Task&lt;T&gt;'?</value>
  </data>
  <data name="ERR_BadAsyncReturn" xml:space="preserve">
    <value>The return type of an async method must be void, Task, Task&lt;T&gt;, a task-like type, IAsyncEnumerable&lt;T&gt;, or IAsyncEnumerator&lt;T&gt;</value>
  </data>
  <data name="ERR_WrongArityAsyncReturn" xml:space="preserve">
    <value>A generic task-like return type was expected, but the type '{0}' found in 'AsyncMethodBuilder' attribute was not suitable. It must be an unbound generic type of arity one, and its containing type (if any) must be non-generic.</value>
  </data>
  <data name="ERR_CantReturnVoid" xml:space="preserve">
    <value>Cannot return an expression of type 'void'</value>
  </data>
  <data name="ERR_VarargsAsync" xml:space="preserve">
    <value>__arglist is not allowed in the parameter list of async methods</value>
  </data>
  <data name="ERR_ByRefTypeAndAwait" xml:space="preserve">
    <value>'await' cannot be used in an expression containing the type '{0}'</value>
  </data>
  <data name="ERR_UnsafeAsyncArgType" xml:space="preserve">
    <value>Async methods cannot have unsafe parameters or return types</value>
  </data>
  <data name="ERR_BadAsyncArgType" xml:space="preserve">
    <value>Async methods cannot have ref, in or out parameters</value>
  </data>
  <data name="ERR_BadAwaitWithoutAsync" xml:space="preserve">
    <value>The 'await' operator can only be used when contained within a method or lambda expression marked with the 'async' modifier</value>
  </data>
  <data name="ERR_BadAwaitWithoutAsyncLambda" xml:space="preserve">
    <value>The 'await' operator can only be used within an async {0}. Consider marking this {0} with the 'async' modifier.</value>
  </data>
  <data name="ERR_BadAwaitWithoutAsyncMethod" xml:space="preserve">
    <value>The 'await' operator can only be used within an async method. Consider marking this method with the 'async' modifier and changing its return type to 'Task&lt;{0}&gt;'.</value>
  </data>
  <data name="ERR_BadAwaitWithoutVoidAsyncMethod" xml:space="preserve">
    <value>The 'await' operator can only be used within an async method. Consider marking this method with the 'async' modifier and changing its return type to 'Task'.</value>
  </data>
  <data name="ERR_BadAwaitInFinally" xml:space="preserve">
    <value>Cannot await in the body of a finally clause</value>
  </data>
  <data name="ERR_BadAwaitInCatch" xml:space="preserve">
    <value>Cannot await in a catch clause</value>
  </data>
  <data name="ERR_BadAwaitInCatchFilter" xml:space="preserve">
    <value>Cannot await in the filter expression of a catch clause</value>
  </data>
  <data name="ERR_BadAwaitInLock" xml:space="preserve">
    <value>Cannot await in the body of a lock statement</value>
  </data>
  <data name="ERR_BadAwaitInStaticVariableInitializer" xml:space="preserve">
    <value>The 'await' operator cannot be used in a static script variable initializer.</value>
  </data>
  <data name="ERR_AwaitInUnsafeContext" xml:space="preserve">
    <value>Cannot await in an unsafe context</value>
  </data>
  <data name="ERR_BadAsyncLacksBody" xml:space="preserve">
    <value>The 'async' modifier can only be used in methods that have a body.</value>
  </data>
  <data name="ERR_BadSpecialByRefLocal" xml:space="preserve">
    <value>Parameters or locals of type '{0}' cannot be declared in async methods or async lambda expressions.</value>
  </data>
  <data name="ERR_BadSpecialByRefIterator" xml:space="preserve">
    <value>foreach statement cannot operate on enumerators of type '{0}' in async or iterator methods because '{0}' is a ref struct.</value>
  </data>
  <data name="ERR_SecurityCriticalOrSecuritySafeCriticalOnAsync" xml:space="preserve">
    <value>Security attribute '{0}' cannot be applied to an Async method.</value>
  </data>
  <data name="ERR_SecurityCriticalOrSecuritySafeCriticalOnAsyncInClassOrStruct" xml:space="preserve">
    <value>Async methods are not allowed in an Interface, Class, or Structure which has the 'SecurityCritical' or 'SecuritySafeCritical' attribute.</value>
  </data>
  <data name="ERR_BadAwaitInQuery" xml:space="preserve">
    <value>The 'await' operator may only be used in a query expression within the first collection expression of the initial 'from' clause or within the collection expression of a 'join' clause</value>
  </data>
  <data name="WRN_AsyncLacksAwaits" xml:space="preserve">
    <value>This async method lacks 'await' operators and will run synchronously. Consider using the 'await' operator to await non-blocking API calls, or 'await Task.Run(...)' to do CPU-bound work on a background thread.</value>
  </data>
  <data name="WRN_AsyncLacksAwaits_Title" xml:space="preserve">
    <value>Async method lacks 'await' operators and will run synchronously</value>
  </data>
  <data name="WRN_UnobservedAwaitableExpression" xml:space="preserve">
    <value>Because this call is not awaited, execution of the current method continues before the call is completed. Consider applying the 'await' operator to the result of the call.</value>
  </data>
  <data name="WRN_UnobservedAwaitableExpression_Title" xml:space="preserve">
    <value>Because this call is not awaited, execution of the current method continues before the call is completed</value>
  </data>
  <data name="WRN_UnobservedAwaitableExpression_Description" xml:space="preserve">
    <value>The current method calls an async method that returns a Task or a Task&lt;TResult&gt; and doesn't apply the await operator to the result. The call to the async method starts an asynchronous task. However, because no await operator is applied, the program continues without waiting for the task to complete. In most cases, that behavior isn't what you expect. Usually other aspects of the calling method depend on the results of the call or, minimally, the called method is expected to complete before you return from the method that contains the call.

An equally important issue is what happens to exceptions that are raised in the called async method. An exception that's raised in a method that returns a Task or Task&lt;TResult&gt; is stored in the returned task. If you don't await the task or explicitly check for exceptions, the exception is lost. If you await the task, its exception is rethrown.

As a best practice, you should always await the call.

You should consider suppressing the warning only if you're sure that you don't want to wait for the asynchronous call to complete and that the called method won't raise any exceptions. In that case, you can suppress the warning by assigning the task result of the call to a variable.</value>
  </data>
  <data name="ERR_SynchronizedAsyncMethod" xml:space="preserve">
    <value>'MethodImplOptions.Synchronized' cannot be applied to an async method</value>
  </data>
  <data name="ERR_NoConversionForCallerLineNumberParam" xml:space="preserve">
    <value>CallerLineNumberAttribute cannot be applied because there are no standard conversions from type '{0}' to type '{1}'</value>
  </data>
  <data name="ERR_NoConversionForCallerFilePathParam" xml:space="preserve">
    <value>CallerFilePathAttribute cannot be applied because there are no standard conversions from type '{0}' to type '{1}'</value>
  </data>
  <data name="ERR_NoConversionForCallerMemberNameParam" xml:space="preserve">
    <value>CallerMemberNameAttribute cannot be applied because there are no standard conversions from type '{0}' to type '{1}'</value>
  </data>
  <data name="ERR_BadCallerLineNumberParamWithoutDefaultValue" xml:space="preserve">
    <value>The CallerLineNumberAttribute may only be applied to parameters with default values</value>
  </data>
  <data name="ERR_BadCallerFilePathParamWithoutDefaultValue" xml:space="preserve">
    <value>The CallerFilePathAttribute may only be applied to parameters with default values</value>
  </data>
  <data name="ERR_BadCallerMemberNameParamWithoutDefaultValue" xml:space="preserve">
    <value>The CallerMemberNameAttribute may only be applied to parameters with default values</value>
  </data>
  <data name="WRN_CallerLineNumberParamForUnconsumedLocation" xml:space="preserve">
    <value>The CallerLineNumberAttribute applied to parameter '{0}' will have no effect because it applies to a member that is used in contexts that do not allow optional arguments</value>
  </data>
  <data name="WRN_CallerLineNumberParamForUnconsumedLocation_Title" xml:space="preserve">
    <value>The CallerLineNumberAttribute will have no effect because it applies to a member that is used in contexts that do not allow optional arguments</value>
  </data>
  <data name="WRN_CallerFilePathParamForUnconsumedLocation" xml:space="preserve">
    <value>The CallerFilePathAttribute applied to parameter '{0}' will have no effect because it applies to a member that is used in contexts that do not allow optional arguments</value>
  </data>
  <data name="WRN_CallerFilePathParamForUnconsumedLocation_Title" xml:space="preserve">
    <value>The CallerFilePathAttribute will have no effect because it applies to a member that is used in contexts that do not allow optional arguments</value>
  </data>
  <data name="WRN_CallerMemberNameParamForUnconsumedLocation" xml:space="preserve">
    <value>The CallerMemberNameAttribute applied to parameter '{0}' will have no effect because it applies to a member that is used in contexts that do not allow optional arguments</value>
  </data>
  <data name="WRN_CallerMemberNameParamForUnconsumedLocation_Title" xml:space="preserve">
    <value>The CallerMemberNameAttribute will have no effect because it applies to a member that is used in contexts that do not allow optional arguments</value>
  </data>
  <data name="ERR_NoEntryPoint" xml:space="preserve">
    <value>Program does not contain a static 'Main' method suitable for an entry point</value>
  </data>
  <data name="ERR_ArrayInitializerIncorrectLength" xml:space="preserve">
    <value>An array initializer of length '{0}' is expected</value>
  </data>
  <data name="ERR_ArrayInitializerExpected" xml:space="preserve">
    <value>A nested array initializer is expected</value>
  </data>
  <data name="ERR_IllegalVarianceSyntax" xml:space="preserve">
    <value>Invalid variance modifier. Only interface and delegate type parameters can be specified as variant.</value>
  </data>
  <data name="ERR_UnexpectedAliasedName" xml:space="preserve">
    <value>Unexpected use of an aliased name</value>
  </data>
  <data name="ERR_UnexpectedGenericName" xml:space="preserve">
    <value>Unexpected use of a generic name</value>
  </data>
  <data name="ERR_UnexpectedUnboundGenericName" xml:space="preserve">
    <value>Unexpected use of an unbound generic name</value>
  </data>
  <data name="ERR_GlobalStatement" xml:space="preserve">
    <value>Expressions and statements can only occur in a method body</value>
  </data>
  <data name="ERR_NamedArgumentForArray" xml:space="preserve">
    <value>An array access may not have a named argument specifier</value>
  </data>
  <data name="ERR_NotYetImplementedInRoslyn" xml:space="preserve">
    <value>This language feature ('{0}') is not yet implemented.</value>
  </data>
  <data name="ERR_DefaultValueNotAllowed" xml:space="preserve">
    <value>Default values are not valid in this context.</value>
  </data>
  <data name="ERR_CantOpenIcon" xml:space="preserve">
    <value>Error opening icon file {0} -- {1}</value>
  </data>
  <data name="ERR_CantOpenWin32Manifest" xml:space="preserve">
    <value>Error opening Win32 manifest file {0} -- {1}</value>
  </data>
  <data name="ERR_ErrorBuildingWin32Resources" xml:space="preserve">
    <value>Error building Win32 resources -- {0}</value>
  </data>
  <data name="ERR_DefaultValueBeforeRequiredValue" xml:space="preserve">
    <value>Optional parameters must appear after all required parameters</value>
  </data>
  <data name="ERR_ExplicitImplCollisionOnRefOut" xml:space="preserve">
    <value>Cannot inherit interface '{0}' with the specified type parameters because it causes method '{1}' to contain overloads which differ only on ref and out</value>
  </data>
  <data name="ERR_PartialWrongTypeParamsVariance" xml:space="preserve">
    <value>Partial declarations of '{0}' must have the same type parameter names and variance modifiers in the same order</value>
  </data>
  <data name="ERR_UnexpectedVariance" xml:space="preserve">
    <value>Invalid variance: The type parameter '{1}' must be {3} valid on '{0}'. '{1}' is {2}.</value>
  </data>
  <data name="ERR_UnexpectedVarianceStaticMember" xml:space="preserve">
    <value>Invalid variance: The type parameter '{1}' must be {3} valid on '{0}' unless language version '{4}' or greater is used. '{1}' is {2}.</value>
  </data>
  <data name="ERR_DeriveFromDynamic" xml:space="preserve">
    <value>'{0}': cannot derive from the dynamic type</value>
  </data>
  <data name="ERR_DeriveFromConstructedDynamic" xml:space="preserve">
    <value>'{0}': cannot implement a dynamic interface '{1}'</value>
  </data>
  <data name="ERR_DynamicTypeAsBound" xml:space="preserve">
    <value>Constraint cannot be the dynamic type</value>
  </data>
  <data name="ERR_ConstructedDynamicTypeAsBound" xml:space="preserve">
    <value>Constraint cannot be a dynamic type '{0}'</value>
  </data>
  <data name="ERR_DynamicRequiredTypesMissing" xml:space="preserve">
    <value>One or more types required to compile a dynamic expression cannot be found. Are you missing a reference?</value>
  </data>
  <data name="ERR_MetadataNameTooLong" xml:space="preserve">
    <value>Name '{0}' exceeds the maximum length allowed in metadata.</value>
  </data>
  <data name="ERR_AttributesNotAllowed" xml:space="preserve">
    <value>Attributes are not valid in this context.</value>
  </data>
  <data name="ERR_AttributesRequireParenthesizedLambdaExpression" xml:space="preserve">
    <value>Attributes on lambda expressions require a parenthesized parameter list.</value>
  </data>
  <data name="ERR_ExternAliasNotAllowed" xml:space="preserve">
    <value>'extern alias' is not valid in this context</value>
  </data>
  <data name="WRN_IsDynamicIsConfusing" xml:space="preserve">
    <value>Using '{0}' to test compatibility with '{1}' is essentially identical to testing compatibility with '{2}' and will succeed for all non-null values</value>
  </data>
  <data name="WRN_IsDynamicIsConfusing_Title" xml:space="preserve">
    <value>Using 'is' to test compatibility with 'dynamic' is essentially identical to testing compatibility with 'Object'</value>
  </data>
  <data name="ERR_YieldNotAllowedInScript" xml:space="preserve">
    <value>Cannot use 'yield' in top-level script code</value>
  </data>
  <data name="ERR_NamespaceNotAllowedInScript" xml:space="preserve">
    <value>Cannot declare namespace in script code</value>
  </data>
  <data name="ERR_GlobalAttributesNotAllowed" xml:space="preserve">
    <value>Assembly and module attributes are not allowed in this context</value>
  </data>
  <data name="ERR_InvalidDelegateType" xml:space="preserve">
    <value>Delegate '{0}' has no invoke method or an invoke method with a return type or parameter types that are not supported.</value>
  </data>
  <data name="WRN_MainIgnored" xml:space="preserve">
    <value>The entry point of the program is global code; ignoring '{0}' entry point.</value>
  </data>
  <data name="WRN_MainIgnored_Title" xml:space="preserve">
    <value>The entry point of the program is global code; ignoring entry point</value>
  </data>
  <data name="WRN_StaticInAsOrIs" xml:space="preserve">
    <value>The second operand of an 'is' or 'as' operator may not be static type '{0}'</value>
  </data>
  <data name="WRN_StaticInAsOrIs_Title" xml:space="preserve">
    <value>The second operand of an 'is' or 'as' operator may not be a static type</value>
  </data>
  <data name="ERR_BadVisEventType" xml:space="preserve">
    <value>Inconsistent accessibility: event type '{1}' is less accessible than event '{0}'</value>
  </data>
  <data name="ERR_NamedArgumentSpecificationBeforeFixedArgument" xml:space="preserve">
    <value>Named argument specifications must appear after all fixed arguments have been specified. Please use language version {0} or greater to allow non-trailing named arguments.</value>
  </data>
  <data name="ERR_NamedArgumentSpecificationBeforeFixedArgumentInDynamicInvocation" xml:space="preserve">
    <value>Named argument specifications must appear after all fixed arguments have been specified in a dynamic invocation.</value>
  </data>
  <data name="ERR_BadNamedArgument" xml:space="preserve">
    <value>The best overload for '{0}' does not have a parameter named '{1}'</value>
  </data>
  <data name="ERR_BadNamedArgumentForDelegateInvoke" xml:space="preserve">
    <value>The delegate '{0}' does not have a parameter named '{1}'</value>
  </data>
  <data name="ERR_DuplicateNamedArgument" xml:space="preserve">
    <value>Named argument '{0}' cannot be specified multiple times</value>
  </data>
  <data name="ERR_NamedArgumentUsedInPositional" xml:space="preserve">
    <value>Named argument '{0}' specifies a parameter for which a positional argument has already been given</value>
  </data>
  <data name="ERR_BadNonTrailingNamedArgument" xml:space="preserve">
    <value>Named argument '{0}' is used out-of-position but is followed by an unnamed argument</value>
  </data>
  <data name="ERR_DefaultValueUsedWithAttributes" xml:space="preserve">
    <value>Cannot specify default parameter value in conjunction with DefaultParameterAttribute or OptionalAttribute</value>
  </data>
  <data name="ERR_DefaultValueMustBeConstant" xml:space="preserve">
    <value>Default parameter value for '{0}' must be a compile-time constant</value>
  </data>
  <data name="ERR_RefOutDefaultValue" xml:space="preserve">
    <value>A ref or out parameter cannot have a default value</value>
  </data>
  <data name="ERR_DefaultValueForExtensionParameter" xml:space="preserve">
    <value>Cannot specify a default value for the 'this' parameter</value>
  </data>
  <data name="ERR_DefaultValueForParamsParameter" xml:space="preserve">
    <value>Cannot specify a default value for a parameter array</value>
  </data>
  <data name="ERR_NoConversionForDefaultParam" xml:space="preserve">
    <value>A value of type '{0}' cannot be used as a default parameter because there are no standard conversions to type '{1}'</value>
  </data>
  <data name="ERR_NoConversionForNubDefaultParam" xml:space="preserve">
    <value>A value of type '{0}' cannot be used as default parameter for nullable parameter '{1}' because '{0}' is not a simple type</value>
  </data>
  <data name="ERR_NotNullRefDefaultParameter" xml:space="preserve">
    <value>'{0}' is of type '{1}'. A default parameter value of a reference type other than string can only be initialized with null</value>
  </data>
  <data name="WRN_DefaultValueForUnconsumedLocation" xml:space="preserve">
    <value>The default value specified for parameter '{0}' will have no effect because it applies to a member that is used in contexts that do not allow optional arguments</value>
  </data>
  <data name="WRN_DefaultValueForUnconsumedLocation_Title" xml:space="preserve">
    <value>The default value specified will have no effect because it applies to a member that is used in contexts that do not allow optional arguments</value>
  </data>
  <data name="ERR_PublicKeyFileFailure" xml:space="preserve">
    <value>Error signing output with public key from file '{0}' -- {1}</value>
  </data>
  <data name="ERR_PublicKeyContainerFailure" xml:space="preserve">
    <value>Error signing output with public key from container '{0}' -- {1}</value>
  </data>
  <data name="ERR_BadDynamicTypeof" xml:space="preserve">
    <value>The typeof operator cannot be used on the dynamic type</value>
  </data>
  <data name="ERR_BadNullableTypeof" xml:space="preserve">
    <value>The typeof operator cannot be used on a nullable reference type</value>
  </data>
  <data name="ERR_ExpressionTreeContainsDynamicOperation" xml:space="preserve">
    <value>An expression tree may not contain a dynamic operation</value>
  </data>
  <data name="ERR_BadAsyncExpressionTree" xml:space="preserve">
    <value>Async lambda expressions cannot be converted to expression trees</value>
  </data>
  <data name="ERR_DynamicAttributeMissing" xml:space="preserve">
    <value>Cannot define a class or member that utilizes 'dynamic' because the compiler required type '{0}' cannot be found. Are you missing a reference?</value>
  </data>
  <data name="ERR_CannotPassNullForFriendAssembly" xml:space="preserve">
    <value>Cannot pass null for friend assembly name</value>
  </data>
  <data name="ERR_SignButNoPrivateKey" xml:space="preserve">
    <value>Key file '{0}' is missing the private key needed for signing</value>
  </data>
  <data name="ERR_PublicSignButNoKey" xml:space="preserve">
    <value>Public signing was specified and requires a public key, but no public key was specified.</value>
  </data>
  <data name="ERR_PublicSignNetModule" xml:space="preserve">
    <value>Public signing is not supported for netmodules.</value>
  </data>
  <data name="WRN_DelaySignButNoKey" xml:space="preserve">
    <value>Delay signing was specified and requires a public key, but no public key was specified</value>
  </data>
  <data name="WRN_DelaySignButNoKey_Title" xml:space="preserve">
    <value>Delay signing was specified and requires a public key, but no public key was specified</value>
  </data>
  <data name="ERR_InvalidVersionFormat" xml:space="preserve">
    <value>The specified version string does not conform to the required format - major[.minor[.build[.revision]]]</value>
  </data>
  <data name="ERR_InvalidVersionFormatDeterministic" xml:space="preserve">
    <value>The specified version string contains wildcards, which are not compatible with determinism. Either remove wildcards from the version string, or disable determinism for this compilation</value>
  </data>
  <data name="ERR_InvalidVersionFormat2" xml:space="preserve">
    <value>The specified version string does not conform to the required format - major.minor.build.revision (without wildcards)</value>
  </data>
  <data name="WRN_InvalidVersionFormat" xml:space="preserve">
    <value>The specified version string does not conform to the recommended format - major.minor.build.revision</value>
  </data>
  <data name="WRN_InvalidVersionFormat_Title" xml:space="preserve">
    <value>The specified version string does not conform to the recommended format - major.minor.build.revision</value>
  </data>
  <data name="ERR_InvalidAssemblyCultureForExe" xml:space="preserve">
    <value>Executables cannot be satellite assemblies; culture should always be empty</value>
  </data>
  <data name="ERR_NoCorrespondingArgument" xml:space="preserve">
    <value>There is no argument given that corresponds to the required formal parameter '{0}' of '{1}'</value>
  </data>
  <data name="WRN_UnimplementedCommandLineSwitch" xml:space="preserve">
    <value>The command line switch '{0}' is not yet implemented and was ignored.</value>
  </data>
  <data name="WRN_UnimplementedCommandLineSwitch_Title" xml:space="preserve">
    <value>Command line switch is not yet implemented</value>
  </data>
  <data name="ERR_ModuleEmitFailure" xml:space="preserve">
    <value>Failed to emit module '{0}': {1}</value>
  </data>
  <data name="ERR_FixedLocalInLambda" xml:space="preserve">
    <value>Cannot use fixed local '{0}' inside an anonymous method, lambda expression, or query expression</value>
  </data>
  <data name="ERR_ExpressionTreeContainsNamedArgument" xml:space="preserve">
    <value>An expression tree may not contain a named argument specification</value>
  </data>
  <data name="ERR_ExpressionTreeContainsOptionalArgument" xml:space="preserve">
    <value>An expression tree may not contain a call or invocation that uses optional arguments</value>
  </data>
  <data name="ERR_ExpressionTreeContainsIndexedProperty" xml:space="preserve">
    <value>An expression tree may not contain an indexed property</value>
  </data>
  <data name="ERR_IndexedPropertyRequiresParams" xml:space="preserve">
    <value>Indexed property '{0}' has non-optional arguments which must be provided</value>
  </data>
  <data name="ERR_IndexedPropertyMustHaveAllOptionalParams" xml:space="preserve">
    <value>Indexed property '{0}' must have all arguments optional</value>
  </data>
  <data name="ERR_SpecialByRefInLambda" xml:space="preserve">
    <value>Instance of type '{0}' cannot be used inside a nested function, query expression, iterator block or async method</value>
  </data>
  <data name="ERR_SecurityAttributeMissingAction" xml:space="preserve">
    <value>First argument to a security attribute must be a valid SecurityAction</value>
  </data>
  <data name="ERR_SecurityAttributeInvalidAction" xml:space="preserve">
    <value>Security attribute '{0}' has an invalid SecurityAction value '{1}'</value>
  </data>
  <data name="ERR_SecurityAttributeInvalidActionAssembly" xml:space="preserve">
    <value>SecurityAction value '{0}' is invalid for security attributes applied to an assembly</value>
  </data>
  <data name="ERR_SecurityAttributeInvalidActionTypeOrMethod" xml:space="preserve">
    <value>SecurityAction value '{0}' is invalid for security attributes applied to a type or a method</value>
  </data>
  <data name="ERR_PrincipalPermissionInvalidAction" xml:space="preserve">
    <value>SecurityAction value '{0}' is invalid for PrincipalPermission attribute</value>
  </data>
  <data name="ERR_FeatureNotValidInExpressionTree" xml:space="preserve">
    <value>An expression tree may not contain '{0}'</value>
  </data>
  <data name="ERR_PermissionSetAttributeInvalidFile" xml:space="preserve">
    <value>Unable to resolve file path '{0}' specified for the named argument '{1}' for PermissionSet attribute</value>
  </data>
  <data name="ERR_PermissionSetAttributeFileReadError" xml:space="preserve">
    <value>Error reading file '{0}' specified for the named argument '{1}' for PermissionSet attribute: '{2}'</value>
  </data>
  <data name="ERR_GlobalSingleTypeNameNotFoundFwd" xml:space="preserve">
    <value>The type name '{0}' could not be found in the global namespace. This type has been forwarded to assembly '{1}' Consider adding a reference to that assembly.</value>
  </data>
  <data name="ERR_DottedTypeNameNotFoundInNSFwd" xml:space="preserve">
    <value>The type name '{0}' could not be found in the namespace '{1}'. This type has been forwarded to assembly '{2}' Consider adding a reference to that assembly.</value>
  </data>
  <data name="ERR_SingleTypeNameNotFoundFwd" xml:space="preserve">
    <value>The type name '{0}' could not be found. This type has been forwarded to assembly '{1}'. Consider adding a reference to that assembly.</value>
  </data>
  <data name="ERR_AssemblySpecifiedForLinkAndRef" xml:space="preserve">
    <value>Assemblies '{0}' and '{1}' refer to the same metadata but only one is a linked reference (specified using /link option); consider removing one of the references.</value>
  </data>
  <data name="WRN_DeprecatedCollectionInitAdd" xml:space="preserve">
    <value>The best overloaded Add method '{0}' for the collection initializer element is obsolete.</value>
  </data>
  <data name="WRN_DeprecatedCollectionInitAdd_Title" xml:space="preserve">
    <value>The best overloaded Add method for the collection initializer element is obsolete</value>
  </data>
  <data name="WRN_DeprecatedCollectionInitAddStr" xml:space="preserve">
    <value>The best overloaded Add method '{0}' for the collection initializer element is obsolete. {1}</value>
  </data>
  <data name="WRN_DeprecatedCollectionInitAddStr_Title" xml:space="preserve">
    <value>The best overloaded Add method for the collection initializer element is obsolete</value>
  </data>
  <data name="ERR_DeprecatedCollectionInitAddStr" xml:space="preserve">
    <value>The best overloaded Add method '{0}' for the collection initializer element is obsolete. {1}</value>
  </data>
  <data name="ERR_SecurityAttributeInvalidTarget" xml:space="preserve">
    <value>Security attribute '{0}' is not valid on this declaration type. Security attributes are only valid on assembly, type and method declarations.</value>
  </data>
  <data name="ERR_BadDynamicMethodArg" xml:space="preserve">
    <value>Cannot use an expression of type '{0}' as an argument to a dynamically dispatched operation.</value>
  </data>
  <data name="ERR_BadDynamicMethodArgLambda" xml:space="preserve">
    <value>Cannot use a lambda expression as an argument to a dynamically dispatched operation without first casting it to a delegate or expression tree type.</value>
  </data>
  <data name="ERR_BadDynamicMethodArgMemgrp" xml:space="preserve">
    <value>Cannot use a method group as an argument to a dynamically dispatched operation. Did you intend to invoke the method?</value>
  </data>
  <data name="ERR_NoDynamicPhantomOnBase" xml:space="preserve">
    <value>The call to method '{0}' needs to be dynamically dispatched, but cannot be because it is part of a base access expression. Consider casting the dynamic arguments or eliminating the base access.</value>
  </data>
  <data name="ERR_BadDynamicQuery" xml:space="preserve">
    <value>Query expressions over source type 'dynamic' or with a join sequence of type 'dynamic' are not allowed</value>
  </data>
  <data name="ERR_NoDynamicPhantomOnBaseIndexer" xml:space="preserve">
    <value>The indexer access needs to be dynamically dispatched, but cannot be because it is part of a base access expression. Consider casting the dynamic arguments or eliminating the base access.</value>
  </data>
  <data name="WRN_DynamicDispatchToConditionalMethod" xml:space="preserve">
    <value>The dynamically dispatched call to method '{0}' may fail at runtime because one or more applicable overloads are conditional methods.</value>
  </data>
  <data name="WRN_DynamicDispatchToConditionalMethod_Title" xml:space="preserve">
    <value>Dynamically dispatched call may fail at runtime because one or more applicable overloads are conditional methods</value>
  </data>
  <data name="ERR_BadArgTypeDynamicExtension" xml:space="preserve">
    <value>'{0}' has no applicable method named '{1}' but appears to have an extension method by that name. Extension methods cannot be dynamically dispatched. Consider casting the dynamic arguments or calling the extension method without the extension method syntax.</value>
  </data>
  <data name="WRN_CallerFilePathPreferredOverCallerMemberName" xml:space="preserve">
    <value>The CallerMemberNameAttribute applied to parameter '{0}' will have no effect. It is overridden by the CallerFilePathAttribute.</value>
  </data>
  <data name="WRN_CallerFilePathPreferredOverCallerMemberName_Title" xml:space="preserve">
    <value>The CallerMemberNameAttribute will have no effect; it is overridden by the CallerFilePathAttribute</value>
  </data>
  <data name="WRN_CallerLineNumberPreferredOverCallerMemberName" xml:space="preserve">
    <value>The CallerMemberNameAttribute applied to parameter '{0}' will have no effect. It is overridden by the CallerLineNumberAttribute.</value>
  </data>
  <data name="WRN_CallerLineNumberPreferredOverCallerMemberName_Title" xml:space="preserve">
    <value>The CallerMemberNameAttribute will have no effect; it is overridden by the CallerLineNumberAttribute</value>
  </data>
  <data name="WRN_CallerLineNumberPreferredOverCallerFilePath" xml:space="preserve">
    <value>The CallerFilePathAttribute applied to parameter '{0}' will have no effect. It is overridden by the CallerLineNumberAttribute.</value>
  </data>
  <data name="WRN_CallerLineNumberPreferredOverCallerFilePath_Title" xml:space="preserve">
    <value>The CallerFilePathAttribute will have no effect; it is overridden by the CallerLineNumberAttribute</value>
  </data>
  <data name="ERR_InvalidDynamicCondition" xml:space="preserve">
    <value>Expression must be implicitly convertible to Boolean or its type '{0}' must define operator '{1}'.</value>
  </data>
  <data name="ERR_MixingWinRTEventWithRegular" xml:space="preserve">
    <value>'{0}' cannot implement '{1}' because '{2}' is a Windows Runtime event and '{3}' is a regular .NET event.</value>
  </data>
  <data name="WRN_CA2000_DisposeObjectsBeforeLosingScope1" xml:space="preserve">
    <value>Call System.IDisposable.Dispose() on allocated instance of {0} before all references to it are out of scope.</value>
  </data>
  <data name="WRN_CA2000_DisposeObjectsBeforeLosingScope1_Title" xml:space="preserve">
    <value>Call System.IDisposable.Dispose() on allocated instance before all references to it are out of scope</value>
  </data>
  <data name="WRN_CA2000_DisposeObjectsBeforeLosingScope2" xml:space="preserve">
    <value>Allocated instance of {0} is not disposed along all exception paths.  Call System.IDisposable.Dispose() before all references to it are out of scope.</value>
  </data>
  <data name="WRN_CA2000_DisposeObjectsBeforeLosingScope2_Title" xml:space="preserve">
    <value>Allocated instance is not disposed along all exception paths</value>
  </data>
  <data name="WRN_CA2202_DoNotDisposeObjectsMultipleTimes" xml:space="preserve">
    <value>Object '{0}' can be disposed more than once.</value>
  </data>
  <data name="WRN_CA2202_DoNotDisposeObjectsMultipleTimes_Title" xml:space="preserve">
    <value>Object can be disposed more than once</value>
  </data>
  <data name="ERR_NewCoClassOnLink" xml:space="preserve">
    <value>Interop type '{0}' cannot be embedded. Use the applicable interface instead.</value>
  </data>
  <data name="ERR_NoPIANestedType" xml:space="preserve">
    <value>Type '{0}' cannot be embedded because it is a nested type. Consider setting the 'Embed Interop Types' property to false.</value>
  </data>
  <data name="ERR_GenericsUsedInNoPIAType" xml:space="preserve">
    <value>Type '{0}' cannot be embedded because it has a generic argument. Consider setting the 'Embed Interop Types' property to false.</value>
  </data>
  <data name="ERR_InteropStructContainsMethods" xml:space="preserve">
    <value>Embedded interop struct '{0}' can contain only public instance fields.</value>
  </data>
  <data name="ERR_WinRtEventPassedByRef" xml:space="preserve">
    <value>A Windows Runtime event may not be passed as an out or ref parameter.</value>
  </data>
  <data name="ERR_MissingMethodOnSourceInterface" xml:space="preserve">
    <value>Source interface '{0}' is missing method '{1}' which is required to embed event '{2}'.</value>
  </data>
  <data name="ERR_MissingSourceInterface" xml:space="preserve">
    <value>Interface '{0}' has an invalid source interface which is required to embed event '{1}'.</value>
  </data>
  <data name="ERR_InteropTypeMissingAttribute" xml:space="preserve">
    <value>Interop type '{0}' cannot be embedded because it is missing the required '{1}' attribute.</value>
  </data>
  <data name="ERR_NoPIAAssemblyMissingAttribute" xml:space="preserve">
    <value>Cannot embed interop types from assembly '{0}' because it is missing the '{1}' attribute.</value>
  </data>
  <data name="ERR_NoPIAAssemblyMissingAttributes" xml:space="preserve">
    <value>Cannot embed interop types from assembly '{0}' because it is missing either the '{1}' attribute or the '{2}' attribute.</value>
  </data>
  <data name="ERR_InteropTypesWithSameNameAndGuid" xml:space="preserve">
    <value>Cannot embed interop type '{0}' found in both assembly '{1}' and '{2}'. Consider setting the 'Embed Interop Types' property to false.</value>
  </data>
  <data name="ERR_LocalTypeNameClash" xml:space="preserve">
    <value>Embedding the interop type '{0}' from assembly '{1}' causes a name clash in the current assembly. Consider setting the 'Embed Interop Types' property to false.</value>
  </data>
  <data name="WRN_ReferencedAssemblyReferencesLinkedPIA" xml:space="preserve">
    <value>A reference was created to embedded interop assembly '{0}' because of an indirect reference to that assembly created by assembly '{1}'. Consider changing the 'Embed Interop Types' property on either assembly.</value>
  </data>
  <data name="WRN_ReferencedAssemblyReferencesLinkedPIA_Title" xml:space="preserve">
    <value>A reference was created to embedded interop assembly because of an indirect assembly reference</value>
  </data>
  <data name="WRN_ReferencedAssemblyReferencesLinkedPIA_Description" xml:space="preserve">
    <value>You have added a reference to an assembly using /link (Embed Interop Types property set to True). This instructs the compiler to embed interop type information from that assembly. However, the compiler cannot embed interop type information from that assembly because another assembly that you have referenced also references that assembly using /reference (Embed Interop Types property set to False).

To embed interop type information for both assemblies, use /link for references to each assembly (set the Embed Interop Types property to True).

To remove the warning, you can use /reference instead (set the Embed Interop Types property to False). In this case, a primary interop assembly (PIA) provides interop type information.</value>
  </data>
  <data name="ERR_GenericsUsedAcrossAssemblies" xml:space="preserve">
    <value>Type '{0}' from assembly '{1}' cannot be used across assembly boundaries because it has a generic type argument that is an embedded interop type.</value>
  </data>
  <data name="ERR_NoCanonicalView" xml:space="preserve">
    <value>Cannot find the interop type that matches the embedded interop type '{0}'. Are you missing an assembly reference?</value>
  </data>
  <data name="ERR_NetModuleNameMismatch" xml:space="preserve">
    <value>Module name '{0}' stored in '{1}' must match its filename.</value>
  </data>
  <data name="ERR_BadModuleName" xml:space="preserve">
    <value>Invalid module name: {0}</value>
  </data>
  <data name="ERR_BadCompilationOptionValue" xml:space="preserve">
    <value>Invalid '{0}' value: '{1}'.</value>
  </data>
  <data name="ERR_BadAppConfigPath" xml:space="preserve">
    <value>AppConfigPath must be absolute.</value>
  </data>
  <data name="WRN_AssemblyAttributeFromModuleIsOverridden" xml:space="preserve">
    <value>Attribute '{0}' from module '{1}' will be ignored in favor of the instance appearing in source</value>
  </data>
  <data name="WRN_AssemblyAttributeFromModuleIsOverridden_Title" xml:space="preserve">
    <value>Attribute will be ignored in favor of the instance appearing in source</value>
  </data>
  <data name="ERR_CmdOptionConflictsSource" xml:space="preserve">
    <value>Attribute '{0}' given in a source file conflicts with option '{1}'.</value>
  </data>
  <data name="ERR_FixedBufferTooManyDimensions" xml:space="preserve">
    <value>A fixed buffer may only have one dimension.</value>
  </data>
  <data name="WRN_ReferencedAssemblyDoesNotHaveStrongName" xml:space="preserve">
    <value>Referenced assembly '{0}' does not have a strong name.</value>
  </data>
  <data name="WRN_ReferencedAssemblyDoesNotHaveStrongName_Title" xml:space="preserve">
    <value>Referenced assembly does not have a strong name</value>
  </data>
  <data name="ERR_InvalidSignaturePublicKey" xml:space="preserve">
    <value>Invalid signature public key specified in AssemblySignatureKeyAttribute.</value>
  </data>
  <data name="ERR_ExportedTypeConflictsWithDeclaration" xml:space="preserve">
    <value>Type '{0}' exported from module '{1}' conflicts with type declared in primary module of this assembly.</value>
  </data>
  <data name="ERR_ExportedTypesConflict" xml:space="preserve">
    <value>Type '{0}' exported from module '{1}' conflicts with type '{2}' exported from module '{3}'.</value>
  </data>
  <data name="ERR_ForwardedTypeConflictsWithDeclaration" xml:space="preserve">
    <value>Forwarded type '{0}' conflicts with type declared in primary module of this assembly.</value>
  </data>
  <data name="ERR_ForwardedTypesConflict" xml:space="preserve">
    <value>Type '{0}' forwarded to assembly '{1}' conflicts with type '{2}' forwarded to assembly '{3}'.</value>
  </data>
  <data name="ERR_ForwardedTypeConflictsWithExportedType" xml:space="preserve">
    <value>Type '{0}' forwarded to assembly '{1}' conflicts with type '{2}' exported from module '{3}'.</value>
  </data>
  <data name="WRN_RefCultureMismatch" xml:space="preserve">
    <value>Referenced assembly '{0}' has different culture setting of '{1}'.</value>
  </data>
  <data name="WRN_RefCultureMismatch_Title" xml:space="preserve">
    <value>Referenced assembly has different culture setting</value>
  </data>
  <data name="ERR_AgnosticToMachineModule" xml:space="preserve">
    <value>Agnostic assembly cannot have a processor specific module '{0}'.</value>
  </data>
  <data name="ERR_ConflictingMachineModule" xml:space="preserve">
    <value>Assembly and module '{0}' cannot target different processors.</value>
  </data>
  <data name="WRN_ConflictingMachineAssembly" xml:space="preserve">
    <value>Referenced assembly '{0}' targets a different processor.</value>
  </data>
  <data name="WRN_ConflictingMachineAssembly_Title" xml:space="preserve">
    <value>Referenced assembly targets a different processor</value>
  </data>
  <data name="ERR_CryptoHashFailed" xml:space="preserve">
    <value>Cryptographic failure while creating hashes.</value>
  </data>
  <data name="ERR_MissingNetModuleReference" xml:space="preserve">
    <value>Reference to '{0}' netmodule missing.</value>
  </data>
  <data name="ERR_NetModuleNameMustBeUnique" xml:space="preserve">
    <value>Module '{0}' is already defined in this assembly. Each module must have a unique filename.</value>
  </data>
  <data name="ERR_CantReadConfigFile" xml:space="preserve">
    <value>Cannot read config file '{0}' -- '{1}'</value>
  </data>
  <data name="ERR_EncNoPIAReference" xml:space="preserve">
    <value>Cannot continue since the edit includes a reference to an embedded type: '{0}'.</value>
  </data>
  <data name="ERR_EncReferenceToAddedMember" xml:space="preserve">
    <value>Member '{0}' added during the current debug session can only be accessed from within its declaring assembly '{1}'.</value>
  </data>
  <data name="ERR_MutuallyExclusiveOptions" xml:space="preserve">
    <value>Compilation options '{0}' and '{1}' can't both be specified at the same time.</value>
  </data>
  <data name="ERR_LinkedNetmoduleMetadataMustProvideFullPEImage" xml:space="preserve">
    <value>Linked netmodule metadata must provide a full PE image: '{0}'.</value>
  </data>
  <data name="ERR_BadPrefer32OnLib" xml:space="preserve">
    <value>/platform:anycpu32bitpreferred can only be used with /t:exe, /t:winexe and /t:appcontainerexe</value>
  </data>
  <data name="IDS_PathList" xml:space="preserve">
    <value>&lt;path list&gt;</value>
  </data>
  <data name="IDS_Text" xml:space="preserve">
    <value>&lt;text&gt;</value>
  </data>
  <data name="IDS_FeatureNullPropagatingOperator" xml:space="preserve">
    <value>null propagating operator</value>
  </data>
  <data name="IDS_FeatureExpressionBodiedMethod" xml:space="preserve">
    <value>expression-bodied method</value>
  </data>
  <data name="IDS_FeatureExpressionBodiedProperty" xml:space="preserve">
    <value>expression-bodied property</value>
  </data>
  <data name="IDS_FeatureExpressionBodiedIndexer" xml:space="preserve">
    <value>expression-bodied indexer</value>
  </data>
  <data name="IDS_FeatureAutoPropertyInitializer" xml:space="preserve">
    <value>auto property initializer</value>
  </data>
  <data name="IDS_Namespace1" xml:space="preserve">
    <value>&lt;namespace&gt;</value>
  </data>
  <data name="IDS_FeatureRefLocalsReturns" xml:space="preserve">
    <value>byref locals and returns</value>
  </data>
  <data name="IDS_FeatureReadOnlyReferences" xml:space="preserve">
    <value>readonly references</value>
  </data>
  <data name="IDS_FeatureRefStructs" xml:space="preserve">
    <value>ref structs</value>
  </data>
  <data name="IDS_FeatureRefConditional" xml:space="preserve">
    <value>ref conditional expression</value>
  </data>
  <data name="IDS_FeatureRefReassignment" xml:space="preserve">
    <value>ref reassignment</value>
  </data>
  <data name="IDS_FeatureRefFor" xml:space="preserve">
    <value>ref for-loop variables</value>
  </data>
  <data name="IDS_FeatureRefForEach" xml:space="preserve">
    <value>ref foreach iteration variables</value>
  </data>
  <data name="IDS_FeatureExtensibleFixedStatement" xml:space="preserve">
    <value>extensible fixed statement</value>
  </data>
  <data name="CompilationC" xml:space="preserve">
    <value>Compilation (C#): </value>
  </data>
  <data name="SyntaxNodeIsNotWithinSynt" xml:space="preserve">
    <value>Syntax node is not within syntax tree</value>
  </data>
  <data name="LocationMustBeProvided" xml:space="preserve">
    <value>Location must be provided in order to provide minimal type qualification.</value>
  </data>
  <data name="SyntaxTreeSemanticModelMust" xml:space="preserve">
    <value>SyntaxTreeSemanticModel must be provided in order to provide minimal type qualification.</value>
  </data>
  <data name="CantReferenceCompilationOf" xml:space="preserve">
    <value>Can't reference compilation of type '{0}' from {1} compilation.</value>
  </data>
  <data name="SyntaxTreeAlreadyPresent" xml:space="preserve">
    <value>Syntax tree already present</value>
  </data>
  <data name="SubmissionCanOnlyInclude" xml:space="preserve">
    <value>Submission can only include script code.</value>
  </data>
  <data name="SubmissionCanHaveAtMostOne" xml:space="preserve">
    <value>Submission can have at most one syntax tree.</value>
  </data>
  <data name="SyntaxTreeNotFoundToRemove" xml:space="preserve">
    <value>SyntaxTree is not part of the compilation, so it cannot be removed</value>
  </data>
  <data name="TreeMustHaveARootNodeWith" xml:space="preserve">
    <value>tree must have a root node with SyntaxKind.CompilationUnit</value>
  </data>
  <data name="TypeArgumentCannotBeNull" xml:space="preserve">
    <value>Type argument cannot be null</value>
  </data>
  <data name="WrongNumberOfTypeArguments" xml:space="preserve">
    <value>Wrong number of type arguments</value>
  </data>
  <data name="NameConflictForName" xml:space="preserve">
    <value>Name conflict for name {0}</value>
  </data>
  <data name="LookupOptionsHasInvalidCombo" xml:space="preserve">
    <value>LookupOptions has an invalid combination of options</value>
  </data>
  <data name="ItemsMustBeNonEmpty" xml:space="preserve">
    <value>items: must be non-empty</value>
  </data>
  <data name="UseVerbatimIdentifier" xml:space="preserve">
    <value>Use Microsoft.CodeAnalysis.CSharp.SyntaxFactory.Identifier or Microsoft.CodeAnalysis.CSharp.SyntaxFactory.VerbatimIdentifier to create identifier tokens.</value>
  </data>
  <data name="UseLiteralForTokens" xml:space="preserve">
    <value>Use Microsoft.CodeAnalysis.CSharp.SyntaxFactory.Literal to create character literal tokens.</value>
  </data>
  <data name="UseLiteralForNumeric" xml:space="preserve">
    <value>Use Microsoft.CodeAnalysis.CSharp.SyntaxFactory.Literal to create numeric literal tokens.</value>
  </data>
  <data name="ThisMethodCanOnlyBeUsedToCreateTokens" xml:space="preserve">
    <value>This method can only be used to create tokens - {0} is not a token kind.</value>
  </data>
  <data name="GenericParameterDefinition" xml:space="preserve">
    <value>Generic parameter is definition when expected to be reference {0}</value>
  </data>
  <data name="InvalidGetDeclarationNameMultipleDeclarators" xml:space="preserve">
    <value>Called GetDeclarationName for a declaration node that can possibly contain multiple variable declarators.</value>
  </data>
  <data name="TreeNotPartOfCompilation" xml:space="preserve">
    <value>tree not part of compilation</value>
  </data>
  <data name="PositionIsNotWithinSyntax" xml:space="preserve">
    <value>Position is not within syntax tree with full span {0}</value>
  </data>
  <data name="WRN_BadUILang" xml:space="preserve">
    <value>The language name '{0}' is invalid.</value>
  </data>
  <data name="WRN_BadUILang_Title" xml:space="preserve">
    <value>The language name is invalid</value>
  </data>
  <data name="ERR_UnsupportedTransparentIdentifierAccess" xml:space="preserve">
    <value>Transparent identifier member access failed for field '{0}' of '{1}'.  Does the data being queried implement the query pattern?</value>
  </data>
  <data name="ERR_ParamDefaultValueDiffersFromAttribute" xml:space="preserve">
    <value>The parameter has multiple distinct default values.</value>
  </data>
  <data name="ERR_FieldHasMultipleDistinctConstantValues" xml:space="preserve">
    <value>The field has multiple distinct constant values.</value>
  </data>
  <data name="WRN_UnqualifiedNestedTypeInCref" xml:space="preserve">
    <value>Within cref attributes, nested types of generic types should be qualified.</value>
  </data>
  <data name="WRN_UnqualifiedNestedTypeInCref_Title" xml:space="preserve">
    <value>Within cref attributes, nested types of generic types should be qualified</value>
  </data>
  <data name="NotACSharpSymbol" xml:space="preserve">
    <value>Not a C# symbol.</value>
  </data>
  <data name="HDN_UnusedUsingDirective" xml:space="preserve">
    <value>Unnecessary using directive.</value>
  </data>
  <data name="HDN_UnusedExternAlias" xml:space="preserve">
    <value>Unused extern alias.</value>
  </data>
  <data name="ElementsCannotBeNull" xml:space="preserve">
    <value>Elements cannot be null.</value>
  </data>
  <data name="IDS_LIB_ENV" xml:space="preserve">
    <value>LIB environment variable</value>
  </data>
  <data name="IDS_LIB_OPTION" xml:space="preserve">
    <value>/LIB option</value>
  </data>
  <data name="IDS_REFERENCEPATH_OPTION" xml:space="preserve">
    <value>/REFERENCEPATH option</value>
  </data>
  <data name="IDS_DirectoryDoesNotExist" xml:space="preserve">
    <value>directory does not exist</value>
  </data>
  <data name="IDS_DirectoryHasInvalidPath" xml:space="preserve">
    <value>path is too long or invalid</value>
  </data>
  <data name="WRN_NoRuntimeMetadataVersion" xml:space="preserve">
    <value>No value for RuntimeMetadataVersion found. No assembly containing System.Object was found nor was a value for RuntimeMetadataVersion specified through options.</value>
  </data>
  <data name="WRN_NoRuntimeMetadataVersion_Title" xml:space="preserve">
    <value>No value for RuntimeMetadataVersion found</value>
  </data>
  <data name="WrongSemanticModelType" xml:space="preserve">
    <value>Expected a {0} SemanticModel.</value>
  </data>
  <data name="IDS_FeatureLambda" xml:space="preserve">
    <value>lambda expression</value>
  </data>
  <data name="ERR_FeatureNotAvailableInVersion1" xml:space="preserve">
    <value>Feature '{0}' is not available in C# 1. Please use language version {1} or greater.</value>
  </data>
  <data name="ERR_FeatureNotAvailableInVersion2" xml:space="preserve">
    <value>Feature '{0}' is not available in C# 2. Please use language version {1} or greater.</value>
  </data>
  <data name="ERR_FeatureNotAvailableInVersion3" xml:space="preserve">
    <value>Feature '{0}' is not available in C# 3. Please use language version {1} or greater.</value>
  </data>
  <data name="ERR_FeatureNotAvailableInVersion4" xml:space="preserve">
    <value>Feature '{0}' is not available in C# 4. Please use language version {1} or greater.</value>
  </data>
  <data name="ERR_FeatureNotAvailableInVersion5" xml:space="preserve">
    <value>Feature '{0}' is not available in C# 5. Please use language version {1} or greater.</value>
  </data>
  <data name="ERR_FeatureNotAvailableInVersion6" xml:space="preserve">
    <value>Feature '{0}' is not available in C# 6. Please use language version {1} or greater.</value>
  </data>
  <data name="ERR_FeatureNotAvailableInVersion7" xml:space="preserve">
    <value>Feature '{0}' is not available in C# 7.0. Please use language version {1} or greater.</value>
  </data>
  <data name="ERR_FeatureIsExperimental" xml:space="preserve">
    <value>Feature '{0}' is experimental and unsupported; use '/features:{1}' to enable.</value>
  </data>
  <data name="IDS_VersionExperimental" xml:space="preserve">
    <value>'experimental'</value>
  </data>
  <data name="PositionNotWithinTree" xml:space="preserve">
    <value>Position must be within span of the syntax tree.</value>
  </data>
  <data name="SpeculatedSyntaxNodeCannotBelongToCurrentCompilation" xml:space="preserve">
    <value>Syntax node to be speculated cannot belong to a syntax tree from the current compilation.</value>
  </data>
  <data name="ChainingSpeculativeModelIsNotSupported" xml:space="preserve">
    <value>Chaining speculative semantic model is not supported. You should create a speculative model from the non-speculative ParentModel.</value>
  </data>
  <data name="IDS_ToolName" xml:space="preserve">
    <value>Microsoft (R) Visual C# Compiler</value>
  </data>
  <data name="IDS_LogoLine1" xml:space="preserve">
    <value>{0} version {1}</value>
  </data>
  <data name="IDS_LogoLine2" xml:space="preserve">
    <value>Copyright (C) Microsoft Corporation. All rights reserved.</value>
  </data>
  <data name="IDS_LangVersions" xml:space="preserve">
    <value>Supported language versions:</value>
  </data>
  <data name="IDS_CSCHelp" xml:space="preserve">
    <value>
                             Visual C# Compiler Options

                       - OUTPUT FILES -
-out:&lt;file&gt;                   Specify output file name (default: base name of
                              file with main class or first file)
-target:exe                   Build a console executable (default) (Short
                              form: -t:exe)
-target:winexe                Build a Windows executable (Short form:
                              -t:winexe)
-target:library               Build a library (Short form: -t:library)
-target:module                Build a module that can be added to another
                              assembly (Short form: -t:module)
-target:appcontainerexe       Build an Appcontainer executable (Short form:
                              -t:appcontainerexe)
-target:winmdobj              Build a Windows Runtime intermediate file that
                              is consumed by WinMDExp (Short form: -t:winmdobj)
-doc:&lt;file&gt;                   XML Documentation file to generate
-refout:&lt;file&gt;                Reference assembly output to generate
-platform:&lt;string&gt;            Limit which platforms this code can run on: x86,
                              Itanium, x64, arm, arm64, anycpu32bitpreferred, or
                              anycpu. The default is anycpu.

                       - INPUT FILES -
-recurse:&lt;wildcard&gt;           Include all files in the current directory and
                              subdirectories according to the wildcard
                              specifications
-reference:&lt;alias&gt;=&lt;file&gt;     Reference metadata from the specified assembly
                              file using the given alias (Short form: -r)
-reference:&lt;file list&gt;        Reference metadata from the specified assembly
                              files (Short form: -r)
-addmodule:&lt;file list&gt;        Link the specified modules into this assembly
-link:&lt;file list&gt;             Embed metadata from the specified interop
                              assembly files (Short form: -l)
-analyzer:&lt;file list&gt;         Run the analyzers from this assembly
                              (Short form: -a)
-additionalfile:&lt;file list&gt;   Additional files that don't directly affect code
                              generation but may be used by analyzers for producing
                              errors or warnings.
-embed                        Embed all source files in the PDB.
-embed:&lt;file list&gt;            Embed specific files in the PDB.

                       - RESOURCES -
-win32res:&lt;file&gt;              Specify a Win32 resource file (.res)
-win32icon:&lt;file&gt;             Use this icon for the output
-win32manifest:&lt;file&gt;         Specify a Win32 manifest file (.xml)
-nowin32manifest              Do not include the default Win32 manifest
-resource:&lt;resinfo&gt;           Embed the specified resource (Short form: -res)
-linkresource:&lt;resinfo&gt;       Link the specified resource to this assembly
                              (Short form: -linkres) Where the resinfo format
                              is &lt;file&gt;[,&lt;string name&gt;[,public|private]]

                       - CODE GENERATION -
-debug[+|-]                   Emit debugging information
-debug:{full|pdbonly|portable|embedded}
                              Specify debugging type ('full' is default,
                              'portable' is a cross-platform format,
                              'embedded' is a cross-platform format embedded into
                              the target .dll or .exe)
-optimize[+|-]                Enable optimizations (Short form: -o)
-deterministic                Produce a deterministic assembly
                              (including module version GUID and timestamp)
-refonly                      Produce a reference assembly in place of the main output
-instrument:TestCoverage      Produce an assembly instrumented to collect
                              coverage information
-sourcelink:&lt;file&gt;            Source link info to embed into PDB.

                       - ERRORS AND WARNINGS -
-warnaserror[+|-]             Report all warnings as errors
-warnaserror[+|-]:&lt;warn list&gt; Report specific warnings as errors
                              (use "nullable" for all nullability warnings)
-warn:&lt;n&gt;                     Set warning level (0 or higher) (Short form: -w)
-nowarn:&lt;warn list&gt;           Disable specific warning messages
                              (use "nullable" for all nullability warnings)
-ruleset:&lt;file&gt;               Specify a ruleset file that disables specific
                              diagnostics.
-errorlog:&lt;file&gt;[,version=&lt;sarif_version&gt;]
                              Specify a file to log all compiler and analyzer
                              diagnostics.
                              sarif_version:{1|2|2.1} Default is 1. 2 and 2.1
                              both mean SARIF version 2.1.0.
-reportanalyzer               Report additional analyzer information, such as
                              execution time.
-skipanalyzers[+|-]           Skip execution of diagnostic analyzers.

                       - LANGUAGE -
-checked[+|-]                 Generate overflow checks
-unsafe[+|-]                  Allow 'unsafe' code
-define:&lt;symbol list&gt;         Define conditional compilation symbol(s) (Short
                              form: -d)
-langversion:?                Display the allowed values for language version
-langversion:&lt;string&gt;         Specify language version such as
                              `latest` (latest version, including minor versions),
                              `default` (same as `latest`),
                              `latestmajor` (latest version, excluding minor versions),
                              `preview` (latest version, including features in unsupported preview),
                              or specific versions like `6` or `7.1`
-nullable[+|-]                Specify nullable context option enable|disable.
-nullable:{enable|disable|warnings|annotations}
                              Specify nullable context option enable|disable|warnings|annotations.

                       - SECURITY -
-delaysign[+|-]               Delay-sign the assembly using only the public
                              portion of the strong name key
-publicsign[+|-]              Public-sign the assembly using only the public
                              portion of the strong name key
-keyfile:&lt;file&gt;               Specify a strong name key file
-keycontainer:&lt;string&gt;        Specify a strong name key container
-highentropyva[+|-]           Enable high-entropy ASLR

                       - MISCELLANEOUS -
@&lt;file&gt;                       Read response file for more options
-help                         Display this usage message (Short form: -?)
-nologo                       Suppress compiler copyright message
-noconfig                     Do not auto include CSC.RSP file
-parallel[+|-]                Concurrent build.
-version                      Display the compiler version number and exit.

                       - ADVANCED -
-baseaddress:&lt;address&gt;        Base address for the library to be built
-checksumalgorithm:&lt;alg&gt;      Specify algorithm for calculating source file
                              checksum stored in PDB. Supported values are:
                              SHA1 or SHA256 (default).
-codepage:&lt;n&gt;                 Specify the codepage to use when opening source
                              files
-utf8output                   Output compiler messages in UTF-8 encoding
-main:&lt;type&gt;                  Specify the type that contains the entry point
                              (ignore all other possible entry points) (Short
                              form: -m)
-fullpaths                    Compiler generates fully qualified paths
-filealign:&lt;n&gt;                Specify the alignment used for output file
                              sections
-pathmap:&lt;K1&gt;=&lt;V1&gt;,&lt;K2&gt;=&lt;V2&gt;,...
                              Specify a mapping for source path names output by
                              the compiler.
-pdb:&lt;file&gt;                   Specify debug information file name (default:
                              output file name with .pdb extension)
-errorendlocation             Output line and column of the end location of
                              each error
-preferreduilang              Specify the preferred output language name.
-nosdkpath                    Disable searching the default SDK path for standard library assemblies.
-nostdlib[+|-]                Do not reference standard library (mscorlib.dll)
-subsystemversion:&lt;string&gt;    Specify subsystem version of this assembly
-lib:&lt;file list&gt;              Specify additional directories to search in for
                              references
-errorreport:&lt;string&gt;         Specify how to handle internal compiler errors:
                              prompt, send, queue, or none. The default is
                              queue.
-appconfig:&lt;file&gt;             Specify an application configuration file
                              containing assembly binding settings
-moduleassemblyname:&lt;string&gt;  Name of the assembly which this module will be
                              a part of
-modulename:&lt;string&gt;          Specify the name of the source module
-generatedfilesout:&lt;dir&gt;      Place files generated during compilation in the
                              specified directory.
</value>
    <comment>Visual C# Compiler Options</comment>
  </data>
  <data name="ERR_ComImportWithInitializers" xml:space="preserve">
    <value>'{0}': a class with the ComImport attribute cannot specify field initializers.</value>
  </data>
  <data name="WRN_PdbLocalNameTooLong" xml:space="preserve">
    <value>Local name '{0}' is too long for PDB.  Consider shortening or compiling without /debug.</value>
  </data>
  <data name="WRN_PdbLocalNameTooLong_Title" xml:space="preserve">
    <value>Local name is too long for PDB</value>
  </data>
  <data name="ERR_RetNoObjectRequiredLambda" xml:space="preserve">
    <value>Anonymous function converted to a void returning delegate cannot return a value</value>
  </data>
  <data name="ERR_TaskRetNoObjectRequiredLambda" xml:space="preserve">
    <value>Async lambda expression converted to a 'Task' returning delegate cannot return a value. Did you intend to return 'Task&lt;T&gt;'?</value>
  </data>
  <data name="WRN_AnalyzerCannotBeCreated" xml:space="preserve">
    <value>An instance of analyzer {0} cannot be created from {1} : {2}.</value>
  </data>
  <data name="WRN_AnalyzerCannotBeCreated_Title" xml:space="preserve">
    <value>An analyzer instance cannot be created</value>
  </data>
  <data name="WRN_NoAnalyzerInAssembly" xml:space="preserve">
    <value>The assembly {0} does not contain any analyzers.</value>
  </data>
  <data name="WRN_NoAnalyzerInAssembly_Title" xml:space="preserve">
    <value>Assembly does not contain any analyzers</value>
  </data>
  <data name="WRN_UnableToLoadAnalyzer" xml:space="preserve">
    <value>Unable to load Analyzer assembly {0} : {1}</value>
  </data>
  <data name="WRN_UnableToLoadAnalyzer_Title" xml:space="preserve">
    <value>Unable to load Analyzer assembly</value>
  </data>
  <data name="INF_UnableToLoadSomeTypesInAnalyzer" xml:space="preserve">
    <value>Skipping some types in analyzer assembly {0} due to a ReflectionTypeLoadException : {1}.</value>
  </data>
  <data name="ERR_CantReadRulesetFile" xml:space="preserve">
    <value>Error reading ruleset file {0} - {1}</value>
  </data>
  <data name="ERR_BadPdbData" xml:space="preserve">
    <value>Error reading debug information for '{0}'</value>
  </data>
  <data name="IDS_OperationCausedStackOverflow" xml:space="preserve">
    <value>Operation caused a stack overflow.</value>
  </data>
  <data name="WRN_IdentifierOrNumericLiteralExpected" xml:space="preserve">
    <value>Expected identifier or numeric literal.</value>
  </data>
  <data name="WRN_IdentifierOrNumericLiteralExpected_Title" xml:space="preserve">
    <value>Expected identifier or numeric literal</value>
  </data>
  <data name="ERR_InitializerOnNonAutoProperty" xml:space="preserve">
    <value>Only auto-implemented properties can have initializers.</value>
  </data>
  <data name="ERR_InstancePropertyInitializerInInterface" xml:space="preserve">
    <value>Instance properties in interfaces cannot have initializers.</value>
  </data>
  <data name="ERR_AutoPropertyMustHaveGetAccessor" xml:space="preserve">
    <value>Auto-implemented properties must have get accessors.</value>
  </data>
  <data name="ERR_AutoPropertyMustOverrideSet" xml:space="preserve">
    <value>Auto-implemented properties must override all accessors of the overridden property.</value>
  </data>
  <data name="ERR_InitializerInStructWithoutExplicitConstructor" xml:space="preserve">
    <value>Structs without explicit constructors cannot contain members with initializers.</value>
  </data>
  <data name="ERR_EncodinglessSyntaxTree" xml:space="preserve">
    <value>Cannot emit debug information for a source text without encoding.</value>
  </data>
  <data name="ERR_BlockBodyAndExpressionBody" xml:space="preserve">
    <value>Block bodies and expression bodies cannot both be provided.</value>
  </data>
  <data name="ERR_SwitchFallOut" xml:space="preserve">
    <value>Control cannot fall out of switch from final case label ('{0}')</value>
  </data>
  <data name="ERR_UnexpectedBoundGenericName" xml:space="preserve">
    <value>Type arguments are not allowed in the nameof operator.</value>
  </data>
  <data name="ERR_NullPropagatingOpInExpressionTree" xml:space="preserve">
    <value>An expression tree lambda may not contain a null propagating operator.</value>
  </data>
  <data name="ERR_DictionaryInitializerInExpressionTree" xml:space="preserve">
    <value>An expression tree lambda may not contain a dictionary initializer.</value>
  </data>
  <data name="ERR_ExtensionCollectionElementInitializerInExpressionTree" xml:space="preserve">
    <value>An extension Add method is not supported for a collection initializer in an expression lambda.</value>
  </data>
  <data name="IDS_FeatureNameof" xml:space="preserve">
    <value>nameof operator</value>
  </data>
  <data name="IDS_FeatureDictionaryInitializer" xml:space="preserve">
    <value>dictionary initializer</value>
  </data>
  <data name="ERR_UnclosedExpressionHole" xml:space="preserve">
    <value>Missing close delimiter '}' for interpolated expression started with '{'.</value>
  </data>
  <data name="ERR_SingleLineCommentInExpressionHole" xml:space="preserve">
    <value>A single-line comment may not be used in an interpolated string.</value>
  </data>
  <data name="ERR_InsufficientStack" xml:space="preserve">
    <value>An expression is too long or complex to compile</value>
  </data>
  <data name="ERR_ExpressionHasNoName" xml:space="preserve">
    <value>Expression does not have a name.</value>
  </data>
  <data name="ERR_SubexpressionNotInNameof" xml:space="preserve">
    <value>Sub-expression cannot be used in an argument to nameof.</value>
  </data>
  <data name="ERR_AliasQualifiedNameNotAnExpression" xml:space="preserve">
    <value>An alias-qualified name is not an expression.</value>
  </data>
  <data name="ERR_NameofMethodGroupWithTypeParameters" xml:space="preserve">
    <value>Type parameters are not allowed on a method group as an argument to 'nameof'.</value>
  </data>
  <data name="NoNoneSearchCriteria" xml:space="preserve">
    <value>SearchCriteria is expected.</value>
  </data>
  <data name="ERR_InvalidAssemblyCulture" xml:space="preserve">
    <value>Assembly culture strings may not contain embedded NUL characters.</value>
  </data>
  <data name="IDS_FeatureUsingStatic" xml:space="preserve">
    <value>using static</value>
  </data>
  <data name="IDS_FeatureInterpolatedStrings" xml:space="preserve">
    <value>interpolated strings</value>
  </data>
  <data name="IDS_FeatureAltInterpolatedVerbatimStrings" xml:space="preserve">
    <value>alternative interpolated verbatim strings</value>
  </data>
  <data name="IDS_AwaitInCatchAndFinally" xml:space="preserve">
    <value>await in catch blocks and finally blocks</value>
  </data>
  <data name="IDS_FeatureBinaryLiteral" xml:space="preserve">
    <value>binary literals</value>
  </data>
  <data name="IDS_FeatureDigitSeparator" xml:space="preserve">
    <value>digit separators</value>
  </data>
  <data name="IDS_FeatureLocalFunctions" xml:space="preserve">
    <value>local functions</value>
  </data>
  <data name="ERR_UnescapedCurly" xml:space="preserve">
    <value>A '{0}' character must be escaped (by doubling) in an interpolated string.</value>
  </data>
  <data name="ERR_EscapedCurly" xml:space="preserve">
    <value>A '{0}' character may only be escaped by doubling '{0}{0}' in an interpolated string.</value>
  </data>
  <data name="ERR_TrailingWhitespaceInFormatSpecifier" xml:space="preserve">
    <value>A format specifier may not contain trailing whitespace.</value>
  </data>
  <data name="ERR_EmptyFormatSpecifier" xml:space="preserve">
    <value>Empty format specifier.</value>
  </data>
  <data name="ERR_ErrorInReferencedAssembly" xml:space="preserve">
    <value>There is an error in a referenced assembly '{0}'.</value>
  </data>
  <data name="ERR_ExpressionOrDeclarationExpected" xml:space="preserve">
    <value>Expression or declaration statement expected.</value>
  </data>
  <data name="ERR_NameofExtensionMethod" xml:space="preserve">
    <value>Extension method groups are not allowed as an argument to 'nameof'.</value>
  </data>
  <data name="WRN_AlignmentMagnitude" xml:space="preserve">
    <value>Alignment value {0} has a magnitude greater than {1} and may result in a large formatted string.</value>
  </data>
  <data name="HDN_UnusedExternAlias_Title" xml:space="preserve">
    <value>Unused extern alias</value>
  </data>
  <data name="HDN_UnusedUsingDirective_Title" xml:space="preserve">
    <value>Unnecessary using directive</value>
  </data>
  <data name="INF_UnableToLoadSomeTypesInAnalyzer_Title" xml:space="preserve">
    <value>Skip loading types in analyzer assembly that fail due to a ReflectionTypeLoadException</value>
  </data>
  <data name="WRN_AlignmentMagnitude_Title" xml:space="preserve">
    <value>Alignment value has a magnitude that may result in a large formatted string</value>
  </data>
  <data name="ERR_ConstantStringTooLong" xml:space="preserve">
    <value>Length of String constant resulting from concatenation exceeds System.Int32.MaxValue.  Try splitting the string into multiple constants.</value>
  </data>
  <data name="ERR_TupleTooFewElements" xml:space="preserve">
    <value>Tuple must contain at least two elements.</value>
  </data>
  <data name="ERR_DebugEntryPointNotSourceMethodDefinition" xml:space="preserve">
    <value>Debug entry point must be a definition of a method declared in the current compilation.</value>
  </data>
  <data name="ERR_LoadDirectiveOnlyAllowedInScripts" xml:space="preserve">
    <value>#load is only allowed in scripts</value>
  </data>
  <data name="ERR_PPLoadFollowsToken" xml:space="preserve">
    <value>Cannot use #load after first token in file</value>
  </data>
  <data name="CouldNotFindFile" xml:space="preserve">
    <value>Could not find file.</value>
    <comment>File path referenced in source (#load) could not be resolved.</comment>
  </data>
  <data name="SyntaxTreeFromLoadNoRemoveReplace" xml:space="preserve">
    <value>SyntaxTree resulted from a #load directive and cannot be removed or replaced directly.</value>
  </data>
  <data name="ERR_SourceFileReferencesNotSupported" xml:space="preserve">
    <value>Source file references are not supported.</value>
  </data>
  <data name="ERR_InvalidPathMap" xml:space="preserve">
    <value>The pathmap option was incorrectly formatted.</value>
  </data>
  <data name="ERR_InvalidReal" xml:space="preserve">
    <value>Invalid real literal.</value>
  </data>
  <data name="ERR_AutoPropertyCannotBeRefReturning" xml:space="preserve">
    <value>Auto-implemented properties cannot return by reference</value>
  </data>
  <data name="ERR_RefPropertyMustHaveGetAccessor" xml:space="preserve">
    <value>Properties which return by reference must have a get accessor</value>
  </data>
  <data name="ERR_RefPropertyCannotHaveSetAccessor" xml:space="preserve">
    <value>Properties which return by reference cannot have set accessors</value>
  </data>
  <data name="ERR_CantChangeRefReturnOnOverride" xml:space="preserve">
    <value>'{0}' must match by reference return of overridden member '{1}'</value>
  </data>
  <data name="ERR_CantChangeInitOnlyOnOverride" xml:space="preserve">
    <value>'{0}' must match by init-only of overridden member '{1}'</value>
  </data>
  <data name="ERR_MustNotHaveRefReturn" xml:space="preserve">
    <value>By-reference returns may only be used in methods that return by reference</value>
  </data>
  <data name="ERR_MustHaveRefReturn" xml:space="preserve">
    <value>By-value returns may only be used in methods that return by value</value>
  </data>
  <data name="ERR_RefReturnMustHaveIdentityConversion" xml:space="preserve">
    <value>The return expression must be of type '{0}' because this method returns by reference</value>
  </data>
  <data name="ERR_CloseUnimplementedInterfaceMemberWrongRefReturn" xml:space="preserve">
    <value>'{0}' does not implement interface member '{1}'. '{2}' cannot implement '{1}' because it does not have matching return by reference.</value>
  </data>
  <data name="ERR_CloseUnimplementedInterfaceMemberWrongInitOnly" xml:space="preserve">
    <value>'{0}' does not implement interface member '{1}'. '{2}' cannot implement '{1}'.</value>
  </data>
  <data name="ERR_BadIteratorReturnRef" xml:space="preserve">
    <value>The body of '{0}' cannot be an iterator block because '{0}' returns by reference</value>
  </data>
  <data name="ERR_BadRefReturnExpressionTree" xml:space="preserve">
    <value>Lambda expressions that return by reference cannot be converted to expression trees</value>
  </data>
  <data name="ERR_RefReturningCallInExpressionTree" xml:space="preserve">
    <value>An expression tree lambda may not contain a call to a method, property, or indexer that returns by reference</value>
  </data>
  <data name="ERR_RefReturnLvalueExpected" xml:space="preserve">
    <value>An expression cannot be used in this context because it may not be passed or returned by reference</value>
  </data>
  <data name="ERR_RefReturnNonreturnableLocal" xml:space="preserve">
    <value>Cannot return '{0}' by reference because it was initialized to a value that cannot be returned by reference</value>
  </data>
  <data name="ERR_RefReturnNonreturnableLocal2" xml:space="preserve">
    <value>Cannot return by reference a member of '{0}' because it was initialized to a value that cannot be returned by reference</value>
  </data>
  <data name="ERR_RefReturnReadonlyLocal" xml:space="preserve">
    <value>Cannot return '{0}' by reference because it is read-only</value>
  </data>
  <data name="ERR_RefReturnRangeVariable" xml:space="preserve">
    <value>Cannot return the range variable '{0}' by reference</value>
  </data>
  <data name="ERR_RefReturnReadonlyLocalCause" xml:space="preserve">
    <value>Cannot return '{0}' by reference because it is a '{1}'</value>
  </data>
  <data name="ERR_RefReturnReadonlyLocal2Cause" xml:space="preserve">
    <value>Cannot return fields of '{0}' by reference because it is a '{1}'</value>
  </data>
  <data name="ERR_RefReturnReadonly" xml:space="preserve">
    <value>A readonly field cannot be returned by writable reference</value>
  </data>
  <data name="ERR_RefReturnReadonlyStatic" xml:space="preserve">
    <value>A static readonly field cannot be returned by writable reference</value>
  </data>
  <data name="ERR_RefReturnReadonly2" xml:space="preserve">
    <value>Members of readonly field '{0}' cannot be returned by writable reference</value>
  </data>
  <data name="ERR_RefReturnReadonlyStatic2" xml:space="preserve">
    <value>Fields of static readonly field '{0}' cannot be returned by writable reference</value>
  </data>
  <data name="ERR_RefReturnParameter" xml:space="preserve">
    <value>Cannot return a parameter by reference '{0}' because it is not a ref or out parameter</value>
  </data>
  <data name="ERR_RefReturnParameter2" xml:space="preserve">
    <value>Cannot return by reference a member of parameter '{0}' because it is not a ref or out parameter</value>
  </data>
  <data name="ERR_RefReturnLocal" xml:space="preserve">
    <value>Cannot return local '{0}' by reference because it is not a ref local</value>
  </data>
  <data name="ERR_RefReturnLocal2" xml:space="preserve">
    <value>Cannot return a member of local '{0}' by reference because it is not a ref local</value>
  </data>
  <data name="ERR_RefReturnStructThis" xml:space="preserve">
    <value>Struct members cannot return 'this' or other instance members by reference</value>
  </data>
  <data name="ERR_EscapeOther" xml:space="preserve">
    <value>Expression cannot be used in this context because it may indirectly expose variables outside of their declaration scope</value>
  </data>
  <data name="ERR_EscapeLocal" xml:space="preserve">
    <value>Cannot use local '{0}' in this context because it may expose referenced variables outside of their declaration scope</value>
  </data>
  <data name="ERR_EscapeCall" xml:space="preserve">
    <value>Cannot use a result of '{0}' in this context because it may expose variables referenced by parameter '{1}' outside of their declaration scope</value>
  </data>
  <data name="ERR_EscapeCall2" xml:space="preserve">
    <value>Cannot use a member of result of '{0}' in this context because it may expose variables referenced by parameter '{1}' outside of their declaration scope</value>
  </data>
  <data name="ERR_CallArgMixing" xml:space="preserve">
    <value>This combination of arguments to '{0}' is disallowed because it may expose variables referenced by parameter '{1}' outside of their declaration scope</value>
  </data>
  <data name="ERR_MismatchedRefEscapeInTernary" xml:space="preserve">
    <value>Branches of a ref conditional operator cannot refer to variables with incompatible declaration scopes</value>
  </data>
  <data name="ERR_EscapeStackAlloc" xml:space="preserve">
    <value>A result of a stackalloc expression of type '{0}' cannot be used in this context because it may be exposed outside of the containing method</value>
  </data>
  <data name="ERR_InitializeByValueVariableWithReference" xml:space="preserve">
    <value>Cannot initialize a by-value variable with a reference</value>
  </data>
  <data name="ERR_InitializeByReferenceVariableWithValue" xml:space="preserve">
    <value>Cannot initialize a by-reference variable with a value</value>
  </data>
  <data name="ERR_RefAssignmentMustHaveIdentityConversion" xml:space="preserve">
    <value>The expression must be of type '{0}' because it is being assigned by reference</value>
  </data>
  <data name="ERR_ByReferenceVariableMustBeInitialized" xml:space="preserve">
    <value>A declaration of a by-reference variable must have an initializer</value>
  </data>
  <data name="ERR_AnonDelegateCantUseLocal" xml:space="preserve">
    <value>Cannot use ref local '{0}' inside an anonymous method, lambda expression, or query expression</value>
  </data>
  <data name="ERR_BadIteratorLocalType" xml:space="preserve">
    <value>Iterators cannot have by-reference locals</value>
  </data>
  <data name="ERR_BadAsyncLocalType" xml:space="preserve">
    <value>Async methods cannot have by-reference locals</value>
  </data>
  <data name="ERR_RefReturningCallAndAwait" xml:space="preserve">
    <value>'await' cannot be used in an expression containing a call to '{0}' because it returns by reference</value>
  </data>
  <data name="ERR_RefConditionalAndAwait" xml:space="preserve">
    <value>'await' cannot be used in an expression containing a ref conditional operator</value>
  </data>
  <data name="ERR_RefConditionalNeedsTwoRefs" xml:space="preserve">
    <value>Both conditional operator values must be ref values or neither may be a ref value</value>
  </data>
  <data name="ERR_RefConditionalDifferentTypes" xml:space="preserve">
    <value>The expression must be of type '{0}' to match the alternative ref value</value>
  </data>
  <data name="ERR_ExpressionTreeContainsLocalFunction" xml:space="preserve">
    <value>An expression tree may not contain a reference to a local function</value>
  </data>
  <data name="ERR_DynamicLocalFunctionParamsParameter" xml:space="preserve">
    <value>Cannot pass argument with dynamic type to params parameter '{0}' of local function '{1}'.</value>
  </data>
  <data name="SyntaxTreeIsNotASubmission" xml:space="preserve">
    <value>Syntax tree should be created from a submission.</value>
  </data>
  <data name="ERR_TooManyUserStrings" xml:space="preserve">
    <value>Combined length of user strings used by the program exceeds allowed limit. Try to decrease use of string literals.</value>
  </data>
  <data name="ERR_PatternNullableType" xml:space="preserve">
    <value>It is not legal to use nullable type '{0}?' in a pattern; use the underlying type '{0}' instead.</value>
  </data>
  <data name="ERR_IsNullableType" xml:space="preserve">
    <value>It is not legal to use nullable reference type '{0}?' in an is-type expression; use the underlying type '{0}' instead.</value>
  </data>
  <data name="ERR_AsNullableType" xml:space="preserve">
    <value>It is not legal to use nullable reference type '{0}?' in an as expression; use the underlying type '{0}' instead.</value>
  </data>
  <data name="ERR_BadPatternExpression" xml:space="preserve">
    <value>Invalid operand for pattern match; value required, but found '{0}'.</value>
  </data>
  <data name="ERR_PeWritingFailure" xml:space="preserve">
    <value>An error occurred while writing the output file: {0}.</value>
  </data>
  <data name="ERR_TupleDuplicateElementName" xml:space="preserve">
    <value>Tuple element names must be unique.</value>
  </data>
  <data name="ERR_TupleReservedElementName" xml:space="preserve">
    <value>Tuple element name '{0}' is only allowed at position {1}.</value>
  </data>
  <data name="ERR_TupleReservedElementNameAnyPosition" xml:space="preserve">
    <value>Tuple element name '{0}' is disallowed at any position.</value>
  </data>
  <data name="ERR_PredefinedTypeMemberNotFoundInAssembly" xml:space="preserve">
    <value>Member '{0}' was not found on type '{1}' from assembly '{2}'.</value>
  </data>
  <data name="IDS_FeatureTuples" xml:space="preserve">
    <value>tuples</value>
  </data>
  <data name="ERR_MissingDeconstruct" xml:space="preserve">
    <value>No suitable 'Deconstruct' instance or extension method was found for type '{0}', with {1} out parameters and a void return type.</value>
  </data>
  <data name="ERR_DeconstructRequiresExpression" xml:space="preserve">
    <value>Deconstruct assignment requires an expression with a type on the right-hand-side.</value>
  </data>
  <data name="ERR_SwitchExpressionValueExpected" xml:space="preserve">
    <value>The switch expression must be a value; found '{0}'.</value>
  </data>
  <data name="ERR_SwitchCaseSubsumed" xml:space="preserve">
    <value>The switch case is unreachable. It has already been handled by a previous case or it is impossible to match.</value>
  </data>
  <data name="ERR_StdInOptionProvidedButConsoleInputIsNotRedirected" xml:space="preserve">
    <value>stdin argument '-' is specified, but input has not been redirected from the standard input stream.</value>
  </data>
  <data name="ERR_SwitchArmSubsumed" xml:space="preserve">
    <value>The pattern is unreachable. It has already been handled by a previous arm of the switch expression or it is impossible to match.</value>
  </data>
  <data name="ERR_PatternWrongType" xml:space="preserve">
    <value>An expression of type '{0}' cannot be handled by a pattern of type '{1}'.</value>
  </data>
  <data name="ERR_ConstantPatternVsOpenType" xml:space="preserve">
    <value>An expression of type '{0}' cannot be handled by a pattern of type '{1}'. Please use language version '{2}' or greater to match an open type with a constant pattern.</value>
  </data>
  <data name="WRN_AttributeIgnoredWhenPublicSigning" xml:space="preserve">
    <value>Attribute '{0}' is ignored when public signing is specified.</value>
  </data>
  <data name="WRN_AttributeIgnoredWhenPublicSigning_Title" xml:space="preserve">
    <value>Attribute is ignored when public signing is specified.</value>
  </data>
  <data name="ERR_OptionMustBeAbsolutePath" xml:space="preserve">
    <value>Option '{0}' must be an absolute path.</value>
  </data>
  <data name="ERR_ConversionNotTupleCompatible" xml:space="preserve">
    <value>Tuple with {0} elements cannot be converted to type '{1}'.</value>
  </data>
  <data name="IDS_FeatureOutVar" xml:space="preserve">
    <value>out variable declaration</value>
  </data>
  <data name="ERR_ImplicitlyTypedOutVariableUsedInTheSameArgumentList" xml:space="preserve">
    <value>Reference to an implicitly-typed out variable '{0}' is not permitted in the same argument list.</value>
  </data>
  <data name="ERR_TypeInferenceFailedForImplicitlyTypedOutVariable" xml:space="preserve">
    <value>Cannot infer the type of implicitly-typed out variable '{0}'.</value>
  </data>
  <data name="ERR_TypeInferenceFailedForImplicitlyTypedDeconstructionVariable" xml:space="preserve">
    <value>Cannot infer the type of implicitly-typed deconstruction variable '{0}'.</value>
  </data>
  <data name="ERR_DiscardTypeInferenceFailed" xml:space="preserve">
    <value>Cannot infer the type of implicitly-typed discard.</value>
  </data>
  <data name="ERR_DeconstructWrongCardinality" xml:space="preserve">
    <value>Cannot deconstruct a tuple of '{0}' elements into '{1}' variables.</value>
  </data>
  <data name="ERR_CannotDeconstructDynamic" xml:space="preserve">
    <value>Cannot deconstruct dynamic objects.</value>
  </data>
  <data name="ERR_DeconstructTooFewElements" xml:space="preserve">
    <value>Deconstruction must contain at least two variables.</value>
  </data>
  <data name="WRN_TupleLiteralNameMismatch" xml:space="preserve">
    <value>The tuple element name '{0}' is ignored because a different name or no name is specified by the target type '{1}'.</value>
  </data>
  <data name="WRN_TupleLiteralNameMismatch_Title" xml:space="preserve">
    <value>The tuple element name is ignored because a different name or no name is specified by the assignment target.</value>
  </data>
  <data name="WRN_TupleBinopLiteralNameMismatch" xml:space="preserve">
    <value>The tuple element name '{0}' is ignored because a different name or no name is specified on the other side of the tuple == or != operator.</value>
  </data>
  <data name="WRN_TupleBinopLiteralNameMismatch_Title" xml:space="preserve">
    <value>The tuple element name is ignored because a different name or no name is specified on the other side of the tuple == or != operator.</value>
  </data>
  <data name="ERR_PredefinedValueTupleTypeMustBeStruct" xml:space="preserve">
    <value>Predefined type '{0}' must be a struct.</value>
  </data>
  <data name="ERR_NewWithTupleTypeSyntax" xml:space="preserve">
    <value>'new' cannot be used with tuple type. Use a tuple literal expression instead.</value>
  </data>
  <data name="ERR_DeconstructionVarFormDisallowsSpecificType" xml:space="preserve">
    <value>Deconstruction 'var (...)' form disallows a specific type for 'var'.</value>
  </data>
  <data name="ERR_TupleElementNamesAttributeMissing" xml:space="preserve">
    <value>Cannot define a class or member that utilizes tuples because the compiler required type '{0}' cannot be found. Are you missing a reference?</value>
  </data>
  <data name="ERR_ExplicitTupleElementNamesAttribute" xml:space="preserve">
    <value>Cannot reference 'System.Runtime.CompilerServices.TupleElementNamesAttribute' explicitly. Use the tuple syntax to define tuple names.</value>
  </data>
  <data name="ERR_ExpressionTreeContainsOutVariable" xml:space="preserve">
    <value>An expression tree may not contain an out argument variable declaration.</value>
  </data>
  <data name="ERR_ExpressionTreeContainsDiscard" xml:space="preserve">
    <value>An expression tree may not contain a discard.</value>
  </data>
  <data name="ERR_ExpressionTreeContainsIsMatch" xml:space="preserve">
    <value>An expression tree may not contain an 'is' pattern-matching operator.</value>
  </data>
  <data name="ERR_ExpressionTreeContainsTupleLiteral" xml:space="preserve">
    <value>An expression tree may not contain a tuple literal.</value>
  </data>
  <data name="ERR_ExpressionTreeContainsTupleConversion" xml:space="preserve">
    <value>An expression tree may not contain a tuple conversion.</value>
  </data>
  <data name="ERR_SourceLinkRequiresPdb" xml:space="preserve">
    <value>/sourcelink switch is only supported when emitting PDB.</value>
  </data>
  <data name="ERR_CannotEmbedWithoutPdb" xml:space="preserve">
    <value>/embed switch is only supported when emitting a PDB.</value>
  </data>
  <data name="ERR_InvalidInstrumentationKind" xml:space="preserve">
    <value>Invalid instrumentation kind: {0}</value>
  </data>
  <data name="ERR_InvalidHashAlgorithmName" xml:space="preserve">
    <value>Invalid hash algorithm name: '{0}'</value>
  </data>
  <data name="ERR_VarInvocationLvalueReserved" xml:space="preserve">
    <value>The syntax 'var (...)' as an lvalue is reserved.</value>
  </data>
  <data name="ERR_SemiOrLBraceOrArrowExpected" xml:space="preserve">
    <value>{ or ; or =&gt; expected</value>
  </data>
  <data name="ERR_ThrowMisplaced" xml:space="preserve">
    <value>A throw expression is not allowed in this context.</value>
  </data>
  <data name="ERR_DeclarationExpressionNotPermitted" xml:space="preserve">
    <value>A declaration is not allowed in this context.</value>
  </data>
  <data name="ERR_MustDeclareForeachIteration" xml:space="preserve">
    <value>A foreach loop must declare its iteration variables.</value>
  </data>
  <data name="ERR_TupleElementNamesInDeconstruction" xml:space="preserve">
    <value>Tuple element names are not permitted on the left of a deconstruction.</value>
  </data>
  <data name="ERR_PossibleBadNegCast" xml:space="preserve">
    <value>To cast a negative value, you must enclose the value in parentheses.</value>
  </data>
  <data name="ERR_ExpressionTreeContainsThrowExpression" xml:space="preserve">
    <value>An expression tree may not contain a throw-expression.</value>
  </data>
  <data name="ERR_ExpressionTreeContainsWithExpression" xml:space="preserve">
    <value>An expression tree may not contain a with-expression.</value>
  </data>
  <data name="ERR_BadAssemblyName" xml:space="preserve">
    <value>Invalid assembly name: {0}</value>
  </data>
  <data name="ERR_BadAsyncMethodBuilderTaskProperty" xml:space="preserve">
    <value>For type '{0}' to be used as an AsyncMethodBuilder for type '{1}', its Task property should return type '{1}' instead of type '{2}'.</value>
  </data>
  <data name="ERR_TypeForwardedToMultipleAssemblies" xml:space="preserve">
    <value>Module '{0}' in assembly '{1}' is forwarding the type '{2}' to multiple assemblies: '{3}' and '{4}'.</value>
  </data>
  <data name="ERR_PatternDynamicType" xml:space="preserve">
    <value>It is not legal to use the type 'dynamic' in a pattern.</value>
  </data>
  <data name="ERR_BadDocumentationMode" xml:space="preserve">
    <value>Provided documentation mode is unsupported or invalid: '{0}'.</value>
  </data>
  <data name="ERR_BadSourceCodeKind" xml:space="preserve">
    <value>Provided source code kind is unsupported or invalid: '{0}'</value>
  </data>
  <data name="ERR_BadLanguageVersion" xml:space="preserve">
    <value>Provided language version is unsupported or invalid: '{0}'.</value>
  </data>
  <data name="ERR_InvalidPreprocessingSymbol" xml:space="preserve">
    <value>Invalid name for a preprocessing symbol; '{0}' is not a valid identifier</value>
  </data>
  <data name="ERR_FeatureNotAvailableInVersion7_1" xml:space="preserve">
    <value>Feature '{0}' is not available in C# 7.1. Please use language version {1} or greater.</value>
  </data>
  <data name="ERR_FeatureNotAvailableInVersion7_2" xml:space="preserve">
    <value>Feature '{0}' is not available in C# 7.2. Please use language version {1} or greater.</value>
  </data>
  <data name="ERR_FeatureNotAvailableInVersion7_3" xml:space="preserve">
    <value>Feature '{0}' is not available in C# 7.3. Please use language version {1} or greater.</value>
  </data>
  <data name="ERR_FeatureNotAvailableInVersion8" xml:space="preserve">
    <value>Feature '{0}' is not available in C# 8.0. Please use language version {1} or greater.</value>
  </data>
  <data name="ERR_LanguageVersionCannotHaveLeadingZeroes" xml:space="preserve">
    <value>Specified language version '{0}' cannot have leading zeroes</value>
  </data>
  <data name="ERR_VoidAssignment" xml:space="preserve">
    <value>A value of type 'void' may not be assigned.</value>
  </data>
  <data name="WRN_Experimental" xml:space="preserve">
    <value>'{0}' is for evaluation purposes only and is subject to change or removal in future updates.</value>
  </data>
  <data name="WRN_Experimental_Title" xml:space="preserve">
    <value>Type is for evaluation purposes only and is subject to change or removal in future updates.</value>
  </data>
  <data name="ERR_CompilerAndLanguageVersion" xml:space="preserve">
    <value>Compiler version: '{0}'. Language version: {1}.</value>
  </data>
  <data name="IDS_FeatureAsyncMain" xml:space="preserve">
    <value>async main</value>
  </data>
  <data name="ERR_TupleInferredNamesNotAvailable" xml:space="preserve">
    <value>Tuple element name '{0}' is inferred. Please use language version {1} or greater to access an element by its inferred name.</value>
  </data>
  <data name="ERR_AltInterpolatedVerbatimStringsNotAvailable" xml:space="preserve">
    <value>To use '@$' instead of '$@' for an interpolated verbatim string, please use language version '{0}' or greater.</value>
  </data>
  <data name="WRN_AttributesOnBackingFieldsNotAvailable" xml:space="preserve">
    <value>Field-targeted attributes on auto-properties are not supported in language version {0}. Please use language version {1} or greater.</value>
  </data>
  <data name="WRN_AttributesOnBackingFieldsNotAvailable_Title" xml:space="preserve">
    <value>Field-targeted attributes on auto-properties are not supported in this version of the language.</value>
  </data>
  <data name="ERR_VoidInTuple" xml:space="preserve">
    <value>A tuple may not contain a value of type 'void'.</value>
  </data>
  <data name="IDS_FeatureNullableReferenceTypes" xml:space="preserve">
    <value>nullable reference types</value>
  </data>
  <data name="IDS_FeaturePragmaWarningEnable" xml:space="preserve">
    <value>warning action enable</value>
  </data>
  <data name="WRN_ConvertingNullableToNonNullable" xml:space="preserve">
    <value>Converting null literal or possible null value to non-nullable type.</value>
  </data>
  <data name="WRN_ConvertingNullableToNonNullable_Title" xml:space="preserve">
    <value>Converting null literal or possible null value to non-nullable type.</value>
  </data>
  <data name="WRN_NullReferenceAssignment" xml:space="preserve">
    <value>Possible null reference assignment.</value>
  </data>
  <data name="WRN_NullReferenceAssignment_Title" xml:space="preserve">
    <value>Possible null reference assignment.</value>
  </data>
  <data name="WRN_NullReferenceReceiver" xml:space="preserve">
    <value>Dereference of a possibly null reference.</value>
  </data>
  <data name="WRN_NullReferenceReceiver_Title" xml:space="preserve">
    <value>Dereference of a possibly null reference.</value>
  </data>
  <data name="WRN_NullReferenceReturn" xml:space="preserve">
    <value>Possible null reference return.</value>
  </data>
  <data name="WRN_NullReferenceReturn_Title" xml:space="preserve">
    <value>Possible null reference return.</value>
  </data>
  <data name="WRN_NullReferenceArgument" xml:space="preserve">
    <value>Possible null reference argument for parameter '{0}' in '{1}'.</value>
  </data>
  <data name="WRN_NullReferenceArgument_Title" xml:space="preserve">
    <value>Possible null reference argument.</value>
  </data>
  <data name="WRN_ThrowPossibleNull" xml:space="preserve">
    <value>Thrown value may be null.</value>
  </data>
  <data name="WRN_ThrowPossibleNull_Title" xml:space="preserve">
    <value>Thrown value may be null.</value>
  </data>
  <data name="WRN_UnboxPossibleNull" xml:space="preserve">
    <value>Unboxing a possibly null value.</value>
  </data>
  <data name="WRN_UnboxPossibleNull_Title" xml:space="preserve">
    <value>Unboxing a possibly null value.</value>
  </data>
  <data name="WRN_NullabilityMismatchInTypeOnOverride" xml:space="preserve">
    <value>Nullability of reference types in type doesn't match overridden member.</value>
  </data>
  <data name="WRN_NullabilityMismatchInTypeOnOverride_Title" xml:space="preserve">
    <value>Nullability of reference types in type doesn't match overridden member.</value>
  </data>
  <data name="WRN_NullabilityMismatchInReturnTypeOnOverride" xml:space="preserve">
    <value>Nullability of reference types in return type doesn't match overridden member.</value>
  </data>
  <data name="WRN_NullabilityMismatchInReturnTypeOnOverride_Title" xml:space="preserve">
    <value>Nullability of reference types in return type doesn't match overridden member.</value>
  </data>
  <data name="WRN_TopLevelNullabilityMismatchInReturnTypeOnOverride" xml:space="preserve">
    <value>Nullability of return type doesn't match overridden member (possibly because of nullability attributes).</value>
  </data>
  <data name="WRN_TopLevelNullabilityMismatchInReturnTypeOnOverride_Title" xml:space="preserve">
    <value>Nullability of return type doesn't match overridden member (possibly because of nullability attributes).</value>
  </data>
  <data name="WRN_NullabilityMismatchInParameterTypeOnOverride" xml:space="preserve">
    <value>Nullability of reference types in type of parameter '{0}' doesn't match overridden member.</value>
  </data>
  <data name="WRN_NullabilityMismatchInParameterTypeOnOverride_Title" xml:space="preserve">
    <value>Nullability of reference types in type of parameter doesn't match overridden member.</value>
  </data>
  <data name="WRN_TopLevelNullabilityMismatchInParameterTypeOnOverride" xml:space="preserve">
    <value>Nullability of type of parameter '{0}' doesn't match overridden member (possibly because of nullability attributes).</value>
  </data>
  <data name="WRN_TopLevelNullabilityMismatchInParameterTypeOnOverride_Title" xml:space="preserve">
    <value>Nullability of type of parameter doesn't match overridden member (possibly because of nullability attributes).</value>
  </data>
  <data name="WRN_NullabilityMismatchInParameterTypeOnPartial" xml:space="preserve">
    <value>Nullability of reference types in type of parameter '{0}' doesn't match partial method declaration.</value>
  </data>
  <data name="WRN_NullabilityMismatchInParameterTypeOnPartial_Title" xml:space="preserve">
    <value>Nullability of reference types in type of parameter doesn't match partial method declaration.</value>
  </data>
  <data name="WRN_NullabilityMismatchInReturnTypeOnPartial" xml:space="preserve">
    <value>Nullability of reference types in return type doesn't match partial method declaration.</value>
  </data>
  <data name="WRN_NullabilityMismatchInReturnTypeOnPartial_Title" xml:space="preserve">
    <value>Nullability of reference types in return type doesn't match partial method declaration.</value>
  </data>
  <data name="WRN_NullabilityMismatchInTypeOnImplicitImplementation" xml:space="preserve">
    <value>Nullability of reference types in type of '{0}' doesn't match implicitly implemented member '{1}'.</value>
  </data>
  <data name="WRN_NullabilityMismatchInTypeOnImplicitImplementation_Title" xml:space="preserve">
    <value>Nullability of reference types in type doesn't match implicitly implemented member.</value>
  </data>
  <data name="WRN_NullabilityMismatchInReturnTypeOnImplicitImplementation" xml:space="preserve">
    <value>Nullability of reference types in return type of '{0}' doesn't match implicitly implemented member '{1}'.</value>
  </data>
  <data name="WRN_NullabilityMismatchInReturnTypeOnImplicitImplementation_Title" xml:space="preserve">
    <value>Nullability of reference types in return type doesn't match implicitly implemented member.</value>
  </data>
  <data name="WRN_NullabilityMismatchInParameterTypeOnImplicitImplementation" xml:space="preserve">
    <value>Nullability of reference types in type of parameter '{0}' of '{1}' doesn't match implicitly implemented member '{2}'.</value>
  </data>
  <data name="WRN_NullabilityMismatchInParameterTypeOnImplicitImplementation_Title" xml:space="preserve">
    <value>Nullability of reference types in type of parameter doesn't match implicitly implemented member.</value>
  </data>
  <data name="WRN_TopLevelNullabilityMismatchInReturnTypeOnImplicitImplementation" xml:space="preserve">
    <value>Nullability of reference types in return type of '{0}' doesn't match implicitly implemented member '{1}' (possibly because of nullability attributes).</value>
  </data>
  <data name="WRN_TopLevelNullabilityMismatchInReturnTypeOnImplicitImplementation_Title" xml:space="preserve">
    <value>Nullability of reference types in return type doesn't match implicitly implemented member (possibly because of nullability attributes).</value>
  </data>
  <data name="WRN_TopLevelNullabilityMismatchInParameterTypeOnImplicitImplementation" xml:space="preserve">
    <value>Nullability of reference types in type of parameter '{0}' of '{1}' doesn't match implicitly implemented member '{2}' (possibly because of nullability attributes).</value>
  </data>
  <data name="WRN_TopLevelNullabilityMismatchInParameterTypeOnImplicitImplementation_Title" xml:space="preserve">
    <value>Nullability of reference types in type of parameter doesn't match implicitly implemented member (possibly because of nullability attributes).</value>
  </data>
  <data name="WRN_NullabilityMismatchInTypeOnExplicitImplementation" xml:space="preserve">
    <value>Nullability of reference types in type doesn't match implemented member '{0}'.</value>
  </data>
  <data name="WRN_NullabilityMismatchInTypeOnExplicitImplementation_Title" xml:space="preserve">
    <value>Nullability of reference types in type doesn't match implemented member.</value>
  </data>
  <data name="WRN_NullabilityMismatchInReturnTypeOnExplicitImplementation" xml:space="preserve">
    <value>Nullability of reference types in return type doesn't match implemented member '{0}'.</value>
  </data>
  <data name="WRN_NullabilityMismatchInReturnTypeOnExplicitImplementation_Title" xml:space="preserve">
    <value>Nullability of reference types in return type doesn't match implemented member.</value>
  </data>
  <data name="WRN_NullabilityMismatchInParameterTypeOnExplicitImplementation" xml:space="preserve">
    <value>Nullability of reference types in type of parameter '{0}' doesn't match implemented member '{1}'.</value>
  </data>
  <data name="WRN_NullabilityMismatchInParameterTypeOnExplicitImplementation_Title" xml:space="preserve">
    <value>Nullability of reference types in type of parameter doesn't match implemented member.</value>
  </data>
  <data name="WRN_TopLevelNullabilityMismatchInReturnTypeOnExplicitImplementation" xml:space="preserve">
    <value>Nullability of reference types in return type doesn't match implemented member '{0}' (possibly because of nullability attributes).</value>
  </data>
  <data name="WRN_TopLevelNullabilityMismatchInReturnTypeOnExplicitImplementation_Title" xml:space="preserve">
    <value>Nullability of reference types in return type doesn't match implemented member (possibly because of nullability attributes).</value>
  </data>
  <data name="WRN_TopLevelNullabilityMismatchInParameterTypeOnExplicitImplementation" xml:space="preserve">
    <value>Nullability of reference types in type of parameter '{0}' doesn't match implemented member '{1}' (possibly because of nullability attributes).</value>
  </data>
  <data name="WRN_TopLevelNullabilityMismatchInParameterTypeOnExplicitImplementation_Title" xml:space="preserve">
    <value>Nullability of reference types in type of parameter doesn't match implemented member (possibly because of nullability attributes).</value>
  </data>
  <data name="WRN_UninitializedNonNullableField" xml:space="preserve">
    <value>Non-nullable {0} '{1}' must contain a non-null value when exiting constructor. Consider declaring the {0} as nullable.</value>
  </data>
  <data name="WRN_UninitializedNonNullableField_Title" xml:space="preserve">
    <value>Non-nullable field must contain a non-null value when exiting constructor. Consider declaring as nullable.</value>
  </data>
  <data name="WRN_NullabilityMismatchInAssignment" xml:space="preserve">
    <value>Nullability of reference types in value of type '{0}' doesn't match target type '{1}'.</value>
  </data>
  <data name="WRN_NullabilityMismatchInAssignment_Title" xml:space="preserve">
    <value>Nullability of reference types in value doesn't match target type.</value>
  </data>
  <data name="WRN_ImplicitCopyInReadOnlyMember" xml:space="preserve">
    <value>Call to non-readonly member '{0}' from a 'readonly' member results in an implicit copy of '{1}'.</value>
  </data>
  <data name="WRN_ImplicitCopyInReadOnlyMember_Title" xml:space="preserve">
    <value>Call to non-readonly member from a 'readonly' member results in an implicit copy.</value>
  </data>
  <data name="ERR_StaticMemberCantBeReadOnly" xml:space="preserve">
    <value>Static member '{0}' cannot be marked 'readonly'.</value>
  </data>
  <data name="ERR_AutoSetterCantBeReadOnly" xml:space="preserve">
    <value>Auto-implemented 'set' accessor '{0}' cannot be marked 'readonly'.</value>
  </data>
  <data name="ERR_AutoPropertyWithSetterCantBeReadOnly" xml:space="preserve">
    <value>Auto-implemented property '{0}' cannot be marked 'readonly' because it has a 'set' accessor.</value>
  </data>
  <data name="ERR_InvalidPropertyReadOnlyMods" xml:space="preserve">
    <value>Cannot specify 'readonly' modifiers on both property or indexer '{0}' and its accessor. Remove one of them.</value>
  </data>
  <data name="ERR_DuplicatePropertyReadOnlyMods" xml:space="preserve">
    <value>Cannot specify 'readonly' modifiers on both accessors of property or indexer '{0}'. Instead, put a 'readonly' modifier on the property itself.</value>
  </data>
  <data name="ERR_FieldLikeEventCantBeReadOnly" xml:space="preserve">
    <value>Field-like event '{0}' cannot be 'readonly'.</value>
  </data>
  <data name="ERR_PartialMethodReadOnlyDifference" xml:space="preserve">
    <value>Both partial method declarations must be readonly or neither may be readonly</value>
  </data>
  <data name="ERR_ReadOnlyModMissingAccessor" xml:space="preserve">
    <value>'{0}': 'readonly' can only be used on accessors if the property or indexer has both a get and a set accessor</value>
  </data>
  <data name="WRN_NullabilityMismatchInArgument" xml:space="preserve">
    <value>Argument of type '{0}' cannot be used for parameter '{2}' of type '{1}' in '{3}' due to differences in the nullability of reference types.</value>
  </data>
  <data name="WRN_NullabilityMismatchInArgument_Title" xml:space="preserve">
    <value>Argument cannot be used for parameter due to differences in the nullability of reference types.</value>
  </data>
  <data name="WRN_NullabilityMismatchInArgumentForOutput" xml:space="preserve">
    <value>Argument of type '{0}' cannot be used as an output of type '{1}' for parameter '{2}' in '{3}' due to differences in the nullability of reference types.</value>
  </data>
  <data name="WRN_NullabilityMismatchInArgumentForOutput_Title" xml:space="preserve">
    <value>Argument cannot be used as an output for parameter due to differences in the nullability of reference types.</value>
  </data>
  <data name="WRN_DisallowNullAttributeForbidsMaybeNullAssignment" xml:space="preserve">
    <value>A possible null value may not be used for a type marked with [NotNull] or [DisallowNull]</value>
  </data>
  <data name="WRN_DisallowNullAttributeForbidsMaybeNullAssignment_Title" xml:space="preserve">
    <value>A possible null value may not be used for a type marked with [NotNull] or [DisallowNull]</value>
  </data>
  <data name="WRN_ParameterConditionallyDisallowsNull" xml:space="preserve">
    <value>Parameter '{0}' must have a non-null value when exiting with '{1}'.</value>
  </data>
  <data name="WRN_ParameterConditionallyDisallowsNull_Title" xml:space="preserve">
    <value>Parameter must have a non-null value when exiting in some condition.</value>
  </data>
  <data name="WRN_ParameterDisallowsNull" xml:space="preserve">
    <value>Parameter '{0}' must have a non-null value when exiting.</value>
  </data>
  <data name="WRN_ParameterDisallowsNull_Title" xml:space="preserve">
    <value>Parameter must have a non-null value when exiting.</value>
  </data>
  <data name="WRN_ParameterNotNullIfNotNull" xml:space="preserve">
    <value>Parameter '{0}' must have a non-null value when exiting because parameter '{1}' is non-null.</value>
  </data>
  <data name="WRN_ParameterNotNullIfNotNull_Title" xml:space="preserve">
    <value>Parameter must have a non-null value when exiting because parameter referenced by NotNullIfNotNull is non-null.</value>
  </data>
  <data name="WRN_ReturnNotNullIfNotNull" xml:space="preserve">
    <value>Return value must be non-null because parameter '{0}' is non-null.</value>
  </data>
  <data name="WRN_ReturnNotNullIfNotNull_Title" xml:space="preserve">
    <value>Return value must be non-null because parameter is non-null.</value>
  </data>
  <data name="WRN_MemberNotNull" xml:space="preserve">
    <value>Member '{0}' must have a non-null value when exiting.</value>
  </data>
  <data name="WRN_MemberNotNull_Title" xml:space="preserve">
    <value>Member must have a non-null value when exiting.</value>
  </data>
  <data name="WRN_MemberNotNullBadMember" xml:space="preserve">
    <value>Member '{0}' cannot be used in this attribute.</value>
  </data>
  <data name="WRN_MemberNotNullBadMember_Title" xml:space="preserve">
    <value>Member cannot be used in this attribute.</value>
  </data>
  <data name="WRN_MemberNotNullWhen" xml:space="preserve">
    <value>Member '{0}' must have a non-null value when exiting with '{1}'.</value>
  </data>
  <data name="WRN_MemberNotNullWhen_Title" xml:space="preserve">
    <value>Member must have a non-null value when exiting in some condition.</value>
  </data>
  <data name="WRN_ShouldNotReturn" xml:space="preserve">
    <value>A method marked [DoesNotReturn] should not return.</value>
  </data>
  <data name="WRN_ShouldNotReturn_Title" xml:space="preserve">
    <value>A method marked [DoesNotReturn] should not return.</value>
  </data>
  <data name="WRN_DoesNotReturnMismatch" xml:space="preserve">
    <value>Method '{0}' lacks `[DoesNotReturn]` annotation to match implemented or overridden member.</value>
  </data>
  <data name="WRN_DoesNotReturnMismatch_Title" xml:space="preserve">
    <value>Method lacks `[DoesNotReturn]` annotation to match implemented or overridden member.</value>
  </data>
  <data name="WRN_NullabilityMismatchInReturnTypeOfTargetDelegate" xml:space="preserve">
    <value>Nullability of reference types in return type of '{0}' doesn't match the target delegate '{1}' (possibly because of nullability attributes).</value>
  </data>
  <data name="WRN_NullabilityMismatchInReturnTypeOfTargetDelegate_Title" xml:space="preserve">
    <value>Nullability of reference types in return type doesn't match the target delegate (possibly because of nullability attributes).</value>
  </data>
  <data name="WRN_NullabilityMismatchInParameterTypeOfTargetDelegate" xml:space="preserve">
    <value>Nullability of reference types in type of parameter '{0}' of '{1}' doesn't match the target delegate '{2}' (possibly because of nullability attributes).</value>
  </data>
  <data name="WRN_NullabilityMismatchInParameterTypeOfTargetDelegate_Title" xml:space="preserve">
    <value>Nullability of reference types in type of parameter doesn't match the target delegate (possibly because of nullability attributes).</value>
  </data>
  <data name="WRN_NullAsNonNullable" xml:space="preserve">
    <value>Cannot convert null literal to non-nullable reference type.</value>
  </data>
  <data name="WRN_NullAsNonNullable_Title" xml:space="preserve">
    <value>Cannot convert null literal to non-nullable reference type.</value>
  </data>
  <data name="ERR_AnnotationDisallowedInObjectCreation" xml:space="preserve">
    <value>Cannot use a nullable reference type in object creation.</value>
  </data>
  <data name="WRN_NullableValueTypeMayBeNull" xml:space="preserve">
    <value>Nullable value type may be null.</value>
  </data>
  <data name="WRN_NullableValueTypeMayBeNull_Title" xml:space="preserve">
    <value>Nullable value type may be null.</value>
  </data>
  <data name="WRN_NullabilityMismatchInTypeParameterConstraint" xml:space="preserve">
    <value>The type '{3}' cannot be used as type parameter '{2}' in the generic type or method '{0}'. Nullability of type argument '{3}' doesn't match constraint type '{1}'.</value>
  </data>
  <data name="WRN_NullabilityMismatchInTypeParameterConstraint_Title" xml:space="preserve">
    <value>The type cannot be used as type parameter in the generic type or method. Nullability of type argument doesn't match constraint type.</value>
  </data>
  <data name="WRN_MissingNonNullTypesContextForAnnotation" xml:space="preserve">
    <value>The annotation for nullable reference types should only be used in code within a '#nullable' annotations context.</value>
  </data>
  <data name="WRN_MissingNonNullTypesContextForAnnotation_Title" xml:space="preserve">
    <value>The annotation for nullable reference types should only be used in code within a '#nullable' annotations context.</value>
  </data>
  <data name="ERR_ExplicitNullableAttribute" xml:space="preserve">
    <value>Explicit application of 'System.Runtime.CompilerServices.NullableAttribute' is not allowed.</value>
  </data>
  <data name="ERR_NullableUnconstrainedTypeParameter" xml:space="preserve">
    <value>A nullable type parameter must be known to be a value type or non-nullable reference type unless language version '{0}' or greater is used. Consider changing the language version or adding a 'class', 'struct', or type constraint.</value>
  </data>
  <data name="ERR_NullableOptionNotAvailable" xml:space="preserve">
    <value>Invalid '{0}' value: '{1}' for C# {2}. Please use language version '{3}' or greater.</value>
  </data>
  <data name="ERR_NonTaskMainCantBeAsync" xml:space="preserve">
    <value>A void or int returning entry point cannot be async</value>
  </data>
  <data name="ERR_PatternWrongGenericTypeInVersion" xml:space="preserve">
    <value>An expression of type '{0}' cannot be handled by a pattern of type '{1}' in C# {2}. Please use language version {3} or greater.</value>
  </data>
  <data name="WRN_UnreferencedLocalFunction" xml:space="preserve">
    <value>The local function '{0}' is declared but never used</value>
  </data>
  <data name="WRN_UnreferencedLocalFunction_Title" xml:space="preserve">
    <value>Local function is declared but never used</value>
  </data>
  <data name="ERR_LocalFunctionMissingBody" xml:space="preserve">
    <value>Local function '{0}' must declare a body because it is not marked 'static extern'.</value>
  </data>
  <data name="ERR_InvalidDebugInfo" xml:space="preserve">
    <value>Unable to read debug information of method '{0}' (token 0x{1:X8}) from assembly '{2}'</value>
  </data>
  <data name="IConversionExpressionIsNotCSharpConversion" xml:space="preserve">
    <value>{0} is not a valid C# conversion expression</value>
  </data>
  <data name="ERR_DynamicLocalFunctionTypeParameter" xml:space="preserve">
    <value>Cannot pass argument with dynamic type to generic local function '{0}' with inferred type arguments.</value>
  </data>
  <data name="IDS_FeatureLeadingDigitSeparator" xml:space="preserve">
    <value>leading digit separator</value>
  </data>
  <data name="ERR_ExplicitReservedAttr" xml:space="preserve">
    <value>Do not use '{0}'. This is reserved for compiler usage.</value>
  </data>
  <data name="ERR_TypeReserved" xml:space="preserve">
    <value>The type name '{0}' is reserved to be used by the compiler.</value>
  </data>
  <data name="ERR_InExtensionMustBeValueType" xml:space="preserve">
    <value>The first parameter of the 'in' extension method '{0}' must be a concrete (non-generic) value type.</value>
  </data>
  <data name="ERR_FieldsInRoStruct" xml:space="preserve">
    <value>Instance fields of readonly structs must be readonly.</value>
  </data>
  <data name="ERR_AutoPropsInRoStruct" xml:space="preserve">
    <value>Auto-implemented instance properties in readonly structs must be readonly.</value>
  </data>
  <data name="ERR_FieldlikeEventsInRoStruct" xml:space="preserve">
    <value>Field-like events are not allowed in readonly structs.</value>
  </data>
  <data name="IDS_FeatureRefExtensionMethods" xml:space="preserve">
    <value>ref extension methods</value>
  </data>
  <data name="ERR_StackAllocConversionNotPossible" xml:space="preserve">
    <value>Conversion of a stackalloc expression of type '{0}' to type '{1}' is not possible.</value>
  </data>
  <data name="ERR_RefExtensionMustBeValueTypeOrConstrainedToOne" xml:space="preserve">
    <value>The first parameter of a 'ref' extension method '{0}' must be a value type or a generic type constrained to struct.</value>
  </data>
  <data name="ERR_OutAttrOnInParam" xml:space="preserve">
    <value>An in parameter cannot have the Out attribute.</value>
  </data>
  <data name="ICompoundAssignmentOperationIsNotCSharpCompoundAssignment" xml:space="preserve">
    <value>{0} is not a valid C# compound assignment operation</value>
  </data>
  <data name="WRN_FilterIsConstantFalse" xml:space="preserve">
    <value>Filter expression is a constant 'false', consider removing the catch clause</value>
  </data>
  <data name="WRN_FilterIsConstantFalse_Title" xml:space="preserve">
    <value>Filter expression is a constant 'false'</value>
  </data>
  <data name="WRN_FilterIsConstantFalseRedundantTryCatch" xml:space="preserve">
    <value>Filter expression is a constant 'false', consider removing the try-catch block</value>
  </data>
  <data name="WRN_FilterIsConstantFalseRedundantTryCatch_Title" xml:space="preserve">
    <value>Filter expression is a constant 'false'. </value>
  </data>
  <data name="ERR_ConditionalInInterpolation" xml:space="preserve">
    <value>A conditional expression cannot be used directly in a string interpolation because the ':' ends the interpolation. Parenthesize the conditional expression.</value>
  </data>
  <data name="ERR_InDynamicMethodArg" xml:space="preserve">
    <value>Arguments with 'in' modifier cannot be used in dynamically dispatched expressions.</value>
  </data>
  <data name="ERR_TupleSizesMismatchForBinOps" xml:space="preserve">
    <value>Tuple types used as operands of an == or != operator must have matching cardinalities. But this operator has tuple types of cardinality {0} on the left and {1} on the right.</value>
  </data>
  <data name="ERR_RefLocalOrParamExpected" xml:space="preserve">
    <value>The left-hand side of a ref assignment must be a ref local or parameter.</value>
  </data>
  <data name="ERR_RefAssignNarrower" xml:space="preserve">
    <value>Cannot ref-assign '{1}' to '{0}' because '{1}' has a narrower escape scope than '{0}'.</value>
  </data>
  <data name="IDS_FeatureEnumGenericTypeConstraint" xml:space="preserve">
    <value>enum generic type constraints</value>
  </data>
  <data name="IDS_FeatureDelegateGenericTypeConstraint" xml:space="preserve">
    <value>delegate generic type constraints</value>
  </data>
  <data name="IDS_FeatureUnmanagedGenericTypeConstraint" xml:space="preserve">
    <value>unmanaged generic type constraints</value>
  </data>
  <data name="ERR_NewBoundWithUnmanaged" xml:space="preserve">
    <value>The 'new()' constraint cannot be used with the 'unmanaged' constraint</value>
  </data>
  <data name="ERR_UnmanagedConstraintNotSatisfied" xml:space="preserve">
    <value>The type '{2}' must be a non-nullable value type, along with all fields at any level of nesting, in order to use it as parameter '{1}' in the generic type or method '{0}'</value>
  </data>
  <data name="ERR_ConWithUnmanagedCon" xml:space="preserve">
    <value>Type parameter '{1}' has the 'unmanaged' constraint so '{1}' cannot be used as a constraint for '{0}'</value>
  </data>
  <data name="IDS_FeatureStackAllocInitializer" xml:space="preserve">
    <value>stackalloc initializer</value>
  </data>
  <data name="ERR_InvalidStackAllocArray" xml:space="preserve">
    <value>"Invalid rank specifier: expected ']'</value>
  </data>
  <data name="IDS_FeatureExpressionVariablesInQueriesAndInitializers" xml:space="preserve">
    <value>declaration of expression variables in member initializers and queries</value>
  </data>
  <data name="ERR_MissingPattern" xml:space="preserve">
    <value>Pattern missing</value>
  </data>
  <data name="IDS_FeatureRecursivePatterns" xml:space="preserve">
    <value>recursive patterns</value>
  </data>
  <data name="IDS_FeatureNullPointerConstantPattern" xml:space="preserve">
    <value>null pointer constant pattern</value>
  </data>
  <data name="IDS_FeatureDefaultTypeParameterConstraint" xml:space="preserve">
    <value>default type parameter constraints</value>
  </data>
  <data name="ERR_WrongNumberOfSubpatterns" xml:space="preserve">
    <value>Matching the tuple type '{0}' requires '{1}' subpatterns, but '{2}' subpatterns are present.</value>
  </data>
  <data name="ERR_PropertyPatternNameMissing" xml:space="preserve">
    <value>A property subpattern requires a reference to the property or field to be matched, e.g. '{{ Name: {0} }}'</value>
  </data>
  <data name="ERR_DefaultPattern" xml:space="preserve">
    <value>A default literal 'default' is not valid as a pattern. Use another literal (e.g. '0' or 'null') as appropriate. To match everything, use a discard pattern '_'.</value>
  </data>
  <data name="ERR_SwitchExpressionNoBestType" xml:space="preserve">
    <value>No best type was found for the switch expression.</value>
  </data>
  <data name="ERR_DefaultLiteralNoTargetType" xml:space="preserve">
    <value>There is no target type for the default literal.</value>
  </data>
  <data name="ERR_CannotInferDelegateType" xml:space="preserve">
    <value>The delegate type could not be inferred.</value>
  </data>
  <data name="ERR_LambdaExplicitReturnTypeVar" xml:space="preserve">
    <value>The contextual keyword 'var' cannot be used as an explicit lambda return type</value>
  </data>
  <data name="ERR_SingleElementPositionalPatternRequiresDisambiguation" xml:space="preserve">
    <value>A single-element deconstruct pattern requires some other syntax for disambiguation. It is recommended to add a discard designator '_' after the close paren ')'.</value>
  </data>
  <data name="ERR_VarMayNotBindToType" xml:space="preserve">
    <value>The syntax 'var' for a pattern is not permitted to refer to a type, but '{0}' is in scope here.</value>
  </data>
  <data name="WRN_SwitchExpressionNotExhaustive" xml:space="preserve">
    <value>The switch expression does not handle all possible values of its input type (it is not exhaustive). For example, the pattern '{0}' is not covered.</value>
  </data>
  <data name="WRN_SwitchExpressionNotExhaustive_Title" xml:space="preserve">
    <value>The switch expression does not handle all possible values of its input type (it is not exhaustive).</value>
  </data>
  <data name="WRN_SwitchExpressionNotExhaustiveWithWhen" xml:space="preserve">
    <value>The switch expression does not handle all possible values of its input type (it is not exhaustive). For example, the pattern '{0}' is not covered. However, a pattern with a 'when' clause might successfully match this value.</value>
  </data>
  <data name="WRN_SwitchExpressionNotExhaustiveWithWhen_Title" xml:space="preserve">
    <value>The switch expression does not handle all possible values of its input type (it is not exhaustive).</value>
  </data>
  <data name="WRN_SwitchExpressionNotExhaustiveWithUnnamedEnumValue" xml:space="preserve">
    <value>The switch expression does not handle some values of its input type (it is not exhaustive) involving an unnamed enum value. For example, the pattern '{0}' is not covered.</value>
  </data>
  <data name="WRN_SwitchExpressionNotExhaustiveWithUnnamedEnumValue_Title" xml:space="preserve">
    <value>The switch expression does not handle some values of its input type (it is not exhaustive) involving an unnamed enum value.</value>
  </data>
  <data name="WRN_CaseConstantNamedUnderscore" xml:space="preserve">
    <value>The name '_' refers to the constant, not the discard pattern. Use 'var _' to discard the value, or '@_' to refer to a constant by that name.</value>
  </data>
  <data name="WRN_CaseConstantNamedUnderscore_Title" xml:space="preserve">
    <value>Do not use '_' for a case constant.</value>
  </data>
  <data name="WRN_IsTypeNamedUnderscore" xml:space="preserve">
    <value>The name '_' refers to the type '{0}', not the discard pattern. Use '@_' for the type, or 'var _' to discard.</value>
  </data>
  <data name="WRN_IsTypeNamedUnderscore_Title" xml:space="preserve">
    <value>Do not use '_' to refer to the type in an is-type expression.</value>
  </data>
  <data name="ERR_ExpressionTreeContainsSwitchExpression" xml:space="preserve">
    <value>An expression tree may not contain a switch expression.</value>
  </data>
  <data name="ERR_InvalidObjectCreation" xml:space="preserve">
    <value>Invalid object creation</value>
  </data>
  <data name="IDS_FeatureIndexingMovableFixedBuffers" xml:space="preserve">
    <value>indexing movable fixed buffers</value>
  </data>
  <data name="ERR_CantUseInOrOutInArglist" xml:space="preserve">
    <value>__arglist cannot have an argument passed by 'in' or 'out'</value>
  </data>
  <data name="SyntaxTreeNotFound" xml:space="preserve">
    <value>SyntaxTree is not part of the compilation</value>
  </data>
  <data name="ERR_OutVariableCannotBeByRef" xml:space="preserve">
    <value>An out variable cannot be declared as a ref local</value>
  </data>
  <data name="ERR_MultipleAnalyzerConfigsInSameDir" xml:space="preserve">
    <value>Multiple analyzer config files cannot be in the same directory ('{0}').</value>
  </data>
  <data name="IDS_FeatureCoalesceAssignmentExpression" xml:space="preserve">
    <value>coalescing assignment</value>
  </data>
  <data name="CannotCreateConstructedFromConstructed" xml:space="preserve">
    <value>Cannot create constructed generic type from another constructed generic type.</value>
  </data>
  <data name="CannotCreateConstructedFromNongeneric" xml:space="preserve">
    <value>Cannot create constructed generic type from non-generic type.</value>
  </data>
  <data name="IDS_FeatureUnconstrainedTypeParameterInNullCoalescingOperator" xml:space="preserve">
    <value>unconstrained type parameters in null coalescing operator</value>
  </data>
  <data name="WRN_NullabilityMismatchInConstraintsOnImplicitImplementation" xml:space="preserve">
    <value>Nullability in constraints for type parameter '{0}' of method '{1}' doesn't match the constraints for type parameter '{2}' of interface method '{3}'. Consider using an explicit interface implementation instead.</value>
  </data>
  <data name="WRN_NullabilityMismatchInConstraintsOnImplicitImplementation_Title" xml:space="preserve">
    <value>Nullability in constraints for type parameter doesn't match the constraints for type parameter in implicitly implemented interface method'.</value>
  </data>
  <data name="WRN_NullabilityMismatchInTypeParameterReferenceTypeConstraint" xml:space="preserve">
    <value>The type '{2}' cannot be used as type parameter '{1}' in the generic type or method '{0}'. Nullability of type argument '{2}' doesn't match 'class' constraint.</value>
  </data>
  <data name="WRN_NullabilityMismatchInTypeParameterReferenceTypeConstraint_Title" xml:space="preserve">
    <value>The type cannot be used as type parameter in the generic type or method. Nullability of type argument doesn't match 'class' constraint.</value>
  </data>
  <data name="ERR_TripleDotNotAllowed" xml:space="preserve">
    <value>Unexpected character sequence '...'</value>
  </data>
  <data name="IDS_FeatureIndexOperator" xml:space="preserve">
    <value>index operator</value>
  </data>
  <data name="IDS_FeatureRangeOperator" xml:space="preserve">
    <value>range operator</value>
  </data>
  <data name="IDS_FeatureStaticLocalFunctions" xml:space="preserve">
    <value>static local functions</value>
  </data>
  <data name="IDS_FeatureNameShadowingInNestedFunctions" xml:space="preserve">
    <value>name shadowing in nested functions</value>
  </data>
  <data name="IDS_FeatureLambdaDiscardParameters" xml:space="preserve">
    <value>lambda discard parameters</value>
  </data>
  <data name="IDS_FeatureMemberNotNull" xml:space="preserve">
    <value>MemberNotNull attribute</value>
  </data>
  <data name="IDS_FeatureNativeInt" xml:space="preserve">
    <value>native-sized integers</value>
  </data>
  <data name="ERR_BadDynamicAwaitForEach" xml:space="preserve">
    <value>Cannot use a collection of dynamic type in an asynchronous foreach</value>
  </data>
  <data name="ERR_NullableDirectiveQualifierExpected" xml:space="preserve">
    <value>Expected 'enable', 'disable', or 'restore'</value>
  </data>
  <data name="ERR_NullableDirectiveTargetExpected" xml:space="preserve">
    <value>Expected 'warnings', 'annotations', or end of directive</value>
  </data>
  <data name="WRN_MissingNonNullTypesContextForAnnotationInGeneratedCode" xml:space="preserve">
    <value>The annotation for nullable reference types should only be used in code within a '#nullable' annotations context. Auto-generated code requires an explicit '#nullable' directive in source.</value>
  </data>
  <data name="WRN_MissingNonNullTypesContextForAnnotationInGeneratedCode_Title" xml:space="preserve">
    <value>The annotation for nullable reference types should only be used in code within a '#nullable' annotations context. Auto-generated code requires an explicit '#nullable' directive in source.</value>
  </data>
  <data name="WRN_NullReferenceInitializer" xml:space="preserve">
    <value>Object or collection initializer implicitly dereferences possibly null member '{0}'.</value>
  </data>
  <data name="WRN_NullReferenceInitializer_Title" xml:space="preserve">
    <value>Object or collection initializer implicitly dereferences possibly null member.</value>
  </data>
  <data name="ERR_ExpressionTreeCantContainRefStruct" xml:space="preserve">
    <value>Expression tree cannot contain value of ref struct or restricted type '{0}'.</value>
  </data>
  <data name="ERR_ElseCannotStartStatement" xml:space="preserve">
    <value>'else' cannot start a statement.</value>
  </data>
  <data name="ERR_ExpressionTreeCantContainNullCoalescingAssignment" xml:space="preserve">
    <value>An expression tree may not contain a null coalescing assignment</value>
  </data>
  <data name="ERR_BadNullableContextOption" xml:space="preserve">
    <value>Invalid option '{0}' for /nullable; must be 'disable', 'enable', 'warnings' or 'annotations'</value>
  </data>
  <data name="ERR_SwitchGoverningExpressionRequiresParens" xml:space="preserve">
    <value>Parentheses are required around the switch governing expression.</value>
  </data>
  <data name="ERR_TupleElementNameMismatch" xml:space="preserve">
    <value>The name '{0}' does not identify tuple element '{1}'.</value>
  </data>
  <data name="ERR_DeconstructParameterNameMismatch" xml:space="preserve">
    <value>The name '{0}' does not match the corresponding 'Deconstruct' parameter '{1}'.</value>
  </data>
  <data name="ERR_IsPatternImpossible" xml:space="preserve">
    <value>An expression of type '{0}' can never match the provided pattern.</value>
  </data>
  <data name="WRN_IsPatternAlways" xml:space="preserve">
    <value>An expression of type '{0}' always matches the provided pattern.</value>
  </data>
  <data name="WRN_IsPatternAlways_Title" xml:space="preserve">
    <value>The input always matches the provided pattern.</value>
  </data>
  <data name="WRN_GivenExpressionNeverMatchesPattern" xml:space="preserve">
    <value>The given expression never matches the provided pattern.</value>
  </data>
  <data name="WRN_GivenExpressionNeverMatchesPattern_Title" xml:space="preserve">
    <value>The given expression never matches the provided pattern.</value>
  </data>
  <data name="WRN_GivenExpressionAlwaysMatchesConstant" xml:space="preserve">
    <value>The given expression always matches the provided constant.</value>
  </data>
  <data name="WRN_GivenExpressionAlwaysMatchesConstant_Title" xml:space="preserve">
    <value>The given expression always matches the provided constant.</value>
  </data>
  <data name="WRN_GivenExpressionAlwaysMatchesPattern" xml:space="preserve">
    <value>The given expression always matches the provided pattern.</value>
  </data>
  <data name="WRN_GivenExpressionAlwaysMatchesPattern_Title" xml:space="preserve">
    <value>The given expression always matches the provided pattern.</value>
  </data>
  <data name="ERR_FeatureNotAvailableInVersion8_0" xml:space="preserve">
    <value>Feature '{0}' is not available in C# 8.0. Please use language version {1} or greater.</value>
  </data>
  <data name="ERR_PointerTypeInPatternMatching" xml:space="preserve">
    <value>Pattern-matching is not permitted for pointer types.</value>
  </data>
  <data name="ERR_ArgumentNameInITuplePattern" xml:space="preserve">
    <value>Element names are not permitted when pattern-matching via 'System.Runtime.CompilerServices.ITuple'.</value>
  </data>
  <data name="ERR_DiscardPatternInSwitchStatement" xml:space="preserve">
    <value>The discard pattern is not permitted as a case label in a switch statement. Use 'case var _:' for a discard pattern, or 'case @_:' for a constant named '_'.</value>
  </data>
  <data name="WRN_NullabilityMismatchInExplicitlyImplementedInterface" xml:space="preserve">
    <value>Nullability of reference types in explicit interface specifier doesn't match interface implemented by the type.</value>
  </data>
  <data name="WRN_NullabilityMismatchInExplicitlyImplementedInterface_Title" xml:space="preserve">
    <value>Nullability of reference types in explicit interface specifier doesn't match interface implemented by the type.</value>
  </data>
  <data name="WRN_NullabilityMismatchInInterfaceImplementedByBase" xml:space="preserve">
    <value>'{0}' does not implement interface member '{1}'. Nullability of reference types in interface implemented by the base type doesn't match.</value>
  </data>
  <data name="WRN_NullabilityMismatchInInterfaceImplementedByBase_Title" xml:space="preserve">
    <value>Type does not implement interface member. Nullability of reference types in interface implemented by the base type doesn't match.</value>
  </data>
  <data name="WRN_DuplicateInterfaceWithNullabilityMismatchInBaseList" xml:space="preserve">
    <value>'{0}' is already listed in the interface list on type '{1}' with different nullability of reference types.</value>
  </data>
  <data name="WRN_DuplicateInterfaceWithNullabilityMismatchInBaseList_Title" xml:space="preserve">
    <value>Interface is already listed in the interface list with different nullability of reference types.</value>
  </data>
  <data name="ERR_DuplicateExplicitImpl" xml:space="preserve">
    <value>'{0}' is explicitly implemented more than once.</value>
  </data>
  <data name="ERR_UsingVarInSwitchCase" xml:space="preserve">
    <value>A using variable cannot be used directly within a switch section (consider using braces). </value>
  </data>
  <data name="ERR_GoToForwardJumpOverUsingVar" xml:space="preserve">
    <value>A goto cannot jump to a location after a using declaration.</value>
  </data>
  <data name="ERR_GoToBackwardJumpOverUsingVar" xml:space="preserve">
    <value>A goto cannot jump to a location before a using declaration within the same block.</value>
  </data>
  <data name="IDS_FeatureUsingDeclarations" xml:space="preserve">
    <value>using declarations</value>
  </data>
  <data name="IDS_FeatureDisposalPattern" xml:space="preserve">
    <value>pattern-based disposal</value>
  </data>
  <data name="ERR_FeatureInPreview" xml:space="preserve">
    <value>The feature '{0}' is currently in Preview and *unsupported*. To use Preview features, use the 'preview' language version.</value>
  </data>
  <data name="IDS_DefaultInterfaceImplementation" xml:space="preserve">
    <value>default interface implementation</value>
  </data>
  <data name="ERR_RuntimeDoesNotSupportDefaultInterfaceImplementation" xml:space="preserve">
    <value>Target runtime doesn't support default interface implementation.</value>
  </data>
  <data name="ERR_RuntimeDoesNotSupportDefaultInterfaceImplementationForMember" xml:space="preserve">
    <value>'{0}' cannot implement interface member '{1}' in type '{2}' because the target runtime doesn't support default interface implementation.</value>
  </data>
  <data name="ERR_InvalidModifierForLanguageVersion" xml:space="preserve">
    <value>The modifier '{0}' is not valid for this item in C# {1}. Please use language version '{2}' or greater.</value>
  </data>
  <data name="ERR_ImplicitImplementationOfNonPublicInterfaceMember" xml:space="preserve">
    <value>'{0}' does not implement interface member '{1}'. '{2}' cannot implicitly implement a non-public member in C# {3}. Please use language version '{4}' or greater.</value>
  </data>
  <data name="ERR_MostSpecificImplementationIsNotFound" xml:space="preserve">
    <value>Interface member '{0}' does not have a most specific implementation. Neither '{1}', nor '{2}' are most specific.</value>
  </data>
  <data name="ERR_LanguageVersionDoesNotSupportDefaultInterfaceImplementationForMember" xml:space="preserve">
    <value>'{0}' cannot implement interface member '{1}' in type '{2}' because feature '{3}' is not available in C# {4}. Please use language version '{5}' or greater.</value>
  </data>
  <data name="ERR_RuntimeDoesNotSupportProtectedAccessForInterfaceMember" xml:space="preserve">
    <value>Target runtime doesn't support 'protected', 'protected internal', or 'private protected' accessibility for a member of an interface.</value>
  </data>
  <data name="ERR_DefaultInterfaceImplementationInNoPIAType" xml:space="preserve">
    <value>Type '{0}' cannot be embedded because it has a non-abstract member. Consider setting the 'Embed Interop Types' property to false.</value>
  </data>
  <data name="WRN_SwitchExpressionNotExhaustiveForNull" xml:space="preserve">
    <value>The switch expression does not handle some null inputs (it is not exhaustive). For example, the pattern '{0}' is not covered.</value>
  </data>
  <data name="WRN_SwitchExpressionNotExhaustiveForNull_Title" xml:space="preserve">
    <value>The switch expression does not handle some null inputs.</value>
  </data>
  <data name="WRN_SwitchExpressionNotExhaustiveForNullWithWhen" xml:space="preserve">
    <value>The switch expression does not handle some null inputs (it is not exhaustive). For example, the pattern '{0}' is not covered. However, a pattern with a 'when' clause might successfully match this value.</value>
  </data>
  <data name="WRN_SwitchExpressionNotExhaustiveForNullWithWhen_Title" xml:space="preserve">
    <value>The switch expression does not handle some null inputs.</value>
  </data>
  <data name="ERR_AttributeNotOnEventAccessor" xml:space="preserve">
    <value>Attribute '{0}' is not valid on event accessors. It is only valid on '{1}' declarations.</value>
  </data>
  <data name="IDS_FeatureObsoleteOnPropertyAccessor" xml:space="preserve">
    <value>obsolete on property accessor</value>
  </data>
  <data name="WRN_UnconsumedEnumeratorCancellationAttributeUsage" xml:space="preserve">
    <value>The EnumeratorCancellationAttribute applied to parameter '{0}' will have no effect. The attribute is only effective on a parameter of type CancellationToken in an async-iterator method returning IAsyncEnumerable</value>
  </data>
  <data name="WRN_UnconsumedEnumeratorCancellationAttributeUsage_Title" xml:space="preserve">
    <value>The EnumeratorCancellationAttribute will have no effect. The attribute is only effective on a parameter of type CancellationToken in an async-iterator method returning IAsyncEnumerable</value>
  </data>
  <data name="WRN_UndecoratedCancellationTokenParameter" xml:space="preserve">
    <value>Async-iterator '{0}' has one or more parameters of type 'CancellationToken' but none of them is decorated with the 'EnumeratorCancellation' attribute, so the cancellation token parameter from the generated 'IAsyncEnumerable&lt;&gt;.GetAsyncEnumerator' will be unconsumed</value>
  </data>
  <data name="WRN_UndecoratedCancellationTokenParameter_Title" xml:space="preserve">
    <value>Async-iterator member has one or more parameters of type 'CancellationToken' but none of them is decorated with the 'EnumeratorCancellation' attribute, so the cancellation token parameter from the generated 'IAsyncEnumerable&lt;&gt;.GetAsyncEnumerator' will be unconsumed</value>
  </data>
  <data name="ERR_MultipleEnumeratorCancellationAttributes" xml:space="preserve">
    <value>The attribute [EnumeratorCancellation] cannot be used on multiple parameters</value>
  </data>
  <data name="ERR_OverrideRefConstraintNotSatisfied" xml:space="preserve">
    <value>Method '{0}' specifies a 'class' constraint for type parameter '{1}', but corresponding type parameter '{2}' of overridden or explicitly implemented method '{3}' is not a reference type.</value>
  </data>
  <data name="ERR_OverrideValConstraintNotSatisfied" xml:space="preserve">
    <value>Method '{0}' specifies a 'struct' constraint for type parameter '{1}', but corresponding type parameter '{2}' of overridden or explicitly implemented method '{3}' is not a non-nullable value type.</value>
  </data>
  <data name="ERR_OverrideDefaultConstraintNotSatisfied" xml:space="preserve">
    <value>Method '{0}' specifies a 'default' constraint for type parameter '{1}', but corresponding type parameter '{2}' of overridden or explicitly implemented method '{3}' is constrained to a reference type or a value type.</value>
  </data>
  <data name="ERR_DefaultConstraintOverrideOnly" xml:space="preserve">
    <value>The 'default' constraint is valid on override and explicit interface implementation methods only.</value>
  </data>
  <data name="IDS_OverrideWithConstraints" xml:space="preserve">
    <value>constraints for override and explicit interface implementation methods</value>
  </data>
  <data name="WRN_NullabilityMismatchInConstraintsOnPartialImplementation" xml:space="preserve">
    <value>Partial method declarations of '{0}' have inconsistent nullability in constraints for type parameter '{1}'</value>
  </data>
  <data name="WRN_NullabilityMismatchInConstraintsOnPartialImplementation_Title" xml:space="preserve">
    <value>Partial method declarations have inconsistent nullability in constraints for type parameter</value>
  </data>
  <data name="IDS_FeatureNestedStackalloc" xml:space="preserve">
    <value>stackalloc in nested expressions</value>
  </data>
  <data name="WRN_NullabilityMismatchInTypeParameterNotNullConstraint" xml:space="preserve">
    <value>The type '{2}' cannot be used as type parameter '{1}' in the generic type or method '{0}'. Nullability of type argument '{2}' doesn't match 'notnull' constraint.</value>
  </data>
  <data name="WRN_NullabilityMismatchInTypeParameterNotNullConstraint_Title" xml:space="preserve">
    <value>The type cannot be used as type parameter in the generic type or method. Nullability of type argument doesn't match 'notnull' constraint.</value>
  </data>
  <data name="IDS_FeatureNotNullGenericTypeConstraint" xml:space="preserve">
    <value>notnull generic type constraint</value>
  </data>
  <data name="ERR_DuplicateNullSuppression" xml:space="preserve">
    <value>Duplicate null suppression operator ('!')</value>
  </data>
  <data name="ERR_DiscardCannotBeNullChecked" xml:space="preserve">
    <value>Discard parameter cannot be null-checked.</value>
  </data>
  <data name="ERR_MustNullCheckInImplementation" xml:space="preserve">
    <value>Parameter '{0}' can only have exclamation-point null checking in implementation methods.</value>
  </data>
  <data name="ERR_NonNullableValueTypeIsNullChecked" xml:space="preserve">
    <value>Parameter '{0}' is a non-nullable value type and cannot be null-checked.</value>
  </data>
  <data name="WRN_NullCheckedHasDefaultNull" xml:space="preserve">
    <value>Parameter '{0}' is null-checked but is null by default.</value>
  </data>
  <data name="WRN_NullCheckedHasDefaultNull_Title" xml:space="preserve">
    <value>Parameter is null-checked but is null by default.</value>
  </data>
  <data name="ERR_NullCheckingOnOutParameter" xml:space="preserve">
    <value>'out' parameter '{0}' cannot be null-checked.</value>
  </data>
  <data name="WRN_NullCheckingOnNullableType" xml:space="preserve">
    <value>Nullable type '{0}' is null-checked and will throw if null.</value>
  </data>
  <data name="WRN_NullCheckingOnNullableType_Title" xml:space="preserve">
    <value>Nullable type is null-checked and will throw if null.</value>
  </data>
  <data name="ERR_ReAbstractionInNoPIAType" xml:space="preserve">
    <value>Type '{0}' cannot be embedded because it has a re-abstraction of a member from base interface. Consider setting the 'Embed Interop Types' property to false.</value>
  </data>
  <data name="ERR_BadSwitchValue" xml:space="preserve">
    <value>Command-line syntax error: '{0}' is not a valid value for the '{1}' option. The value must be of the form '{2}'.</value>
  </data>
  <data name="IDS_FeatureFunctionPointers" xml:space="preserve">
    <value>function pointers</value>
  </data>
  <data name="IDS_AddressOfMethodGroup" xml:space="preserve">
    <value>&amp;method group</value>
  </data>
  <data name="ERR_InvalidFunctionPointerCallingConvention" xml:space="preserve">
    <value>'{0}' is not a valid calling convention specifier for a function pointer.</value>
  </data>
  <data name="ERR_TypeNotFound" xml:space="preserve">
    <value>Type '{0}' is not defined.</value>
  </data>
  <data name="ERR_TypeMustBePublic" xml:space="preserve">
    <value>Type '{0}' must be public to be used as a calling convention.</value>
  </data>
  <data name="WRN_SyncAndAsyncEntryPoints" xml:space="preserve">
    <value>Method '{0}' will not be used as an entry point because a synchronous entry point '{1}' was found.</value>
  </data>
  <data name="ERR_InternalError" xml:space="preserve">
    <value>Internal error in the C# compiler.</value>
  </data>
  <data name="IDS_FeatureStaticAnonymousFunction" xml:space="preserve">
    <value>static anonymous function</value>
  </data>
  <data name="ERR_StaticAnonymousFunctionCannotCaptureThis" xml:space="preserve">
    <value>A static anonymous function cannot contain a reference to 'this' or 'base'.</value>
  </data>
  <data name="ERR_StaticAnonymousFunctionCannotCaptureVariable" xml:space="preserve">
    <value>A static anonymous function cannot contain a reference to '{0}'.</value>
  </data>
  <data name="IDS_FeatureAsyncUsing" xml:space="preserve">
    <value>asynchronous using</value>
  </data>
  <data name="IDS_FeatureParenthesizedPattern" xml:space="preserve">
    <value>parenthesized pattern</value>
  </data>
  <data name="IDS_FeatureOrPattern" xml:space="preserve">
    <value>or pattern</value>
  </data>
  <data name="IDS_FeatureAndPattern" xml:space="preserve">
    <value>and pattern</value>
  </data>
  <data name="IDS_FeatureNotPattern" xml:space="preserve">
    <value>not pattern</value>
  </data>
  <data name="IDS_FeatureTypePattern" xml:space="preserve">
    <value>type pattern</value>
  </data>
  <data name="IDS_FeatureRelationalPattern" xml:space="preserve">
    <value>relational pattern</value>
  </data>
  <data name="ERR_VarianceInterfaceNesting" xml:space="preserve">
    <value>Enums, classes, and structures cannot be declared in an interface that has an 'in' or 'out' type parameter.</value>
  </data>
  <data name="ERR_ExternEventInitializer" xml:space="preserve">
    <value>'{0}': extern event cannot have initializer</value>
  </data>
  <data name="ERR_ImplicitIndexIndexerWithName" xml:space="preserve">
    <value>Invocation of implicit Index Indexer cannot name the argument.</value>
  </data>
  <data name="ERR_ImplicitRangeIndexerWithName" xml:space="preserve">
    <value>Invocation of implicit Range Indexer cannot name the argument.</value>
  </data>
  <data name="ERR_ImplicitObjectCreationIllegalTargetType" xml:space="preserve">
    <value>The type '{0}' may not be used as the target type of new()</value>
  </data>
  <data name="ERR_ImplicitObjectCreationNotValid" xml:space="preserve">
    <value>Use of new() is not valid in this context</value>
  </data>
  <data name="ERR_ImplicitObjectCreationNoTargetType" xml:space="preserve">
    <value>There is no target type for '{0}'</value>
  </data>
  <data name="IDS_FeatureImplicitObjectCreation" xml:space="preserve">
    <value>target-typed object creation</value>
  </data>
  <data name="ERR_ExpressionTreeContainsPatternImplicitIndexer" xml:space="preserve">
    <value>An expression tree may not contain a pattern System.Index or System.Range indexer access</value>
  </data>
  <data name="ERR_ExpressionTreeContainsFromEndIndexExpression" xml:space="preserve">
    <value>An expression tree may not contain a from-end index ('^') expression.</value>
  </data>
  <data name="ERR_ExpressionTreeContainsRangeExpression" xml:space="preserve">
    <value>An expression tree may not contain a range ('..') expression.</value>
  </data>
  <data name="WRN_GeneratorFailedDuringGeneration" xml:space="preserve">
    <value>Generator '{0}' failed to generate source. It will not contribute to the output and compilation errors may occur as a result. Exception was of type '{1}' with message '{2}'</value>
    <comment>{0} is the name of the generator that failed. {1} is the type of exception that was thrown {2} is the message in the exception</comment>
  </data>
  <data name="WRN_GeneratorFailedDuringInitialization" xml:space="preserve">
    <value>Generator '{0}' failed to initialize. It will not contribute to the output and compilation errors may occur as a result. Exception was of type '{1}' with message '{2}'</value>
    <comment>{0} is the name of the generator that failed. {1} is the type of exception that was thrown {2} is the message in the exception</comment>
  </data>
  <data name="WRN_GeneratorFailedDuringGeneration_Title" xml:space="preserve">
    <value>Generator failed to generate source.</value>
  </data>
  <data name="WRN_GeneratorFailedDuringInitialization_Title" xml:space="preserve">
    <value>Generator failed to initialize.</value>
  </data>
  <data name="WRN_GeneratorFailedDuringGeneration_Description" xml:space="preserve">
    <value>Generator threw the following exception:
'{0}'.</value>
    <comment>{0} is the string representation of the exception that was thrown.</comment>
  </data>
  <data name="WRN_GeneratorFailedDuringInitialization_Description" xml:space="preserve">
    <value>Generator threw the following exception:
'{0}'.</value>
    <comment>{0} is the string representation of the exception that was thrown.</comment>
  </data>
  <data name="IDS_FeatureRecords" xml:space="preserve">
    <value>records</value>
  </data>
  <data name="IDS_FeatureInitOnlySetters" xml:space="preserve">
    <value>init-only setters</value>
  </data>
  <data name="ERR_InvalidWithReceiverType" xml:space="preserve">
    <value>The receiver of a `with` expression must have a non-void type.</value>
  </data>
  <data name="ERR_CannotClone" xml:space="preserve">
    <value>The receiver type '{0}' is not a valid record type and is not a struct type.</value>
  </data>
  <data name="ERR_AssignmentInitOnly" xml:space="preserve">
    <value>Init-only property or indexer '{0}' can only be assigned in an object initializer, or on 'this' or 'base' in an instance constructor or an 'init' accessor.</value>
  </data>
  <data name="ERR_DesignatorBeneathPatternCombinator" xml:space="preserve">
    <value>A variable may not be declared within a 'not' or 'or' pattern.</value>
  </data>
  <data name="ERR_UnsupportedTypeForRelationalPattern" xml:space="preserve">
    <value>Relational patterns may not be used for a value of type '{0}'.</value>
  </data>
  <data name="ERR_RelationalPatternWithNaN" xml:space="preserve">
    <value>Relational patterns may not be used for a floating-point NaN.</value>
  </data>
  <data name="IDS_FeatureSpanCharConstantPattern" xml:space="preserve">
    <value>pattern matching ReadOnly/Span&lt;char&gt; on constant string</value>
  </data>
  <data name="IDS_FeatureExtendedPartialMethods" xml:space="preserve">
    <value>extended partial methods</value>
  </data>
  <data name="IDS_FeatureConstantInterpolatedStrings" xml:space="preserve">
    <value>constant interpolated strings</value>
  </data>
  <data name="ERR_PartialMethodWithNonVoidReturnMustHaveAccessMods" xml:space="preserve">
    <value>Partial method '{0}' must have accessibility modifiers because it has a non-void return type.</value>
  </data>
  <data name="ERR_PartialMethodWithOutParamMustHaveAccessMods" xml:space="preserve">
    <value>Partial method '{0}' must have accessibility modifiers because it has 'out' parameters.</value>
  </data>
  <data name="ERR_PartialMethodWithAccessibilityModsMustHaveImplementation" xml:space="preserve">
    <value>Partial method '{0}' must have an implementation part because it has accessibility modifiers.</value>
  </data>
  <data name="ERR_PartialMethodWithExtendedModMustHaveAccessMods" xml:space="preserve">
    <value>Partial method '{0}' must have accessibility modifiers because it has a 'virtual', 'override', 'sealed', 'new', or 'extern' modifier.</value>
  </data>
  <data name="ERR_PartialMethodAccessibilityDifference" xml:space="preserve">
    <value>Both partial method declarations must have identical accessibility modifiers.</value>
  </data>
  <data name="ERR_PartialMethodExtendedModDifference" xml:space="preserve">
    <value>Both partial method declarations must have identical combinations of 'virtual', 'override', 'sealed', and 'new' modifiers.</value>
  </data>
  <data name="ERR_PartialMethodReturnTypeDifference" xml:space="preserve">
    <value>Both partial method declarations must have the same return type.</value>
  </data>
  <data name="ERR_PartialMethodRefReturnDifference" xml:space="preserve">
    <value>Partial method declarations must have matching ref return values.</value>
  </data>
  <data name="WRN_PartialMethodTypeDifference" xml:space="preserve">
    <value>Partial method declarations '{0}' and '{1}' have signature differences.</value>
  </data>
  <data name="WRN_PartialMethodTypeDifference_Title" xml:space="preserve">
    <value>Partial method declarations have signature differences.</value>
  </data>
  <data name="IDS_TopLevelStatements" xml:space="preserve">
    <value>top-level statements</value>
  </data>
  <data name="ERR_SimpleProgramLocalIsReferencedOutsideOfTopLevelStatement" xml:space="preserve">
    <value>Cannot use local variable or local function '{0}' declared in a top-level statement in this context.</value>
  </data>
  <data name="ERR_SimpleProgramMultipleUnitsWithTopLevelStatements" xml:space="preserve">
    <value>Only one compilation unit can have top-level statements.</value>
  </data>
  <data name="ERR_TopLevelStatementAfterNamespaceOrType" xml:space="preserve">
    <value>Top-level statements must precede namespace and type declarations.</value>
  </data>
  <data name="ERR_SimpleProgramDisallowsMainType" xml:space="preserve">
    <value>Cannot specify /main if there is a compilation unit with top-level statements.</value>
  </data>
  <data name="ERR_SimpleProgramNotAnExecutable" xml:space="preserve">
    <value>Program using top-level statements must be an executable.</value>
  </data>
  <data name="ERR_InvalidFuncPointerReturnTypeModifier" xml:space="preserve">
    <value>'{0}' is not a valid function pointer return type modifier. Valid modifiers are 'ref' and 'ref readonly'.</value>
  </data>
  <data name="ERR_DupReturnTypeMod" xml:space="preserve">
    <value>A return type can only have one '{0}' modifier.</value>
  </data>
  <data name="ERR_BadFuncPointerParamModifier" xml:space="preserve">
    <value>'{0}' cannot be used as a modifier on a function pointer parameter.</value>
  </data>
  <data name="ERR_BadFuncPointerArgCount" xml:space="preserve">
    <value>Function pointer '{0}' does not take {1} arguments</value>
  </data>
  <data name="ERR_MethFuncPtrMismatch" xml:space="preserve">
    <value>No overload for '{0}' matches function pointer '{1}'</value>
  </data>
  <data name="ERR_FuncPtrRefMismatch" xml:space="preserve">
    <value>Ref mismatch between '{0}' and function pointer '{1}'</value>
  </data>
  <data name="ERR_FuncPtrMethMustBeStatic" xml:space="preserve">
    <value>Cannot create a function pointer for '{0}' because it is not a static method</value>
  </data>
  <data name="ERR_AddressOfMethodGroupInExpressionTree" xml:space="preserve">
    <value>'&amp;' on method groups cannot be used in expression trees</value>
  </data>
  <data name="ERR_WrongFuncPtrCallingConvention" xml:space="preserve">
    <value>Calling convention of '{0}' is not compatible with '{1}'.</value>
  </data>
  <data name="ERR_MissingAddressOf" xml:space="preserve">
    <value>Cannot convert method group to function pointer (Are you missing a '&amp;'?)</value>
  </data>
  <data name="ERR_CannotUseReducedExtensionMethodInAddressOf" xml:space="preserve">
    <value>Cannot use an extension method with a receiver as the target of a '&amp;' operator.</value>
  </data>
  <data name="ERR_CannotUseFunctionPointerAsFixedLocal" xml:space="preserve">
    <value>The type of a local declared in a fixed statement cannot be a function pointer type.</value>
  </data>
  <data name="ERR_UnsupportedCallingConvention" xml:space="preserve">
    <value>The calling convention of '{0}' is not supported by the language.</value>
  </data>
  <data name="ERR_RuntimeDoesNotSupportUnmanagedDefaultCallConv" xml:space="preserve">
    <value>The target runtime doesn't support extensible or runtime-environment default calling conventions.</value>
  </data>
  <data name="NotSameNumberParameterTypesAndRefKinds" xml:space="preserve">
    <value>Given {0} parameter types and {1} parameter ref kinds. These arrays must have the same length.</value>
  </data>
  <data name="OutIsNotValidForReturn" xml:space="preserve">
    <value>'RefKind.Out' is not a valid ref kind for a return type.</value>
  </data>
  <data name="CallingConventionTypesRequireUnmanaged" xml:space="preserve">
    <value>Passing '{0}' is not valid unless '{1}' is 'SignatureCallingConvention.Unmanaged'.</value>
  </data>
  <data name="CallingConventionTypeIsInvalid" xml:space="preserve">
    <value>Cannot use '{0}' as a calling convention modifier.</value>
  </data>
  <data name="ERR_CannotConvertAddressOfToDelegate" xml:space="preserve">
    <value>Cannot convert &amp;method group '{0}' to delegate type '{1}'.</value>
  </data>
  <data name="ERR_AddressOfToNonFunctionPointer" xml:space="preserve">
    <value>Cannot convert &amp;method group '{0}' to non-function pointer type '{1}'.</value>
  </data>
  <data name="ERR_CannotSpecifyManagedWithUnmanagedSpecifiers" xml:space="preserve">
    <value>'managed' calling convention cannot be combined with unmanaged calling convention specifiers.</value>
  </data>
  <data name="ERR_FeatureNotAvailableInVersion9" xml:space="preserve">
    <value>Feature '{0}' is not available in C# 9.0. Please use language version {1} or greater.</value>
  </data>
  <data name="ERR_FeatureNotAvailableInVersion10" xml:space="preserve">
    <value>Feature '{0}' is not available in C# 10.0. Please use language version {1} or greater.</value>
  </data>
  <data name="ERR_UnexpectedArgumentList" xml:space="preserve">
    <value>Unexpected argument list.</value>
  </data>
  <data name="ERR_UnexpectedOrMissingConstructorInitializerInRecord" xml:space="preserve">
    <value>A constructor declared in a record with parameter list must have 'this' constructor initializer.</value>
  </data>
  <data name="ERR_MultipleRecordParameterLists" xml:space="preserve">
    <value>Only a single record partial declaration may have a parameter list</value>
  </data>
  <data name="ERR_BadRecordBase" xml:space="preserve">
    <value>Records may only inherit from object or another record</value>
  </data>
  <data name="ERR_BadInheritanceFromRecord" xml:space="preserve">
    <value>Only records may inherit from records.</value>
  </data>
  <data name="ERR_BadRecordMemberForPositionalParameter" xml:space="preserve">
    <value>Record member '{0}' must be a readable instance property or field of type '{1}' to match positional parameter '{2}'.</value>
  </data>
  <data name="ERR_NoCopyConstructorInBaseType" xml:space="preserve">
    <value>No accessible copy constructor found in base type '{0}'.</value>
  </data>
  <data name="ERR_CopyConstructorMustInvokeBaseCopyConstructor" xml:space="preserve">
    <value>A copy constructor in a record must call a copy constructor of the base, or a parameterless object constructor if the record inherits from object.</value>
  </data>
  <data name="IDS_FeatureTargetTypedConditional" xml:space="preserve">
    <value>target-typed conditional expression</value>
  </data>
  <data name="ERR_NoImplicitConvTargetTypedConditional" xml:space="preserve">
    <value>Conditional expression is not valid in language version {0} because a common type was not found between '{1}' and '{2}'. To use a target-typed conversion, upgrade to language version {3} or greater.</value>
  </data>
  <data name="ERR_DoesNotOverrideMethodFromObject" xml:space="preserve">
    <value>'{0}' does not override expected method from 'object'.</value>
  </data>
  <data name="IDS_FeatureCovariantReturnsForOverrides" xml:space="preserve">
    <value>covariant returns</value>
  </data>
  <data name="ERR_RuntimeDoesNotSupportCovariantReturnsOfClasses" xml:space="preserve">
    <value>'{0}': Target runtime doesn't support covariant return types in overrides. Return type must be '{2}' to match overridden member '{1}'</value>
  </data>
  <data name="ERR_RuntimeDoesNotSupportCovariantPropertiesOfClasses" xml:space="preserve">
    <value>'{0}': Target runtime doesn't support covariant types in overrides. Type must be '{2}' to match overridden member '{1}'</value>
  </data>
  <data name="ERR_SealedAPIInRecord" xml:space="preserve">
    <value>'{0}' cannot be sealed because containing record is not sealed.</value>
  </data>
  <data name="ERR_DoesNotOverrideBaseMethod" xml:space="preserve">
    <value>'{0}' does not override expected method from '{1}'.</value>
  </data>
  <data name="WRN_ConstOutOfRangeChecked" xml:space="preserve">
    <value>Constant value '{0}' may overflow '{1}' at runtime (use 'unchecked' syntax to override)</value>
  </data>
  <data name="WRN_ConstOutOfRangeChecked_Title" xml:space="preserve">
    <value>Constant value may overflow at runtime (use 'unchecked' syntax to override)</value>
  </data>
  <data name="ERR_CloneDisallowedInRecord" xml:space="preserve">
    <value>Members named 'Clone' are disallowed in records.</value>
  </data>
  <data name="WRN_RecordNamedDisallowed" xml:space="preserve">
    <value>Types and aliases should not be named 'record'.</value>
  </data>
  <data name="WRN_RecordNamedDisallowed_Title" xml:space="preserve">
    <value>Types and aliases should not be named 'record'.</value>
  </data>
  <data name="ERR_NotOverridableAPIInRecord" xml:space="preserve">
    <value>'{0}' must allow overriding because the containing record is not sealed.</value>
  </data>
  <data name="ERR_NonPublicAPIInRecord" xml:space="preserve">
    <value>Record member '{0}' must be public.</value>
  </data>
  <data name="ERR_SignatureMismatchInRecord" xml:space="preserve">
    <value>Record member '{0}' must return '{1}'.</value>
  </data>
  <data name="ERR_NonProtectedAPIInRecord" xml:space="preserve">
    <value>Record member '{0}' must be protected.</value>
  </data>
  <data name="ERR_DoesNotOverrideBaseEqualityContract" xml:space="preserve">
    <value>'{0}' does not override expected property from '{1}'.</value>
  </data>
  <data name="ERR_StaticAPIInRecord" xml:space="preserve">
    <value>Record member '{0}' may not be static.</value>
  </data>
  <data name="ERR_CopyConstructorWrongAccessibility" xml:space="preserve">
    <value>A copy constructor '{0}' must be public or protected because the record is not sealed.</value>
  </data>
  <data name="ERR_NonPrivateAPIInRecord" xml:space="preserve">
    <value>Record member '{0}' must be private.</value>
  </data>
  <data name="WRN_PrecedenceInversion" xml:space="preserve">
    <value>Operator '{0}' cannot be used here due to precedence. Use parentheses to disambiguate.</value>
  </data>
  <data name="WRN_PrecedenceInversion_Title" xml:space="preserve">
    <value>Operator cannot be used here due to precedence.</value>
  </data>
  <data name="IDS_FeatureModuleInitializers" xml:space="preserve">
    <value>module initializers</value>
  </data>
  <data name="ERR_ModuleInitializerMethodMustBeAccessibleOutsideTopLevelType" xml:space="preserve">
    <value>Module initializer method '{0}' must be accessible at the module level</value>
  </data>
  <data name="ERR_ModuleInitializerMethodMustBeStaticParameterlessVoid" xml:space="preserve">
    <value>Module initializer method '{0}' must be static, must have no parameters, and must return 'void'</value>
  </data>
  <data name="ERR_ModuleInitializerMethodAndContainingTypesMustNotBeGeneric" xml:space="preserve">
    <value>Module initializer method '{0}' must not be generic and must not be contained in a generic type</value>
  </data>
  <data name="ERR_ModuleInitializerMethodMustBeOrdinary" xml:space="preserve">
    <value>A module initializer must be an ordinary member method</value>
  </data>
  <data name="IDS_FeatureExtensionGetAsyncEnumerator" xml:space="preserve">
    <value>extension GetAsyncEnumerator</value>
  </data>
  <data name="IDS_FeatureExtensionGetEnumerator" xml:space="preserve">
    <value>extension GetEnumerator</value>
  </data>
  <data name="ERR_UnmanagedCallersOnlyRequiresStatic" xml:space="preserve">
    <value>'UnmanagedCallersOnly' can only be applied to ordinary static non-abstract, non-virtual methods or static local functions.</value>
    <comment>UnmanagedCallersOnly is not localizable.</comment>
  </data>
  <data name="ERR_InvalidUnmanagedCallersOnlyCallConv" xml:space="preserve">
    <value>'{0}' is not a valid calling convention type for 'UnmanagedCallersOnly'.</value>
    <comment>UnmanagedCallersOnly is not localizable.</comment>
  </data>
  <data name="ERR_CannotUseManagedTypeInUnmanagedCallersOnly" xml:space="preserve">
    <value>Cannot use '{0}' as a {1} type on a method attributed with 'UnmanagedCallersOnly'.</value>
    <comment>1 is the localized word for 'parameter' or 'return'. UnmanagedCallersOnly is not localizable.</comment>
  </data>
  <data name="ERR_UnmanagedCallersOnlyMethodOrTypeCannotBeGeneric" xml:space="preserve">
    <value>Methods attributed with 'UnmanagedCallersOnly' cannot have generic type parameters and cannot be declared in a generic type.</value>
    <comment>UnmanagedCallersOnly is not localizable.</comment>
  </data>
  <data name="ERR_UnmanagedCallersOnlyMethodsCannotBeCalledDirectly" xml:space="preserve">
    <value>'{0}' is attributed with 'UnmanagedCallersOnly' and cannot be called directly. Obtain a function pointer to this method.</value>
    <comment>UnmanagedCallersOnly is not localizable.</comment>
  </data>
  <data name="ERR_UnmanagedCallersOnlyMethodsCannotBeConvertedToDelegate" xml:space="preserve">
    <value>'{0}' is attributed with 'UnmanagedCallersOnly' and cannot be converted to a delegate type. Obtain a function pointer to this method.</value>
    <comment>UnmanagedCallersOnly is not localizable.</comment>
  </data>
  <data name="ERR_EntryPointCannotBeUnmanagedCallersOnly" xml:space="preserve">
    <value>Application entry points cannot be attributed with 'UnmanagedCallersOnly'.</value>
    <comment>UnmanagedCallersOnly is not localizable.</comment>
  </data>
  <data name="ERR_ModuleInitializerCannotBeUnmanagedCallersOnly" xml:space="preserve">
    <value>Module initializer cannot be attributed with 'UnmanagedCallersOnly'.</value>
    <comment>UnmanagedCallersOnly is not localizable.</comment>
  </data>
  <data name="WRN_RecordEqualsWithoutGetHashCode" xml:space="preserve">
    <value>'{0}' defines 'Equals' but not 'GetHashCode'</value>
    <comment>'GetHashCode' and 'Equals' are not localizable.</comment>
  </data>
  <data name="WRN_RecordEqualsWithoutGetHashCode_Title" xml:space="preserve">
    <value>Record defines 'Equals' but not 'GetHashCode'.</value>
    <comment>'GetHashCode' and 'Equals' are not localizable.</comment>
  </data>
  <data name="ERR_InitCannotBeReadonly" xml:space="preserve">
    <value>'init' accessors cannot be marked 'readonly'. Mark '{0}' readonly instead.</value>
  </data>
  <data name="IDS_FeatureDiscards" xml:space="preserve">
    <value>discards</value>
  </data>
  <data name="IDS_FeatureMixedDeclarationsAndExpressionsInDeconstruction" xml:space="preserve">
    <value>Mixed declarations and expressions in deconstruction</value>
  </data>
  <data name="IDS_FeatureRecordStructs" xml:space="preserve">
    <value>record structs</value>
    <comment>'record structs' is not localizable.</comment>
  </data>
  <data name="IDS_FeatureWithOnStructs" xml:space="preserve">
    <value>with on structs</value>
  </data>
  <data name="IDS_FeatureWithOnAnonymousTypes" xml:space="preserve">
    <value>with on anonymous types</value>
  </data>
  <data name="IDS_AsyncMethodBuilderOverride" xml:space="preserve">
    <value>async method builder override</value>
  </data>
  <data name="IDS_FeaturePositionalFieldsInRecords" xml:space="preserve">
    <value>positional fields in records</value>
  </data>
  <data name="IDS_FeatureParameterlessStructConstructors" xml:space="preserve">
    <value>parameterless struct constructors</value>
  </data>
  <data name="IDS_FeatureStructFieldInitializers" xml:space="preserve">
    <value>struct field initializers</value>
  </data>
  <data name="IDS_FeatureVarianceSafetyForStaticInterfaceMembers" xml:space="preserve">
    <value>variance safety for static interface members</value>
  </data>
  <data name="ERR_EqualityContractRequiresGetter" xml:space="preserve">
    <value>Record equality contract property '{0}' must have a get accessor.</value>
  </data>
  <data name="WRN_AnalyzerReferencesFramework" xml:space="preserve">
    <value>The assembly '{0}' containing type '{1}' references .NET Framework, which is not supported.</value>
    <comment>{1} is the type that was loaded, {0} is the containing assembly.</comment>
  </data>
  <data name="WRN_AnalyzerReferencesFramework_Title" xml:space="preserve">
    <value>The loaded assembly references .NET Framework, which is not supported.</value>
  </data>
  <data name="ERR_BadFieldTypeInRecord" xml:space="preserve">
    <value>The type '{0}' may not be used for a field of a record.</value>
  </data>
  <data name="ERR_FunctionPointersCannotBeCalledWithNamedArguments" xml:space="preserve">
    <value>A function pointer cannot be called with named arguments.</value>
  </data>
  <data name="IDS_FeatureFileScopedNamespace" xml:space="preserve">
    <value>file-scoped namespace</value>
  </data>
  <data name="ERR_MultipleFileScopedNamespace" xml:space="preserve">
    <value>Source file can only contain one file-scoped namespace declaration.</value>
  </data>
  <data name="ERR_FileScopedAndNormalNamespace" xml:space="preserve">
    <value>Source file can not contain both file-scoped and normal namespace declarations.</value>
  </data>
  <data name="ERR_FileScopedNamespaceNotBeforeAllMembers" xml:space="preserve">
    <value>File-scoped namespace must precede all other members in a file.</value>
  </data>
  <data name="WRN_UnreadRecordParameter" xml:space="preserve">
    <value>Parameter '{0}' is unread. Did you forget to use it to initialize the property with that name?</value>
  </data>
  <data name="WRN_UnreadRecordParameter_Title" xml:space="preserve">
    <value>Parameter is unread. Did you forget to use it to initialize the property with that name?</value>
  </data>
  <data name="ERR_RecordAmbigCtor" xml:space="preserve">
    <value>The primary constructor conflicts with the synthesized copy constructor.</value>
  </data>
  <data name="IDS_FeatureLambdaAttributes" xml:space="preserve">
    <value>lambda attributes</value>
  </data>
  <data name="IDS_FeatureLambdaReturnType" xml:space="preserve">
    <value>lambda return type</value>
  </data>
  <data name="IDS_FeatureInferredDelegateType" xml:space="preserve">
    <value>inferred delegate type</value>
  </data>
  <data name="IDS_FeatureLineSpanDirective" xml:space="preserve">
    <value>line span directive</value>
  </data>
  <data name="IDS_FeatureAutoDefaultStructs" xml:space="preserve">
    <value>auto default struct fields</value>
  </data>
  <data name="ERR_LineSpanDirectiveInvalidValue" xml:space="preserve">
    <value>The #line directive value is missing or out of range</value>
  </data>
  <data name="ERR_LineSpanDirectiveEndLessThanStart" xml:space="preserve">
    <value>The #line directive end position must be greater than or equal to the start position</value>
  </data>
  <data name="WRN_DoNotCompareFunctionPointers" xml:space="preserve">
    <value>Comparison of function pointers might yield an unexpected result, since pointers to the same function may be distinct.</value>
  </data>
  <data name="WRN_DoNotCompareFunctionPointers_Title" xml:space="preserve">
    <value>Do not compare function pointer values</value>
  </data>
  <data name="ERR_FunctionPointerTypesInAttributeNotSupported" xml:space="preserve">
    <value>Using a function pointer type in a 'typeof' in an attribute is not supported.</value>
  </data>
  <data name="ERR_BadCallerArgumentExpressionParamWithoutDefaultValue" xml:space="preserve">
    <value>The CallerArgumentExpressionAttribute may only be applied to parameters with default values</value>
  </data>
  <data name="ERR_NoConversionForCallerArgumentExpressionParam" xml:space="preserve">
    <value>CallerArgumentExpressionAttribute cannot be applied because there are no standard conversions from type '{0}' to type '{1}'</value>
  </data>
  <data name="WRN_CallerArgumentExpressionParamForUnconsumedLocation" xml:space="preserve">
    <value>The CallerArgumentExpressionAttribute applied to parameter '{0}' will have no effect because it applies to a member that is used in contexts that do not allow optional arguments</value>
  </data>
  <data name="WRN_CallerArgumentExpressionParamForUnconsumedLocation_Title" xml:space="preserve">
    <value>The CallerArgumentExpressionAttribute will have no effect because it applies to a member that is used in contexts that do not allow optional arguments</value>
  </data>
  <data name="WRN_CallerFilePathPreferredOverCallerArgumentExpression" xml:space="preserve">
    <value>The CallerArgumentExpressionAttribute applied to parameter '{0}' will have no effect. It is overridden by the CallerFilePathAttribute.</value>
  </data>
  <data name="WRN_CallerFilePathPreferredOverCallerArgumentExpression_Title" xml:space="preserve">
    <value>The CallerArgumentExpressionAttribute will have no effect; it is overridden by the CallerFilePathAttribute</value>
  </data>
  <data name="WRN_CallerLineNumberPreferredOverCallerArgumentExpression" xml:space="preserve">
    <value>The CallerArgumentExpressionAttribute applied to parameter '{0}' will have no effect. It is overridden by the CallerLineNumberAttribute.</value>
  </data>
  <data name="WRN_CallerLineNumberPreferredOverCallerArgumentExpression_Title" xml:space="preserve">
    <value>The CallerArgumentExpressionAttribute will have no effect; it is overridden by the CallerLineNumberAttribute</value>
  </data>
  <data name="WRN_CallerMemberNamePreferredOverCallerArgumentExpression" xml:space="preserve">
    <value>The CallerArgumentExpressionAttribute applied to parameter '{0}' will have no effect. It is overridden by the CallerMemberNameAttribute.</value>
  </data>
  <data name="WRN_CallerMemberNamePreferredOverCallerArgumentExpression_Title" xml:space="preserve">
    <value>The CallerArgumentExpressionAttribute will have no effect; it is overridden by the CallerMemberNameAttribute</value>
  </data>
  <data name="WRN_CallerArgumentExpressionAttributeHasInvalidParameterName" xml:space="preserve">
    <value>The CallerArgumentExpressionAttribute applied to parameter '{0}' will have no effect. It is applied with an invalid parameter name.</value>
  </data>
  <data name="WRN_CallerArgumentExpressionAttributeHasInvalidParameterName_Title" xml:space="preserve">
    <value>The CallerArgumentExpressionAttribute is applied with an invalid parameter name.</value>
  </data>
  <data name="WRN_CallerArgumentExpressionAttributeSelfReferential" xml:space="preserve">
    <value>The CallerArgumentExpressionAttribute applied to parameter '{0}' will have no effect because it's self-referential.</value>
  </data>
  <data name="WRN_CallerArgumentExpressionAttributeSelfReferential_Title" xml:space="preserve">
    <value>The CallerArgumentExpressionAttribute applied to parameter will have no effect because it's self-refential.</value>
  </data>
  <data name="IDS_FeatureSealedToStringInRecord" xml:space="preserve">
    <value>sealed ToString in record</value>
  </data>
  <data name="ERR_InheritingFromRecordWithSealedToString" xml:space="preserve">
    <value>Inheriting from a record with a sealed 'Object.ToString' is not supported in C# {0}. Please use language version '{1}' or greater.</value>
  </data>
  <data name="IDS_FeatureListPattern" xml:space="preserve">
    <value>list pattern</value>
  </data>
  <data name="ERR_UnsupportedTypeForListPattern" xml:space="preserve">
    <value>List patterns may not be used for a value of type '{0}'.</value>
  </data>
  <data name="ERR_ListPatternRequiresLength" xml:space="preserve">
    <value>List patterns may not be used for a value of type '{0}'. No suitable 'Length' or 'Count' property was found.</value>
  </data>

  <data name="WRN_UseDefViolationPropertySupportedVersion" xml:space="preserve">
    <value>Auto-implemented property '{0}' is read before being explicitly assigned, causing a preceding implicit assignment of 'default'.</value>
  </data>
  <data name="WRN_UseDefViolationPropertySupportedVersion_Title" xml:space="preserve">
    <value>Auto-implemented property is read before being explicitly assigned, causing a preceding implicit assignment of 'default'.</value>
  </data>

  <data name="WRN_UseDefViolationFieldSupportedVersion" xml:space="preserve">
    <value>Field '{0}' is read before being explicitly assigned, causing a preceding implicit assignment of 'default'.</value>
  </data>
  <data name="WRN_UseDefViolationFieldSupportedVersion_Title" xml:space="preserve">
    <value>Field is read before being explicitly assigned, causing a preceding implicit assignment of 'default'.</value>
  </data>

  <data name="WRN_UseDefViolationThisSupportedVersion" xml:space="preserve">
    <value>The 'this' object is read before all of its fields have been assigned, causing preceding implicit assignments of 'default' to non-explicitly assigned fields.</value>
  </data>
  <data name="WRN_UseDefViolationThisSupportedVersion_Title" xml:space="preserve">
    <value>The 'this' object is read before all of its fields have been assigned, causing preceding implicit assignments of 'default' to non-explicitly assigned fields.</value>
  </data>

  <data name="WRN_UnassignedThisAutoPropertySupportedVersion" xml:space="preserve">
    <value>Control is returned to caller before auto-implemented property '{0}' is explicitly assigned, causing a preceding implicit assignment of 'default'.</value>
  </data>
  <data name="WRN_UnassignedThisAutoPropertySupportedVersion_Title" xml:space="preserve">
    <value>Control is returned to caller before auto-implemented property is explicitly assigned, causing a preceding implicit assignment of 'default'.</value>
  </data>

  <data name="WRN_UnassignedThisSupportedVersion" xml:space="preserve">
    <value>Control is returned to caller before field '{0}' is explicitly assigned, causing a preceding implicit assignment of 'default'.</value>
  </data>
  <data name="WRN_UnassignedThisSupportedVersion_Title" xml:space="preserve">
    <value>Control is returned to caller before field is explicitly assigned, causing a preceding implicit assignment of 'default'.</value>
  </data>

  <data name="ERR_UseDefViolationFieldUnsupportedVersion" xml:space="preserve">
    <value>Use of possibly unassigned field '{0}'. Consider updating to language version '{1}' to auto-default the field.</value>
  </data>
  <data name="ERR_UseDefViolationPropertyUnsupportedVersion" xml:space="preserve">
    <value>Use of possibly unassigned auto-implemented property '{0}'. Consider updating to language version '{1}' to auto-default the property.</value>
  </data>

  <data name="WRN_UseDefViolationFieldUnsupportedVersion" xml:space="preserve">
    <value>Use of possibly unassigned field '{0}'. Consider updating to language version '{1}' to auto-default the field.</value>
  </data>
  <data name="WRN_UseDefViolationFieldUnsupportedVersion_Title" xml:space="preserve">
    <value>Use of possibly unassigned field. Consider updating the language version to auto-default the field.</value>
  </data>

  <data name="WRN_UseDefViolationPropertyUnsupportedVersion" xml:space="preserve">
    <value>Use of possibly unassigned auto-implemented property '{0}'. Consider updating to language version '{1}' to auto-default the property.</value>
  </data>
  <data name="WRN_UseDefViolationPropertyUnsupportedVersion_Title" xml:space="preserve">
    <value>Use of possibly unassigned auto-implemented property. Consider updating the language version to auto-default the property.</value>
  </data>

  <data name="ERR_UnsupportedTypeForSlicePattern" xml:space="preserve">
    <value>Slice patterns may not be used for a value of type '{0}'.</value>
  </data>
  <data name="ERR_MisplacedSlicePattern" xml:space="preserve">
    <value>Slice patterns may only be used once and directly inside a list pattern.</value>
  </data>
  <data name="ERR_HiddenPositionalMember" xml:space="preserve">
    <value>The positional member '{0}' found corresponding to this parameter is hidden.</value>
  </data>
  <data name="IDS_FeatureImprovedInterpolatedStrings" xml:space="preserve">
    <value>interpolated string handlers</value>
  </data>
  <data name="ERR_InterpolatedStringHandlerMethodReturnMalformed" xml:space="preserve">
    <value>Interpolated string handler method '{0}' is malformed. It does not return 'void' or 'bool'.</value>
    <comment>void and bool are keywords</comment>
  </data>
  <data name="ERR_InterpolatedStringHandlerMethodReturnInconsistent" xml:space="preserve">
    <value>Interpolated string handler method '{0}' has inconsistent return type. Expected to return '{1}'.</value>
  </data>
  <data name="ERR_InvalidNameInSubpattern" xml:space="preserve">
    <value>Identifier or a simple member access expected.</value>
  </data>
  <data name="IDS_FeatureExtendedPropertyPatterns" xml:space="preserve">
    <value>extended property patterns</value>
  </data>
  <data name="IDS_FeatureGlobalUsing" xml:space="preserve">
    <value>global using directive</value>
  </data>
  <data name="ERR_GlobalUsingInNamespace" xml:space="preserve">
    <value>A global using directive cannot be used in a namespace declaration.</value>
  </data>
  <data name="ERR_GlobalUsingOutOfOrder" xml:space="preserve">
    <value>A global using directive must precede all non-global using directives.</value>
  </data>
  <data name="ERR_NullInvalidInterpolatedStringHandlerArgumentName" xml:space="preserve">
    <value>null is not a valid parameter name. To get access to the receiver of an instance method, use the empty string as the parameter name.</value>
  </data>
  <data name="ERR_NotInstanceInvalidInterpolatedStringHandlerArgumentName" xml:space="preserve">
    <value>'{0}' is not an instance method, the receiver cannot be an interpolated string handler argument.</value>
  </data>
  <data name="ERR_InvalidInterpolatedStringHandlerArgumentName" xml:space="preserve">
    <value>'{0}' is not a valid parameter name from '{1}'.</value>
  </data>
  <data name="ERR_TypeIsNotAnInterpolatedStringHandlerType" xml:space="preserve">
    <value>'{0}' is not an interpolated string handler type.</value>
  </data>
  <data name="WRN_ParameterOccursAfterInterpolatedStringHandlerParameter" xml:space="preserve">
    <value>Parameter '{0}' occurs after '{1}' in the parameter list, but is used as an argument for interpolated string handler conversions. This will require the caller to reorder parameters with named arguments at the call site. Consider putting the interpolated string handler parameter after all arguments involved.</value>
  </data>
  <data name="WRN_ParameterOccursAfterInterpolatedStringHandlerParameter_Title" xml:space="preserve">
    <value>Parameter to interpolated string handler conversion occurs after handler parameter</value>
  </data>
  <data name="ERR_CannotUseSelfAsInterpolatedStringHandlerArgument" xml:space="preserve">
    <value>InterpolatedStringHandlerArgumentAttribute arguments cannot refer to the parameter the attribute is used on.</value>
    <comment>InterpolatedStringHandlerArgumentAttribute is a type name and should not be translated.</comment>
  </data>
  <data name="ERR_InterpolatedStringHandlerArgumentAttributeMalformed" xml:space="preserve">
    <value>The InterpolatedStringHandlerArgumentAttribute applied to parameter '{0}' is malformed and cannot be interpreted. Construct an instance of '{1}' manually.</value>
    <comment>InterpolatedStringHandlerArgumentAttribute is a type name and should not be translated.</comment>
  </data>
  <data name="ERR_InterpolatedStringHandlerArgumentLocatedAfterInterpolatedString" xml:space="preserve">
    <value>Parameter '{0}' is an argument to the interpolated string handler conversion on parameter '{1}', but the corresponding argument is specified after the interpolated string expression. Reorder the arguments to move '{0}' before '{1}'.</value>
  </data>
  <data name="ERR_InterpolatedStringHandlerArgumentOptionalNotSpecified" xml:space="preserve">
    <value>Parameter '{0}' is not explicitly provided, but is used as an argument to the interpolated string handler conversion on parameter '{1}'. Specify the value of '{0}' before '{1}'.</value>
  </data>
  <data name="ERR_ExpressionTreeContainsInterpolatedStringHandlerConversion" xml:space="preserve">
    <value>An expression tree may not contain an interpolated string handler conversion.</value>
  </data>
  <data name="ERR_InterpolatedStringHandlerCreationCannotUseDynamic" xml:space="preserve">
    <value>An interpolated string handler construction cannot use dynamic. Manually construct an instance of '{0}'.</value>
  </data>
  <data name="ERR_NonPublicParameterlessStructConstructor" xml:space="preserve">
    <value>The parameterless struct constructor must be 'public'.</value>
  </data>
  <data name="IDS_FeatureStaticAbstractMembersInInterfaces" xml:space="preserve">
    <value>static abstract members in interfaces</value>
  </data>
  <data name="ERR_RuntimeDoesNotSupportStaticAbstractMembersInInterfaces" xml:space="preserve">
    <value>Target runtime doesn't support static abstract members in interfaces.</value>
  </data>
  <data name="ERR_GenericConstraintNotSatisfiedInterfaceWithStaticAbstractMembers" xml:space="preserve">
    <value>The interface '{3}' cannot be used as type parameter '{2}' in the generic type or method '{0}'. The constraint interface '{1}' or its base interface has static abstract or virtual members.</value>
  </data>
  <data name="ERR_BadAbstractUnaryOperatorSignature" xml:space="preserve">
    <value>The parameter of a unary operator must be the containing type, or its type parameter constrained to it.</value>
  </data>
  <data name="ERR_BadAbstractIncDecSignature" xml:space="preserve">
    <value>The parameter type for ++ or -- operator must be the containing type, or its type parameter constrained to it.</value>
  </data>
  <data name="ERR_BadAbstractIncDecRetType" xml:space="preserve">
    <value>The return type for ++ or -- operator must either match the parameter type, or be derived from the parameter type, or be the containing type's type parameter constrained to it unless the parameter type is a different type parameter.</value>
  </data>
  <data name="ERR_BadAbstractBinaryOperatorSignature" xml:space="preserve">
    <value>One of the parameters of a binary operator must be the containing type, or its type parameter constrained to it.</value>
  </data>
  <data name="ERR_BadAbstractShiftOperatorSignature" xml:space="preserve">
    <value>The first operand of an overloaded shift operator must have the same type as the containing type or its type parameter constrained to it</value>
  </data>
  <data name="ERR_BadAbstractStaticMemberAccess" xml:space="preserve">
    <value>A static virtual or abstract interface member can be accessed only on a type parameter.</value>
  </data>
  <data name="ERR_ExpressionTreeContainsAbstractStaticMemberAccess" xml:space="preserve">
    <value>An expression tree may not contain an access of static virtual or abstract interface member</value>
  </data>
  <data name="ERR_CloseUnimplementedInterfaceMemberNotStatic" xml:space="preserve">
    <value>'{0}' does not implement static interface member '{1}'. '{2}' cannot implement the interface member because it is not static.</value>
  </data>
  <data name="ERR_RuntimeDoesNotSupportStaticAbstractMembersInInterfacesForMember" xml:space="preserve">
    <value>'{0}' cannot implement interface member '{1}' in type '{2}' because the target runtime doesn't support static abstract members in interfaces.</value>
  </data>
  <data name="ERR_ExplicitImplementationOfOperatorsMustBeStatic" xml:space="preserve">
    <value>Explicit implementation of a user-defined operator '{0}' must be declared static</value>
  </data>
  <data name="ERR_AbstractConversionNotInvolvingContainedType" xml:space="preserve">
    <value>User-defined conversion in an interface must convert to or from a type parameter on the enclosing type constrained to the enclosing type</value>
  </data>
  <data name="ERR_InterfaceImplementedByUnmanagedCallersOnlyMethod" xml:space="preserve">
    <value>'UnmanagedCallersOnly' method '{0}' cannot implement interface member '{1}' in type '{2}'</value>
    <comment>UnmanagedCallersOnly is not localizable.</comment>
  </data>
  <data name="HDN_DuplicateWithGlobalUsing" xml:space="preserve">
    <value>The using directive for '{0}' appeared previously as global using</value>
  </data>
  <data name="HDN_DuplicateWithGlobalUsing_Title" xml:space="preserve">
    <value>The using directive appeared previously as global using</value>
  </data>
  <data name="ERR_BuilderAttributeDisallowed" xml:space="preserve">
    <value>The AsyncMethodBuilder attribute is disallowed on anonymous methods without an explicit return type.</value>
  </data>
  <data name="ERR_SimpleProgramIsEmpty" xml:space="preserve">
    <value>At least one top-level statement must be non-empty.</value>
  </data>
  <data name="ERR_LineDoesNotStartWithSameWhitespace" xml:space="preserve">
    <value>Line does not start with the same whitespace as the closing line of the raw string literal.</value>
  </data>
  <data name="ERR_RawStringNotInDirectives" xml:space="preserve">
    <value>Raw string literals are not allowed in preprocessor directives.</value>
  </data>
  <data name="ERR_RawStringDelimiterOnOwnLine" xml:space="preserve">
    <value>Raw string literal delimiter must be on its own line.</value>
  </data>
  <data name="ERR_TooManyQuotesForRawString" xml:space="preserve">
    <value>The raw string literal does not start with enough quote characters to allow this many consecutive quote characters as content.</value>
  </data>
  <data name="ERR_TooManyOpenBracesForRawString" xml:space="preserve">
    <value>The interpolated raw string literal does not start with enough '$' characters to allow this many consecutive opening braces as content.</value>
  </data>
  <data name="ERR_TooManyCloseBracesForRawString" xml:space="preserve">
    <value>The interpolated raw string literal does not start with enough '$' characters to allow this many consecutive closing braces as content.</value>
  </data>
  <data name="ERR_NotEnoughQuotesForRawString" xml:space="preserve">
    <value>Not enough quotes for raw string literal.</value>
  </data>
  <data name="ERR_NotEnoughCloseBracesForRawString" xml:space="preserve">
    <value>The interpolation must end with the same number of closing braces as the number of '$' characters that the raw string literal started with.</value>
  </data>
  <data name="ERR_IllegalAtSequence" xml:space="preserve">
    <value>Sequence of '@' characters is not allowed. A verbatim string or identifier can only have one '@' character and a raw string cannot have any.</value>
  </data>
  <data name="ERR_StringMustStartWithQuoteCharacter" xml:space="preserve">
    <value>String must start with quote character: "</value>
  </data>
  <data name="ERR_UnterminatedRawString" xml:space="preserve">
    <value>Unterminated raw string literal.</value>
  </data>
  <data name="IDS_FeatureRawStringLiterals" xml:space="preserve">
    <value>raw string literals</value>
  </data>
  <data name="ERR_RawStringInVerbatimInterpolatedStrings" xml:space="preserve">
    <value>Multi-line raw string literals are only allowed in verbatim interpolated strings.</value>
  </data>
  <data name="ERR_RawStringMustContainContent" xml:space="preserve">
    <value>Multi-line raw string literals must contain at least one line of content.</value>
  </data>
  <data name="ERR_NewlinesAreNotAllowedInsideANonVerbatimInterpolatedString" xml:space="preserve">
    <value>Newlines inside a non-verbatim interpolated string are not supported in C# {0}. Please use language version {1} or greater.</value>
  </data>
  <data name="IDS_FeatureGenericAttributes" xml:space="preserve">
    <value>generic attributes</value>
  </data>
  <data name="WRN_InterpolatedStringHandlerArgumentAttributeIgnoredOnLambdaParameters" xml:space="preserve">
    <value>InterpolatedStringHandlerArgument has no effect when applied to lambda parameters and will be ignored at the call site.</value>
  </data>
  <data name="WRN_InterpolatedStringHandlerArgumentAttributeIgnoredOnLambdaParameters_Title" xml:space="preserve">
    <value>InterpolatedStringHandlerArgument has no effect when applied to lambda parameters and will be ignored at the call site.</value>
  </data>
  <data name="ERR_LambdaWithAttributesToExpressionTree" xml:space="preserve">
    <value>A lambda expression with attributes cannot be converted to an expression tree</value>
  </data>
  <data name="ERR_RecordStructConstructorCallsDefaultConstructor" xml:space="preserve">
    <value>A constructor declared in a 'record struct' with parameter list must have a 'this' initializer that calls the primary constructor or an explicitly declared constructor.</value>
  </data>
  <data name="ERR_StructHasInitializersAndNoDeclaredConstructor" xml:space="preserve">
    <value>A 'struct' with field initializers must include an explicitly declared constructor.</value>
  </data>
  <data name="ERR_PatternSpanCharCannotBeStringNull" xml:space="preserve">
    <value>A string 'null' constant is not supported as a pattern for '{0}'. Use an empty string instead.</value>
  </data>
  <data name="ERR_EncUpdateFailedDelegateTypeChanged" xml:space="preserve">
    <value>Cannot update because an inferred delegate type has changed.</value>
  </data>
  <data name="WRN_CompileTimeCheckedOverflow" xml:space="preserve">
    <value>The operation may overflow '{0}' at runtime (use 'unchecked' syntax to override)</value>
  </data>
  <data name="WRN_CompileTimeCheckedOverflow_Title" xml:space="preserve">
    <value>The operation may overflow at runtime (use 'unchecked' syntax to override)</value>
  </data>
  <data name="ERR_CannotUseRefInUnmanagedCallersOnly" xml:space="preserve">
    <value>Cannot use 'ref', 'in', or 'out' in the signature of a method attributed with 'UnmanagedCallersOnly'.</value>
  </data>
  <data name="IDS_FeatureNewLinesInInterpolations" xml:space="preserve">
    <value>newlines in interpolations</value>
  </data>
  <data name="ERR_InterpolatedStringsReferencingInstanceCannotBeInObjectInitializers" xml:space="preserve">
    <value>Interpolated string handler conversions that reference the instance being indexed cannot be used in indexer member initializers.</value>
  </data>
  <data name="ERR_CannotBeMadeNullable" xml:space="preserve">
    <value>'{0}' cannot be made nullable.</value>
  </data>
  <data name="WRN_LowerCaseTypeName" xml:space="preserve">
    <value>The type name '{0}' only contains lower-cased ascii characters. Such names may become reserved for the language.</value>
  </data>
  <data name="WRN_LowerCaseTypeName_Title" xml:space="preserve">
    <value>The type name only contains lower-cased ascii characters. Such names may become reserved for the language.</value>
  </data>
  <data name="ERR_RequiredNameDisallowed" xml:space="preserve">
    <value>Types and aliases cannot be named 'required'.</value>
  </data>
  <data name="IDS_FeatureRequiredMembers" xml:space="preserve">
    <value>required members</value>
  </data>
  <data name="ERR_OverrideMustHaveRequired" xml:space="preserve">
    <value>'{0}' must be required because it overrides required member '{1}'</value>
  </data>
  <data name="ERR_RequiredMemberCannotBeHidden" xml:space="preserve">
    <value>Required member '{0}' cannot be hidden by '{1}'.</value>
  </data>
  <data name="ERR_RequiredMemberCannotBeLessVisibleThanContainingType" xml:space="preserve">
    <value>Required member '{0}' cannot be less visible or have a setter less visible than the containing type '{1}'.</value>
  </data>
  <data name="ERR_ExplicitRequiredMember" xml:space="preserve">
    <value>Do not use 'System.Runtime.CompilerServices.RequiredMemberAttribute'. Use the 'required' keyword on required fields and properties instead.</value>
  </data>
  <data name="ERR_RequiredMemberMustBeSettable" xml:space="preserve">
    <value>Required member '{0}' must be settable.</value>
  </data>
  <data name="ERR_RequiredMemberMustBeSet" xml:space="preserve">
    <value>Required member '{0}' must be set in the object initializer or attribute constructor.</value>
  </data>
  <data name="ERR_RequiredMembersMustBeAssignedValue" xml:space="preserve">
    <value>Required member '{0}' must be assigned a value, it cannot use a nested member or collection initializer.</value>
  </data>
  <data name="ERR_RequiredMembersInvalid" xml:space="preserve">
    <value>The required members list for '{0}' is malformed and cannot be interpreted.</value>
  </data>
  <data name="ERR_RequiredMembersBaseTypeInvalid" xml:space="preserve">
    <value>The required members list for the base type '{0}' is malformed and cannot be interpreted. To use this constructor, apply the 'SetsRequiredMembers' attribute.</value>
  </data>
  <data name="ERR_LineContainsDifferentWhitespace" xml:space="preserve">
    <value>Line contains different whitespace than the closing line of the raw string literal: '{0}' versus '{1}'</value>
  </data>
  <data name="ERR_NoEnumConstraint" xml:space="preserve">
    <value>Keyword 'enum' cannot be used as a constraint. Did you mean 'struct, System.Enum'?</value>
  </data>
  <data name="ERR_NoDelegateConstraint" xml:space="preserve">
    <value>Keyword 'delegate' cannot be used as a constraint. Did you mean 'System.Delegate'?</value>
  </data>
  <data name="ERR_MisplacedRecord" xml:space="preserve">
    <value>Unexpected keyword 'record'. Did you mean 'record struct' or 'record class'?</value>
  </data>
  <data name="IDS_FeatureCheckedUserDefinedOperators" xml:space="preserve">
    <value>checked user-defined operators</value>
  </data>
  <data name="ERR_OperatorCantBeChecked" xml:space="preserve">
    <value>User-defined operator '{0}' cannot be declared checked</value>
  </data>
  <data name="ERR_ImplicitConversionOperatorCantBeChecked" xml:space="preserve">
    <value>An 'implicit' user-defined conversion operator cannot be declared checked</value>
  </data>
  <data name="ERR_CheckedOperatorNeedsMatch" xml:space="preserve">
    <value>The operator '{0}' requires a matching non-checked version of the operator to also be defined</value>
  </data>
  <data name="ERR_CannotBeConvertedToUTF8" xml:space="preserve">
    <value>The input string cannot be converted into the equivalent UTF-8 byte representation. {0}</value>
  </data>
  <data name="IDS_FeatureUTF8StringLiterals" xml:space="preserve">
    <value>UTF-8 string literals</value>
  </data>
  <data name="ERR_ExpressionTreeContainsUTF8StringLiterals" xml:space="preserve">
    <value>An expression tree may not contain UTF-8 string conversion or literal.</value>
  </data>
  <data name="ERR_ChainingToSetsRequiredMembersRequiresSetsRequiredMembers" xml:space="preserve">
    <value>This constructor must add 'SetsRequiredMembers' because it chains to a constructor that has that attribute.</value>
  </data>
  <data name="ERR_NewConstraintCannotHaveRequiredMembers" xml:space="preserve">
    <value>'{2}' cannot satisfy the 'new()' constraint on parameter '{1}' in the generic type or or method '{0}' because '{2}' has required members.</value>
  </data>
  <data name="IDS_FeatureUnsignedRightShift" xml:space="preserve">
    <value>unsigned right shift</value>
  </data>
  <data name="IDS_FeatureRelaxedShiftOperator" xml:space="preserve">
    <value>relaxed shift operator</value>
  </data>
<<<<<<< HEAD
  <data name="ERR_UnsupportedCompilerFeature" xml:space="preserve">
    <value>'{0}' requires compiler feature '{1}', which is not supported by this version of the C# compiler.</value>
=======
  <data name="ERR_MisplacedUnchecked" xml:space="preserve">
    <value>Unexpected keyword 'unchecked'</value>
>>>>>>> 7583fee8
  </data>
</root><|MERGE_RESOLUTION|>--- conflicted
+++ resolved
@@ -7133,12 +7133,10 @@
   <data name="IDS_FeatureRelaxedShiftOperator" xml:space="preserve">
     <value>relaxed shift operator</value>
   </data>
-<<<<<<< HEAD
   <data name="ERR_UnsupportedCompilerFeature" xml:space="preserve">
     <value>'{0}' requires compiler feature '{1}', which is not supported by this version of the C# compiler.</value>
-=======
+  </data>
   <data name="ERR_MisplacedUnchecked" xml:space="preserve">
     <value>Unexpected keyword 'unchecked'</value>
->>>>>>> 7583fee8
   </data>
 </root>