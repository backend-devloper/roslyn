--- conflicted
+++ resolved
@@ -4950,18 +4950,16 @@
   <data name="ERR_CannotEmbedWithoutPdb" xml:space="preserve">
     <value>/embed switch is only supported when emitting Portable PDB (/debug:portable or /debug:embedded).</value>
   </data>
-<<<<<<< HEAD
+  <data name="ERR_InvalidInstrumentationKind" xml:space="preserve">
+    <value>Invalid instrumentation kind: {0}</value>
+  </data>
+  <data name="ERR_VarInvocationLvalueReserved" xml:space="preserve">
+    <value>The syntax 'var (...)' as an lvalue is reserved.</value>
+  </data>
+  <data name="ERR_ExpressionVariableInConstructorOrFieldInitializer" xml:space="preserve">
+    <value>Out variable and pattern variable declarations are not allowed within constructor initializers, field initializers, or property initializers.</value>
+  </data>
   <data name="ERR_ThrowMisplaced" xml:space="preserve">
     <value>A throw expression is not allowed in this context.</value>
-=======
-  <data name="ERR_InvalidInstrumentationKind" xml:space="preserve">
-    <value>Invalid instrumentation kind: {0}</value>
-  </data>
-  <data name="ERR_VarInvocationLvalueReserved" xml:space="preserve">
-    <value>The syntax 'var (...)' as an lvalue is reserved.</value>
-  </data>
-  <data name="ERR_ExpressionVariableInConstructorOrFieldInitializer" xml:space="preserve">
-    <value>Out variable and pattern variable declarations are not allowed within constructor initializers, field initializers, or property initializers.</value>
->>>>>>> a0ccb2d4
   </data>
 </root>