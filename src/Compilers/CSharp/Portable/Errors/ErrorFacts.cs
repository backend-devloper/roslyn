﻿// Licensed to the .NET Foundation under one or more agreements.
// The .NET Foundation licenses this file to you under the MIT license.
// See the LICENSE file in the project root for more information.

#nullable disable

using System;
using System.Collections.Generic;
using System.Collections.Immutable;
using System.Diagnostics;
using System.Globalization;
using System.Reflection;
using Roslyn.Utilities;

namespace Microsoft.CodeAnalysis.CSharp
{
    internal static partial class ErrorFacts
    {
        private const string s_titleSuffix = "_Title";
        private const string s_descriptionSuffix = "_Description";
        private static readonly Lazy<ImmutableDictionary<ErrorCode, string>> s_categoriesMap = new Lazy<ImmutableDictionary<ErrorCode, string>>(CreateCategoriesMap);
        public static readonly ImmutableHashSet<string> NullableWarnings;

        static ErrorFacts()
        {
            ImmutableHashSet<string>.Builder nullableWarnings = ImmutableHashSet.CreateBuilder<string>();

            nullableWarnings.Add(GetId(ErrorCode.WRN_NullReferenceAssignment));
            nullableWarnings.Add(GetId(ErrorCode.WRN_NullReferenceReceiver));
            nullableWarnings.Add(GetId(ErrorCode.WRN_NullReferenceReturn));
            nullableWarnings.Add(GetId(ErrorCode.WRN_NullReferenceArgument));
            nullableWarnings.Add(GetId(ErrorCode.WRN_UninitializedNonNullableField));
            nullableWarnings.Add(GetId(ErrorCode.WRN_NullabilityMismatchInAssignment));
            nullableWarnings.Add(GetId(ErrorCode.WRN_NullabilityMismatchInArgument));
            nullableWarnings.Add(GetId(ErrorCode.WRN_NullabilityMismatchInArgumentForOutput));
            nullableWarnings.Add(GetId(ErrorCode.WRN_NullabilityMismatchInReturnTypeOfTargetDelegate));
            nullableWarnings.Add(GetId(ErrorCode.WRN_NullabilityMismatchInParameterTypeOfTargetDelegate));
            nullableWarnings.Add(GetId(ErrorCode.WRN_NullAsNonNullable));
            nullableWarnings.Add(GetId(ErrorCode.WRN_NullableValueTypeMayBeNull));
            nullableWarnings.Add(GetId(ErrorCode.WRN_NullabilityMismatchInTypeParameterConstraint));
            nullableWarnings.Add(GetId(ErrorCode.WRN_NullabilityMismatchInTypeParameterReferenceTypeConstraint));
            nullableWarnings.Add(GetId(ErrorCode.WRN_NullabilityMismatchInTypeParameterNotNullConstraint));
            nullableWarnings.Add(GetId(ErrorCode.WRN_ThrowPossibleNull));
            nullableWarnings.Add(GetId(ErrorCode.WRN_UnboxPossibleNull));
            nullableWarnings.Add(GetId(ErrorCode.WRN_SwitchExpressionNotExhaustiveForNull));
            nullableWarnings.Add(GetId(ErrorCode.WRN_SwitchExpressionNotExhaustiveForNullWithWhen));

            nullableWarnings.Add(GetId(ErrorCode.WRN_ConvertingNullableToNonNullable));
            nullableWarnings.Add(GetId(ErrorCode.WRN_DisallowNullAttributeForbidsMaybeNullAssignment));
            nullableWarnings.Add(GetId(ErrorCode.WRN_ParameterConditionallyDisallowsNull));

            nullableWarnings.Add(GetId(ErrorCode.WRN_NullabilityMismatchInTypeOnOverride));
            nullableWarnings.Add(GetId(ErrorCode.WRN_NullabilityMismatchInReturnTypeOnOverride));
            nullableWarnings.Add(GetId(ErrorCode.WRN_NullabilityMismatchInReturnTypeOnPartial));
            nullableWarnings.Add(GetId(ErrorCode.WRN_NullabilityMismatchInParameterTypeOnOverride));
            nullableWarnings.Add(GetId(ErrorCode.WRN_NullabilityMismatchInParameterTypeOnPartial));
            nullableWarnings.Add(GetId(ErrorCode.WRN_NullabilityMismatchInTypeOnImplicitImplementation));
            nullableWarnings.Add(GetId(ErrorCode.WRN_NullabilityMismatchInReturnTypeOnImplicitImplementation));
            nullableWarnings.Add(GetId(ErrorCode.WRN_NullabilityMismatchInParameterTypeOnImplicitImplementation));
            nullableWarnings.Add(GetId(ErrorCode.WRN_NullabilityMismatchInTypeOnExplicitImplementation));
            nullableWarnings.Add(GetId(ErrorCode.WRN_NullabilityMismatchInReturnTypeOnExplicitImplementation));
            nullableWarnings.Add(GetId(ErrorCode.WRN_NullabilityMismatchInParameterTypeOnExplicitImplementation));
            nullableWarnings.Add(GetId(ErrorCode.WRN_NullabilityMismatchInConstraintsOnImplicitImplementation));
            nullableWarnings.Add(GetId(ErrorCode.WRN_NullabilityMismatchInExplicitlyImplementedInterface));
            nullableWarnings.Add(GetId(ErrorCode.WRN_NullabilityMismatchInInterfaceImplementedByBase));
            nullableWarnings.Add(GetId(ErrorCode.WRN_DuplicateInterfaceWithNullabilityMismatchInBaseList));
            nullableWarnings.Add(GetId(ErrorCode.WRN_NullabilityMismatchInConstraintsOnPartialImplementation));
            nullableWarnings.Add(GetId(ErrorCode.WRN_NullReferenceInitializer));
            nullableWarnings.Add(GetId(ErrorCode.WRN_ShouldNotReturn));
            nullableWarnings.Add(GetId(ErrorCode.WRN_DoesNotReturnMismatch));
            nullableWarnings.Add(GetId(ErrorCode.WRN_TopLevelNullabilityMismatchInParameterTypeOnExplicitImplementation));
            nullableWarnings.Add(GetId(ErrorCode.WRN_TopLevelNullabilityMismatchInParameterTypeOnImplicitImplementation));
            nullableWarnings.Add(GetId(ErrorCode.WRN_TopLevelNullabilityMismatchInParameterTypeOnOverride));
            nullableWarnings.Add(GetId(ErrorCode.WRN_TopLevelNullabilityMismatchInReturnTypeOnExplicitImplementation));
            nullableWarnings.Add(GetId(ErrorCode.WRN_TopLevelNullabilityMismatchInReturnTypeOnImplicitImplementation));
            nullableWarnings.Add(GetId(ErrorCode.WRN_TopLevelNullabilityMismatchInReturnTypeOnOverride));
            nullableWarnings.Add(GetId(ErrorCode.WRN_MemberNotNull));
            nullableWarnings.Add(GetId(ErrorCode.WRN_MemberNotNullBadMember));
            nullableWarnings.Add(GetId(ErrorCode.WRN_MemberNotNullWhen));
            nullableWarnings.Add(GetId(ErrorCode.WRN_ParameterDisallowsNull));
            nullableWarnings.Add(GetId(ErrorCode.WRN_ParameterNotNullIfNotNull));
            nullableWarnings.Add(GetId(ErrorCode.WRN_ReturnNotNullIfNotNull));

            NullableWarnings = nullableWarnings.ToImmutable();
        }

        private static string GetId(ErrorCode errorCode)
        {
            return MessageProvider.Instance.GetIdForErrorCode((int)errorCode);
        }

        private static ImmutableDictionary<ErrorCode, string> CreateCategoriesMap()
        {
            var map = new Dictionary<ErrorCode, string>()
            {
                // { ERROR_CODE,    CATEGORY }
            };

            return map.ToImmutableDictionary();
        }

        internal static DiagnosticSeverity GetSeverity(ErrorCode code)
        {
            if (code == ErrorCode.Void)
            {
                return InternalDiagnosticSeverity.Void;
            }
            else if (code == ErrorCode.Unknown)
            {
                return InternalDiagnosticSeverity.Unknown;
            }
            else if (IsWarning(code))
            {
                return DiagnosticSeverity.Warning;
            }
            else if (IsInfo(code))
            {
                return DiagnosticSeverity.Info;
            }
            else if (IsHidden(code))
            {
                return DiagnosticSeverity.Hidden;
            }
            else
            {
                return DiagnosticSeverity.Error;
            }
        }

        /// <remarks>Don't call this during a parse--it loads resources</remarks>
        public static string GetMessage(MessageID code, CultureInfo culture)
        {
            string message = ResourceManager.GetString(code.ToString(), culture);
            Debug.Assert(!string.IsNullOrEmpty(message), code.ToString());
            return message;
        }

        /// <remarks>Don't call this during a parse--it loads resources</remarks>
        public static string GetMessage(ErrorCode code, CultureInfo culture)
        {
            string message = ResourceManager.GetString(code.ToString(), culture);
            Debug.Assert(!string.IsNullOrEmpty(message), code.ToString());
            return message;
        }

        public static LocalizableResourceString GetMessageFormat(ErrorCode code)
        {
            return new LocalizableResourceString(code.ToString(), ResourceManager, typeof(ErrorFacts));
        }

        public static LocalizableResourceString GetTitle(ErrorCode code)
        {
            return new LocalizableResourceString(code.ToString() + s_titleSuffix, ResourceManager, typeof(ErrorFacts));
        }

        public static LocalizableResourceString GetDescription(ErrorCode code)
        {
            return new LocalizableResourceString(code.ToString() + s_descriptionSuffix, ResourceManager, typeof(ErrorFacts));
        }

        public static string GetHelpLink(ErrorCode code)
        {
            return $"https://msdn.microsoft.com/query/roslyn.query?appId=roslyn&k=k({GetId(code)})";
        }

        public static string GetCategory(ErrorCode code)
        {
            string category;
            if (s_categoriesMap.Value.TryGetValue(code, out category))
            {
                return category;
            }

            return Diagnostic.CompilerDiagnosticCategory;
        }

        /// <remarks>Don't call this during a parse--it loads resources</remarks>
        public static string GetMessage(XmlParseErrorCode id, CultureInfo culture)
        {
            return ResourceManager.GetString(id.ToString(), culture);
        }

        private static System.Resources.ResourceManager s_resourceManager;
        private static System.Resources.ResourceManager ResourceManager
        {
            get
            {
                if (s_resourceManager == null)
                {
                    s_resourceManager = new System.Resources.ResourceManager(typeof(CSharpResources).FullName, typeof(ErrorCode).GetTypeInfo().Assembly);
                }

                return s_resourceManager;
            }
        }

        internal static int GetWarningLevel(ErrorCode code)
        {
            if (IsInfo(code) || IsHidden(code))
            {
                // Info and hidden diagnostics should always be produced because some analyzers depend on them.
                return Diagnostic.InfoAndHiddenWarningLevel;
            }

            // Warning wave warnings (warning level > 4) should be documented in
            // docs/compilers/CSharp/Warnversion Warning Waves.md
            switch (code)
            {
                case ErrorCode.WRN_AddressOfInAsync:
                    // Warning level 8 is exclusively for warnings introduced in the compiler
                    // shipped with dotnet 8 (C# 12) and that can be reported for pre-existing code.
                    return 8;
                case ErrorCode.WRN_LowerCaseTypeName:
                    // Warning level 7 is exclusively for warnings introduced in the compiler
                    // shipped with dotnet 7 (C# 11) and that can be reported for pre-existing code.
                    return 7;
                case ErrorCode.WRN_PartialMethodTypeDifference:
                    // Warning level 6 is exclusively for warnings introduced in the compiler
                    // shipped with dotnet 6 (C# 10) and that can be reported for pre-existing code.
                    return 6;
                case ErrorCode.WRN_NubExprIsConstBool2:
                case ErrorCode.WRN_StaticInAsOrIs:
                case ErrorCode.WRN_PrecedenceInversion:
                case ErrorCode.WRN_UseDefViolationPropertyUnsupportedVersion:
                case ErrorCode.WRN_UseDefViolationFieldUnsupportedVersion:
                case ErrorCode.WRN_UnassignedThisAutoPropertyUnsupportedVersion:
                case ErrorCode.WRN_UnassignedThisUnsupportedVersion:
                case ErrorCode.WRN_ParamUnassigned:
                case ErrorCode.WRN_UseDefViolationProperty:
                case ErrorCode.WRN_UseDefViolationField:
                case ErrorCode.WRN_UseDefViolationThisUnsupportedVersion:
                case ErrorCode.WRN_UseDefViolationOut:
                case ErrorCode.WRN_UseDefViolation:
                case ErrorCode.WRN_SyncAndAsyncEntryPoints:
                case ErrorCode.WRN_ParameterIsStaticClass:
                case ErrorCode.WRN_ReturnTypeIsStaticClass:
                    // Warning level 5 is exclusively for warnings introduced in the compiler
                    // shipped with dotnet 5 (C# 9) and that can be reported for pre-existing code.
                    return 5;
                case ErrorCode.WRN_InvalidMainSig:
                case ErrorCode.WRN_LowercaseEllSuffix:
                case ErrorCode.WRN_NewNotRequired:
                case ErrorCode.WRN_MainCantBeGeneric:
                case ErrorCode.WRN_ProtectedInSealed:
                case ErrorCode.WRN_UnassignedInternalField:
                case ErrorCode.WRN_MissingParamTag:
                case ErrorCode.WRN_MissingXMLComment:
                case ErrorCode.WRN_MissingTypeParamTag:
                case ErrorCode.WRN_InvalidVersionFormat:
                    return 4;
                case ErrorCode.WRN_UnreferencedEvent:
                case ErrorCode.WRN_DuplicateUsing:
                case ErrorCode.WRN_UnreferencedVar:
                case ErrorCode.WRN_UnreferencedField:
                case ErrorCode.WRN_UnreferencedVarAssg:
                case ErrorCode.WRN_UnreferencedLocalFunction:
                case ErrorCode.WRN_SequentialOnPartialClass:
                case ErrorCode.WRN_UnreferencedFieldAssg:
                case ErrorCode.WRN_AmbiguousXMLReference:
                case ErrorCode.WRN_PossibleMistakenNullStatement:
                case ErrorCode.WRN_EqualsWithoutGetHashCode:
                case ErrorCode.WRN_EqualityOpWithoutEquals:
                case ErrorCode.WRN_EqualityOpWithoutGetHashCode:
                case ErrorCode.WRN_IncorrectBooleanAssg:
                case ErrorCode.WRN_BitwiseOrSignExtend:
                case ErrorCode.WRN_TypeParameterSameAsOuterTypeParameter:
                case ErrorCode.WRN_InvalidAssemblyName:
                case ErrorCode.WRN_UnifyReferenceBldRev:
                case ErrorCode.WRN_AssignmentToSelf:
                case ErrorCode.WRN_ComparisonToSelf:
                case ErrorCode.WRN_IsDynamicIsConfusing:
                case ErrorCode.WRN_DebugFullNameTooLong:
                case ErrorCode.WRN_PdbLocalNameTooLong:
                case ErrorCode.WRN_RecordEqualsWithoutGetHashCode:
                    return 3;
                case ErrorCode.WRN_NewRequired:
                case ErrorCode.WRN_NewOrOverrideExpected:
                case ErrorCode.WRN_UnreachableCode:
                case ErrorCode.WRN_UnreferencedLabel:
                case ErrorCode.WRN_NegativeArrayIndex:
                case ErrorCode.WRN_BadRefCompareLeft:
                case ErrorCode.WRN_BadRefCompareRight:
                case ErrorCode.WRN_PatternIsAmbiguous:
                case ErrorCode.WRN_PatternNotPublicOrNotInstance:
                case ErrorCode.WRN_PatternBadSignature:
                case ErrorCode.WRN_SameFullNameThisNsAgg:
                case ErrorCode.WRN_SameFullNameThisAggAgg:
                case ErrorCode.WRN_SameFullNameThisAggNs:
                case ErrorCode.WRN_GlobalAliasDefn:
                case ErrorCode.WRN_AlwaysNull:
                case ErrorCode.WRN_CmpAlwaysFalse:
                case ErrorCode.WRN_GotoCaseShouldConvert:
                case ErrorCode.WRN_NubExprIsConstBool:
                case ErrorCode.WRN_ExplicitImplCollision:
                case ErrorCode.WRN_DeprecatedSymbolStr:
                case ErrorCode.WRN_VacuousIntegralComp:
                case ErrorCode.WRN_AssignmentToLockOrDispose:
                case ErrorCode.WRN_DeprecatedCollectionInitAddStr:
                case ErrorCode.WRN_DeprecatedCollectionInitAdd:
                case ErrorCode.WRN_DuplicateParamTag:
                case ErrorCode.WRN_UnmatchedParamTag:
                case ErrorCode.WRN_UnprocessedXMLComment:
                case ErrorCode.WRN_InvalidSearchPathDir:
                case ErrorCode.WRN_UnifyReferenceMajMin:
                case ErrorCode.WRN_DuplicateTypeParamTag:
                case ErrorCode.WRN_UnmatchedTypeParamTag:
                case ErrorCode.WRN_UnmatchedParamRefTag:
                case ErrorCode.WRN_UnmatchedTypeParamRefTag:
                case ErrorCode.WRN_CantHaveManifestForModule:
                case ErrorCode.WRN_DynamicDispatchToConditionalMethod:
                case ErrorCode.WRN_NoSources:
                case ErrorCode.WRN_CLS_MeaninglessOnPrivateType:
                case ErrorCode.WRN_CLS_AssemblyNotCLS2:
                case ErrorCode.WRN_MainIgnored:
                case ErrorCode.WRN_UnqualifiedNestedTypeInCref:
                case ErrorCode.WRN_NoRuntimeMetadataVersion:
                    return 2;
                case ErrorCode.WRN_IsAlwaysTrue:
                case ErrorCode.WRN_IsAlwaysFalse:
                case ErrorCode.WRN_ByRefNonAgileField:
                case ErrorCode.WRN_VolatileByRef:
                case ErrorCode.WRN_FinalizeMethod:
                case ErrorCode.WRN_DeprecatedSymbol:
                case ErrorCode.WRN_ExternMethodNoImplementation:
                case ErrorCode.WRN_AttributeLocationOnBadDeclaration:
                case ErrorCode.WRN_InvalidAttributeLocation:
                case ErrorCode.WRN_NonObsoleteOverridingObsolete:
                case ErrorCode.WRN_CoClassWithoutComImport:
                case ErrorCode.WRN_ObsoleteOverridingNonObsolete:
                case ErrorCode.WRN_ExternCtorNoImplementation:
                case ErrorCode.WRN_WarningDirective:
                case ErrorCode.WRN_UnreachableGeneralCatch:
                case ErrorCode.WRN_DefaultValueForUnconsumedLocation:
                case ErrorCode.WRN_EmptySwitch:
                case ErrorCode.WRN_XMLParseError:
                case ErrorCode.WRN_BadXMLRef:
                case ErrorCode.WRN_BadXMLRefParamType:
                case ErrorCode.WRN_BadXMLRefReturnType:
                case ErrorCode.WRN_BadXMLRefSyntax:
                case ErrorCode.WRN_FailedInclude:
                case ErrorCode.WRN_InvalidInclude:
                case ErrorCode.WRN_XMLParseIncludeError:
                case ErrorCode.WRN_ALinkWarn:
                case ErrorCode.WRN_AssemblyAttributeFromModuleIsOverridden:
                case ErrorCode.WRN_CmdOptionConflictsSource:
                case ErrorCode.WRN_IllegalPragma:
                case ErrorCode.WRN_IllegalPPWarning:
                case ErrorCode.WRN_BadRestoreNumber:
                case ErrorCode.WRN_NonECMAFeature:
                case ErrorCode.WRN_ErrorOverride:
                case ErrorCode.WRN_MultiplePredefTypes:
                case ErrorCode.WRN_TooManyLinesForDebugger:
                case ErrorCode.WRN_CallOnNonAgileField:
                case ErrorCode.WRN_InvalidNumber:
                case ErrorCode.WRN_IllegalPPChecksum:
                case ErrorCode.WRN_EndOfPPLineExpected:
                case ErrorCode.WRN_ConflictingChecksum:
                case ErrorCode.WRN_DotOnDefault:
                case ErrorCode.WRN_BadXMLRefTypeVar:
                case ErrorCode.WRN_ReferencedAssemblyReferencesLinkedPIA:
                case ErrorCode.WRN_MultipleRuntimeImplementationMatches:
                case ErrorCode.WRN_MultipleRuntimeOverrideMatches:
                case ErrorCode.WRN_FileAlreadyIncluded:
                case ErrorCode.WRN_NoConfigNotOnCommandLine:
                case ErrorCode.WRN_AnalyzerCannotBeCreated:
                case ErrorCode.WRN_NoAnalyzerInAssembly:
                case ErrorCode.WRN_UnableToLoadAnalyzer:
                case ErrorCode.WRN_DefineIdentifierRequired:
                case ErrorCode.WRN_CLS_NoVarArgs:
                case ErrorCode.WRN_CLS_BadArgType:
                case ErrorCode.WRN_CLS_BadReturnType:
                case ErrorCode.WRN_CLS_BadFieldPropType:
                case ErrorCode.WRN_CLS_BadIdentifierCase:
                case ErrorCode.WRN_CLS_OverloadRefOut:
                case ErrorCode.WRN_CLS_OverloadUnnamed:
                case ErrorCode.WRN_CLS_BadIdentifier:
                case ErrorCode.WRN_CLS_BadBase:
                case ErrorCode.WRN_CLS_BadInterfaceMember:
                case ErrorCode.WRN_CLS_NoAbstractMembers:
                case ErrorCode.WRN_CLS_NotOnModules:
                case ErrorCode.WRN_CLS_ModuleMissingCLS:
                case ErrorCode.WRN_CLS_AssemblyNotCLS:
                case ErrorCode.WRN_CLS_BadAttributeType:
                case ErrorCode.WRN_CLS_ArrayArgumentToAttribute:
                case ErrorCode.WRN_CLS_NotOnModules2:
                case ErrorCode.WRN_CLS_IllegalTrueInFalse:
                case ErrorCode.WRN_CLS_MeaninglessOnParam:
                case ErrorCode.WRN_CLS_MeaninglessOnReturn:
                case ErrorCode.WRN_CLS_BadTypeVar:
                case ErrorCode.WRN_CLS_VolatileField:
                case ErrorCode.WRN_CLS_BadInterface:
                case ErrorCode.WRN_UnobservedAwaitableExpression:
                case ErrorCode.WRN_CallerLineNumberParamForUnconsumedLocation:
                case ErrorCode.WRN_CallerFilePathParamForUnconsumedLocation:
                case ErrorCode.WRN_CallerMemberNameParamForUnconsumedLocation:
                case ErrorCode.WRN_CallerFilePathPreferredOverCallerMemberName:
                case ErrorCode.WRN_CallerLineNumberPreferredOverCallerMemberName:
                case ErrorCode.WRN_CallerLineNumberPreferredOverCallerFilePath:
                case ErrorCode.WRN_DelaySignButNoKey:
                case ErrorCode.WRN_UnimplementedCommandLineSwitch:
                case ErrorCode.WRN_AsyncLacksAwaits:
                case ErrorCode.WRN_BadUILang:
                case ErrorCode.WRN_RefCultureMismatch:
                case ErrorCode.WRN_ConflictingMachineAssembly:
                case ErrorCode.WRN_FilterIsConstantTrue:
                case ErrorCode.WRN_FilterIsConstantFalse:
                case ErrorCode.WRN_FilterIsConstantFalseRedundantTryCatch:
                case ErrorCode.WRN_IdentifierOrNumericLiteralExpected:
                case ErrorCode.WRN_ReferencedAssemblyDoesNotHaveStrongName:
                case ErrorCode.WRN_AlignmentMagnitude:
                case ErrorCode.WRN_AttributeIgnoredWhenPublicSigning:
                case ErrorCode.WRN_TupleLiteralNameMismatch:
                case ErrorCode.WRN_Experimental:
                case ErrorCode.WRN_AttributesOnBackingFieldsNotAvailable:
                case ErrorCode.WRN_TupleBinopLiteralNameMismatch:
                case ErrorCode.WRN_TypeParameterSameAsOuterMethodTypeParameter:
                case ErrorCode.WRN_ConvertingNullableToNonNullable:
                case ErrorCode.WRN_NullReferenceAssignment:
                case ErrorCode.WRN_NullReferenceReceiver:
                case ErrorCode.WRN_NullReferenceReturn:
                case ErrorCode.WRN_NullReferenceArgument:
                case ErrorCode.WRN_NullabilityMismatchInTypeOnOverride:
                case ErrorCode.WRN_NullabilityMismatchInReturnTypeOnOverride:
                case ErrorCode.WRN_NullabilityMismatchInReturnTypeOnPartial:
                case ErrorCode.WRN_NullabilityMismatchInParameterTypeOnOverride:
                case ErrorCode.WRN_NullabilityMismatchInParameterTypeOnPartial:
                case ErrorCode.WRN_NullabilityMismatchInConstraintsOnPartialImplementation:
                case ErrorCode.WRN_NullabilityMismatchInTypeOnImplicitImplementation:
                case ErrorCode.WRN_NullabilityMismatchInReturnTypeOnImplicitImplementation:
                case ErrorCode.WRN_NullabilityMismatchInParameterTypeOnImplicitImplementation:
                case ErrorCode.WRN_DuplicateInterfaceWithNullabilityMismatchInBaseList:
                case ErrorCode.WRN_NullabilityMismatchInInterfaceImplementedByBase:
                case ErrorCode.WRN_NullabilityMismatchInExplicitlyImplementedInterface:
                case ErrorCode.WRN_NullabilityMismatchInTypeOnExplicitImplementation:
                case ErrorCode.WRN_NullabilityMismatchInReturnTypeOnExplicitImplementation:
                case ErrorCode.WRN_NullabilityMismatchInParameterTypeOnExplicitImplementation:
                case ErrorCode.WRN_UninitializedNonNullableField:
                case ErrorCode.WRN_NullabilityMismatchInAssignment:
                case ErrorCode.WRN_NullabilityMismatchInArgument:
                case ErrorCode.WRN_NullabilityMismatchInArgumentForOutput:
                case ErrorCode.WRN_NullabilityMismatchInReturnTypeOfTargetDelegate:
                case ErrorCode.WRN_NullabilityMismatchInParameterTypeOfTargetDelegate:
                case ErrorCode.WRN_NullAsNonNullable:
                case ErrorCode.WRN_NullableValueTypeMayBeNull:
                case ErrorCode.WRN_NullabilityMismatchInTypeParameterConstraint:
                case ErrorCode.WRN_MissingNonNullTypesContextForAnnotation:
                case ErrorCode.WRN_MissingNonNullTypesContextForAnnotationInGeneratedCode:
                case ErrorCode.WRN_NullabilityMismatchInConstraintsOnImplicitImplementation:
                case ErrorCode.WRN_NullabilityMismatchInTypeParameterReferenceTypeConstraint:
                case ErrorCode.WRN_SwitchExpressionNotExhaustive:
                case ErrorCode.WRN_IsTypeNamedUnderscore:
                case ErrorCode.WRN_GivenExpressionNeverMatchesPattern:
                case ErrorCode.WRN_GivenExpressionAlwaysMatchesConstant:
                case ErrorCode.WRN_SwitchExpressionNotExhaustiveWithUnnamedEnumValue:
                case ErrorCode.WRN_CaseConstantNamedUnderscore:
                case ErrorCode.WRN_ThrowPossibleNull:
                case ErrorCode.WRN_UnboxPossibleNull:
                case ErrorCode.WRN_SwitchExpressionNotExhaustiveForNull:
                case ErrorCode.WRN_ImplicitCopyInReadOnlyMember:
                case ErrorCode.WRN_UnconsumedEnumeratorCancellationAttributeUsage:
                case ErrorCode.WRN_UndecoratedCancellationTokenParameter:
                case ErrorCode.WRN_NullabilityMismatchInTypeParameterNotNullConstraint:
                case ErrorCode.WRN_DisallowNullAttributeForbidsMaybeNullAssignment:
                case ErrorCode.WRN_ParameterConditionallyDisallowsNull:
                case ErrorCode.WRN_NullReferenceInitializer:
                case ErrorCode.WRN_ShouldNotReturn:
                case ErrorCode.WRN_DoesNotReturnMismatch:
                case ErrorCode.WRN_TopLevelNullabilityMismatchInReturnTypeOnOverride:
                case ErrorCode.WRN_TopLevelNullabilityMismatchInParameterTypeOnOverride:
                case ErrorCode.WRN_TopLevelNullabilityMismatchInReturnTypeOnImplicitImplementation:
                case ErrorCode.WRN_TopLevelNullabilityMismatchInParameterTypeOnImplicitImplementation:
                case ErrorCode.WRN_TopLevelNullabilityMismatchInReturnTypeOnExplicitImplementation:
                case ErrorCode.WRN_TopLevelNullabilityMismatchInParameterTypeOnExplicitImplementation:
                case ErrorCode.WRN_ConstOutOfRangeChecked:
                case ErrorCode.WRN_MemberNotNull:
                case ErrorCode.WRN_MemberNotNullBadMember:
                case ErrorCode.WRN_MemberNotNullWhen:
                case ErrorCode.WRN_GeneratorFailedDuringInitialization:
                case ErrorCode.WRN_GeneratorFailedDuringGeneration:
                case ErrorCode.WRN_ParameterDisallowsNull:
                case ErrorCode.WRN_GivenExpressionAlwaysMatchesPattern:
                case ErrorCode.WRN_IsPatternAlways:
                case ErrorCode.WRN_SwitchExpressionNotExhaustiveWithWhen:
                case ErrorCode.WRN_SwitchExpressionNotExhaustiveForNullWithWhen:
                case ErrorCode.WRN_RecordNamedDisallowed:
                case ErrorCode.WRN_ParameterNotNullIfNotNull:
                case ErrorCode.WRN_ReturnNotNullIfNotNull:
                case ErrorCode.WRN_AnalyzerReferencesFramework:
                case ErrorCode.WRN_UnreadRecordParameter:
                case ErrorCode.WRN_DoNotCompareFunctionPointers:
                case ErrorCode.WRN_CallerArgumentExpressionParamForUnconsumedLocation:
                case ErrorCode.WRN_CallerLineNumberPreferredOverCallerArgumentExpression:
                case ErrorCode.WRN_CallerFilePathPreferredOverCallerArgumentExpression:
                case ErrorCode.WRN_CallerMemberNamePreferredOverCallerArgumentExpression:
                case ErrorCode.WRN_CallerArgumentExpressionAttributeHasInvalidParameterName:
                case ErrorCode.WRN_CallerArgumentExpressionAttributeSelfReferential:
                case ErrorCode.WRN_ParameterOccursAfterInterpolatedStringHandlerParameter:
                case ErrorCode.WRN_InterpolatedStringHandlerArgumentAttributeIgnoredOnLambdaParameters:
                case ErrorCode.WRN_CompileTimeCheckedOverflow:
                case ErrorCode.WRN_MethGrpToNonDel:
                case ErrorCode.WRN_UseDefViolationPropertySupportedVersion:
                case ErrorCode.WRN_UseDefViolationFieldSupportedVersion:
                case ErrorCode.WRN_UseDefViolationThisSupportedVersion:
                case ErrorCode.WRN_UnassignedThisAutoPropertySupportedVersion:
                case ErrorCode.WRN_UnassignedThisSupportedVersion:
                case ErrorCode.WRN_ObsoleteMembersShouldNotBeRequired:
                case ErrorCode.WRN_AnalyzerReferencesNewerCompiler:
                case ErrorCode.WRN_DuplicateAnalyzerReference:
                case ErrorCode.WRN_ScopedMismatchInParameterOfTarget:
                case ErrorCode.WRN_ScopedMismatchInParameterOfOverrideOrImplementation:
                case ErrorCode.WRN_ManagedAddr:
                case ErrorCode.WRN_EscapeVariable:
                case ErrorCode.WRN_EscapeStackAlloc:
                case ErrorCode.WRN_RefReturnNonreturnableLocal:
                case ErrorCode.WRN_RefReturnNonreturnableLocal2:
                case ErrorCode.WRN_RefReturnStructThis:
                case ErrorCode.WRN_RefAssignNarrower:
                case ErrorCode.WRN_MismatchedRefEscapeInTernary:
                case ErrorCode.WRN_RefReturnParameter:
                case ErrorCode.WRN_RefReturnScopedParameter:
                case ErrorCode.WRN_RefReturnParameter2:
                case ErrorCode.WRN_RefReturnScopedParameter2:
                case ErrorCode.WRN_RefReturnLocal:
                case ErrorCode.WRN_RefReturnLocal2:
                case ErrorCode.WRN_RefAssignReturnOnly:
                case ErrorCode.WRN_RefReturnOnlyParameter:
                case ErrorCode.WRN_RefReturnOnlyParameter2:
                case ErrorCode.WRN_RefAssignValEscapeWider:
                case ErrorCode.WRN_OptionalParamValueMismatch:
                case ErrorCode.WRN_ParamsArrayInLambdaOnly:
                case ErrorCode.WRN_CapturedPrimaryConstructorParameterPassedToBase:
                case ErrorCode.WRN_UnreadPrimaryConstructorParameter:
                    return 1;
                default:
                    return 0;
            }
            // Note: when adding a warning here, consider whether it should be registered as a nullability warning too
        }

        /// <summary>
        /// Returns true if this is a build-only diagnostic that is never reported from
        /// <see cref="SemanticModel.GetDiagnostics(Text.TextSpan?, System.Threading.CancellationToken)"/> API.
        /// Diagnostics generated during compilation phases such as lowering, emit, etc.
        /// are example of build-only diagnostics.
        /// </summary>
        internal static bool IsBuildOnlyDiagnostic(ErrorCode code)
        {
            switch (code)
            {
                case ErrorCode.WRN_ALinkWarn:
                case ErrorCode.WRN_UnreferencedField:
                case ErrorCode.WRN_UnreferencedFieldAssg:
                case ErrorCode.WRN_UnreferencedEvent:
                case ErrorCode.WRN_UnassignedInternalField:
                case ErrorCode.ERR_MissingPredefinedMember:
                case ErrorCode.ERR_PredefinedTypeNotFound:
                case ErrorCode.ERR_NoEntryPoint:
                case ErrorCode.WRN_InvalidMainSig:
                case ErrorCode.ERR_MultipleEntryPoints:
                case ErrorCode.WRN_MainIgnored:
                case ErrorCode.ERR_MainClassNotClass:
                case ErrorCode.WRN_MainCantBeGeneric:
                case ErrorCode.ERR_NoMainInClass:
                case ErrorCode.ERR_MainClassNotFound:
                case ErrorCode.WRN_SyncAndAsyncEntryPoints:
                case ErrorCode.ERR_BadDelegateConstructor:
                case ErrorCode.ERR_InsufficientStack:
                case ErrorCode.ERR_ModuleEmitFailure:
                case ErrorCode.ERR_TooManyLocals:
                case ErrorCode.ERR_BindToBogus:
                case ErrorCode.ERR_ExportedTypeConflictsWithDeclaration:
                case ErrorCode.ERR_ForwardedTypeConflictsWithDeclaration:
                case ErrorCode.ERR_ExportedTypesConflict:
                case ErrorCode.ERR_ForwardedTypeConflictsWithExportedType:
                case ErrorCode.ERR_ByRefTypeAndAwait:
                case ErrorCode.ERR_RefReturningCallAndAwait:
                case ErrorCode.ERR_SpecialByRefInLambda:
                case ErrorCode.ERR_DynamicRequiredTypesMissing:
                case ErrorCode.ERR_EncUpdateFailedDelegateTypeChanged:
                case ErrorCode.ERR_CannotBeConvertedToUtf8:
                case ErrorCode.ERR_FileTypeNonUniquePath:
                    // Update src\EditorFeatures\CSharp\LanguageServer\CSharpLspBuildOnlyDiagnostics.cs
                    // whenever new values are added here.
                    return true;
                case ErrorCode.Void:
                case ErrorCode.Unknown:
                case ErrorCode.ERR_NoMetadataFile:
                case ErrorCode.FTL_MetadataCantOpenFile:
                case ErrorCode.ERR_NoTypeDef:
                case ErrorCode.ERR_OutputWriteFailed:
                case ErrorCode.ERR_BadBinaryOps:
                case ErrorCode.ERR_IntDivByZero:
                case ErrorCode.ERR_BadIndexLHS:
                case ErrorCode.ERR_BadIndexCount:
                case ErrorCode.ERR_BadUnaryOp:
                case ErrorCode.ERR_ThisInStaticMeth:
                case ErrorCode.ERR_ThisInBadContext:
                case ErrorCode.ERR_NoImplicitConv:
                case ErrorCode.ERR_NoExplicitConv:
                case ErrorCode.ERR_ConstOutOfRange:
                case ErrorCode.ERR_AmbigBinaryOps:
                case ErrorCode.ERR_AmbigUnaryOp:
                case ErrorCode.ERR_InAttrOnOutParam:
                case ErrorCode.ERR_ValueCantBeNull:
                case ErrorCode.ERR_NoExplicitBuiltinConv:
                case ErrorCode.FTL_DebugEmitFailure:
                case ErrorCode.ERR_BadVisReturnType:
                case ErrorCode.ERR_BadVisParamType:
                case ErrorCode.ERR_BadVisFieldType:
                case ErrorCode.ERR_BadVisPropertyType:
                case ErrorCode.ERR_BadVisIndexerReturn:
                case ErrorCode.ERR_BadVisIndexerParam:
                case ErrorCode.ERR_BadVisOpReturn:
                case ErrorCode.ERR_BadVisOpParam:
                case ErrorCode.ERR_BadVisDelegateReturn:
                case ErrorCode.ERR_BadVisDelegateParam:
                case ErrorCode.ERR_BadVisBaseClass:
                case ErrorCode.ERR_BadVisBaseInterface:
                case ErrorCode.ERR_EventNeedsBothAccessors:
                case ErrorCode.ERR_EventNotDelegate:
                case ErrorCode.ERR_InterfaceEventInitializer:
                case ErrorCode.ERR_BadEventUsage:
                case ErrorCode.ERR_ExplicitEventFieldImpl:
                case ErrorCode.ERR_CantOverrideNonEvent:
                case ErrorCode.ERR_AddRemoveMustHaveBody:
                case ErrorCode.ERR_AbstractEventInitializer:
                case ErrorCode.ERR_PossibleBadNegCast:
                case ErrorCode.ERR_ReservedEnumerator:
                case ErrorCode.ERR_AsMustHaveReferenceType:
                case ErrorCode.WRN_LowercaseEllSuffix:
                case ErrorCode.ERR_BadEventUsageNoField:
                case ErrorCode.ERR_ConstraintOnlyAllowedOnGenericDecl:
                case ErrorCode.ERR_TypeParamMustBeIdentifier:
                case ErrorCode.ERR_MemberReserved:
                case ErrorCode.ERR_DuplicateParamName:
                case ErrorCode.ERR_DuplicateNameInNS:
                case ErrorCode.ERR_DuplicateNameInClass:
                case ErrorCode.ERR_NameNotInContext:
                case ErrorCode.ERR_AmbigContext:
                case ErrorCode.WRN_DuplicateUsing:
                case ErrorCode.ERR_BadMemberFlag:
                case ErrorCode.ERR_BadMemberProtection:
                case ErrorCode.WRN_NewRequired:
                case ErrorCode.WRN_NewNotRequired:
                case ErrorCode.ERR_CircConstValue:
                case ErrorCode.ERR_MemberAlreadyExists:
                case ErrorCode.ERR_StaticNotVirtual:
                case ErrorCode.ERR_OverrideNotNew:
                case ErrorCode.WRN_NewOrOverrideExpected:
                case ErrorCode.ERR_OverrideNotExpected:
                case ErrorCode.ERR_NamespaceUnexpected:
                case ErrorCode.ERR_NoSuchMember:
                case ErrorCode.ERR_BadSKknown:
                case ErrorCode.ERR_BadSKunknown:
                case ErrorCode.ERR_ObjectRequired:
                case ErrorCode.ERR_AmbigCall:
                case ErrorCode.ERR_BadAccess:
                case ErrorCode.ERR_MethDelegateMismatch:
                case ErrorCode.ERR_RetObjectRequired:
                case ErrorCode.ERR_RetNoObjectRequired:
                case ErrorCode.ERR_LocalDuplicate:
                case ErrorCode.ERR_AssgLvalueExpected:
                case ErrorCode.ERR_StaticConstParam:
                case ErrorCode.ERR_NotConstantExpression:
                case ErrorCode.ERR_NotNullConstRefField:
                case ErrorCode.ERR_LocalIllegallyOverrides:
                case ErrorCode.ERR_BadUsingNamespace:
                case ErrorCode.ERR_NoBreakOrCont:
                case ErrorCode.ERR_DuplicateLabel:
                case ErrorCode.ERR_NoConstructors:
                case ErrorCode.ERR_NoNewAbstract:
                case ErrorCode.ERR_ConstValueRequired:
                case ErrorCode.ERR_CircularBase:
                case ErrorCode.ERR_MethodNameExpected:
                case ErrorCode.ERR_ConstantExpected:
                case ErrorCode.ERR_V6SwitchGoverningTypeValueExpected:
                case ErrorCode.ERR_DuplicateCaseLabel:
                case ErrorCode.ERR_InvalidGotoCase:
                case ErrorCode.ERR_PropertyLacksGet:
                case ErrorCode.ERR_BadExceptionType:
                case ErrorCode.ERR_BadEmptyThrow:
                case ErrorCode.ERR_BadFinallyLeave:
                case ErrorCode.ERR_LabelShadow:
                case ErrorCode.ERR_LabelNotFound:
                case ErrorCode.ERR_UnreachableCatch:
                case ErrorCode.ERR_ReturnExpected:
                case ErrorCode.WRN_UnreachableCode:
                case ErrorCode.ERR_SwitchFallThrough:
                case ErrorCode.WRN_UnreferencedLabel:
                case ErrorCode.ERR_UseDefViolation:
                case ErrorCode.WRN_UnreferencedVar:
                case ErrorCode.ERR_UseDefViolationField:
                case ErrorCode.ERR_UnassignedThisUnsupportedVersion:
                case ErrorCode.ERR_AmbigQM:
                case ErrorCode.ERR_InvalidQM:
                case ErrorCode.ERR_NoBaseClass:
                case ErrorCode.ERR_BaseIllegal:
                case ErrorCode.ERR_ObjectProhibited:
                case ErrorCode.ERR_ParamUnassigned:
                case ErrorCode.ERR_InvalidArray:
                case ErrorCode.ERR_ExternHasBody:
                case ErrorCode.ERR_AbstractAndExtern:
                case ErrorCode.ERR_BadAttributeParamType:
                case ErrorCode.ERR_BadAttributeArgument:
                case ErrorCode.WRN_IsAlwaysTrue:
                case ErrorCode.WRN_IsAlwaysFalse:
                case ErrorCode.ERR_LockNeedsReference:
                case ErrorCode.ERR_NullNotValid:
                case ErrorCode.ERR_UseDefViolationThisUnsupportedVersion:
                case ErrorCode.ERR_ArgsInvalid:
                case ErrorCode.ERR_AssgReadonly:
                case ErrorCode.ERR_RefReadonly:
                case ErrorCode.ERR_PtrExpected:
                case ErrorCode.ERR_PtrIndexSingle:
                case ErrorCode.WRN_ByRefNonAgileField:
                case ErrorCode.ERR_AssgReadonlyStatic:
                case ErrorCode.ERR_RefReadonlyStatic:
                case ErrorCode.ERR_AssgReadonlyProp:
                case ErrorCode.ERR_IllegalStatement:
                case ErrorCode.ERR_BadGetEnumerator:
                case ErrorCode.ERR_AbstractBaseCall:
                case ErrorCode.ERR_RefProperty:
                case ErrorCode.ERR_ManagedAddr:
                case ErrorCode.ERR_BadFixedInitType:
                case ErrorCode.ERR_FixedMustInit:
                case ErrorCode.ERR_InvalidAddrOp:
                case ErrorCode.ERR_FixedNeeded:
                case ErrorCode.ERR_FixedNotNeeded:
                case ErrorCode.ERR_UnsafeNeeded:
                case ErrorCode.ERR_OpTFRetType:
                case ErrorCode.ERR_OperatorNeedsMatch:
                case ErrorCode.ERR_BadBoolOp:
                case ErrorCode.ERR_MustHaveOpTF:
                case ErrorCode.WRN_UnreferencedVarAssg:
                case ErrorCode.ERR_CheckedOverflow:
                case ErrorCode.ERR_ConstOutOfRangeChecked:
                case ErrorCode.ERR_BadVarargs:
                case ErrorCode.ERR_ParamsMustBeArray:
                case ErrorCode.ERR_IllegalArglist:
                case ErrorCode.ERR_IllegalUnsafe:
                case ErrorCode.ERR_AmbigMember:
                case ErrorCode.ERR_BadForeachDecl:
                case ErrorCode.ERR_ParamsLast:
                case ErrorCode.ERR_SizeofUnsafe:
                case ErrorCode.ERR_DottedTypeNameNotFoundInNS:
                case ErrorCode.ERR_FieldInitRefNonstatic:
                case ErrorCode.ERR_SealedNonOverride:
                case ErrorCode.ERR_CantOverrideSealed:
                case ErrorCode.ERR_VoidError:
                case ErrorCode.ERR_ConditionalOnOverride:
                case ErrorCode.ERR_PointerInAsOrIs:
                case ErrorCode.ERR_CallingFinalizeDeprecated:
                case ErrorCode.ERR_SingleTypeNameNotFound:
                case ErrorCode.ERR_NegativeStackAllocSize:
                case ErrorCode.ERR_NegativeArraySize:
                case ErrorCode.ERR_OverrideFinalizeDeprecated:
                case ErrorCode.ERR_CallingBaseFinalizeDeprecated:
                case ErrorCode.WRN_NegativeArrayIndex:
                case ErrorCode.WRN_BadRefCompareLeft:
                case ErrorCode.WRN_BadRefCompareRight:
                case ErrorCode.ERR_BadCastInFixed:
                case ErrorCode.ERR_StackallocInCatchFinally:
                case ErrorCode.ERR_VarargsLast:
                case ErrorCode.ERR_MissingPartial:
                case ErrorCode.ERR_PartialTypeKindConflict:
                case ErrorCode.ERR_PartialModifierConflict:
                case ErrorCode.ERR_PartialMultipleBases:
                case ErrorCode.ERR_PartialWrongTypeParams:
                case ErrorCode.ERR_PartialWrongConstraints:
                case ErrorCode.ERR_NoImplicitConvCast:
                case ErrorCode.ERR_PartialMisplaced:
                case ErrorCode.ERR_ImportedCircularBase:
                case ErrorCode.ERR_UseDefViolationOut:
                case ErrorCode.ERR_ArraySizeInDeclaration:
                case ErrorCode.ERR_InaccessibleGetter:
                case ErrorCode.ERR_InaccessibleSetter:
                case ErrorCode.ERR_InvalidPropertyAccessMod:
                case ErrorCode.ERR_DuplicatePropertyAccessMods:
                case ErrorCode.ERR_AccessModMissingAccessor:
                case ErrorCode.ERR_UnimplementedInterfaceAccessor:
                case ErrorCode.WRN_PatternIsAmbiguous:
                case ErrorCode.WRN_PatternNotPublicOrNotInstance:
                case ErrorCode.WRN_PatternBadSignature:
                case ErrorCode.ERR_FriendRefNotEqualToThis:
                case ErrorCode.WRN_SequentialOnPartialClass:
                case ErrorCode.ERR_BadConstType:
                case ErrorCode.ERR_NoNewTyvar:
                case ErrorCode.ERR_BadArity:
                case ErrorCode.ERR_BadTypeArgument:
                case ErrorCode.ERR_TypeArgsNotAllowed:
                case ErrorCode.ERR_HasNoTypeVars:
                case ErrorCode.ERR_NewConstraintNotSatisfied:
                case ErrorCode.ERR_GenericConstraintNotSatisfiedRefType:
                case ErrorCode.ERR_GenericConstraintNotSatisfiedNullableEnum:
                case ErrorCode.ERR_GenericConstraintNotSatisfiedNullableInterface:
                case ErrorCode.ERR_GenericConstraintNotSatisfiedTyVar:
                case ErrorCode.ERR_GenericConstraintNotSatisfiedValType:
                case ErrorCode.ERR_DuplicateGeneratedName:
                case ErrorCode.ERR_GlobalSingleTypeNameNotFound:
                case ErrorCode.ERR_NewBoundMustBeLast:
                case ErrorCode.ERR_TypeVarCantBeNull:
                case ErrorCode.ERR_DuplicateBound:
                case ErrorCode.ERR_ClassBoundNotFirst:
                case ErrorCode.ERR_BadRetType:
                case ErrorCode.ERR_DuplicateConstraintClause:
                case ErrorCode.ERR_CantInferMethTypeArgs:
                case ErrorCode.ERR_LocalSameNameAsTypeParam:
                case ErrorCode.ERR_AsWithTypeVar:
                case ErrorCode.ERR_BadIndexerNameAttr:
                case ErrorCode.ERR_AttrArgWithTypeVars:
                case ErrorCode.ERR_NewTyvarWithArgs:
                case ErrorCode.ERR_AbstractSealedStatic:
                case ErrorCode.WRN_AmbiguousXMLReference:
                case ErrorCode.WRN_VolatileByRef:
                case ErrorCode.ERR_ComImportWithImpl:
                case ErrorCode.ERR_ComImportWithBase:
                case ErrorCode.ERR_ImplBadConstraints:
                case ErrorCode.ERR_DottedTypeNameNotFoundInAgg:
                case ErrorCode.ERR_MethGrpToNonDel:
                case ErrorCode.ERR_BadExternAlias:
                case ErrorCode.ERR_ColColWithTypeAlias:
                case ErrorCode.ERR_AliasNotFound:
                case ErrorCode.ERR_SameFullNameAggAgg:
                case ErrorCode.ERR_SameFullNameNsAgg:
                case ErrorCode.WRN_SameFullNameThisNsAgg:
                case ErrorCode.WRN_SameFullNameThisAggAgg:
                case ErrorCode.WRN_SameFullNameThisAggNs:
                case ErrorCode.ERR_SameFullNameThisAggThisNs:
                case ErrorCode.ERR_ExternAfterElements:
                case ErrorCode.WRN_GlobalAliasDefn:
                case ErrorCode.ERR_SealedStaticClass:
                case ErrorCode.ERR_PrivateAbstractAccessor:
                case ErrorCode.ERR_ValueExpected:
                case ErrorCode.ERR_UnboxNotLValue:
                case ErrorCode.ERR_AnonMethGrpInForEach:
                case ErrorCode.ERR_BadIncDecRetType:
                case ErrorCode.ERR_TypeConstraintsMustBeUniqueAndFirst:
                case ErrorCode.ERR_RefValBoundWithClass:
                case ErrorCode.ERR_NewBoundWithVal:
                case ErrorCode.ERR_RefConstraintNotSatisfied:
                case ErrorCode.ERR_ValConstraintNotSatisfied:
                case ErrorCode.ERR_CircularConstraint:
                case ErrorCode.ERR_BaseConstraintConflict:
                case ErrorCode.ERR_ConWithValCon:
                case ErrorCode.ERR_AmbigUDConv:
                case ErrorCode.WRN_AlwaysNull:
                case ErrorCode.ERR_OverrideWithConstraints:
                case ErrorCode.ERR_AmbigOverride:
                case ErrorCode.ERR_DecConstError:
                case ErrorCode.WRN_CmpAlwaysFalse:
                case ErrorCode.WRN_FinalizeMethod:
                case ErrorCode.ERR_ExplicitImplParams:
                case ErrorCode.WRN_GotoCaseShouldConvert:
                case ErrorCode.ERR_MethodImplementingAccessor:
                case ErrorCode.WRN_NubExprIsConstBool:
                case ErrorCode.WRN_ExplicitImplCollision:
                case ErrorCode.ERR_AbstractHasBody:
                case ErrorCode.ERR_ConcreteMissingBody:
                case ErrorCode.ERR_AbstractAndSealed:
                case ErrorCode.ERR_AbstractNotVirtual:
                case ErrorCode.ERR_StaticConstant:
                case ErrorCode.ERR_CantOverrideNonFunction:
                case ErrorCode.ERR_CantOverrideNonVirtual:
                case ErrorCode.ERR_CantChangeAccessOnOverride:
                case ErrorCode.ERR_CantChangeReturnTypeOnOverride:
                case ErrorCode.ERR_CantDeriveFromSealedType:
                case ErrorCode.ERR_AbstractInConcreteClass:
                case ErrorCode.ERR_StaticConstructorWithExplicitConstructorCall:
                case ErrorCode.ERR_StaticConstructorWithAccessModifiers:
                case ErrorCode.ERR_RecursiveConstructorCall:
                case ErrorCode.ERR_ObjectCallingBaseConstructor:
                case ErrorCode.ERR_StructWithBaseConstructorCall:
                case ErrorCode.ERR_StructLayoutCycle:
                case ErrorCode.ERR_InterfacesCantContainFields:
                case ErrorCode.ERR_InterfacesCantContainConstructors:
                case ErrorCode.ERR_NonInterfaceInInterfaceList:
                case ErrorCode.ERR_DuplicateInterfaceInBaseList:
                case ErrorCode.ERR_CycleInInterfaceInheritance:
                case ErrorCode.ERR_HidingAbstractMethod:
                case ErrorCode.ERR_UnimplementedAbstractMethod:
                case ErrorCode.ERR_UnimplementedInterfaceMember:
                case ErrorCode.ERR_ObjectCantHaveBases:
                case ErrorCode.ERR_ExplicitInterfaceImplementationNotInterface:
                case ErrorCode.ERR_InterfaceMemberNotFound:
                case ErrorCode.ERR_ClassDoesntImplementInterface:
                case ErrorCode.ERR_ExplicitInterfaceImplementationInNonClassOrStruct:
                case ErrorCode.ERR_MemberNameSameAsType:
                case ErrorCode.ERR_EnumeratorOverflow:
                case ErrorCode.ERR_CantOverrideNonProperty:
                case ErrorCode.ERR_NoGetToOverride:
                case ErrorCode.ERR_NoSetToOverride:
                case ErrorCode.ERR_PropertyCantHaveVoidType:
                case ErrorCode.ERR_PropertyWithNoAccessors:
                case ErrorCode.ERR_NewVirtualInSealed:
                case ErrorCode.ERR_ExplicitPropertyAddingAccessor:
                case ErrorCode.ERR_ExplicitPropertyMissingAccessor:
                case ErrorCode.ERR_ConversionWithInterface:
                case ErrorCode.ERR_ConversionWithBase:
                case ErrorCode.ERR_ConversionWithDerived:
                case ErrorCode.ERR_IdentityConversion:
                case ErrorCode.ERR_ConversionNotInvolvingContainedType:
                case ErrorCode.ERR_DuplicateConversionInClass:
                case ErrorCode.ERR_OperatorsMustBeStatic:
                case ErrorCode.ERR_BadIncDecSignature:
                case ErrorCode.ERR_BadUnaryOperatorSignature:
                case ErrorCode.ERR_BadBinaryOperatorSignature:
                case ErrorCode.ERR_BadShiftOperatorSignature:
                case ErrorCode.ERR_InterfacesCantContainConversionOrEqualityOperators:
                case ErrorCode.ERR_CantOverrideBogusMethod:
                case ErrorCode.ERR_CantCallSpecialMethod:
                case ErrorCode.ERR_BadTypeReference:
                case ErrorCode.ERR_BadDestructorName:
                case ErrorCode.ERR_OnlyClassesCanContainDestructors:
                case ErrorCode.ERR_ConflictAliasAndMember:
                case ErrorCode.ERR_ConditionalOnSpecialMethod:
                case ErrorCode.ERR_ConditionalMustReturnVoid:
                case ErrorCode.ERR_DuplicateAttribute:
                case ErrorCode.ERR_ConditionalOnInterfaceMethod:
                case ErrorCode.ERR_OperatorCantReturnVoid:
                case ErrorCode.ERR_InvalidAttributeArgument:
                case ErrorCode.ERR_AttributeOnBadSymbolType:
                case ErrorCode.ERR_FloatOverflow:
                case ErrorCode.ERR_InvalidReal:
                case ErrorCode.ERR_ComImportWithoutUuidAttribute:
                case ErrorCode.ERR_InvalidNamedArgument:
                case ErrorCode.ERR_DllImportOnInvalidMethod:
                case ErrorCode.ERR_FieldCantBeRefAny:
                case ErrorCode.ERR_ArrayElementCantBeRefAny:
                case ErrorCode.WRN_DeprecatedSymbol:
                case ErrorCode.ERR_NotAnAttributeClass:
                case ErrorCode.ERR_BadNamedAttributeArgument:
                case ErrorCode.WRN_DeprecatedSymbolStr:
                case ErrorCode.ERR_DeprecatedSymbolStr:
                case ErrorCode.ERR_IndexerCantHaveVoidType:
                case ErrorCode.ERR_VirtualPrivate:
                case ErrorCode.ERR_ArrayInitToNonArrayType:
                case ErrorCode.ERR_ArrayInitInBadPlace:
                case ErrorCode.ERR_MissingStructOffset:
                case ErrorCode.WRN_ExternMethodNoImplementation:
                case ErrorCode.WRN_ProtectedInSealed:
                case ErrorCode.ERR_InterfaceImplementedByConditional:
                case ErrorCode.ERR_InterfaceImplementedImplicitlyByVariadic:
                case ErrorCode.ERR_IllegalRefParam:
                case ErrorCode.ERR_BadArgumentToAttribute:
                case ErrorCode.ERR_StructOffsetOnBadStruct:
                case ErrorCode.ERR_StructOffsetOnBadField:
                case ErrorCode.ERR_AttributeUsageOnNonAttributeClass:
                case ErrorCode.WRN_PossibleMistakenNullStatement:
                case ErrorCode.ERR_DuplicateNamedAttributeArgument:
                case ErrorCode.ERR_DeriveFromEnumOrValueType:
                case ErrorCode.ERR_DefaultMemberOnIndexedType:
                case ErrorCode.ERR_BogusType:
                case ErrorCode.ERR_CStyleArray:
                case ErrorCode.WRN_VacuousIntegralComp:
                case ErrorCode.ERR_AbstractAttributeClass:
                case ErrorCode.ERR_BadNamedAttributeArgumentType:
                case ErrorCode.WRN_AttributeLocationOnBadDeclaration:
                case ErrorCode.WRN_InvalidAttributeLocation:
                case ErrorCode.WRN_EqualsWithoutGetHashCode:
                case ErrorCode.WRN_EqualityOpWithoutEquals:
                case ErrorCode.WRN_EqualityOpWithoutGetHashCode:
                case ErrorCode.ERR_OutAttrOnRefParam:
                case ErrorCode.ERR_OverloadRefKind:
                case ErrorCode.ERR_LiteralDoubleCast:
                case ErrorCode.WRN_IncorrectBooleanAssg:
                case ErrorCode.ERR_ProtectedInStruct:
                case ErrorCode.ERR_InconsistentIndexerNames:
                case ErrorCode.ERR_ComImportWithUserCtor:
                case ErrorCode.ERR_FieldCantHaveVoidType:
                case ErrorCode.WRN_NonObsoleteOverridingObsolete:
                case ErrorCode.ERR_SystemVoid:
                case ErrorCode.ERR_ExplicitParamArray:
                case ErrorCode.WRN_BitwiseOrSignExtend:
                case ErrorCode.ERR_VolatileStruct:
                case ErrorCode.ERR_VolatileAndReadonly:
                case ErrorCode.ERR_AbstractField:
                case ErrorCode.ERR_BogusExplicitImpl:
                case ErrorCode.ERR_ExplicitMethodImplAccessor:
                case ErrorCode.WRN_CoClassWithoutComImport:
                case ErrorCode.ERR_ConditionalWithOutParam:
                case ErrorCode.ERR_AccessorImplementingMethod:
                case ErrorCode.ERR_AliasQualAsExpression:
                case ErrorCode.ERR_DerivingFromATyVar:
                case ErrorCode.ERR_DuplicateTypeParameter:
                case ErrorCode.WRN_TypeParameterSameAsOuterTypeParameter:
                case ErrorCode.ERR_TypeVariableSameAsParent:
                case ErrorCode.ERR_UnifyingInterfaceInstantiations:
                case ErrorCode.ERR_TyVarNotFoundInConstraint:
                case ErrorCode.ERR_BadBoundType:
                case ErrorCode.ERR_SpecialTypeAsBound:
                case ErrorCode.ERR_BadVisBound:
                case ErrorCode.ERR_LookupInTypeVariable:
                case ErrorCode.ERR_BadConstraintType:
                case ErrorCode.ERR_InstanceMemberInStaticClass:
                case ErrorCode.ERR_StaticBaseClass:
                case ErrorCode.ERR_ConstructorInStaticClass:
                case ErrorCode.ERR_DestructorInStaticClass:
                case ErrorCode.ERR_InstantiatingStaticClass:
                case ErrorCode.ERR_StaticDerivedFromNonObject:
                case ErrorCode.ERR_StaticClassInterfaceImpl:
                case ErrorCode.ERR_OperatorInStaticClass:
                case ErrorCode.ERR_ConvertToStaticClass:
                case ErrorCode.ERR_ConstraintIsStaticClass:
                case ErrorCode.ERR_GenericArgIsStaticClass:
                case ErrorCode.ERR_ArrayOfStaticClass:
                case ErrorCode.ERR_IndexerInStaticClass:
                case ErrorCode.ERR_ParameterIsStaticClass:
                case ErrorCode.ERR_ReturnTypeIsStaticClass:
                case ErrorCode.ERR_VarDeclIsStaticClass:
                case ErrorCode.ERR_BadEmptyThrowInFinally:
                case ErrorCode.ERR_InvalidSpecifier:
                case ErrorCode.WRN_AssignmentToLockOrDispose:
                case ErrorCode.ERR_ForwardedTypeInThisAssembly:
                case ErrorCode.ERR_ForwardedTypeIsNested:
                case ErrorCode.ERR_CycleInTypeForwarder:
                case ErrorCode.ERR_AssemblyNameOnNonModule:
                case ErrorCode.ERR_InvalidFwdType:
                case ErrorCode.ERR_CloseUnimplementedInterfaceMemberStatic:
                case ErrorCode.ERR_CloseUnimplementedInterfaceMemberNotPublic:
                case ErrorCode.ERR_CloseUnimplementedInterfaceMemberWrongReturnType:
                case ErrorCode.ERR_DuplicateTypeForwarder:
                case ErrorCode.ERR_ExpectedSelectOrGroup:
                case ErrorCode.ERR_ExpectedContextualKeywordOn:
                case ErrorCode.ERR_ExpectedContextualKeywordEquals:
                case ErrorCode.ERR_ExpectedContextualKeywordBy:
                case ErrorCode.ERR_InvalidAnonymousTypeMemberDeclarator:
                case ErrorCode.ERR_InvalidInitializerElementInitializer:
                case ErrorCode.ERR_InconsistentLambdaParameterUsage:
                case ErrorCode.ERR_PartialMethodInvalidModifier:
                case ErrorCode.ERR_PartialMethodOnlyInPartialClass:
                case ErrorCode.ERR_PartialMethodNotExplicit:
                case ErrorCode.ERR_PartialMethodExtensionDifference:
                case ErrorCode.ERR_PartialMethodOnlyOneLatent:
                case ErrorCode.ERR_PartialMethodOnlyOneActual:
                case ErrorCode.ERR_PartialMethodParamsDifference:
                case ErrorCode.ERR_PartialMethodMustHaveLatent:
                case ErrorCode.ERR_PartialMethodInconsistentConstraints:
                case ErrorCode.ERR_PartialMethodToDelegate:
                case ErrorCode.ERR_PartialMethodStaticDifference:
                case ErrorCode.ERR_PartialMethodUnsafeDifference:
                case ErrorCode.ERR_PartialMethodInExpressionTree:
                case ErrorCode.ERR_ExplicitImplCollisionOnRefOut:
                case ErrorCode.ERR_IndirectRecursiveConstructorCall:
                case ErrorCode.WRN_ObsoleteOverridingNonObsolete:
                case ErrorCode.WRN_DebugFullNameTooLong:
                case ErrorCode.ERR_ImplicitlyTypedVariableAssignedBadValue:
                case ErrorCode.ERR_ImplicitlyTypedVariableWithNoInitializer:
                case ErrorCode.ERR_ImplicitlyTypedVariableMultipleDeclarator:
                case ErrorCode.ERR_ImplicitlyTypedVariableAssignedArrayInitializer:
                case ErrorCode.ERR_ImplicitlyTypedLocalCannotBeFixed:
                case ErrorCode.ERR_ImplicitlyTypedVariableCannotBeConst:
                case ErrorCode.WRN_ExternCtorNoImplementation:
                case ErrorCode.ERR_TypeVarNotFound:
                case ErrorCode.ERR_ImplicitlyTypedArrayNoBestType:
                case ErrorCode.ERR_AnonymousTypePropertyAssignedBadValue:
                case ErrorCode.ERR_ExpressionTreeContainsBaseAccess:
                case ErrorCode.ERR_ExpressionTreeContainsAssignment:
                case ErrorCode.ERR_AnonymousTypeDuplicatePropertyName:
                case ErrorCode.ERR_StatementLambdaToExpressionTree:
                case ErrorCode.ERR_ExpressionTreeMustHaveDelegate:
                case ErrorCode.ERR_AnonymousTypeNotAvailable:
                case ErrorCode.ERR_LambdaInIsAs:
                case ErrorCode.ERR_ExpressionTreeContainsMultiDimensionalArrayInitializer:
                case ErrorCode.ERR_MissingArgument:
                case ErrorCode.ERR_VariableUsedBeforeDeclaration:
                case ErrorCode.ERR_UnassignedThisAutoPropertyUnsupportedVersion:
                case ErrorCode.ERR_VariableUsedBeforeDeclarationAndHidesField:
                case ErrorCode.ERR_ExpressionTreeContainsBadCoalesce:
                case ErrorCode.ERR_ArrayInitializerExpected:
                case ErrorCode.ERR_ArrayInitializerIncorrectLength:
                case ErrorCode.ERR_ExpressionTreeContainsNamedArgument:
                case ErrorCode.ERR_ExpressionTreeContainsOptionalArgument:
                case ErrorCode.ERR_ExpressionTreeContainsIndexedProperty:
                case ErrorCode.ERR_IndexedPropertyRequiresParams:
                case ErrorCode.ERR_IndexedPropertyMustHaveAllOptionalParams:
                case ErrorCode.ERR_IdentifierExpected:
                case ErrorCode.ERR_SemicolonExpected:
                case ErrorCode.ERR_SyntaxError:
                case ErrorCode.ERR_DuplicateModifier:
                case ErrorCode.ERR_DuplicateAccessor:
                case ErrorCode.ERR_IntegralTypeExpected:
                case ErrorCode.ERR_IllegalEscape:
                case ErrorCode.ERR_NewlineInConst:
                case ErrorCode.ERR_EmptyCharConst:
                case ErrorCode.ERR_TooManyCharsInConst:
                case ErrorCode.ERR_InvalidNumber:
                case ErrorCode.ERR_GetOrSetExpected:
                case ErrorCode.ERR_ClassTypeExpected:
                case ErrorCode.ERR_NamedArgumentExpected:
                case ErrorCode.ERR_TooManyCatches:
                case ErrorCode.ERR_ThisOrBaseExpected:
                case ErrorCode.ERR_OvlUnaryOperatorExpected:
                case ErrorCode.ERR_OvlBinaryOperatorExpected:
                case ErrorCode.ERR_IntOverflow:
                case ErrorCode.ERR_EOFExpected:
                case ErrorCode.ERR_BadEmbeddedStmt:
                case ErrorCode.ERR_PPDirectiveExpected:
                case ErrorCode.ERR_EndOfPPLineExpected:
                case ErrorCode.ERR_CloseParenExpected:
                case ErrorCode.ERR_EndifDirectiveExpected:
                case ErrorCode.ERR_UnexpectedDirective:
                case ErrorCode.ERR_ErrorDirective:
                case ErrorCode.WRN_WarningDirective:
                case ErrorCode.ERR_TypeExpected:
                case ErrorCode.ERR_PPDefFollowsToken:
                case ErrorCode.ERR_OpenEndedComment:
                case ErrorCode.ERR_OvlOperatorExpected:
                case ErrorCode.ERR_EndRegionDirectiveExpected:
                case ErrorCode.ERR_UnterminatedStringLit:
                case ErrorCode.ERR_BadDirectivePlacement:
                case ErrorCode.ERR_IdentifierExpectedKW:
                case ErrorCode.ERR_SemiOrLBraceExpected:
                case ErrorCode.ERR_MultiTypeInDeclaration:
                case ErrorCode.ERR_AddOrRemoveExpected:
                case ErrorCode.ERR_UnexpectedCharacter:
                case ErrorCode.ERR_ProtectedInStatic:
                case ErrorCode.WRN_UnreachableGeneralCatch:
                case ErrorCode.ERR_IncrementLvalueExpected:
                case ErrorCode.ERR_NoSuchMemberOrExtension:
                case ErrorCode.WRN_DeprecatedCollectionInitAddStr:
                case ErrorCode.ERR_DeprecatedCollectionInitAddStr:
                case ErrorCode.WRN_DeprecatedCollectionInitAdd:
                case ErrorCode.ERR_DefaultValueNotAllowed:
                case ErrorCode.WRN_DefaultValueForUnconsumedLocation:
                case ErrorCode.ERR_PartialWrongTypeParamsVariance:
                case ErrorCode.ERR_GlobalSingleTypeNameNotFoundFwd:
                case ErrorCode.ERR_DottedTypeNameNotFoundInNSFwd:
                case ErrorCode.ERR_SingleTypeNameNotFoundFwd:
                case ErrorCode.WRN_IdentifierOrNumericLiteralExpected:
                case ErrorCode.ERR_UnexpectedToken:
                case ErrorCode.ERR_BadThisParam:
                case ErrorCode.ERR_BadTypeforThis:
                case ErrorCode.ERR_BadParamModThis:
                case ErrorCode.ERR_BadExtensionMeth:
                case ErrorCode.ERR_BadExtensionAgg:
                case ErrorCode.ERR_DupParamMod:
                case ErrorCode.ERR_ExtensionMethodsDecl:
                case ErrorCode.ERR_ExtensionAttrNotFound:
                case ErrorCode.ERR_ExplicitExtension:
                case ErrorCode.ERR_ValueTypeExtDelegate:
                case ErrorCode.ERR_BadArgCount:
                case ErrorCode.ERR_BadArgType:
                case ErrorCode.ERR_NoSourceFile:
                case ErrorCode.ERR_CantRefResource:
                case ErrorCode.ERR_ResourceNotUnique:
                case ErrorCode.ERR_ImportNonAssembly:
                case ErrorCode.ERR_RefLvalueExpected:
                case ErrorCode.ERR_BaseInStaticMeth:
                case ErrorCode.ERR_BaseInBadContext:
                case ErrorCode.ERR_RbraceExpected:
                case ErrorCode.ERR_LbraceExpected:
                case ErrorCode.ERR_InExpected:
                case ErrorCode.ERR_InvalidPreprocExpr:
                case ErrorCode.ERR_InvalidMemberDecl:
                case ErrorCode.ERR_MemberNeedsType:
                case ErrorCode.ERR_BadBaseType:
                case ErrorCode.WRN_EmptySwitch:
                case ErrorCode.ERR_ExpectedEndTry:
                case ErrorCode.ERR_InvalidExprTerm:
                case ErrorCode.ERR_BadNewExpr:
                case ErrorCode.ERR_NoNamespacePrivate:
                case ErrorCode.ERR_BadVarDecl:
                case ErrorCode.ERR_UsingAfterElements:
                case ErrorCode.ERR_BadBinOpArgs:
                case ErrorCode.ERR_BadUnOpArgs:
                case ErrorCode.ERR_NoVoidParameter:
                case ErrorCode.ERR_DuplicateAlias:
                case ErrorCode.ERR_BadProtectedAccess:
                case ErrorCode.ERR_AddModuleAssembly:
                case ErrorCode.ERR_BindToBogusProp2:
                case ErrorCode.ERR_BindToBogusProp1:
                case ErrorCode.ERR_NoVoidHere:
                case ErrorCode.ERR_IndexerNeedsParam:
                case ErrorCode.ERR_BadArraySyntax:
                case ErrorCode.ERR_BadOperatorSyntax:
                case ErrorCode.ERR_OutputNeedsName:
                case ErrorCode.ERR_CantHaveWin32ResAndManifest:
                case ErrorCode.ERR_CantHaveWin32ResAndIcon:
                case ErrorCode.ERR_CantReadResource:
                case ErrorCode.ERR_DocFileGen:
                case ErrorCode.WRN_XMLParseError:
                case ErrorCode.WRN_DuplicateParamTag:
                case ErrorCode.WRN_UnmatchedParamTag:
                case ErrorCode.WRN_MissingParamTag:
                case ErrorCode.WRN_BadXMLRef:
                case ErrorCode.ERR_BadStackAllocExpr:
                case ErrorCode.ERR_InvalidLineNumber:
                case ErrorCode.ERR_MissingPPFile:
                case ErrorCode.ERR_ForEachMissingMember:
                case ErrorCode.WRN_BadXMLRefParamType:
                case ErrorCode.WRN_BadXMLRefReturnType:
                case ErrorCode.ERR_BadWin32Res:
                case ErrorCode.WRN_BadXMLRefSyntax:
                case ErrorCode.ERR_BadModifierLocation:
                case ErrorCode.ERR_MissingArraySize:
                case ErrorCode.WRN_UnprocessedXMLComment:
                case ErrorCode.WRN_FailedInclude:
                case ErrorCode.WRN_InvalidInclude:
                case ErrorCode.WRN_MissingXMLComment:
                case ErrorCode.WRN_XMLParseIncludeError:
                case ErrorCode.ERR_BadDelArgCount:
                case ErrorCode.ERR_UnexpectedSemicolon:
                case ErrorCode.ERR_MethodReturnCantBeRefAny:
                case ErrorCode.ERR_CompileCancelled:
                case ErrorCode.ERR_MethodArgCantBeRefAny:
                case ErrorCode.ERR_AssgReadonlyLocal:
                case ErrorCode.ERR_RefReadonlyLocal:
                case ErrorCode.ERR_CantUseRequiredAttribute:
                case ErrorCode.ERR_NoModifiersOnAccessor:
                case ErrorCode.ERR_ParamsCantBeWithModifier:
                case ErrorCode.ERR_ReturnNotLValue:
                case ErrorCode.ERR_MissingCoClass:
                case ErrorCode.ERR_AmbiguousAttribute:
                case ErrorCode.ERR_BadArgExtraRef:
                case ErrorCode.WRN_CmdOptionConflictsSource:
                case ErrorCode.ERR_BadCompatMode:
                case ErrorCode.ERR_DelegateOnConditional:
                case ErrorCode.ERR_CantMakeTempFile:
                case ErrorCode.ERR_BadArgRef:
                case ErrorCode.ERR_YieldInAnonMeth:
                case ErrorCode.ERR_ReturnInIterator:
                case ErrorCode.ERR_BadIteratorArgType:
                case ErrorCode.ERR_BadIteratorReturn:
                case ErrorCode.ERR_BadYieldInFinally:
                case ErrorCode.ERR_BadYieldInTryOfCatch:
                case ErrorCode.ERR_EmptyYield:
                case ErrorCode.ERR_AnonDelegateCantUse:
                case ErrorCode.ERR_AnonDelegateCantUseRefLike:
                case ErrorCode.ERR_UnsupportedPrimaryConstructorParameterCapturingRef:
                case ErrorCode.ERR_UnsupportedPrimaryConstructorParameterCapturingRefLike:
                case ErrorCode.ERR_AnonDelegateCantUseStructPrimaryConstructorParameterInMember:
                case ErrorCode.ERR_AnonDelegateCantUseStructPrimaryConstructorParameterCaptured:
                case ErrorCode.ERR_IllegalInnerUnsafe:
                case ErrorCode.ERR_BadYieldInCatch:
                case ErrorCode.ERR_BadDelegateLeave:
                case ErrorCode.WRN_IllegalPragma:
                case ErrorCode.WRN_IllegalPPWarning:
                case ErrorCode.WRN_BadRestoreNumber:
                case ErrorCode.ERR_VarargsIterator:
                case ErrorCode.ERR_UnsafeIteratorArgType:
                case ErrorCode.ERR_BadCoClassSig:
                case ErrorCode.ERR_MultipleIEnumOfT:
                case ErrorCode.ERR_FixedDimsRequired:
                case ErrorCode.ERR_FixedNotInStruct:
                case ErrorCode.ERR_AnonymousReturnExpected:
                case ErrorCode.WRN_NonECMAFeature:
                case ErrorCode.ERR_ExpectedVerbatimLiteral:
                case ErrorCode.ERR_AssgReadonly2:
                case ErrorCode.ERR_RefReadonly2:
                case ErrorCode.ERR_AssgReadonlyStatic2:
                case ErrorCode.ERR_RefReadonlyStatic2:
                case ErrorCode.ERR_AssgReadonlyLocal2Cause:
                case ErrorCode.ERR_RefReadonlyLocal2Cause:
                case ErrorCode.ERR_AssgReadonlyLocalCause:
                case ErrorCode.ERR_RefReadonlyLocalCause:
                case ErrorCode.WRN_ErrorOverride:
                case ErrorCode.ERR_AnonMethToNonDel:
                case ErrorCode.ERR_CantConvAnonMethParams:
                case ErrorCode.ERR_CantConvAnonMethReturns:
                case ErrorCode.ERR_IllegalFixedType:
                case ErrorCode.ERR_FixedOverflow:
                case ErrorCode.ERR_InvalidFixedArraySize:
                case ErrorCode.ERR_FixedBufferNotFixed:
                case ErrorCode.ERR_AttributeNotOnAccessor:
                case ErrorCode.WRN_InvalidSearchPathDir:
                case ErrorCode.ERR_IllegalVarArgs:
                case ErrorCode.ERR_IllegalParams:
                case ErrorCode.ERR_BadModifiersOnNamespace:
                case ErrorCode.ERR_BadPlatformType:
                case ErrorCode.ERR_ThisStructNotInAnonMeth:
                case ErrorCode.ERR_NoConvToIDisp:
                case ErrorCode.ERR_BadParamRef:
                case ErrorCode.ERR_BadParamExtraRef:
                case ErrorCode.ERR_BadParamType:
                case ErrorCode.ERR_BadExternIdentifier:
                case ErrorCode.ERR_AliasMissingFile:
                case ErrorCode.ERR_GlobalExternAlias:
                case ErrorCode.WRN_MultiplePredefTypes:
                case ErrorCode.ERR_LocalCantBeFixedAndHoisted:
                case ErrorCode.WRN_TooManyLinesForDebugger:
                case ErrorCode.ERR_CantConvAnonMethNoParams:
                case ErrorCode.ERR_ConditionalOnNonAttributeClass:
                case ErrorCode.WRN_CallOnNonAgileField:
                case ErrorCode.WRN_InvalidNumber:
                case ErrorCode.WRN_IllegalPPChecksum:
                case ErrorCode.WRN_EndOfPPLineExpected:
                case ErrorCode.WRN_ConflictingChecksum:
                case ErrorCode.WRN_InvalidAssemblyName:
                case ErrorCode.WRN_UnifyReferenceMajMin:
                case ErrorCode.WRN_UnifyReferenceBldRev:
                case ErrorCode.ERR_DuplicateImport:
                case ErrorCode.ERR_DuplicateImportSimple:
                case ErrorCode.ERR_AssemblyMatchBadVersion:
                case ErrorCode.ERR_FixedNeedsLvalue:
                case ErrorCode.WRN_DuplicateTypeParamTag:
                case ErrorCode.WRN_UnmatchedTypeParamTag:
                case ErrorCode.WRN_MissingTypeParamTag:
                case ErrorCode.ERR_CantChangeTypeOnOverride:
                case ErrorCode.ERR_DoNotUseFixedBufferAttr:
                case ErrorCode.WRN_AssignmentToSelf:
                case ErrorCode.WRN_ComparisonToSelf:
                case ErrorCode.ERR_CantOpenWin32Res:
                case ErrorCode.WRN_DotOnDefault:
                case ErrorCode.ERR_NoMultipleInheritance:
                case ErrorCode.ERR_BaseClassMustBeFirst:
                case ErrorCode.WRN_BadXMLRefTypeVar:
                case ErrorCode.ERR_FriendAssemblyBadArgs:
                case ErrorCode.ERR_FriendAssemblySNReq:
                case ErrorCode.ERR_DelegateOnNullable:
                case ErrorCode.ERR_BadCtorArgCount:
                case ErrorCode.ERR_GlobalAttributesNotFirst:
                case ErrorCode.ERR_ExpressionExpected:
                case ErrorCode.WRN_UnmatchedParamRefTag:
                case ErrorCode.WRN_UnmatchedTypeParamRefTag:
                case ErrorCode.ERR_DefaultValueMustBeConstant:
                case ErrorCode.ERR_DefaultValueBeforeRequiredValue:
                case ErrorCode.ERR_NamedArgumentSpecificationBeforeFixedArgument:
                case ErrorCode.ERR_BadNamedArgument:
                case ErrorCode.ERR_DuplicateNamedArgument:
                case ErrorCode.ERR_RefOutDefaultValue:
                case ErrorCode.ERR_NamedArgumentForArray:
                case ErrorCode.ERR_DefaultValueForExtensionParameter:
                case ErrorCode.ERR_NamedArgumentUsedInPositional:
                case ErrorCode.ERR_DefaultValueUsedWithAttributes:
                case ErrorCode.ERR_BadNamedArgumentForDelegateInvoke:
                case ErrorCode.ERR_NoPIAAssemblyMissingAttribute:
                case ErrorCode.ERR_NoCanonicalView:
                case ErrorCode.ERR_NoConversionForDefaultParam:
                case ErrorCode.ERR_DefaultValueForParamsParameter:
                case ErrorCode.ERR_NewCoClassOnLink:
                case ErrorCode.ERR_NoPIANestedType:
                case ErrorCode.ERR_InteropTypeMissingAttribute:
                case ErrorCode.ERR_InteropStructContainsMethods:
                case ErrorCode.ERR_InteropTypesWithSameNameAndGuid:
                case ErrorCode.ERR_NoPIAAssemblyMissingAttributes:
                case ErrorCode.ERR_AssemblySpecifiedForLinkAndRef:
                case ErrorCode.ERR_LocalTypeNameClash:
                case ErrorCode.WRN_ReferencedAssemblyReferencesLinkedPIA:
                case ErrorCode.ERR_NotNullRefDefaultParameter:
                case ErrorCode.ERR_FixedLocalInLambda:
                case ErrorCode.ERR_MissingMethodOnSourceInterface:
                case ErrorCode.ERR_MissingSourceInterface:
                case ErrorCode.ERR_GenericsUsedInNoPIAType:
                case ErrorCode.ERR_GenericsUsedAcrossAssemblies:
                case ErrorCode.ERR_NoConversionForNubDefaultParam:
                case ErrorCode.ERR_InvalidSubsystemVersion:
                case ErrorCode.ERR_InteropMethodWithBody:
                case ErrorCode.ERR_BadWarningLevel:
                case ErrorCode.ERR_BadDebugType:
                case ErrorCode.ERR_BadResourceVis:
                case ErrorCode.ERR_DefaultValueTypeMustMatch:
                case ErrorCode.ERR_DefaultValueBadValueType:
                case ErrorCode.ERR_MemberAlreadyInitialized:
                case ErrorCode.ERR_MemberCannotBeInitialized:
                case ErrorCode.ERR_StaticMemberInObjectInitializer:
                case ErrorCode.ERR_ReadonlyValueTypeInObjectInitializer:
                case ErrorCode.ERR_ValueTypePropertyInObjectInitializer:
                case ErrorCode.ERR_UnsafeTypeInObjectCreation:
                case ErrorCode.ERR_EmptyElementInitializer:
                case ErrorCode.ERR_InitializerAddHasWrongSignature:
                case ErrorCode.ERR_CollectionInitRequiresIEnumerable:
                case ErrorCode.ERR_CantOpenWin32Manifest:
                case ErrorCode.WRN_CantHaveManifestForModule:
                case ErrorCode.ERR_BadInstanceArgType:
                case ErrorCode.ERR_QueryDuplicateRangeVariable:
                case ErrorCode.ERR_QueryRangeVariableOverrides:
                case ErrorCode.ERR_QueryRangeVariableAssignedBadValue:
                case ErrorCode.ERR_QueryNoProviderCastable:
                case ErrorCode.ERR_QueryNoProviderStandard:
                case ErrorCode.ERR_QueryNoProvider:
                case ErrorCode.ERR_QueryOuterKey:
                case ErrorCode.ERR_QueryInnerKey:
                case ErrorCode.ERR_QueryOutRefRangeVariable:
                case ErrorCode.ERR_QueryMultipleProviders:
                case ErrorCode.ERR_QueryTypeInferenceFailedMulti:
                case ErrorCode.ERR_QueryTypeInferenceFailed:
                case ErrorCode.ERR_QueryTypeInferenceFailedSelectMany:
                case ErrorCode.ERR_ExpressionTreeContainsPointerOp:
                case ErrorCode.ERR_ExpressionTreeContainsAnonymousMethod:
                case ErrorCode.ERR_AnonymousMethodToExpressionTree:
                case ErrorCode.ERR_QueryRangeVariableReadOnly:
                case ErrorCode.ERR_QueryRangeVariableSameAsTypeParam:
                case ErrorCode.ERR_TypeVarNotFoundRangeVariable:
                case ErrorCode.ERR_BadArgTypesForCollectionAdd:
                case ErrorCode.ERR_ByRefParameterInExpressionTree:
                case ErrorCode.ERR_VarArgsInExpressionTree:
                case ErrorCode.ERR_InitializerAddHasParamModifiers:
                case ErrorCode.ERR_NonInvocableMemberCalled:
                case ErrorCode.WRN_MultipleRuntimeImplementationMatches:
                case ErrorCode.WRN_MultipleRuntimeOverrideMatches:
                case ErrorCode.ERR_ObjectOrCollectionInitializerWithDelegateCreation:
                case ErrorCode.ERR_InvalidConstantDeclarationType:
                case ErrorCode.ERR_IllegalVarianceSyntax:
                case ErrorCode.ERR_UnexpectedVariance:
                case ErrorCode.ERR_BadDynamicTypeof:
                case ErrorCode.ERR_ExpressionTreeContainsDynamicOperation:
                case ErrorCode.ERR_BadDynamicConversion:
                case ErrorCode.ERR_DeriveFromDynamic:
                case ErrorCode.ERR_DeriveFromConstructedDynamic:
                case ErrorCode.ERR_DynamicTypeAsBound:
                case ErrorCode.ERR_ConstructedDynamicTypeAsBound:
                case ErrorCode.ERR_ExplicitDynamicAttr:
                case ErrorCode.ERR_NoDynamicPhantomOnBase:
                case ErrorCode.ERR_NoDynamicPhantomOnBaseIndexer:
                case ErrorCode.ERR_BadArgTypeDynamicExtension:
                case ErrorCode.WRN_DynamicDispatchToConditionalMethod:
                case ErrorCode.ERR_NoDynamicPhantomOnBaseCtor:
                case ErrorCode.ERR_BadDynamicMethodArgMemgrp:
                case ErrorCode.ERR_BadDynamicMethodArgLambda:
                case ErrorCode.ERR_BadDynamicMethodArg:
                case ErrorCode.ERR_BadDynamicQuery:
                case ErrorCode.ERR_DynamicAttributeMissing:
                case ErrorCode.WRN_IsDynamicIsConfusing:
                case ErrorCode.ERR_BadAsyncReturn:
                case ErrorCode.ERR_BadAwaitInFinally:
                case ErrorCode.ERR_BadAwaitInCatch:
                case ErrorCode.ERR_BadAwaitArg:
                case ErrorCode.ERR_BadAsyncArgType:
                case ErrorCode.ERR_BadAsyncExpressionTree:
                case ErrorCode.ERR_MixingWinRTEventWithRegular:
                case ErrorCode.ERR_BadAwaitWithoutAsync:
                case ErrorCode.ERR_BadAsyncLacksBody:
                case ErrorCode.ERR_BadAwaitInQuery:
                case ErrorCode.ERR_BadAwaitInLock:
                case ErrorCode.ERR_TaskRetNoObjectRequired:
                case ErrorCode.WRN_AsyncLacksAwaits:
                case ErrorCode.ERR_FileNotFound:
                case ErrorCode.WRN_FileAlreadyIncluded:
                case ErrorCode.ERR_NoFileSpec:
                case ErrorCode.ERR_SwitchNeedsString:
                case ErrorCode.ERR_BadSwitch:
                case ErrorCode.WRN_NoSources:
                case ErrorCode.ERR_OpenResponseFile:
                case ErrorCode.ERR_CantOpenFileWrite:
                case ErrorCode.ERR_BadBaseNumber:
                case ErrorCode.ERR_BinaryFile:
                case ErrorCode.FTL_BadCodepage:
                case ErrorCode.ERR_NoMainOnDLL:
                case ErrorCode.FTL_InvalidTarget:
                case ErrorCode.FTL_InvalidInputFileName:
                case ErrorCode.WRN_NoConfigNotOnCommandLine:
                case ErrorCode.ERR_InvalidFileAlignment:
                case ErrorCode.WRN_DefineIdentifierRequired:
                case ErrorCode.FTL_OutputFileExists:
                case ErrorCode.ERR_OneAliasPerReference:
                case ErrorCode.ERR_SwitchNeedsNumber:
                case ErrorCode.ERR_MissingDebugSwitch:
                case ErrorCode.ERR_ComRefCallInExpressionTree:
                case ErrorCode.WRN_BadUILang:
                case ErrorCode.ERR_InvalidFormatForGuidForOption:
                case ErrorCode.ERR_MissingGuidForOption:
                case ErrorCode.ERR_InvalidOutputName:
                case ErrorCode.ERR_InvalidDebugInformationFormat:
                case ErrorCode.ERR_LegacyObjectIdSyntax:
                case ErrorCode.ERR_SourceLinkRequiresPdb:
                case ErrorCode.ERR_CannotEmbedWithoutPdb:
                case ErrorCode.ERR_BadSwitchValue:
                case ErrorCode.WRN_CLS_NoVarArgs:
                case ErrorCode.WRN_CLS_BadArgType:
                case ErrorCode.WRN_CLS_BadReturnType:
                case ErrorCode.WRN_CLS_BadFieldPropType:
                case ErrorCode.WRN_CLS_BadIdentifierCase:
                case ErrorCode.WRN_CLS_OverloadRefOut:
                case ErrorCode.WRN_CLS_OverloadUnnamed:
                case ErrorCode.WRN_CLS_BadIdentifier:
                case ErrorCode.WRN_CLS_BadBase:
                case ErrorCode.WRN_CLS_BadInterfaceMember:
                case ErrorCode.WRN_CLS_NoAbstractMembers:
                case ErrorCode.WRN_CLS_NotOnModules:
                case ErrorCode.WRN_CLS_ModuleMissingCLS:
                case ErrorCode.WRN_CLS_AssemblyNotCLS:
                case ErrorCode.WRN_CLS_BadAttributeType:
                case ErrorCode.WRN_CLS_ArrayArgumentToAttribute:
                case ErrorCode.WRN_CLS_NotOnModules2:
                case ErrorCode.WRN_CLS_IllegalTrueInFalse:
                case ErrorCode.WRN_CLS_MeaninglessOnPrivateType:
                case ErrorCode.WRN_CLS_AssemblyNotCLS2:
                case ErrorCode.WRN_CLS_MeaninglessOnParam:
                case ErrorCode.WRN_CLS_MeaninglessOnReturn:
                case ErrorCode.WRN_CLS_BadTypeVar:
                case ErrorCode.WRN_CLS_VolatileField:
                case ErrorCode.WRN_CLS_BadInterface:
                case ErrorCode.FTL_BadChecksumAlgorithm:
                case ErrorCode.ERR_BadAwaitArgIntrinsic:
                case ErrorCode.ERR_BadAwaitAsIdentifier:
                case ErrorCode.ERR_AwaitInUnsafeContext:
                case ErrorCode.ERR_UnsafeAsyncArgType:
                case ErrorCode.ERR_VarargsAsync:
                case ErrorCode.ERR_BadAwaitArgVoidCall:
                case ErrorCode.ERR_NonTaskMainCantBeAsync:
                case ErrorCode.ERR_CantConvAsyncAnonFuncReturns:
                case ErrorCode.ERR_BadAwaiterPattern:
                case ErrorCode.ERR_BadSpecialByRefLocal:
                case ErrorCode.WRN_UnobservedAwaitableExpression:
                case ErrorCode.ERR_SynchronizedAsyncMethod:
                case ErrorCode.ERR_BadAsyncReturnExpression:
                case ErrorCode.ERR_NoConversionForCallerLineNumberParam:
                case ErrorCode.ERR_NoConversionForCallerFilePathParam:
                case ErrorCode.ERR_NoConversionForCallerMemberNameParam:
                case ErrorCode.ERR_BadCallerLineNumberParamWithoutDefaultValue:
                case ErrorCode.ERR_BadCallerFilePathParamWithoutDefaultValue:
                case ErrorCode.ERR_BadCallerMemberNameParamWithoutDefaultValue:
                case ErrorCode.ERR_BadPrefer32OnLib:
                case ErrorCode.WRN_CallerLineNumberParamForUnconsumedLocation:
                case ErrorCode.WRN_CallerFilePathParamForUnconsumedLocation:
                case ErrorCode.WRN_CallerMemberNameParamForUnconsumedLocation:
                case ErrorCode.ERR_DoesntImplementAwaitInterface:
                case ErrorCode.ERR_BadAwaitArg_NeedSystem:
                case ErrorCode.ERR_CantReturnVoid:
                case ErrorCode.ERR_SecurityCriticalOrSecuritySafeCriticalOnAsync:
                case ErrorCode.ERR_SecurityCriticalOrSecuritySafeCriticalOnAsyncInClassOrStruct:
                case ErrorCode.ERR_BadAwaitWithoutAsyncMethod:
                case ErrorCode.ERR_BadAwaitWithoutVoidAsyncMethod:
                case ErrorCode.ERR_BadAwaitWithoutAsyncLambda:
                case ErrorCode.ERR_NoSuchMemberOrExtensionNeedUsing:
                case ErrorCode.ERR_UnexpectedAliasedName:
                case ErrorCode.ERR_UnexpectedGenericName:
                case ErrorCode.ERR_UnexpectedUnboundGenericName:
                case ErrorCode.ERR_GlobalStatement:
                case ErrorCode.ERR_BadUsingType:
                case ErrorCode.ERR_ReservedAssemblyName:
                case ErrorCode.ERR_PPReferenceFollowsToken:
                case ErrorCode.ERR_ExpectedPPFile:
                case ErrorCode.ERR_ReferenceDirectiveOnlyAllowedInScripts:
                case ErrorCode.ERR_NameNotInContextPossibleMissingReference:
                case ErrorCode.ERR_MetadataNameTooLong:
                case ErrorCode.ERR_AttributesNotAllowed:
                case ErrorCode.ERR_ExternAliasNotAllowed:
                case ErrorCode.ERR_ConflictingAliasAndDefinition:
                case ErrorCode.ERR_GlobalDefinitionOrStatementExpected:
                case ErrorCode.ERR_ExpectedSingleScript:
                case ErrorCode.ERR_RecursivelyTypedVariable:
                case ErrorCode.ERR_YieldNotAllowedInScript:
                case ErrorCode.ERR_NamespaceNotAllowedInScript:
                case ErrorCode.WRN_StaticInAsOrIs:
                case ErrorCode.ERR_InvalidDelegateType:
                case ErrorCode.ERR_BadVisEventType:
                case ErrorCode.ERR_GlobalAttributesNotAllowed:
                case ErrorCode.ERR_PublicKeyFileFailure:
                case ErrorCode.ERR_PublicKeyContainerFailure:
                case ErrorCode.ERR_FriendRefSigningMismatch:
                case ErrorCode.ERR_CannotPassNullForFriendAssembly:
                case ErrorCode.ERR_SignButNoPrivateKey:
                case ErrorCode.WRN_DelaySignButNoKey:
                case ErrorCode.ERR_InvalidVersionFormat:
                case ErrorCode.WRN_InvalidVersionFormat:
                case ErrorCode.ERR_NoCorrespondingArgument:
                case ErrorCode.ERR_ResourceFileNameNotUnique:
                case ErrorCode.ERR_DllImportOnGenericMethod:
                case ErrorCode.ERR_EncUpdateFailedMissingAttribute:
                case ErrorCode.ERR_ParameterNotValidForType:
                case ErrorCode.ERR_AttributeParameterRequired1:
                case ErrorCode.ERR_AttributeParameterRequired2:
                case ErrorCode.ERR_SecurityAttributeMissingAction:
                case ErrorCode.ERR_SecurityAttributeInvalidAction:
                case ErrorCode.ERR_SecurityAttributeInvalidActionAssembly:
                case ErrorCode.ERR_SecurityAttributeInvalidActionTypeOrMethod:
                case ErrorCode.ERR_PrincipalPermissionInvalidAction:
                case ErrorCode.ERR_FeatureNotValidInExpressionTree:
                case ErrorCode.ERR_MarshalUnmanagedTypeNotValidForFields:
                case ErrorCode.ERR_MarshalUnmanagedTypeOnlyValidForFields:
                case ErrorCode.ERR_PermissionSetAttributeInvalidFile:
                case ErrorCode.ERR_PermissionSetAttributeFileReadError:
                case ErrorCode.ERR_InvalidVersionFormat2:
                case ErrorCode.ERR_InvalidAssemblyCultureForExe:
                case ErrorCode.ERR_DuplicateAttributeInNetModule:
                case ErrorCode.ERR_CantOpenIcon:
                case ErrorCode.ERR_ErrorBuildingWin32Resources:
                case ErrorCode.ERR_BadAttributeParamDefaultArgument:
                case ErrorCode.ERR_MissingTypeInSource:
                case ErrorCode.ERR_MissingTypeInAssembly:
                case ErrorCode.ERR_SecurityAttributeInvalidTarget:
                case ErrorCode.ERR_InvalidAssemblyName:
                case ErrorCode.ERR_NoTypeDefFromModule:
                case ErrorCode.WRN_CallerFilePathPreferredOverCallerMemberName:
                case ErrorCode.WRN_CallerLineNumberPreferredOverCallerMemberName:
                case ErrorCode.WRN_CallerLineNumberPreferredOverCallerFilePath:
                case ErrorCode.ERR_InvalidDynamicCondition:
                case ErrorCode.ERR_WinRtEventPassedByRef:
                case ErrorCode.ERR_NetModuleNameMismatch:
                case ErrorCode.ERR_BadModuleName:
                case ErrorCode.ERR_BadCompilationOptionValue:
                case ErrorCode.ERR_BadAppConfigPath:
                case ErrorCode.WRN_AssemblyAttributeFromModuleIsOverridden:
                case ErrorCode.ERR_CmdOptionConflictsSource:
                case ErrorCode.ERR_FixedBufferTooManyDimensions:
                case ErrorCode.ERR_CantReadConfigFile:
                case ErrorCode.ERR_BadAwaitInCatchFilter:
                case ErrorCode.WRN_FilterIsConstantTrue:
                case ErrorCode.ERR_EncNoPIAReference:
                case ErrorCode.ERR_LinkedNetmoduleMetadataMustProvideFullPEImage:
                case ErrorCode.ERR_MetadataReferencesNotSupported:
                case ErrorCode.ERR_InvalidAssemblyCulture:
                case ErrorCode.ERR_EncReferenceToAddedMember:
                case ErrorCode.ERR_MutuallyExclusiveOptions:
                case ErrorCode.ERR_InvalidDebugInfo:
                case ErrorCode.WRN_UnimplementedCommandLineSwitch:
                case ErrorCode.WRN_ReferencedAssemblyDoesNotHaveStrongName:
                case ErrorCode.ERR_InvalidSignaturePublicKey:
                case ErrorCode.ERR_ForwardedTypesConflict:
                case ErrorCode.WRN_RefCultureMismatch:
                case ErrorCode.ERR_AgnosticToMachineModule:
                case ErrorCode.ERR_ConflictingMachineModule:
                case ErrorCode.WRN_ConflictingMachineAssembly:
                case ErrorCode.ERR_CryptoHashFailed:
                case ErrorCode.ERR_MissingNetModuleReference:
                case ErrorCode.ERR_NetModuleNameMustBeUnique:
                case ErrorCode.ERR_UnsupportedTransparentIdentifierAccess:
                case ErrorCode.ERR_ParamDefaultValueDiffersFromAttribute:
                case ErrorCode.WRN_UnqualifiedNestedTypeInCref:
                case ErrorCode.HDN_UnusedUsingDirective:
                case ErrorCode.HDN_UnusedExternAlias:
                case ErrorCode.WRN_NoRuntimeMetadataVersion:
                case ErrorCode.ERR_FeatureNotAvailableInVersion1:
                case ErrorCode.ERR_FeatureNotAvailableInVersion2:
                case ErrorCode.ERR_FeatureNotAvailableInVersion3:
                case ErrorCode.ERR_FeatureNotAvailableInVersion4:
                case ErrorCode.ERR_FeatureNotAvailableInVersion5:
                case ErrorCode.ERR_FieldHasMultipleDistinctConstantValues:
                case ErrorCode.ERR_ComImportWithInitializers:
                case ErrorCode.WRN_PdbLocalNameTooLong:
                case ErrorCode.ERR_RetNoObjectRequiredLambda:
                case ErrorCode.ERR_TaskRetNoObjectRequiredLambda:
                case ErrorCode.WRN_AnalyzerCannotBeCreated:
                case ErrorCode.WRN_NoAnalyzerInAssembly:
                case ErrorCode.WRN_UnableToLoadAnalyzer:
                case ErrorCode.ERR_CantReadRulesetFile:
                case ErrorCode.ERR_BadPdbData:
                case ErrorCode.INF_UnableToLoadSomeTypesInAnalyzer:
                case ErrorCode.ERR_InitializerOnNonAutoProperty:
                case ErrorCode.ERR_AutoPropertyMustHaveGetAccessor:
                case ErrorCode.ERR_InstancePropertyInitializerInInterface:
                case ErrorCode.ERR_EnumsCantContainDefaultConstructor:
                case ErrorCode.ERR_EncodinglessSyntaxTree:
                case ErrorCode.ERR_BlockBodyAndExpressionBody:
                case ErrorCode.ERR_FeatureIsExperimental:
                case ErrorCode.ERR_FeatureNotAvailableInVersion6:
                case ErrorCode.ERR_SwitchFallOut:
                case ErrorCode.ERR_NullPropagatingOpInExpressionTree:
                case ErrorCode.WRN_NubExprIsConstBool2:
                case ErrorCode.ERR_DictionaryInitializerInExpressionTree:
                case ErrorCode.ERR_ExtensionCollectionElementInitializerInExpressionTree:
                case ErrorCode.ERR_UnclosedExpressionHole:
                case ErrorCode.ERR_UseDefViolationProperty:
                case ErrorCode.ERR_AutoPropertyMustOverrideSet:
                case ErrorCode.ERR_ExpressionHasNoName:
                case ErrorCode.ERR_SubexpressionNotInNameof:
                case ErrorCode.ERR_AliasQualifiedNameNotAnExpression:
                case ErrorCode.ERR_NameofMethodGroupWithTypeParameters:
                case ErrorCode.ERR_NoAliasHere:
                case ErrorCode.ERR_UnescapedCurly:
                case ErrorCode.ERR_EscapedCurly:
                case ErrorCode.ERR_TrailingWhitespaceInFormatSpecifier:
                case ErrorCode.ERR_EmptyFormatSpecifier:
                case ErrorCode.ERR_ErrorInReferencedAssembly:
                case ErrorCode.ERR_ExternHasConstructorInitializer:
                case ErrorCode.ERR_ExpressionOrDeclarationExpected:
                case ErrorCode.ERR_NameofExtensionMethod:
                case ErrorCode.WRN_AlignmentMagnitude:
                case ErrorCode.ERR_ConstantStringTooLong:
                case ErrorCode.ERR_DebugEntryPointNotSourceMethodDefinition:
                case ErrorCode.ERR_LoadDirectiveOnlyAllowedInScripts:
                case ErrorCode.ERR_PPLoadFollowsToken:
                case ErrorCode.ERR_SourceFileReferencesNotSupported:
                case ErrorCode.ERR_BadAwaitInStaticVariableInitializer:
                case ErrorCode.ERR_InvalidPathMap:
                case ErrorCode.ERR_PublicSignButNoKey:
                case ErrorCode.ERR_TooManyUserStrings:
                case ErrorCode.ERR_PeWritingFailure:
                case ErrorCode.WRN_AttributeIgnoredWhenPublicSigning:
                case ErrorCode.ERR_OptionMustBeAbsolutePath:
                case ErrorCode.ERR_FeatureNotAvailableInVersion7:
                case ErrorCode.ERR_DynamicLocalFunctionParamsParameter:
                case ErrorCode.ERR_ExpressionTreeContainsLocalFunction:
                case ErrorCode.ERR_InvalidInstrumentationKind:
                case ErrorCode.ERR_LocalFunctionMissingBody:
                case ErrorCode.ERR_InvalidHashAlgorithmName:
                case ErrorCode.ERR_ThrowMisplaced:
                case ErrorCode.ERR_PatternNullableType:
                case ErrorCode.ERR_BadPatternExpression:
                case ErrorCode.ERR_SwitchExpressionValueExpected:
                case ErrorCode.ERR_SwitchCaseSubsumed:
                case ErrorCode.ERR_PatternWrongType:
                case ErrorCode.ERR_ExpressionTreeContainsIsMatch:
                case ErrorCode.WRN_TupleLiteralNameMismatch:
                case ErrorCode.ERR_TupleTooFewElements:
                case ErrorCode.ERR_TupleReservedElementName:
                case ErrorCode.ERR_TupleReservedElementNameAnyPosition:
                case ErrorCode.ERR_TupleDuplicateElementName:
                case ErrorCode.ERR_PredefinedTypeMemberNotFoundInAssembly:
                case ErrorCode.ERR_MissingDeconstruct:
                case ErrorCode.ERR_TypeInferenceFailedForImplicitlyTypedDeconstructionVariable:
                case ErrorCode.ERR_DeconstructRequiresExpression:
                case ErrorCode.ERR_DeconstructWrongCardinality:
                case ErrorCode.ERR_CannotDeconstructDynamic:
                case ErrorCode.ERR_DeconstructTooFewElements:
                case ErrorCode.ERR_ConversionNotTupleCompatible:
                case ErrorCode.ERR_DeconstructionVarFormDisallowsSpecificType:
                case ErrorCode.ERR_TupleElementNamesAttributeMissing:
                case ErrorCode.ERR_ExplicitTupleElementNamesAttribute:
                case ErrorCode.ERR_CantChangeTupleNamesOnOverride:
                case ErrorCode.ERR_DuplicateInterfaceWithTupleNamesInBaseList:
                case ErrorCode.ERR_ImplBadTupleNames:
                case ErrorCode.ERR_PartialMethodInconsistentTupleNames:
                case ErrorCode.ERR_ExpressionTreeContainsTupleLiteral:
                case ErrorCode.ERR_ExpressionTreeContainsTupleConversion:
                case ErrorCode.ERR_AutoPropertyCannotBeRefReturning:
                case ErrorCode.ERR_RefPropertyMustHaveGetAccessor:
                case ErrorCode.ERR_RefPropertyCannotHaveSetAccessor:
                case ErrorCode.ERR_CantChangeRefReturnOnOverride:
                case ErrorCode.ERR_MustNotHaveRefReturn:
                case ErrorCode.ERR_MustHaveRefReturn:
                case ErrorCode.ERR_RefReturnMustHaveIdentityConversion:
                case ErrorCode.ERR_CloseUnimplementedInterfaceMemberWrongRefReturn:
                case ErrorCode.ERR_RefReturningCallInExpressionTree:
                case ErrorCode.ERR_BadIteratorReturnRef:
                case ErrorCode.ERR_BadRefReturnExpressionTree:
                case ErrorCode.ERR_RefReturnLvalueExpected:
                case ErrorCode.ERR_RefReturnNonreturnableLocal:
                case ErrorCode.ERR_RefReturnNonreturnableLocal2:
                case ErrorCode.ERR_RefReturnRangeVariable:
                case ErrorCode.ERR_RefReturnReadonly:
                case ErrorCode.ERR_RefReturnReadonlyStatic:
                case ErrorCode.ERR_RefReturnReadonly2:
                case ErrorCode.ERR_RefReturnReadonlyStatic2:
                case ErrorCode.ERR_RefReturnParameter:
                case ErrorCode.ERR_RefReturnParameter2:
                case ErrorCode.ERR_RefReturnLocal:
                case ErrorCode.ERR_RefReturnLocal2:
                case ErrorCode.ERR_RefReturnStructThis:
                case ErrorCode.ERR_InitializeByValueVariableWithReference:
                case ErrorCode.ERR_InitializeByReferenceVariableWithValue:
                case ErrorCode.ERR_RefAssignmentMustHaveIdentityConversion:
                case ErrorCode.ERR_ByReferenceVariableMustBeInitialized:
                case ErrorCode.ERR_AnonDelegateCantUseLocal:
                case ErrorCode.ERR_BadIteratorLocalType:
                case ErrorCode.ERR_BadAsyncLocalType:
                case ErrorCode.ERR_PredefinedValueTupleTypeNotFound:
                case ErrorCode.ERR_SemiOrLBraceOrArrowExpected:
                case ErrorCode.ERR_NewWithTupleTypeSyntax:
                case ErrorCode.ERR_PredefinedValueTupleTypeMustBeStruct:
                case ErrorCode.ERR_DiscardTypeInferenceFailed:
                case ErrorCode.ERR_DeclarationExpressionNotPermitted:
                case ErrorCode.ERR_MustDeclareForeachIteration:
                case ErrorCode.ERR_TupleElementNamesInDeconstruction:
                case ErrorCode.ERR_ExpressionTreeContainsThrowExpression:
                case ErrorCode.ERR_DelegateRefMismatch:
                case ErrorCode.ERR_BadSourceCodeKind:
                case ErrorCode.ERR_BadDocumentationMode:
                case ErrorCode.ERR_BadLanguageVersion:
                case ErrorCode.ERR_ImplicitlyTypedOutVariableUsedInTheSameArgumentList:
                case ErrorCode.ERR_TypeInferenceFailedForImplicitlyTypedOutVariable:
                case ErrorCode.ERR_ExpressionTreeContainsOutVariable:
                case ErrorCode.ERR_VarInvocationLvalueReserved:
                case ErrorCode.ERR_PublicSignNetModule:
                case ErrorCode.ERR_BadAssemblyName:
                case ErrorCode.ERR_BadAsyncMethodBuilderTaskProperty:
                case ErrorCode.ERR_TypeForwardedToMultipleAssemblies:
                case ErrorCode.ERR_ExpressionTreeContainsDiscard:
                case ErrorCode.ERR_PatternDynamicType:
                case ErrorCode.ERR_VoidAssignment:
                case ErrorCode.ERR_VoidInTuple:
                case ErrorCode.ERR_Merge_conflict_marker_encountered:
                case ErrorCode.ERR_InvalidPreprocessingSymbol:
                case ErrorCode.ERR_FeatureNotAvailableInVersion7_1:
                case ErrorCode.ERR_LanguageVersionCannotHaveLeadingZeroes:
                case ErrorCode.ERR_CompilerAndLanguageVersion:
                case ErrorCode.WRN_Experimental:
                case ErrorCode.ERR_TupleInferredNamesNotAvailable:
                case ErrorCode.ERR_TypelessTupleInAs:
                case ErrorCode.ERR_NoRefOutWhenRefOnly:
                case ErrorCode.ERR_NoNetModuleOutputWhenRefOutOrRefOnly:
                case ErrorCode.ERR_BadOpOnNullOrDefaultOrNew:
                case ErrorCode.ERR_DefaultLiteralNotValid:
                case ErrorCode.ERR_PatternWrongGenericTypeInVersion:
                case ErrorCode.ERR_AmbigBinaryOpsOnDefault:
                case ErrorCode.ERR_FeatureNotAvailableInVersion7_2:
                case ErrorCode.WRN_UnreferencedLocalFunction:
                case ErrorCode.ERR_DynamicLocalFunctionTypeParameter:
                case ErrorCode.ERR_BadNonTrailingNamedArgument:
                case ErrorCode.ERR_NamedArgumentSpecificationBeforeFixedArgumentInDynamicInvocation:
                case ErrorCode.ERR_RefConditionalAndAwait:
                case ErrorCode.ERR_RefConditionalNeedsTwoRefs:
                case ErrorCode.ERR_RefConditionalDifferentTypes:
                case ErrorCode.ERR_BadParameterModifiers:
                case ErrorCode.ERR_RefReadonlyNotField:
                case ErrorCode.ERR_RefReadonlyNotField2:
                case ErrorCode.ERR_AssignReadonlyNotField:
                case ErrorCode.ERR_AssignReadonlyNotField2:
                case ErrorCode.ERR_RefReturnReadonlyNotField:
                case ErrorCode.ERR_RefReturnReadonlyNotField2:
                case ErrorCode.ERR_ExplicitReservedAttr:
                case ErrorCode.ERR_TypeReserved:
                case ErrorCode.ERR_RefExtensionMustBeValueTypeOrConstrainedToOne:
                case ErrorCode.ERR_InExtensionMustBeValueType:
                case ErrorCode.ERR_FieldsInRoStruct:
                case ErrorCode.ERR_AutoPropsInRoStruct:
                case ErrorCode.ERR_FieldlikeEventsInRoStruct:
                case ErrorCode.ERR_RefStructInterfaceImpl:
                case ErrorCode.ERR_BadSpecialByRefIterator:
                case ErrorCode.ERR_FieldAutoPropCantBeByRefLike:
                case ErrorCode.ERR_StackAllocConversionNotPossible:
                case ErrorCode.ERR_EscapeCall:
                case ErrorCode.ERR_EscapeCall2:
                case ErrorCode.ERR_EscapeOther:
                case ErrorCode.ERR_CallArgMixing:
                case ErrorCode.ERR_MismatchedRefEscapeInTernary:
                case ErrorCode.ERR_EscapeVariable:
                case ErrorCode.ERR_EscapeStackAlloc:
                case ErrorCode.ERR_RefReturnThis:
                case ErrorCode.ERR_OutAttrOnInParam:
                case ErrorCode.ERR_PredefinedValueTupleTypeAmbiguous3:
                case ErrorCode.ERR_InvalidVersionFormatDeterministic:
                case ErrorCode.ERR_AttributeCtorInParameter:
                case ErrorCode.WRN_FilterIsConstantFalse:
                case ErrorCode.WRN_FilterIsConstantFalseRedundantTryCatch:
                case ErrorCode.ERR_ConditionalInInterpolation:
                case ErrorCode.ERR_CantUseVoidInArglist:
                case ErrorCode.ERR_InDynamicMethodArg:
                case ErrorCode.ERR_FeatureNotAvailableInVersion7_3:
                case ErrorCode.WRN_AttributesOnBackingFieldsNotAvailable:
                case ErrorCode.ERR_DoNotUseFixedBufferAttrOnProperty:
                case ErrorCode.ERR_RefLocalOrParamExpected:
                case ErrorCode.ERR_RefAssignNarrower:
                case ErrorCode.ERR_NewBoundWithUnmanaged:
                case ErrorCode.ERR_UnmanagedConstraintNotSatisfied:
                case ErrorCode.ERR_CantUseInOrOutInArglist:
                case ErrorCode.ERR_ConWithUnmanagedCon:
                case ErrorCode.ERR_UnmanagedBoundWithClass:
                case ErrorCode.ERR_InvalidStackAllocArray:
                case ErrorCode.ERR_ExpressionTreeContainsTupleBinOp:
                case ErrorCode.WRN_TupleBinopLiteralNameMismatch:
                case ErrorCode.ERR_TupleSizesMismatchForBinOps:
                case ErrorCode.ERR_ExprCannotBeFixed:
                case ErrorCode.ERR_InvalidObjectCreation:
                case ErrorCode.WRN_TypeParameterSameAsOuterMethodTypeParameter:
                case ErrorCode.ERR_OutVariableCannotBeByRef:
                case ErrorCode.ERR_DeconstructVariableCannotBeByRef:
                case ErrorCode.ERR_OmittedTypeArgument:
                case ErrorCode.ERR_FeatureNotAvailableInVersion8:
                case ErrorCode.ERR_AltInterpolatedVerbatimStringsNotAvailable:
                case ErrorCode.ERR_IteratorMustBeAsync:
                case ErrorCode.ERR_NoConvToIAsyncDisp:
                case ErrorCode.ERR_AwaitForEachMissingMember:
                case ErrorCode.ERR_BadGetAsyncEnumerator:
                case ErrorCode.ERR_MultipleIAsyncEnumOfT:
                case ErrorCode.ERR_ForEachMissingMemberWrongAsync:
                case ErrorCode.ERR_AwaitForEachMissingMemberWrongAsync:
                case ErrorCode.ERR_BadDynamicAwaitForEach:
                case ErrorCode.ERR_NoConvToIAsyncDispWrongAsync:
                case ErrorCode.ERR_NoConvToIDispWrongAsync:
                case ErrorCode.ERR_PossibleAsyncIteratorWithoutYield:
                case ErrorCode.ERR_PossibleAsyncIteratorWithoutYieldOrAwait:
                case ErrorCode.ERR_StaticLocalFunctionCannotCaptureVariable:
                case ErrorCode.ERR_StaticLocalFunctionCannotCaptureThis:
                case ErrorCode.ERR_AttributeNotOnEventAccessor:
                case ErrorCode.WRN_UnconsumedEnumeratorCancellationAttributeUsage:
                case ErrorCode.WRN_UndecoratedCancellationTokenParameter:
                case ErrorCode.ERR_MultipleEnumeratorCancellationAttributes:
                case ErrorCode.ERR_VarianceInterfaceNesting:
                case ErrorCode.ERR_ImplicitIndexIndexerWithName:
                case ErrorCode.ERR_ImplicitRangeIndexerWithName:
                case ErrorCode.ERR_WrongNumberOfSubpatterns:
                case ErrorCode.ERR_PropertyPatternNameMissing:
                case ErrorCode.ERR_MissingPattern:
                case ErrorCode.ERR_DefaultPattern:
                case ErrorCode.ERR_SwitchExpressionNoBestType:
                case ErrorCode.ERR_VarMayNotBindToType:
                case ErrorCode.WRN_SwitchExpressionNotExhaustive:
                case ErrorCode.ERR_SwitchArmSubsumed:
                case ErrorCode.ERR_ConstantPatternVsOpenType:
                case ErrorCode.WRN_CaseConstantNamedUnderscore:
                case ErrorCode.WRN_IsTypeNamedUnderscore:
                case ErrorCode.ERR_ExpressionTreeContainsSwitchExpression:
                case ErrorCode.ERR_SwitchGoverningExpressionRequiresParens:
                case ErrorCode.ERR_TupleElementNameMismatch:
                case ErrorCode.ERR_DeconstructParameterNameMismatch:
                case ErrorCode.ERR_IsPatternImpossible:
                case ErrorCode.WRN_GivenExpressionNeverMatchesPattern:
                case ErrorCode.WRN_GivenExpressionAlwaysMatchesConstant:
                case ErrorCode.ERR_PointerTypeInPatternMatching:
                case ErrorCode.ERR_ArgumentNameInITuplePattern:
                case ErrorCode.ERR_DiscardPatternInSwitchStatement:
                case ErrorCode.WRN_SwitchExpressionNotExhaustiveWithUnnamedEnumValue:
                case ErrorCode.WRN_ThrowPossibleNull:
                case ErrorCode.ERR_IllegalSuppression:
                case ErrorCode.WRN_ConvertingNullableToNonNullable:
                case ErrorCode.WRN_NullReferenceAssignment:
                case ErrorCode.WRN_NullReferenceReceiver:
                case ErrorCode.WRN_NullReferenceReturn:
                case ErrorCode.WRN_NullReferenceArgument:
                case ErrorCode.WRN_UnboxPossibleNull:
                case ErrorCode.WRN_DisallowNullAttributeForbidsMaybeNullAssignment:
                case ErrorCode.WRN_NullabilityMismatchInTypeOnOverride:
                case ErrorCode.WRN_NullabilityMismatchInReturnTypeOnOverride:
                case ErrorCode.WRN_NullabilityMismatchInParameterTypeOnOverride:
                case ErrorCode.WRN_NullabilityMismatchInParameterTypeOnPartial:
                case ErrorCode.WRN_NullabilityMismatchInTypeOnImplicitImplementation:
                case ErrorCode.WRN_NullabilityMismatchInReturnTypeOnImplicitImplementation:
                case ErrorCode.WRN_NullabilityMismatchInParameterTypeOnImplicitImplementation:
                case ErrorCode.WRN_NullabilityMismatchInTypeOnExplicitImplementation:
                case ErrorCode.WRN_NullabilityMismatchInReturnTypeOnExplicitImplementation:
                case ErrorCode.WRN_NullabilityMismatchInParameterTypeOnExplicitImplementation:
                case ErrorCode.WRN_UninitializedNonNullableField:
                case ErrorCode.WRN_NullabilityMismatchInAssignment:
                case ErrorCode.WRN_NullabilityMismatchInArgument:
                case ErrorCode.WRN_NullabilityMismatchInReturnTypeOfTargetDelegate:
                case ErrorCode.WRN_NullabilityMismatchInParameterTypeOfTargetDelegate:
                case ErrorCode.ERR_ExplicitNullableAttribute:
                case ErrorCode.WRN_NullabilityMismatchInArgumentForOutput:
                case ErrorCode.WRN_NullAsNonNullable:
                case ErrorCode.ERR_NullableUnconstrainedTypeParameter:
                case ErrorCode.ERR_AnnotationDisallowedInObjectCreation:
                case ErrorCode.WRN_NullableValueTypeMayBeNull:
                case ErrorCode.ERR_NullableOptionNotAvailable:
                case ErrorCode.WRN_NullabilityMismatchInTypeParameterConstraint:
                case ErrorCode.WRN_MissingNonNullTypesContextForAnnotation:
                case ErrorCode.WRN_NullabilityMismatchInConstraintsOnImplicitImplementation:
                case ErrorCode.WRN_NullabilityMismatchInTypeParameterReferenceTypeConstraint:
                case ErrorCode.ERR_TripleDotNotAllowed:
                case ErrorCode.ERR_BadNullableContextOption:
                case ErrorCode.ERR_NullableDirectiveQualifierExpected:
                case ErrorCode.ERR_BadNullableTypeof:
                case ErrorCode.ERR_ExpressionTreeCantContainRefStruct:
                case ErrorCode.ERR_ElseCannotStartStatement:
                case ErrorCode.ERR_ExpressionTreeCantContainNullCoalescingAssignment:
                case ErrorCode.WRN_NullabilityMismatchInExplicitlyImplementedInterface:
                case ErrorCode.WRN_NullabilityMismatchInInterfaceImplementedByBase:
                case ErrorCode.WRN_DuplicateInterfaceWithNullabilityMismatchInBaseList:
                case ErrorCode.ERR_DuplicateExplicitImpl:
                case ErrorCode.ERR_UsingVarInSwitchCase:
                case ErrorCode.ERR_GoToForwardJumpOverUsingVar:
                case ErrorCode.ERR_GoToBackwardJumpOverUsingVar:
                case ErrorCode.ERR_IsNullableType:
                case ErrorCode.ERR_AsNullableType:
                case ErrorCode.ERR_FeatureInPreview:
                case ErrorCode.WRN_SwitchExpressionNotExhaustiveForNull:
                case ErrorCode.WRN_ImplicitCopyInReadOnlyMember:
                case ErrorCode.ERR_StaticMemberCantBeReadOnly:
                case ErrorCode.ERR_AutoSetterCantBeReadOnly:
                case ErrorCode.ERR_AutoPropertyWithSetterCantBeReadOnly:
                case ErrorCode.ERR_InvalidPropertyReadOnlyMods:
                case ErrorCode.ERR_DuplicatePropertyReadOnlyMods:
                case ErrorCode.ERR_FieldLikeEventCantBeReadOnly:
                case ErrorCode.ERR_PartialMethodReadOnlyDifference:
                case ErrorCode.ERR_ReadOnlyModMissingAccessor:
                case ErrorCode.ERR_OverrideRefConstraintNotSatisfied:
                case ErrorCode.ERR_OverrideValConstraintNotSatisfied:
                case ErrorCode.WRN_NullabilityMismatchInConstraintsOnPartialImplementation:
                case ErrorCode.ERR_NullableDirectiveTargetExpected:
                case ErrorCode.WRN_MissingNonNullTypesContextForAnnotationInGeneratedCode:
                case ErrorCode.WRN_NullReferenceInitializer:
                case ErrorCode.ERR_MultipleAnalyzerConfigsInSameDir:
                case ErrorCode.ERR_RuntimeDoesNotSupportDefaultInterfaceImplementation:
                case ErrorCode.ERR_RuntimeDoesNotSupportDefaultInterfaceImplementationForMember:
                case ErrorCode.ERR_InvalidModifierForLanguageVersion:
                case ErrorCode.ERR_ImplicitImplementationOfNonPublicInterfaceMember:
                case ErrorCode.ERR_MostSpecificImplementationIsNotFound:
                case ErrorCode.ERR_LanguageVersionDoesNotSupportInterfaceImplementationForMember:
                case ErrorCode.ERR_RuntimeDoesNotSupportProtectedAccessForInterfaceMember:
                case ErrorCode.ERR_DefaultInterfaceImplementationInNoPIAType:
                case ErrorCode.ERR_AbstractEventHasAccessors:
                case ErrorCode.WRN_NullabilityMismatchInTypeParameterNotNullConstraint:
                case ErrorCode.ERR_DuplicateNullSuppression:
                case ErrorCode.ERR_DefaultLiteralNoTargetType:
                case ErrorCode.ERR_ReAbstractionInNoPIAType:
                case ErrorCode.ERR_InternalError:
                case ErrorCode.ERR_ImplicitObjectCreationIllegalTargetType:
                case ErrorCode.ERR_ImplicitObjectCreationNotValid:
                case ErrorCode.ERR_ImplicitObjectCreationNoTargetType:
                case ErrorCode.ERR_BadFuncPointerParamModifier:
                case ErrorCode.ERR_BadFuncPointerArgCount:
                case ErrorCode.ERR_MethFuncPtrMismatch:
                case ErrorCode.ERR_FuncPtrRefMismatch:
                case ErrorCode.ERR_FuncPtrMethMustBeStatic:
                case ErrorCode.ERR_ExternEventInitializer:
                case ErrorCode.ERR_AmbigBinaryOpsOnUnconstrainedDefault:
                case ErrorCode.WRN_ParameterConditionallyDisallowsNull:
                case ErrorCode.WRN_ShouldNotReturn:
                case ErrorCode.WRN_TopLevelNullabilityMismatchInReturnTypeOnOverride:
                case ErrorCode.WRN_TopLevelNullabilityMismatchInParameterTypeOnOverride:
                case ErrorCode.WRN_TopLevelNullabilityMismatchInReturnTypeOnImplicitImplementation:
                case ErrorCode.WRN_TopLevelNullabilityMismatchInParameterTypeOnImplicitImplementation:
                case ErrorCode.WRN_TopLevelNullabilityMismatchInReturnTypeOnExplicitImplementation:
                case ErrorCode.WRN_TopLevelNullabilityMismatchInParameterTypeOnExplicitImplementation:
                case ErrorCode.WRN_DoesNotReturnMismatch:
                case ErrorCode.ERR_NoOutputDirectory:
                case ErrorCode.ERR_StdInOptionProvidedButConsoleInputIsNotRedirected:
                case ErrorCode.ERR_FeatureNotAvailableInVersion9:
                case ErrorCode.WRN_MemberNotNull:
                case ErrorCode.WRN_MemberNotNullWhen:
                case ErrorCode.WRN_MemberNotNullBadMember:
                case ErrorCode.WRN_ParameterDisallowsNull:
                case ErrorCode.WRN_ConstOutOfRangeChecked:
                case ErrorCode.ERR_DuplicateInterfaceWithDifferencesInBaseList:
                case ErrorCode.ERR_DesignatorBeneathPatternCombinator:
                case ErrorCode.ERR_UnsupportedTypeForRelationalPattern:
                case ErrorCode.ERR_RelationalPatternWithNaN:
                case ErrorCode.ERR_ConditionalOnLocalFunction:
                case ErrorCode.WRN_GeneratorFailedDuringInitialization:
                case ErrorCode.WRN_GeneratorFailedDuringGeneration:
                case ErrorCode.ERR_WrongFuncPtrCallingConvention:
                case ErrorCode.ERR_MissingAddressOf:
                case ErrorCode.ERR_CannotUseReducedExtensionMethodInAddressOf:
                case ErrorCode.ERR_CannotUseFunctionPointerAsFixedLocal:
                case ErrorCode.ERR_ExpressionTreeContainsPatternImplicitIndexer:
                case ErrorCode.ERR_ExpressionTreeContainsFromEndIndexExpression:
                case ErrorCode.ERR_ExpressionTreeContainsRangeExpression:
                case ErrorCode.WRN_GivenExpressionAlwaysMatchesPattern:
                case ErrorCode.WRN_IsPatternAlways:
                case ErrorCode.ERR_PartialMethodWithAccessibilityModsMustHaveImplementation:
                case ErrorCode.ERR_PartialMethodWithNonVoidReturnMustHaveAccessMods:
                case ErrorCode.ERR_PartialMethodWithOutParamMustHaveAccessMods:
                case ErrorCode.ERR_PartialMethodWithExtendedModMustHaveAccessMods:
                case ErrorCode.ERR_PartialMethodAccessibilityDifference:
                case ErrorCode.ERR_PartialMethodExtendedModDifference:
                case ErrorCode.ERR_SimpleProgramLocalIsReferencedOutsideOfTopLevelStatement:
                case ErrorCode.ERR_SimpleProgramMultipleUnitsWithTopLevelStatements:
                case ErrorCode.ERR_TopLevelStatementAfterNamespaceOrType:
                case ErrorCode.ERR_SimpleProgramDisallowsMainType:
                case ErrorCode.ERR_SimpleProgramNotAnExecutable:
                case ErrorCode.ERR_UnsupportedCallingConvention:
                case ErrorCode.ERR_InvalidFunctionPointerCallingConvention:
                case ErrorCode.ERR_InvalidFuncPointerReturnTypeModifier:
                case ErrorCode.ERR_DupReturnTypeMod:
                case ErrorCode.ERR_AddressOfMethodGroupInExpressionTree:
                case ErrorCode.ERR_CannotConvertAddressOfToDelegate:
                case ErrorCode.ERR_AddressOfToNonFunctionPointer:
                case ErrorCode.ERR_ModuleInitializerMethodMustBeOrdinary:
                case ErrorCode.ERR_ModuleInitializerMethodMustBeAccessibleOutsideTopLevelType:
                case ErrorCode.ERR_ModuleInitializerMethodMustBeStaticParameterlessVoid:
                case ErrorCode.ERR_ModuleInitializerMethodAndContainingTypesMustNotBeGeneric:
                case ErrorCode.ERR_PartialMethodReturnTypeDifference:
                case ErrorCode.ERR_PartialMethodRefReturnDifference:
                case ErrorCode.WRN_NullabilityMismatchInReturnTypeOnPartial:
                case ErrorCode.ERR_StaticAnonymousFunctionCannotCaptureVariable:
                case ErrorCode.ERR_StaticAnonymousFunctionCannotCaptureThis:
                case ErrorCode.ERR_OverrideDefaultConstraintNotSatisfied:
                case ErrorCode.ERR_DefaultConstraintOverrideOnly:
                case ErrorCode.WRN_ParameterNotNullIfNotNull:
                case ErrorCode.WRN_ReturnNotNullIfNotNull:
                case ErrorCode.WRN_PartialMethodTypeDifference:
                case ErrorCode.ERR_RuntimeDoesNotSupportCovariantReturnsOfClasses:
                case ErrorCode.ERR_RuntimeDoesNotSupportCovariantPropertiesOfClasses:
                case ErrorCode.WRN_SwitchExpressionNotExhaustiveWithWhen:
                case ErrorCode.WRN_SwitchExpressionNotExhaustiveForNullWithWhen:
                case ErrorCode.WRN_PrecedenceInversion:
                case ErrorCode.ERR_ExpressionTreeContainsWithExpression:
                case ErrorCode.WRN_AnalyzerReferencesFramework:
                case ErrorCode.WRN_RecordEqualsWithoutGetHashCode:
                case ErrorCode.ERR_AssignmentInitOnly:
                case ErrorCode.ERR_CantChangeInitOnlyOnOverride:
                case ErrorCode.ERR_CloseUnimplementedInterfaceMemberWrongInitOnly:
                case ErrorCode.ERR_ExplicitPropertyMismatchInitOnly:
                case ErrorCode.ERR_BadInitAccessor:
                case ErrorCode.ERR_InvalidWithReceiverType:
                case ErrorCode.ERR_CannotClone:
                case ErrorCode.ERR_CloneDisallowedInRecord:
                case ErrorCode.WRN_RecordNamedDisallowed:
                case ErrorCode.ERR_UnexpectedArgumentList:
                case ErrorCode.ERR_UnexpectedOrMissingConstructorInitializerInRecord:
                case ErrorCode.ERR_MultipleRecordParameterLists:
                case ErrorCode.ERR_BadRecordBase:
                case ErrorCode.ERR_BadInheritanceFromRecord:
                case ErrorCode.ERR_BadRecordMemberForPositionalParameter:
                case ErrorCode.ERR_NoCopyConstructorInBaseType:
                case ErrorCode.ERR_CopyConstructorMustInvokeBaseCopyConstructor:
                case ErrorCode.ERR_DoesNotOverrideMethodFromObject:
                case ErrorCode.ERR_SealedAPIInRecord:
                case ErrorCode.ERR_DoesNotOverrideBaseMethod:
                case ErrorCode.ERR_NotOverridableAPIInRecord:
                case ErrorCode.ERR_NonPublicAPIInRecord:
                case ErrorCode.ERR_SignatureMismatchInRecord:
                case ErrorCode.ERR_NonProtectedAPIInRecord:
                case ErrorCode.ERR_DoesNotOverrideBaseEqualityContract:
                case ErrorCode.ERR_StaticAPIInRecord:
                case ErrorCode.ERR_CopyConstructorWrongAccessibility:
                case ErrorCode.ERR_NonPrivateAPIInRecord:
                case ErrorCode.WRN_UnassignedThisAutoPropertyUnsupportedVersion:
                case ErrorCode.WRN_UnassignedThisUnsupportedVersion:
                case ErrorCode.WRN_ParamUnassigned:
                case ErrorCode.WRN_UseDefViolationProperty:
                case ErrorCode.WRN_UseDefViolationField:
                case ErrorCode.WRN_UseDefViolationThisUnsupportedVersion:
                case ErrorCode.WRN_UseDefViolationOut:
                case ErrorCode.WRN_UseDefViolation:
                case ErrorCode.ERR_CannotSpecifyManagedWithUnmanagedSpecifiers:
                case ErrorCode.ERR_RuntimeDoesNotSupportUnmanagedDefaultCallConv:
                case ErrorCode.ERR_TypeNotFound:
                case ErrorCode.ERR_TypeMustBePublic:
                case ErrorCode.ERR_InvalidUnmanagedCallersOnlyCallConv:
                case ErrorCode.ERR_CannotUseManagedTypeInUnmanagedCallersOnly:
                case ErrorCode.ERR_UnmanagedCallersOnlyMethodOrTypeCannotBeGeneric:
                case ErrorCode.ERR_UnmanagedCallersOnlyRequiresStatic:
                case ErrorCode.WRN_ParameterIsStaticClass:
                case ErrorCode.WRN_ReturnTypeIsStaticClass:
                case ErrorCode.ERR_EntryPointCannotBeUnmanagedCallersOnly:
                case ErrorCode.ERR_ModuleInitializerCannotBeUnmanagedCallersOnly:
                case ErrorCode.ERR_UnmanagedCallersOnlyMethodsCannotBeCalledDirectly:
                case ErrorCode.ERR_UnmanagedCallersOnlyMethodsCannotBeConvertedToDelegate:
                case ErrorCode.ERR_InitCannotBeReadonly:
                case ErrorCode.ERR_UnexpectedVarianceStaticMember:
                case ErrorCode.ERR_FunctionPointersCannotBeCalledWithNamedArguments:
                case ErrorCode.ERR_EqualityContractRequiresGetter:
                case ErrorCode.WRN_UnreadRecordParameter:
                case ErrorCode.ERR_BadFieldTypeInRecord:
                case ErrorCode.WRN_DoNotCompareFunctionPointers:
                case ErrorCode.ERR_RecordAmbigCtor:
                case ErrorCode.ERR_FunctionPointerTypesInAttributeNotSupported:
                case ErrorCode.ERR_InheritingFromRecordWithSealedToString:
                case ErrorCode.ERR_HiddenPositionalMember:
                case ErrorCode.ERR_GlobalUsingInNamespace:
                case ErrorCode.ERR_GlobalUsingOutOfOrder:
                case ErrorCode.ERR_AttributesRequireParenthesizedLambdaExpression:
                case ErrorCode.ERR_CannotInferDelegateType:
                case ErrorCode.ERR_InvalidNameInSubpattern:
                case ErrorCode.ERR_RuntimeDoesNotSupportStaticAbstractMembersInInterfaces:
                case ErrorCode.ERR_GenericConstraintNotSatisfiedInterfaceWithStaticAbstractMembers:
                case ErrorCode.ERR_BadAbstractUnaryOperatorSignature:
                case ErrorCode.ERR_BadAbstractIncDecSignature:
                case ErrorCode.ERR_BadAbstractIncDecRetType:
                case ErrorCode.ERR_BadAbstractBinaryOperatorSignature:
                case ErrorCode.ERR_BadAbstractShiftOperatorSignature:
                case ErrorCode.ERR_BadAbstractStaticMemberAccess:
                case ErrorCode.ERR_ExpressionTreeContainsAbstractStaticMemberAccess:
                case ErrorCode.ERR_CloseUnimplementedInterfaceMemberNotStatic:
                case ErrorCode.ERR_RuntimeDoesNotSupportStaticAbstractMembersInInterfacesForMember:
                case ErrorCode.ERR_ExplicitImplementationOfOperatorsMustBeStatic:
                case ErrorCode.ERR_AbstractConversionNotInvolvingContainedType:
                case ErrorCode.ERR_InterfaceImplementedByUnmanagedCallersOnlyMethod:
                case ErrorCode.HDN_DuplicateWithGlobalUsing:
                case ErrorCode.ERR_CantConvAnonMethReturnType:
                case ErrorCode.ERR_BuilderAttributeDisallowed:
                case ErrorCode.ERR_FeatureNotAvailableInVersion10:
                case ErrorCode.ERR_SimpleProgramIsEmpty:
                case ErrorCode.ERR_LineSpanDirectiveInvalidValue:
                case ErrorCode.ERR_LineSpanDirectiveEndLessThanStart:
                case ErrorCode.ERR_WrongArityAsyncReturn:
                case ErrorCode.ERR_InterpolatedStringHandlerMethodReturnMalformed:
                case ErrorCode.ERR_InterpolatedStringHandlerMethodReturnInconsistent:
                case ErrorCode.ERR_NullInvalidInterpolatedStringHandlerArgumentName:
                case ErrorCode.ERR_NotInstanceInvalidInterpolatedStringHandlerArgumentName:
                case ErrorCode.ERR_InvalidInterpolatedStringHandlerArgumentName:
                case ErrorCode.ERR_TypeIsNotAnInterpolatedStringHandlerType:
                case ErrorCode.WRN_ParameterOccursAfterInterpolatedStringHandlerParameter:
                case ErrorCode.ERR_CannotUseSelfAsInterpolatedStringHandlerArgument:
                case ErrorCode.ERR_InterpolatedStringHandlerArgumentAttributeMalformed:
                case ErrorCode.ERR_InterpolatedStringHandlerArgumentLocatedAfterInterpolatedString:
                case ErrorCode.ERR_InterpolatedStringHandlerArgumentOptionalNotSpecified:
                case ErrorCode.ERR_ExpressionTreeContainsInterpolatedStringHandlerConversion:
                case ErrorCode.ERR_InterpolatedStringHandlerCreationCannotUseDynamic:
                case ErrorCode.ERR_MultipleFileScopedNamespace:
                case ErrorCode.ERR_FileScopedAndNormalNamespace:
                case ErrorCode.ERR_FileScopedNamespaceNotBeforeAllMembers:
                case ErrorCode.ERR_NoImplicitConvTargetTypedConditional:
                case ErrorCode.ERR_NonPublicParameterlessStructConstructor:
                case ErrorCode.ERR_NoConversionForCallerArgumentExpressionParam:
                case ErrorCode.WRN_CallerLineNumberPreferredOverCallerArgumentExpression:
                case ErrorCode.WRN_CallerFilePathPreferredOverCallerArgumentExpression:
                case ErrorCode.WRN_CallerMemberNamePreferredOverCallerArgumentExpression:
                case ErrorCode.WRN_CallerArgumentExpressionAttributeHasInvalidParameterName:
                case ErrorCode.ERR_BadCallerArgumentExpressionParamWithoutDefaultValue:
                case ErrorCode.WRN_CallerArgumentExpressionAttributeSelfReferential:
                case ErrorCode.WRN_CallerArgumentExpressionParamForUnconsumedLocation:
                case ErrorCode.ERR_NewlinesAreNotAllowedInsideANonVerbatimInterpolatedString:
                case ErrorCode.ERR_AttrTypeArgCannotBeTypeVar:
                case ErrorCode.ERR_AttrDependentTypeNotAllowed:
                case ErrorCode.WRN_InterpolatedStringHandlerArgumentAttributeIgnoredOnLambdaParameters:
                case ErrorCode.ERR_LambdaWithAttributesToExpressionTree:
                case ErrorCode.WRN_CompileTimeCheckedOverflow:
                case ErrorCode.WRN_MethGrpToNonDel:
                case ErrorCode.ERR_LambdaExplicitReturnTypeVar:
                case ErrorCode.ERR_InterpolatedStringsReferencingInstanceCannotBeInObjectInitializers:
                case ErrorCode.ERR_CannotUseRefInUnmanagedCallersOnly:
                case ErrorCode.ERR_CannotBeMadeNullable:
                case ErrorCode.ERR_UnsupportedTypeForListPattern:
                case ErrorCode.ERR_MisplacedSlicePattern:
                case ErrorCode.WRN_LowerCaseTypeName:
                case ErrorCode.ERR_RecordStructConstructorCallsDefaultConstructor:
                case ErrorCode.ERR_StructHasInitializersAndNoDeclaredConstructor:
                case ErrorCode.ERR_ListPatternRequiresLength:
                case ErrorCode.ERR_ScopedMismatchInParameterOfTarget:
                case ErrorCode.ERR_ScopedMismatchInParameterOfOverrideOrImplementation:
                case ErrorCode.ERR_ScopedMismatchInParameterOfPartial:
                case ErrorCode.ERR_ParameterNullCheckingNotSupported:
                case ErrorCode.ERR_RawStringNotInDirectives:
                case ErrorCode.ERR_UnterminatedRawString:
                case ErrorCode.ERR_TooManyQuotesForRawString:
                case ErrorCode.ERR_LineDoesNotStartWithSameWhitespace:
                case ErrorCode.ERR_RawStringDelimiterOnOwnLine:
                case ErrorCode.ERR_RawStringInVerbatimInterpolatedStrings:
                case ErrorCode.ERR_RawStringMustContainContent:
                case ErrorCode.ERR_LineContainsDifferentWhitespace:
                case ErrorCode.ERR_NotEnoughQuotesForRawString:
                case ErrorCode.ERR_NotEnoughCloseBracesForRawString:
                case ErrorCode.ERR_TooManyOpenBracesForRawString:
                case ErrorCode.ERR_TooManyCloseBracesForRawString:
                case ErrorCode.ERR_IllegalAtSequence:
                case ErrorCode.ERR_StringMustStartWithQuoteCharacter:
                case ErrorCode.ERR_NoEnumConstraint:
                case ErrorCode.ERR_NoDelegateConstraint:
                case ErrorCode.ERR_MisplacedRecord:
                case ErrorCode.ERR_PatternSpanCharCannotBeStringNull:
                case ErrorCode.ERR_UseDefViolationPropertyUnsupportedVersion:
                case ErrorCode.ERR_UseDefViolationFieldUnsupportedVersion:
                case ErrorCode.WRN_UseDefViolationPropertyUnsupportedVersion:
                case ErrorCode.WRN_UseDefViolationFieldUnsupportedVersion:
                case ErrorCode.WRN_UseDefViolationPropertySupportedVersion:
                case ErrorCode.WRN_UseDefViolationFieldSupportedVersion:
                case ErrorCode.WRN_UseDefViolationThisSupportedVersion:
                case ErrorCode.WRN_UnassignedThisAutoPropertySupportedVersion:
                case ErrorCode.WRN_UnassignedThisSupportedVersion:
                case ErrorCode.ERR_OperatorCantBeChecked:
                case ErrorCode.ERR_ImplicitConversionOperatorCantBeChecked:
                case ErrorCode.ERR_CheckedOperatorNeedsMatch:
                case ErrorCode.ERR_MisplacedUnchecked:
                case ErrorCode.ERR_LineSpanDirectiveRequiresSpace:
                case ErrorCode.ERR_RequiredNameDisallowed:
                case ErrorCode.ERR_OverrideMustHaveRequired:
                case ErrorCode.ERR_RequiredMemberCannotBeHidden:
                case ErrorCode.ERR_RequiredMemberCannotBeLessVisibleThanContainingType:
                case ErrorCode.ERR_ExplicitRequiredMember:
                case ErrorCode.ERR_RequiredMemberMustBeSettable:
                case ErrorCode.ERR_RequiredMemberMustBeSet:
                case ErrorCode.ERR_RequiredMembersMustBeAssignedValue:
                case ErrorCode.ERR_RequiredMembersInvalid:
                case ErrorCode.ERR_RequiredMembersBaseTypeInvalid:
                case ErrorCode.ERR_ChainingToSetsRequiredMembersRequiresSetsRequiredMembers:
                case ErrorCode.ERR_NewConstraintCannotHaveRequiredMembers:
                case ErrorCode.ERR_UnsupportedCompilerFeature:
                case ErrorCode.WRN_ObsoleteMembersShouldNotBeRequired:
                case ErrorCode.ERR_RefReturningPropertiesCannotBeRequired:
                case ErrorCode.ERR_ImplicitImplementationOfInaccessibleInterfaceMember:
                case ErrorCode.ERR_ScriptsAndSubmissionsCannotHaveRequiredMembers:
                case ErrorCode.ERR_BadAbstractEqualityOperatorSignature:
                case ErrorCode.ERR_BadBinaryReadOnlySpanConcatenation:
                case ErrorCode.ERR_ScopedRefAndRefStructOnly:
                case ErrorCode.ERR_ScopedDiscard:
                case ErrorCode.ERR_FixedFieldMustNotBeRef:
                case ErrorCode.ERR_RefFieldCannotReferToRefStruct:
                case ErrorCode.ERR_FileTypeDisallowedInSignature:
                case ErrorCode.ERR_FileTypeNoExplicitAccessibility:
                case ErrorCode.ERR_FileTypeBase:
                case ErrorCode.ERR_FileTypeNested:
                case ErrorCode.ERR_GlobalUsingStaticFileType:
                case ErrorCode.ERR_FileTypeNameDisallowed:
                case ErrorCode.ERR_FeatureNotAvailableInVersion11:
                case ErrorCode.ERR_RefFieldInNonRefStruct:
                case ErrorCode.WRN_AnalyzerReferencesNewerCompiler:
                case ErrorCode.ERR_CannotMatchOnINumberBase:
                case ErrorCode.ERR_ScopedTypeNameDisallowed:
                case ErrorCode.ERR_ImplicitlyTypedDefaultParameter:
                case ErrorCode.ERR_UnscopedRefAttributeUnsupportedTarget:
                case ErrorCode.ERR_RuntimeDoesNotSupportRefFields:
                case ErrorCode.ERR_ExplicitScopedRef:
                case ErrorCode.ERR_UnscopedScoped:
                case ErrorCode.WRN_DuplicateAnalyzerReference:
                case ErrorCode.ERR_FilePathCannotBeConvertedToUtf8:
                case ErrorCode.ERR_ReadOnlyNotSuppAsParamModDidYouMeanIn:
                case ErrorCode.ERR_FileLocalDuplicateNameInNS:
                case ErrorCode.WRN_ScopedMismatchInParameterOfTarget:
                case ErrorCode.WRN_ScopedMismatchInParameterOfOverrideOrImplementation:
                case ErrorCode.ERR_RefReturnScopedParameter:
                case ErrorCode.ERR_RefReturnScopedParameter2:
                case ErrorCode.ERR_RefReturnOnlyParameter:
                case ErrorCode.ERR_RefReturnOnlyParameter2:
                case ErrorCode.ERR_RefAssignReturnOnly:
                case ErrorCode.WRN_ManagedAddr:
                case ErrorCode.WRN_EscapeVariable:
                case ErrorCode.WRN_EscapeStackAlloc:
                case ErrorCode.WRN_RefReturnNonreturnableLocal:
                case ErrorCode.WRN_RefReturnNonreturnableLocal2:
                case ErrorCode.WRN_RefReturnStructThis:
                case ErrorCode.WRN_RefAssignNarrower:
                case ErrorCode.WRN_MismatchedRefEscapeInTernary:
                case ErrorCode.WRN_RefReturnParameter:
                case ErrorCode.WRN_RefReturnScopedParameter:
                case ErrorCode.WRN_RefReturnParameter2:
                case ErrorCode.WRN_RefReturnScopedParameter2:
                case ErrorCode.WRN_RefReturnLocal:
                case ErrorCode.WRN_RefReturnLocal2:
                case ErrorCode.WRN_RefAssignReturnOnly:
                case ErrorCode.WRN_RefReturnOnlyParameter:
                case ErrorCode.WRN_RefReturnOnlyParameter2:
                case ErrorCode.ERR_RefAssignValEscapeWider:
                case ErrorCode.WRN_RefAssignValEscapeWider:
                case ErrorCode.WRN_OptionalParamValueMismatch:
                case ErrorCode.WRN_ParamsArrayInLambdaOnly:
                case ErrorCode.ERR_UnscopedRefAttributeUnsupportedMemberTarget:
                case ErrorCode.ERR_UnscopedRefAttributeInterfaceImplementation:
                case ErrorCode.ERR_UnrecognizedRefSafetyRulesAttributeVersion:
                case ErrorCode.ERR_BadSpecialByRefUsing:
                case ErrorCode.ERR_InvalidPrimaryConstructorParameterReference:
                case ErrorCode.ERR_AmbiguousPrimaryConstructorParameterAsColorColorReceiver:
                case ErrorCode.WRN_CapturedPrimaryConstructorParameterPassedToBase:
                case ErrorCode.WRN_UnreadPrimaryConstructorParameter:
                case ErrorCode.ERR_AssgReadonlyPrimaryConstructorParameter:
                case ErrorCode.ERR_RefReturnReadonlyPrimaryConstructorParameter:
                case ErrorCode.ERR_RefReadonlyPrimaryConstructorParameter:
                case ErrorCode.ERR_AssgReadonlyPrimaryConstructorParameter2:
                case ErrorCode.ERR_RefReturnReadonlyPrimaryConstructorParameter2:
                case ErrorCode.ERR_RefReadonlyPrimaryConstructorParameter2:
                case ErrorCode.ERR_RefReturnPrimaryConstructorParameter:
                case ErrorCode.ERR_StructLayoutCyclePrimaryConstructorParameter:
                case ErrorCode.ERR_UnexpectedParameterList:
                case ErrorCode.WRN_AddressOfInAsync:
                case ErrorCode.ERR_BadRefInUsingAlias:
                case ErrorCode.ERR_BadUnsafeInUsingDirective:
                case ErrorCode.ERR_BadNullableReferenceTypeInUsingAlias:
<<<<<<< HEAD
                case ErrorCode.ERR_CollectionLiteralTargetTypeNotConstructible:
                case ErrorCode.ERR_ExpressionTreeContainsCollectionLiteral:
                case ErrorCode.ERR_CollectionLiteralElementNotImplemented:
=======
                case ErrorCode.ERR_BadStaticAfterUnsafe:
                case ErrorCode.ERR_BadCaseInSwitchArm:
                case ErrorCode.ERR_ConstantValueOfTypeExpected:
                case ErrorCode.ERR_UnsupportedPrimaryConstructorParameterCapturingRefAny:
>>>>>>> 8a0aadbc
                    return false;
                default:
                    // NOTE: All error codes must be explicitly handled in this switch statement
                    //       to ensure that we correctly classify all error codes as build-only or not.
                    throw new NotImplementedException($"ErrorCode.{code}");
            }
        }

        /// <summary>
        /// When converting an anonymous function to a delegate type, there are some diagnostics
        /// that will occur regardless of the delegate type - particularly those that do not
        /// depend on the substituted types (e.g. name uniqueness).  Even though we need to
        /// produce a diagnostic in such cases, we do not need to abandon overload resolution -
        /// we can choose the overload that is best without regard to such diagnostics.
        /// </summary>
        /// <returns>True if seeing the ErrorCode should prevent a delegate conversion
        /// from completing successfully.</returns>
        internal static bool PreventsSuccessfulDelegateConversion(ErrorCode code)
        {
            if (code == ErrorCode.Void || code == ErrorCode.Unknown)
            {
                return false;
            }

            if (IsWarning(code))
            {
                return false;
            }

            switch (code)
            {
                case ErrorCode.ERR_DuplicateParamName:
                case ErrorCode.ERR_LocalDuplicate:
                case ErrorCode.ERR_LocalIllegallyOverrides:
                case ErrorCode.ERR_LocalSameNameAsTypeParam:
                case ErrorCode.ERR_QueryRangeVariableOverrides:
                case ErrorCode.ERR_QueryRangeVariableSameAsTypeParam:
                case ErrorCode.ERR_DeprecatedCollectionInitAddStr:
                case ErrorCode.ERR_DeprecatedSymbolStr:
                case ErrorCode.ERR_MissingPredefinedMember:
                    return false;
                default:
                    return true;
            }
        }

        /// <remarks>
        /// WARNING: will resolve lazy diagnostics - do not call this before the member lists are completed
        /// or you could trigger infinite recursion.
        /// </remarks>
        internal static bool PreventsSuccessfulDelegateConversion(DiagnosticBag diagnostics)
        {
            foreach (Diagnostic diag in diagnostics.AsEnumerable()) // Checking the code would have resolved them anyway.
            {
                if (ErrorFacts.PreventsSuccessfulDelegateConversion((ErrorCode)diag.Code))
                {
                    return true;
                }
            }

            return false;
        }

        internal static bool PreventsSuccessfulDelegateConversion(ImmutableArray<Diagnostic> diagnostics)
        {
            foreach (var diag in diagnostics)
            {
                if (ErrorFacts.PreventsSuccessfulDelegateConversion((ErrorCode)diag.Code))
                {
                    return true;
                }
            }

            return false;
        }

        internal static ErrorCode GetStaticClassParameterCode(bool useWarning)
            => useWarning ? ErrorCode.WRN_ParameterIsStaticClass : ErrorCode.ERR_ParameterIsStaticClass;

        internal static ErrorCode GetStaticClassReturnCode(bool useWarning)
            => useWarning ? ErrorCode.WRN_ReturnTypeIsStaticClass : ErrorCode.ERR_ReturnTypeIsStaticClass;
    }
}<|MERGE_RESOLUTION|>--- conflicted
+++ resolved
@@ -2307,16 +2307,13 @@
                 case ErrorCode.ERR_BadRefInUsingAlias:
                 case ErrorCode.ERR_BadUnsafeInUsingDirective:
                 case ErrorCode.ERR_BadNullableReferenceTypeInUsingAlias:
-<<<<<<< HEAD
-                case ErrorCode.ERR_CollectionLiteralTargetTypeNotConstructible:
-                case ErrorCode.ERR_ExpressionTreeContainsCollectionLiteral:
-                case ErrorCode.ERR_CollectionLiteralElementNotImplemented:
-=======
                 case ErrorCode.ERR_BadStaticAfterUnsafe:
                 case ErrorCode.ERR_BadCaseInSwitchArm:
                 case ErrorCode.ERR_ConstantValueOfTypeExpected:
                 case ErrorCode.ERR_UnsupportedPrimaryConstructorParameterCapturingRefAny:
->>>>>>> 8a0aadbc
+                case ErrorCode.ERR_CollectionLiteralTargetTypeNotConstructible:
+                case ErrorCode.ERR_ExpressionTreeContainsCollectionLiteral:
+                case ErrorCode.ERR_CollectionLiteralElementNotImplemented:
                     return false;
                 default:
                     // NOTE: All error codes must be explicitly handled in this switch statement
