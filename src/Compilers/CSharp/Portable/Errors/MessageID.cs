--- conflicted
+++ resolved
@@ -235,16 +235,12 @@
         IDS_FeatureFileScopedNamespace = MessageBase + 12809,
         IDS_FeatureParameterlessStructConstructors = MessageBase + 12810,
         IDS_FeatureStructFieldInitializers = MessageBase + 12811,
-<<<<<<< HEAD
-        IDS_FeatureGenericAttributes = MessageBase + 12812,
-=======
 
         IDS_FeatureGenericAttributes = MessageBase + 12812,
 
         IDS_FeatureNewLinesInInterpolations = MessageBase + 12813,
         IDS_FeatureListPattern = MessageBase + 12814,
         IDS_ParameterNullChecking = MessageBase + 12815,
->>>>>>> 8d416fab
     }
 
     // Message IDs may refer to strings that need to be localized.
@@ -351,11 +347,6 @@
             // Checks are in the LanguageParser unless otherwise noted.
             switch (feature)
             {
-<<<<<<< HEAD
-                // C# preview features.
-                case MessageID.IDS_FeatureStaticAbstractMembersInInterfaces: // semantic check
-                case MessageID.IDS_FeatureGenericAttributes: // semantic check
-=======
                 // PREFER reporting diagnostics in binding when diagnostics do not affect the shape of the syntax tree
 
                 // C# preview features.
@@ -364,7 +355,6 @@
                 case MessageID.IDS_FeatureNewLinesInInterpolations: // semantic check
                 case MessageID.IDS_FeatureListPattern: // semantic check
                 case MessageID.IDS_ParameterNullChecking: // syntax check
->>>>>>> 8d416fab
                     return LanguageVersion.Preview;
 
                 // C# 10.0 features.
