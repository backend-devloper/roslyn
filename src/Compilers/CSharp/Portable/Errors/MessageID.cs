--- conflicted
+++ resolved
@@ -237,11 +237,7 @@
             Location location = null)
         {
             var diag = GetFeatureAvailabilityDiagnosticInfoOpt(feature, (CSharpParseOptions)syntax.SyntaxTree.Options);
-<<<<<<< HEAD
-            if (!(diag is null))
-=======
             if (diag is object)
->>>>>>> 60cb9eef
             {
                 diagnostics.Add(diag, location ?? syntax.GetLocation());
                 return false;
