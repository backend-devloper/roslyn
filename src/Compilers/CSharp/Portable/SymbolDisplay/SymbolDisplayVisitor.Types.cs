--- conflicted
+++ resolved
@@ -726,11 +726,8 @@
                     }
                     else
                     {
-<<<<<<< HEAD
                         VisitTypeSymbolWithAnnotations(typeArgumentsWithAnnotations.GetValueOrDefault()[i]);
-=======
                         typeArg.Accept(this.NotFirstVisitorNamespaceOrType);
->>>>>>> 0841c91a
                     }
 
                     if (!modifiers.IsDefault)
