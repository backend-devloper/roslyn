--- conflicted
+++ resolved
@@ -437,7 +437,6 @@
             return builder.ToImmutableAndFree();
         }
 
-<<<<<<< HEAD
         private ImmutableArray<ISwitchCaseOperation> GetPatternSwitchStatementCases(BoundSwitchStatement statement)
         {
             return statement.SwitchSections.SelectAsArray(switchSection =>
@@ -451,8 +450,6 @@
             });
         }
 
-=======
->>>>>>> 0dc530ed
         internal class Helper
         {
             internal static bool IsPostfixIncrementOrDecrement(CSharp.UnaryOperatorKind operatorKind)
