﻿// Copyright (c) Microsoft.  All Rights Reserved.  Licensed under the Apache License, Version 2.0.  See License.txt in the project root for license information.

using System;
using System.Collections.Concurrent;
using System.Collections.Immutable;
using System.Diagnostics;
using System.Linq;
using Microsoft.CodeAnalysis.CSharp;
using Microsoft.CodeAnalysis.CSharp.Symbols;
using Microsoft.CodeAnalysis.CSharp.Syntax;
using Microsoft.CodeAnalysis.PooledObjects;
using Roslyn.Utilities;

namespace Microsoft.CodeAnalysis.Semantics
{
    internal sealed partial class CSharpOperationFactory
    {
        private readonly ConcurrentDictionary<BoundNode, IOperation> _cache =
            new ConcurrentDictionary<BoundNode, IOperation>(concurrencyLevel: 2, capacity: 10);

        private readonly SemanticModel _semanticModel;

        public CSharpOperationFactory(SemanticModel semanticModel)
        {
            _semanticModel = semanticModel;
        }

        public IOperation Create(BoundNode boundNode)
        {
            if (boundNode == null)
            {
                return null;
            }

            // implicit receiver can be shared between multiple bound nodes.
            // always return cloned one
            if (boundNode.Kind == BoundKind.ImplicitReceiver)
            {
                return _semanticModel.CloneOperation(CreateInternal(boundNode));
            }

            return _cache.GetOrAdd(boundNode, n => CreateInternal(n));
        }

        private IOperation CreateInternal(BoundNode boundNode)
        {
            switch (boundNode.Kind)
            {
                case BoundKind.DeconstructValuePlaceholder:
                    return CreateBoundDeconstructValuePlaceholderOperation((BoundDeconstructValuePlaceholder)boundNode);
                case BoundKind.Call:
                    return CreateBoundCallOperation((BoundCall)boundNode);
                case BoundKind.Local:
                    return CreateBoundLocalOperation((BoundLocal)boundNode);
                case BoundKind.FieldAccess:
                    return CreateBoundFieldAccessOperation((BoundFieldAccess)boundNode);
                case BoundKind.PropertyAccess:
                    return CreateBoundPropertyAccessOperation((BoundPropertyAccess)boundNode);
                case BoundKind.IndexerAccess:
                    return CreateBoundIndexerAccessOperation((BoundIndexerAccess)boundNode);
                case BoundKind.EventAccess:
                    return CreateBoundEventAccessOperation((BoundEventAccess)boundNode);
                case BoundKind.EventAssignmentOperator:
                    return CreateBoundEventAssignmentOperatorOperation((BoundEventAssignmentOperator)boundNode);
                case BoundKind.Parameter:
                    return CreateBoundParameterOperation((BoundParameter)boundNode);
                case BoundKind.Literal:
                    return CreateBoundLiteralOperation((BoundLiteral)boundNode);
                case BoundKind.DynamicInvocation:
                    return CreateBoundDynamicInvocationExpressionOperation((BoundDynamicInvocation)boundNode);
                case BoundKind.DynamicIndexerAccess:
                    return CreateBoundDynamicIndexerAccessExpressionOperation((BoundDynamicIndexerAccess)boundNode);
                case BoundKind.ObjectCreationExpression:
                    return CreateBoundObjectCreationExpressionOperation((BoundObjectCreationExpression)boundNode);
                case BoundKind.DynamicObjectCreationExpression:
                    return CreateBoundDynamicObjectCreationExpressionOperation((BoundDynamicObjectCreationExpression)boundNode);
                case BoundKind.ObjectInitializerExpression:
                    return CreateBoundObjectInitializerExpressionOperation((BoundObjectInitializerExpression)boundNode);
                case BoundKind.CollectionInitializerExpression:
                    return CreateBoundCollectionInitializerExpressionOperation((BoundCollectionInitializerExpression)boundNode);
                case BoundKind.ObjectInitializerMember:
                    return CreateBoundObjectInitializerMemberOperation((BoundObjectInitializerMember)boundNode);
                case BoundKind.CollectionElementInitializer:
                    return CreateBoundCollectionElementInitializerOperation((BoundCollectionElementInitializer)boundNode);
                case BoundKind.DynamicMemberAccess:
                    return CreateBoundDynamicMemberAccessOperation((BoundDynamicMemberAccess)boundNode);
                case BoundKind.DynamicCollectionElementInitializer:
                    return CreateBoundDynamicCollectionElementInitializerOperation((BoundDynamicCollectionElementInitializer)boundNode);
                case BoundKind.UnboundLambda:
                    return CreateUnboundLambdaOperation((UnboundLambda)boundNode);
                case BoundKind.Lambda:
                    return CreateBoundLambdaOperation((BoundLambda)boundNode);
                case BoundKind.Conversion:
                    return CreateBoundConversionOperation((BoundConversion)boundNode);
                case BoundKind.AsOperator:
                    return CreateBoundAsOperatorOperation((BoundAsOperator)boundNode);
                case BoundKind.IsOperator:
                    return CreateBoundIsOperatorOperation((BoundIsOperator)boundNode);
                case BoundKind.SizeOfOperator:
                    return CreateBoundSizeOfOperatorOperation((BoundSizeOfOperator)boundNode);
                case BoundKind.TypeOfOperator:
                    return CreateBoundTypeOfOperatorOperation((BoundTypeOfOperator)boundNode);
                case BoundKind.ArrayCreation:
                    return CreateBoundArrayCreationOperation((BoundArrayCreation)boundNode);
                case BoundKind.ArrayInitialization:
                    return CreateBoundArrayInitializationOperation((BoundArrayInitialization)boundNode);
                case BoundKind.DefaultExpression:
                    return CreateBoundDefaultExpressionOperation((BoundDefaultExpression)boundNode);
                case BoundKind.BaseReference:
                    return CreateBoundBaseReferenceOperation((BoundBaseReference)boundNode);
                case BoundKind.ThisReference:
                    return CreateBoundThisReferenceOperation((BoundThisReference)boundNode);
                case BoundKind.AssignmentOperator:
                    return CreateBoundAssignmentOperatorOrMemberInitializerOperation((BoundAssignmentOperator)boundNode);
                case BoundKind.CompoundAssignmentOperator:
                    return CreateBoundCompoundAssignmentOperatorOperation((BoundCompoundAssignmentOperator)boundNode);
                case BoundKind.IncrementOperator:
                    return CreateBoundIncrementOperatorOperation((BoundIncrementOperator)boundNode);
                case BoundKind.BadExpression:
                    return CreateBoundBadExpressionOperation((BoundBadExpression)boundNode);
                case BoundKind.NewT:
                    return CreateBoundNewTOperation((BoundNewT)boundNode);
                case BoundKind.UnaryOperator:
                    return CreateBoundUnaryOperatorOperation((BoundUnaryOperator)boundNode);
                case BoundKind.BinaryOperator:
                    return CreateBoundBinaryOperatorOperation((BoundBinaryOperator)boundNode);
                case BoundKind.ConditionalOperator:
                    return CreateBoundConditionalOperatorOperation((BoundConditionalOperator)boundNode);
                case BoundKind.NullCoalescingOperator:
                    return CreateBoundNullCoalescingOperatorOperation((BoundNullCoalescingOperator)boundNode);
                case BoundKind.AwaitExpression:
                    return CreateBoundAwaitExpressionOperation((BoundAwaitExpression)boundNode);
                case BoundKind.ArrayAccess:
                    return CreateBoundArrayAccessOperation((BoundArrayAccess)boundNode);
                case BoundKind.NameOfOperator:
                    return CreateBoundNameOfOperatorOperation((BoundNameOfOperator)boundNode);
                case BoundKind.ThrowExpression:
                    return CreateBoundThrowExpressionOperation((BoundThrowExpression)boundNode);
                case BoundKind.AddressOfOperator:
                    return CreateBoundAddressOfOperatorOperation((BoundAddressOfOperator)boundNode);
                case BoundKind.ImplicitReceiver:
                    return CreateBoundImplicitReceiverOperation((BoundImplicitReceiver)boundNode);
                case BoundKind.ConditionalAccess:
                    return CreateBoundConditionalAccessOperation((BoundConditionalAccess)boundNode);
                case BoundKind.ConditionalReceiver:
                    return CreateBoundConditionalReceiverOperation((BoundConditionalReceiver)boundNode);
                case BoundKind.FieldEqualsValue:
                    return CreateBoundFieldEqualsValueOperation((BoundFieldEqualsValue)boundNode);
                case BoundKind.PropertyEqualsValue:
                    return CreateBoundPropertyEqualsValueOperation((BoundPropertyEqualsValue)boundNode);
                case BoundKind.ParameterEqualsValue:
                    return CreateBoundParameterEqualsValueOperation((BoundParameterEqualsValue)boundNode);
                case BoundKind.Block:
                    return CreateBoundBlockOperation((BoundBlock)boundNode);
                case BoundKind.ContinueStatement:
                    return CreateBoundContinueStatementOperation((BoundContinueStatement)boundNode);
                case BoundKind.BreakStatement:
                    return CreateBoundBreakStatementOperation((BoundBreakStatement)boundNode);
                case BoundKind.YieldBreakStatement:
                    return CreateBoundYieldBreakStatementOperation((BoundYieldBreakStatement)boundNode);
                case BoundKind.GotoStatement:
                    return CreateBoundGotoStatementOperation((BoundGotoStatement)boundNode);
                case BoundKind.NoOpStatement:
                    return CreateBoundNoOpStatementOperation((BoundNoOpStatement)boundNode);
                case BoundKind.IfStatement:
                    return CreateBoundIfStatementOperation((BoundIfStatement)boundNode);
                case BoundKind.WhileStatement:
                    return CreateBoundWhileStatementOperation((BoundWhileStatement)boundNode);
                case BoundKind.DoStatement:
                    return CreateBoundDoStatementOperation((BoundDoStatement)boundNode);
                case BoundKind.ForStatement:
                    return CreateBoundForStatementOperation((BoundForStatement)boundNode);
                case BoundKind.ForEachStatement:
                    return CreateBoundForEachStatementOperation((BoundForEachStatement)boundNode);
                case BoundKind.SwitchStatement:
                    return CreateBoundSwitchStatementOperation((BoundSwitchStatement)boundNode);
                case BoundKind.SwitchLabel:
                    return CreateBoundSwitchLabelOperation((BoundSwitchLabel)boundNode);
                case BoundKind.TryStatement:
                    return CreateBoundTryStatementOperation((BoundTryStatement)boundNode);
                case BoundKind.CatchBlock:
                    return CreateBoundCatchBlockOperation((BoundCatchBlock)boundNode);
                // https://github.com/dotnet/roslyn/issues/21281
                //case BoundKind.FixedStatement:
                //    return CreateBoundFixedStatementOperation((BoundFixedStatement)boundNode);
                case BoundKind.UsingStatement:
                    return CreateBoundUsingStatementOperation((BoundUsingStatement)boundNode);
                case BoundKind.ThrowStatement:
                    return CreateBoundThrowStatementOperation((BoundThrowStatement)boundNode);
                case BoundKind.ReturnStatement:
                    return CreateBoundReturnStatementOperation((BoundReturnStatement)boundNode);
                case BoundKind.YieldReturnStatement:
                    return CreateBoundYieldReturnStatementOperation((BoundYieldReturnStatement)boundNode);
                case BoundKind.LockStatement:
                    return CreateBoundLockStatementOperation((BoundLockStatement)boundNode);
                case BoundKind.BadStatement:
                    return CreateBoundBadStatementOperation((BoundBadStatement)boundNode);
                case BoundKind.LocalDeclaration:
                    return CreateBoundLocalDeclarationOperation((BoundLocalDeclaration)boundNode);
                case BoundKind.MultipleLocalDeclarations:
                    return CreateBoundMultipleLocalDeclarationsOperation((BoundMultipleLocalDeclarations)boundNode);
                case BoundKind.LabelStatement:
                    return CreateBoundLabelStatementOperation((BoundLabelStatement)boundNode);
                case BoundKind.LabeledStatement:
                    return CreateBoundLabeledStatementOperation((BoundLabeledStatement)boundNode);
                case BoundKind.ExpressionStatement:
                    return CreateBoundExpressionStatementOperation((BoundExpressionStatement)boundNode);
                case BoundKind.TupleLiteral:
                case BoundKind.ConvertedTupleLiteral:
                    return CreateBoundTupleExpressionOperation((BoundTupleExpression)boundNode);
                case BoundKind.InterpolatedString:
                    return CreateBoundInterpolatedStringExpressionOperation((BoundInterpolatedString)boundNode);
                case BoundKind.StringInsert:
                    return CreateBoundInterpolationOperation((BoundStringInsert)boundNode);
                case BoundKind.LocalFunctionStatement:
                    return CreateBoundLocalFunctionStatementOperation((BoundLocalFunctionStatement)boundNode);
                case BoundKind.AnonymousObjectCreationExpression:
                    return CreateBoundAnonymousObjectCreationExpressionOperation((BoundAnonymousObjectCreationExpression)boundNode);
                case BoundKind.AnonymousPropertyDeclaration:
                    return CreateBoundAnonymousPropertyDeclarationOperation((BoundAnonymousPropertyDeclaration)boundNode);
                case BoundKind.ConstantPattern:
                    return CreateBoundConstantPatternOperation((BoundConstantPattern)boundNode);
                case BoundKind.DeclarationPattern:
                    return CreateBoundDeclarationPatternOperation((BoundDeclarationPattern)boundNode);
                case BoundKind.WildcardPattern:
                    throw ExceptionUtilities.Unreachable;
                case BoundKind.PatternSwitchStatement:
                    return CreateBoundPatternSwitchStatementOperation((BoundPatternSwitchStatement)boundNode);
                case BoundKind.PatternSwitchLabel:
                    return CreateBoundPatternSwitchLabelOperation((BoundPatternSwitchLabel)boundNode);
                case BoundKind.IsPatternExpression:
                    return CreateBoundIsPatternExpressionOperation((BoundIsPatternExpression)boundNode);
<<<<<<< HEAD
                case BoundKind.DelegateCreationExpression:
                    return CreateBoundDelegateCreationExpressionOperation((BoundDelegateCreationExpression)boundNode);
=======
                case BoundKind.QueryClause:
                    return CreateBoundQueryClauseOperation((BoundQueryClause)boundNode);
>>>>>>> 29d56652
                default:
                    Optional<object> constantValue = ConvertToOptional((boundNode as BoundExpression)?.ConstantValue);
                    bool isImplicit = boundNode.WasCompilerGenerated;

                    return Operation.CreateOperationNone(_semanticModel, boundNode.Syntax, constantValue, getChildren: () => GetIOperationChildren(boundNode), isImplicit: isImplicit);
            }
        }

        private ImmutableArray<IOperation> GetIOperationChildren(BoundNode boundNode)
        {
            var boundNodeWithChildren = (IBoundNodeWithIOperationChildren)boundNode;
            var children = boundNodeWithChildren.Children;
            if (children.IsDefaultOrEmpty)
            {
                return ImmutableArray<IOperation>.Empty;
            }

            var builder = ArrayBuilder<IOperation>.GetInstance(children.Length);
            foreach (BoundNode childNode in children)
            {
                IOperation operation = Create(childNode);
                if (operation == null)
                {
                    continue;
                }

                builder.Add(operation);
            }

            return builder.ToImmutableAndFree();
        }

        private IPlaceholderExpression CreateBoundDeconstructValuePlaceholderOperation(BoundDeconstructValuePlaceholder boundDeconstructValuePlaceholder)
        {
            SyntaxNode syntax = boundDeconstructValuePlaceholder.Syntax;
            ITypeSymbol type = boundDeconstructValuePlaceholder.Type;
            Optional<object> constantValue = ConvertToOptional(boundDeconstructValuePlaceholder.ConstantValue);
            bool isImplicit = boundDeconstructValuePlaceholder.WasCompilerGenerated;
            return new PlaceholderExpression(_semanticModel, syntax, type, constantValue, isImplicit);
        }

        private IInvocationExpression CreateBoundCallOperation(BoundCall boundCall)
        {
            IMethodSymbol targetMethod = boundCall.Method;
            Lazy<IOperation> instance = new Lazy<IOperation>(() => CreateBoundCallInstanceOperation(boundCall));
            bool isVirtual = (object)boundCall.Method != null &&
                        boundCall.ReceiverOpt != null &&
                        (boundCall.Method.IsVirtual || boundCall.Method.IsAbstract || boundCall.Method.IsOverride) &&
                        !boundCall.ReceiverOpt.SuppressVirtualCalls;
            Lazy<ImmutableArray<IArgument>> argumentsInEvaluationOrder = new Lazy<ImmutableArray<IArgument>>(() =>
            {
                return DeriveArguments(
                    boundCall,
                    boundCall.BinderOpt,
                    boundCall.Method,
                    boundCall.Method,
                    boundCall.Arguments,
                    boundCall.ArgumentNamesOpt,
                    boundCall.ArgsToParamsOpt,
                    boundCall.ArgumentRefKindsOpt,
                    boundCall.Method.Parameters,
                    boundCall.Expanded,
                    boundCall.Syntax,
                    boundCall.InvokedAsExtensionMethod);
            });
            SyntaxNode syntax = boundCall.Syntax;
            ITypeSymbol type = boundCall.Type;
            Optional<object> constantValue = ConvertToOptional(boundCall.ConstantValue);
            bool isImplicit = boundCall.WasCompilerGenerated;
            return new LazyInvocationExpression(targetMethod, instance, isVirtual, argumentsInEvaluationOrder, _semanticModel, syntax, type, constantValue, isImplicit);
        }

        private ILocalReferenceExpression CreateBoundLocalOperation(BoundLocal boundLocal)
        {
            ILocalSymbol local = boundLocal.LocalSymbol;
            bool isDeclaration = boundLocal.IsDeclaration;
            SyntaxNode syntax = boundLocal.Syntax;
            ITypeSymbol type = boundLocal.Type;
            Optional<object> constantValue = ConvertToOptional(boundLocal.ConstantValue);
            bool isImplicit = boundLocal.WasCompilerGenerated;
            return new LocalReferenceExpression(local, isDeclaration, _semanticModel, syntax, type, constantValue, isImplicit);
        }

        private IFieldReferenceExpression CreateBoundFieldAccessOperation(BoundFieldAccess boundFieldAccess)
        {
            IFieldSymbol field = boundFieldAccess.FieldSymbol;
            bool isDeclaration = boundFieldAccess.IsDeclaration;
            Lazy<IOperation> instance = new Lazy<IOperation>(() => Create(boundFieldAccess.FieldSymbol.IsStatic ? null : boundFieldAccess.ReceiverOpt));
            ISymbol member = boundFieldAccess.FieldSymbol;
            SyntaxNode syntax = boundFieldAccess.Syntax;
            ITypeSymbol type = boundFieldAccess.Type;
            Optional<object> constantValue = ConvertToOptional(boundFieldAccess.ConstantValue);
            bool isImplicit = boundFieldAccess.WasCompilerGenerated;
            return new LazyFieldReferenceExpression(field, isDeclaration, instance, member, _semanticModel, syntax, type, constantValue, isImplicit);
        }

        private IPropertyReferenceExpression CreateBoundPropertyAccessOperation(BoundPropertyAccess boundPropertyAccess)
        {
            IPropertySymbol property = boundPropertyAccess.PropertySymbol;
            Lazy<IOperation> instance = new Lazy<IOperation>(() => Create(boundPropertyAccess.PropertySymbol.IsStatic ? null : boundPropertyAccess.ReceiverOpt));
            Lazy<ImmutableArray<IArgument>> argumentsInEvaluationOrder = new Lazy<ImmutableArray<IArgument>>(() => ImmutableArray<IArgument>.Empty);
            ISymbol member = boundPropertyAccess.PropertySymbol;
            SyntaxNode syntax = boundPropertyAccess.Syntax;
            ITypeSymbol type = boundPropertyAccess.Type;
            Optional<object> constantValue = ConvertToOptional(boundPropertyAccess.ConstantValue);
            bool isImplicit = boundPropertyAccess.WasCompilerGenerated;
            return new LazyPropertyReferenceExpression(property, instance, member, argumentsInEvaluationOrder, _semanticModel, syntax, type, constantValue, isImplicit);
        }

        private IPropertyReferenceExpression CreateBoundIndexerAccessOperation(BoundIndexerAccess boundIndexerAccess)
        {
            IPropertySymbol property = boundIndexerAccess.Indexer;
            Lazy<IOperation> instance = new Lazy<IOperation>(() => Create(boundIndexerAccess.Indexer.IsStatic ? null : boundIndexerAccess.ReceiverOpt));
            ISymbol member = boundIndexerAccess.Indexer;
            Lazy<ImmutableArray<IArgument>> argumentsInEvaluationOrder = new Lazy<ImmutableArray<IArgument>>(() =>
            {
                MethodSymbol accessor = boundIndexerAccess.UseSetterForDefaultArgumentGeneration
                    ? boundIndexerAccess.Indexer.GetOwnOrInheritedSetMethod()
                    : boundIndexerAccess.Indexer.GetOwnOrInheritedGetMethod();

                return DeriveArguments(
                    boundIndexerAccess,
                    boundIndexerAccess.BinderOpt,
                    boundIndexerAccess.Indexer,
                    accessor,
                    boundIndexerAccess.Arguments,
                    boundIndexerAccess.ArgumentNamesOpt,
                    boundIndexerAccess.ArgsToParamsOpt,
                    boundIndexerAccess.ArgumentRefKindsOpt,
                    boundIndexerAccess.Indexer.Parameters,
                    boundIndexerAccess.Expanded,
                    boundIndexerAccess.Syntax);
            });
            SyntaxNode syntax = boundIndexerAccess.Syntax;
            ITypeSymbol type = boundIndexerAccess.Type;
            Optional<object> constantValue = ConvertToOptional(boundIndexerAccess.ConstantValue);
            bool isImplicit = boundIndexerAccess.WasCompilerGenerated;
            return new LazyPropertyReferenceExpression(property, instance, member, argumentsInEvaluationOrder, _semanticModel, syntax, type, constantValue, isImplicit);
        }

        private IEventReferenceExpression CreateBoundEventAccessOperation(BoundEventAccess boundEventAccess)
        {
            IEventSymbol @event = boundEventAccess.EventSymbol;
            Lazy<IOperation> instance = new Lazy<IOperation>(() => Create(boundEventAccess.EventSymbol.IsStatic ? null : boundEventAccess.ReceiverOpt));
            ISymbol member = boundEventAccess.EventSymbol;
            SyntaxNode syntax = boundEventAccess.Syntax;
            ITypeSymbol type = boundEventAccess.Type;
            Optional<object> constantValue = ConvertToOptional(boundEventAccess.ConstantValue);
            bool isImplicit = boundEventAccess.WasCompilerGenerated;
            return new LazyEventReferenceExpression(@event, instance, member, _semanticModel, syntax, type, constantValue, isImplicit);
        }

        private IEventAssignmentExpression CreateBoundEventAssignmentOperatorOperation(BoundEventAssignmentOperator boundEventAssignmentOperator)
        {
            Lazy<IEventReferenceExpression> eventReference = new Lazy<IEventReferenceExpression>(() => CreateBoundEventAccessOperation(boundEventAssignmentOperator));
            Lazy<IOperation> handlerValue = new Lazy<IOperation>(() => Create(boundEventAssignmentOperator.Argument));
            SyntaxNode syntax = boundEventAssignmentOperator.Syntax;
            bool adds = boundEventAssignmentOperator.IsAddition;
            ITypeSymbol type = boundEventAssignmentOperator.Type;
            Optional<object> constantValue = ConvertToOptional(boundEventAssignmentOperator.ConstantValue);
            bool isImplicit = boundEventAssignmentOperator.WasCompilerGenerated;
            return new LazyEventAssignmentExpression(eventReference, handlerValue, adds, _semanticModel, syntax, type, constantValue, isImplicit);
        }

        private IParameterReferenceExpression CreateBoundParameterOperation(BoundParameter boundParameter)
        {
            IParameterSymbol parameter = boundParameter.ParameterSymbol;
            SyntaxNode syntax = boundParameter.Syntax;
            ITypeSymbol type = boundParameter.Type;
            Optional<object> constantValue = ConvertToOptional(boundParameter.ConstantValue);
            bool isImplicit = boundParameter.WasCompilerGenerated;
            return new ParameterReferenceExpression(parameter, _semanticModel, syntax, type, constantValue, isImplicit);
        }

        private ILiteralExpression CreateBoundLiteralOperation(BoundLiteral boundLiteral)
        {
            SyntaxNode syntax = boundLiteral.Syntax;
            ITypeSymbol type = boundLiteral.Type;
            Optional<object> constantValue = ConvertToOptional(boundLiteral.ConstantValue);
            bool isImplicit = boundLiteral.WasCompilerGenerated;
            return new LiteralExpression(_semanticModel, syntax, type, constantValue, isImplicit);
        }

        private IAnonymousObjectCreationExpression CreateBoundAnonymousObjectCreationExpressionOperation(BoundAnonymousObjectCreationExpression boundAnonymousObjectCreationExpression)
        {
            Lazy<ImmutableArray<IOperation>> memberInitializers = new Lazy<ImmutableArray<IOperation>>(() => GetAnonymousObjectCreationInitializers(boundAnonymousObjectCreationExpression));
            SyntaxNode syntax = boundAnonymousObjectCreationExpression.Syntax;
            ITypeSymbol type = boundAnonymousObjectCreationExpression.Type;
            Optional<object> constantValue = ConvertToOptional(boundAnonymousObjectCreationExpression.ConstantValue);
            bool isImplicit = boundAnonymousObjectCreationExpression.WasCompilerGenerated;
            return new LazyAnonymousObjectCreationExpression(memberInitializers, _semanticModel, syntax, type, constantValue, isImplicit);
        }

        private IPropertyReferenceExpression CreateBoundAnonymousPropertyDeclarationOperation(BoundAnonymousPropertyDeclaration boundAnonymousPropertyDeclaration)
        {
            PropertySymbol property = boundAnonymousPropertyDeclaration.Property;
            Lazy<IOperation> instance = new Lazy<IOperation>(() => null);
            ISymbol member = boundAnonymousPropertyDeclaration.Property;
            Lazy<ImmutableArray<IArgument>> argumentsInEvaluationOrder = new Lazy<ImmutableArray<IArgument>>(() => ImmutableArray<IArgument>.Empty);
            SyntaxNode syntax = boundAnonymousPropertyDeclaration.Syntax;
            ITypeSymbol type = boundAnonymousPropertyDeclaration.Type;
            Optional<object> constantValue = ConvertToOptional(boundAnonymousPropertyDeclaration.ConstantValue);
            bool isImplicit = boundAnonymousPropertyDeclaration.WasCompilerGenerated;
            return new LazyPropertyReferenceExpression(property, instance, member, argumentsInEvaluationOrder, _semanticModel, syntax, type, constantValue, isImplicit);
        }

        private IObjectCreationExpression CreateBoundObjectCreationExpressionOperation(BoundObjectCreationExpression boundObjectCreationExpression)
        {
            IMethodSymbol constructor = boundObjectCreationExpression.Constructor;
            Lazy<IObjectOrCollectionInitializerExpression> initializer = new Lazy<IObjectOrCollectionInitializerExpression>(() => (IObjectOrCollectionInitializerExpression)Create(boundObjectCreationExpression.InitializerExpressionOpt));
            Lazy<ImmutableArray<IArgument>> argumentsInEvaluationOrder = new Lazy<ImmutableArray<IArgument>>(() =>
            {
                return DeriveArguments(
                    boundObjectCreationExpression,
                    boundObjectCreationExpression.BinderOpt,
                    boundObjectCreationExpression.Constructor,
                    boundObjectCreationExpression.Constructor,
                    boundObjectCreationExpression.Arguments,
                    boundObjectCreationExpression.ArgumentNamesOpt,
                    boundObjectCreationExpression.ArgsToParamsOpt,
                    boundObjectCreationExpression.ArgumentRefKindsOpt,
                    boundObjectCreationExpression.Constructor.Parameters,
                    boundObjectCreationExpression.Expanded,
                    boundObjectCreationExpression.Syntax);
            });
            SyntaxNode syntax = boundObjectCreationExpression.Syntax;
            ITypeSymbol type = boundObjectCreationExpression.Type;
            Optional<object> constantValue = ConvertToOptional(boundObjectCreationExpression.ConstantValue);
            bool isImplicit = boundObjectCreationExpression.WasCompilerGenerated;
            return new LazyObjectCreationExpression(constructor, initializer, argumentsInEvaluationOrder, _semanticModel, syntax, type, constantValue, isImplicit);
        }

        private IDynamicObjectCreationExpression CreateBoundDynamicObjectCreationExpressionOperation(BoundDynamicObjectCreationExpression boundDynamicObjectCreationExpression)
        {
            Lazy<ImmutableArray<IOperation>> arguments = new Lazy<ImmutableArray<IOperation>>(() => boundDynamicObjectCreationExpression.Arguments.SelectAsArray(n => Create(n)));
            ImmutableArray<string> argumentNames = boundDynamicObjectCreationExpression.ArgumentNamesOpt.NullToEmpty();
            ImmutableArray<RefKind> argumentRefKinds = boundDynamicObjectCreationExpression.ArgumentRefKindsOpt.NullToEmpty();
            Lazy<IObjectOrCollectionInitializerExpression> initializer = new Lazy<IObjectOrCollectionInitializerExpression>(() => (IObjectOrCollectionInitializerExpression)Create(boundDynamicObjectCreationExpression.InitializerExpressionOpt));
            SyntaxNode syntax = boundDynamicObjectCreationExpression.Syntax;
            ITypeSymbol type = boundDynamicObjectCreationExpression.Type;
            Optional<object> constantValue = ConvertToOptional(boundDynamicObjectCreationExpression.ConstantValue);
            bool isImplicit = boundDynamicObjectCreationExpression.WasCompilerGenerated;
            return new LazyDynamicObjectCreationExpression(arguments, argumentNames, argumentRefKinds, initializer, _semanticModel, syntax, type, constantValue, isImplicit);
        }

        private IDynamicInvocationExpression CreateBoundDynamicInvocationExpressionOperation(BoundDynamicInvocation boundDynamicInvocation)
        {
            Lazy<IOperation> expression;
            if (boundDynamicInvocation.Expression.Kind == BoundKind.MethodGroup)
            {
                var methodGroup = (BoundMethodGroup)boundDynamicInvocation.Expression;
                expression = new Lazy<IOperation>(() => CreateBoundDynamicMemberAccessOperation(methodGroup.ReceiverOpt, methodGroup.TypeArgumentsOpt,
                    methodGroup.Name, methodGroup.Syntax, methodGroup.Type, methodGroup.ConstantValue, methodGroup.WasCompilerGenerated));
            }
            else
            {
                expression = new Lazy<IOperation>(() => Create(boundDynamicInvocation.Expression));
            }
            Lazy<ImmutableArray<IOperation>> arguments = new Lazy<ImmutableArray<IOperation>>(() => boundDynamicInvocation.Arguments.SelectAsArray(n => Create(n)));
            ImmutableArray<string> argumentNames = boundDynamicInvocation.ArgumentNamesOpt.NullToEmpty();
            ImmutableArray<RefKind> argumentRefKinds = boundDynamicInvocation.ArgumentRefKindsOpt.NullToEmpty();
            SyntaxNode syntax = boundDynamicInvocation.Syntax;
            ITypeSymbol type = boundDynamicInvocation.Type;
            Optional<object> constantValue = ConvertToOptional(boundDynamicInvocation.ConstantValue);
            bool isImplicit = boundDynamicInvocation.WasCompilerGenerated;
            return new LazyDynamicInvocationExpression(expression, arguments, argumentNames, argumentRefKinds, _semanticModel, syntax, type, constantValue, isImplicit);
        }

        private IDynamicIndexerAccessExpression CreateBoundDynamicIndexerAccessExpressionOperation(BoundDynamicIndexerAccess boundDynamicIndexerAccess)
        {
            Lazy<IOperation> expression = new Lazy<IOperation>(() => Create(boundDynamicIndexerAccess.ReceiverOpt));
            Lazy<ImmutableArray<IOperation>> arguments = new Lazy<ImmutableArray<IOperation>>(() => boundDynamicIndexerAccess.Arguments.SelectAsArray(n => Create(n)));
            ImmutableArray<string> argumentNames = boundDynamicIndexerAccess.ArgumentNamesOpt.NullToEmpty();
            ImmutableArray<RefKind> argumentRefKinds = boundDynamicIndexerAccess.ArgumentRefKindsOpt.NullToEmpty();
            SyntaxNode syntax = boundDynamicIndexerAccess.Syntax;
            ITypeSymbol type = boundDynamicIndexerAccess.Type;
            Optional<object> constantValue = ConvertToOptional(boundDynamicIndexerAccess.ConstantValue);
            bool isImplicit = boundDynamicIndexerAccess.WasCompilerGenerated;
            return new LazyDynamicIndexerAccessExpression(expression, arguments, argumentNames, argumentRefKinds, _semanticModel, syntax, type, constantValue, isImplicit);
        }

        private IObjectOrCollectionInitializerExpression CreateBoundObjectInitializerExpressionOperation(BoundObjectInitializerExpression boundObjectInitializerExpression)
        {
            Lazy<ImmutableArray<IOperation>> initializers = new Lazy<ImmutableArray<IOperation>>(() => BoundObjectCreationExpression.GetChildInitializers(boundObjectInitializerExpression).SelectAsArray(n => Create(n)));
            SyntaxNode syntax = boundObjectInitializerExpression.Syntax;
            ITypeSymbol type = boundObjectInitializerExpression.Type;
            Optional<object> constantValue = ConvertToOptional(boundObjectInitializerExpression.ConstantValue);
            bool isImplicit = boundObjectInitializerExpression.WasCompilerGenerated;
            return new LazyObjectOrCollectionInitializerExpression(initializers, _semanticModel, syntax, type, constantValue, isImplicit);
        }

        private IObjectOrCollectionInitializerExpression CreateBoundCollectionInitializerExpressionOperation(BoundCollectionInitializerExpression boundCollectionInitializerExpression)
        {
            Lazy<ImmutableArray<IOperation>> initializers = new Lazy<ImmutableArray<IOperation>>(() => BoundObjectCreationExpression.GetChildInitializers(boundCollectionInitializerExpression).SelectAsArray(n => Create(n)));
            SyntaxNode syntax = boundCollectionInitializerExpression.Syntax;
            ITypeSymbol type = boundCollectionInitializerExpression.Type;
            Optional<object> constantValue = ConvertToOptional(boundCollectionInitializerExpression.ConstantValue);
            bool isImplicit = boundCollectionInitializerExpression.WasCompilerGenerated;
            return new LazyObjectOrCollectionInitializerExpression(initializers, _semanticModel, syntax, type, constantValue, isImplicit);
        }

        private IMemberReferenceExpression CreateBoundObjectInitializerMemberOperation(BoundObjectInitializerMember boundObjectInitializerMember)
        {
            Lazy<IOperation> instance = new Lazy<IOperation>(() => new InstanceReferenceExpression(
                semanticModel: _semanticModel,
                syntax: boundObjectInitializerMember.Syntax,
                type: boundObjectInitializerMember.MemberSymbol.ContainingType,
                constantValue: default(Optional<object>),
                isImplicit: boundObjectInitializerMember.WasCompilerGenerated));

            SyntaxNode syntax = boundObjectInitializerMember.Syntax;
            ITypeSymbol type = boundObjectInitializerMember.Type;
            Optional<object> constantValue = ConvertToOptional(boundObjectInitializerMember.ConstantValue);
            bool isImplicit = boundObjectInitializerMember.WasCompilerGenerated;

            switch (boundObjectInitializerMember.MemberSymbol.Kind)
            {
                case SymbolKind.Field:
                    var field = (FieldSymbol)boundObjectInitializerMember.MemberSymbol;
                    bool isDeclaration = false;
                    return new LazyFieldReferenceExpression(field, isDeclaration, instance, field, _semanticModel, syntax, type, constantValue, isImplicit);
                case SymbolKind.Event:
                    var eventSymbol = (EventSymbol)boundObjectInitializerMember.MemberSymbol;
                    return new LazyEventReferenceExpression(eventSymbol, instance, eventSymbol, _semanticModel, syntax, type, constantValue, isImplicit);
                case SymbolKind.Property:
                    var property = (PropertySymbol)boundObjectInitializerMember.MemberSymbol;
                    Lazy<ImmutableArray<IArgument>> argumentsInEvaluationOrder;
                    if (!boundObjectInitializerMember.Arguments.Any())
                    {
                        // Simple property reference.
                        argumentsInEvaluationOrder = new Lazy<ImmutableArray<IArgument>>(() => ImmutableArray<IArgument>.Empty);
                    }
                    else
                    {
                        // Indexed property reference.
                        argumentsInEvaluationOrder = new Lazy<ImmutableArray<IArgument>>(() =>
                        {
                            return DeriveArguments(
                                boundObjectInitializerMember,
                                boundObjectInitializerMember.BinderOpt,
                                property,
                                property.GetOwnOrInheritedSetMethod(),
                                boundObjectInitializerMember.Arguments,
                                boundObjectInitializerMember.ArgumentNamesOpt,
                                boundObjectInitializerMember.ArgsToParamsOpt,
                                boundObjectInitializerMember.ArgumentRefKindsOpt,
                                property.Parameters,
                                boundObjectInitializerMember.Expanded,
                                boundObjectInitializerMember.Syntax);
                        });
                    }

                    return new LazyPropertyReferenceExpression(property, instance, property, argumentsInEvaluationOrder, _semanticModel, syntax, type, constantValue, isImplicit);
                default:
                    throw ExceptionUtilities.Unreachable;
            }
        }

        private ICollectionElementInitializerExpression CreateBoundCollectionElementInitializerOperation(BoundCollectionElementInitializer boundCollectionElementInitializer)
        {
            IMethodSymbol addMethod = boundCollectionElementInitializer.AddMethod;
            Lazy<ImmutableArray<IOperation>> arguments = new Lazy<ImmutableArray<IOperation>>(() => boundCollectionElementInitializer.Arguments.SelectAsArray(n => Create(n)));
            bool isDynamic = false;
            SyntaxNode syntax = boundCollectionElementInitializer.Syntax;
            ITypeSymbol type = boundCollectionElementInitializer.Type;
            Optional<object> constantValue = ConvertToOptional(boundCollectionElementInitializer.ConstantValue);
            bool isImplicit = boundCollectionElementInitializer.WasCompilerGenerated;
            return new LazyCollectionElementInitializerExpression(addMethod, arguments, isDynamic, _semanticModel, syntax, type, constantValue, isImplicit);
        }

        private IDynamicMemberReferenceExpression CreateBoundDynamicMemberAccessOperation(BoundDynamicMemberAccess boundDynamicMemberAccess)
        {
            return CreateBoundDynamicMemberAccessOperation(boundDynamicMemberAccess.Receiver, boundDynamicMemberAccess.TypeArgumentsOpt, boundDynamicMemberAccess.Name,
                boundDynamicMemberAccess.Syntax, boundDynamicMemberAccess.Type, boundDynamicMemberAccess.ConstantValue, boundDynamicMemberAccess.WasCompilerGenerated);
        }

        private IDynamicMemberReferenceExpression CreateBoundDynamicMemberAccessOperation(
            BoundExpression receiver,
            ImmutableArray<TypeSymbol> typeArgumentsOpt,
            string memberName,
            SyntaxNode syntaxNode,
            ITypeSymbol type,
            ConstantValue value,
            bool isImplicit)
        {
            Lazy<IOperation> instance = new Lazy<IOperation>(() => Create(receiver));
            ImmutableArray<ITypeSymbol> typeArguments = ImmutableArray<ITypeSymbol>.Empty;
            if (!typeArgumentsOpt.IsDefault)
            {
                typeArguments = ImmutableArray<ITypeSymbol>.CastUp(typeArgumentsOpt);
            }
            ITypeSymbol containingType = null;
            Optional<object> constantValue = ConvertToOptional(value);
            return new LazyDynamicMemberReferenceExpression(instance, memberName, typeArguments, containingType, _semanticModel, syntaxNode, type, constantValue, isImplicit);
        }

        private ICollectionElementInitializerExpression CreateBoundDynamicCollectionElementInitializerOperation(BoundDynamicCollectionElementInitializer boundCollectionElementInitializer)
        {
            IMethodSymbol addMethod = null;
            Lazy<ImmutableArray<IOperation>> arguments = new Lazy<ImmutableArray<IOperation>>(() => boundCollectionElementInitializer.Arguments.SelectAsArray(n => Create(n)));
            bool isDynamic = true;
            SyntaxNode syntax = boundCollectionElementInitializer.Syntax;
            ITypeSymbol type = boundCollectionElementInitializer.Type;
            Optional<object> constantValue = ConvertToOptional(boundCollectionElementInitializer.ConstantValue);
            bool isImplicit = boundCollectionElementInitializer.WasCompilerGenerated;
            return new LazyCollectionElementInitializerExpression(addMethod, arguments, isDynamic, _semanticModel, syntax, type, constantValue, isImplicit);
        }

        private IOperation CreateUnboundLambdaOperation(UnboundLambda unboundLambda)
        {
            // We want to ensure that we never see the UnboundLambda node, and that we don't end up having two different IOperation
            // nodes for the lambda expression. So, we ask the semantic model for the IOperation node for the unbound lambda syntax.
            // We are counting on the fact that will do the error recovery and actually create the BoundLambda node appropriate for
            // this syntax node.
            BoundLambda boundLambda = unboundLambda.BindForErrorRecovery();
            return CreateInternal(boundLambda);
        }

        private IAnonymousFunctionExpression CreateBoundLambdaOperation(BoundLambda boundLambda)
        {
            IMethodSymbol symbol = boundLambda.Symbol;
            Lazy<IBlockStatement> body = new Lazy<IBlockStatement>(() => (IBlockStatement)Create(boundLambda.Body));
            SyntaxNode syntax = boundLambda.Syntax;
            // This matches the SemanticModel implementation. This is because in VB, lambdas by themselves
            // do not have a type. To get the type of a lambda expression in the SemanticModel, you need to look at
            // TypeInfo.ConvertedType, rather than TypeInfo.Type. We replicate that behavior here. To get the type of
            // an IAnonymousFunctionExpression, you need to look at the parent IConversionExpression.
            ITypeSymbol type = null;
            Optional<object> constantValue = ConvertToOptional(boundLambda.ConstantValue);
            bool isImplicit = boundLambda.WasCompilerGenerated;
            return new LazyAnonymousFunctionExpression(symbol, body, _semanticModel, syntax, type, constantValue, isImplicit);
        }

        private ILocalFunctionStatement CreateBoundLocalFunctionStatementOperation(BoundLocalFunctionStatement boundLocalFunctionStatement)
        {
            IMethodSymbol symbol = boundLocalFunctionStatement.Symbol;
            Lazy<IBlockStatement> body = new Lazy<IBlockStatement>(() => (IBlockStatement)Create(boundLocalFunctionStatement.Body));
            SyntaxNode syntax = boundLocalFunctionStatement.Syntax;
            ITypeSymbol type = null;
            Optional<object> constantValue = default(Optional<object>);
            bool isImplicit = boundLocalFunctionStatement.WasCompilerGenerated;
            return new LazyLocalFunctionStatement(symbol, body, _semanticModel, syntax, type, constantValue, isImplicit);
        }

        private IOperation CreateBoundConversionOperation(BoundConversion boundConversion)
        {
            bool isCompilerGenerated = boundConversion.WasCompilerGenerated;
            if (boundConversion.ConversionKind == CSharp.ConversionKind.MethodGroup)
            {
                Lazy<IOperation> target = new Lazy<IOperation>(() =>
                    CreateBoundMethodGroupSingleMethodOperation((BoundMethodGroup)boundConversion.Operand,
                                                                boundConversion.SymbolOpt,
                                                                boundConversion.SuppressVirtualCalls));
                SyntaxNode syntax = boundConversion.Syntax;
                ITypeSymbol type = boundConversion.Type;
                Optional<object> constantValue = ConvertToOptional(boundConversion.ConstantValue);
<<<<<<< HEAD
                return new LazyDelegateCreationExpression(target, _semanticModel, syntax, type, constantValue, isImplicit);
=======
                return new LazyMethodReferenceExpression(method, isVirtual, instance, method, _semanticModel, syntax, type, constantValue, isCompilerGenerated);
>>>>>>> 29d56652
            }
            else
            {
                SyntaxNode syntax = boundConversion.Syntax;

                if (syntax.IsMissing)
                {
                    // If the underlying syntax IsMissing, then that means we're in case where the compiler generated a piece of syntax to fill in for
                    // an error, such as this case:
                    //
                    //  int i = ;
                    //
                    // Semantic model has a special case here that we match: if the underlying syntax is missing, don't create a conversion expression,
                    // and instead directly return the operand, which will be a BoundBadExpression. When we generate a node for the BoundBadExpression,
                    // the resulting IOperation will also have a null Type.
                    Debug.Assert(boundConversion.Operand.Kind == BoundKind.BadExpression);
                    return Create(boundConversion.Operand);
                }

                Lazy<IOperation> operand = new Lazy<IOperation>(() => Create(boundConversion.Operand));
                ITypeSymbol type = boundConversion.Type;
                Optional<object> constantValue = ConvertToOptional(boundConversion.ConstantValue);

                // If this is a lambda or method group conversion to a delegate type, we return a delegate creation instead of a conversion
                if ((boundConversion.Operand.Kind == BoundKind.Lambda ||
                     boundConversion.Operand.Kind == BoundKind.UnboundLambda ||
                     boundConversion.Operand.Kind == BoundKind.MethodGroup) &&
                    boundConversion.Type.IsDelegateType())
                {
                    return new LazyDelegateCreationExpression(operand, _semanticModel, syntax, type, constantValue, isImplicit);
                }

                Conversion conversion = boundConversion.Conversion;
                bool isExplicitCastInCode = boundConversion.ExplicitCastInCode;
                bool isTryCast = false;
                // Checked conversions only matter if the conversion is a Numeric conversion. Don't have true unless the conversion is actually numeric.
                bool isChecked = conversion.IsNumeric && boundConversion.Checked;
<<<<<<< HEAD
                return new LazyCSharpConversionExpression(operand, conversion, isExplicit, isTryCast, isChecked, _semanticModel, syntax, type, constantValue, isImplicit);
=======
                ITypeSymbol type = boundConversion.Type;
                Optional<object> constantValue = ConvertToOptional(boundConversion.ConstantValue);
                bool isImplicit = isCompilerGenerated || !isExplicitCastInCode;
                return new LazyCSharpConversionExpression(operand, conversion, isExplicitCastInCode, isTryCast, isChecked, _semanticModel, syntax, type, constantValue, isImplicit);
>>>>>>> 29d56652
            }
        }

        private IConversionExpression CreateBoundAsOperatorOperation(BoundAsOperator boundAsOperator)
        {
            Lazy<IOperation> operand = new Lazy<IOperation>(() => Create(boundAsOperator.Operand));
            SyntaxNode syntax = boundAsOperator.Syntax;
            Conversion conversion = boundAsOperator.Conversion;
            bool isExplicit = true;
            bool isTryCast = true;
            bool isChecked = false;
            ITypeSymbol type = boundAsOperator.Type;
            Optional<object> constantValue = ConvertToOptional(boundAsOperator.ConstantValue);
            bool isImplicit = boundAsOperator.WasCompilerGenerated;
            return new LazyCSharpConversionExpression(operand, conversion, isExplicit, isTryCast, isChecked, _semanticModel, syntax, type, constantValue, isImplicit);
        }

        private IDelegateCreationExpression CreateBoundDelegateCreationExpressionOperation(BoundDelegateCreationExpression boundDelegateCreationExpression)
        {
            Lazy<IOperation> target = new Lazy<IOperation>(() =>
            {
                if (boundDelegateCreationExpression.Argument.Kind == BoundKind.MethodGroup &&
                    boundDelegateCreationExpression.MethodOpt != null)
                {
                    // If this is a method binding, and a valid candidate method was found, then we want to expose
                    // this child as an IMethodBindingReference. Otherwise, we want to just delegate to the standard
                    // CSharpOperationFactory behavior
                    BoundMethodGroup boundMethodGroup = (BoundMethodGroup)boundDelegateCreationExpression.Argument;
                    return CreateBoundMethodGroupSingleMethodOperation(boundMethodGroup, boundDelegateCreationExpression.MethodOpt, boundMethodGroup.SuppressVirtualCalls);
                }
                else
                {
                    return Create(boundDelegateCreationExpression.Argument);
                }
            });
            SyntaxNode syntax = boundDelegateCreationExpression.Syntax;
            ITypeSymbol type = boundDelegateCreationExpression.Type;
            Optional<object> constantValue = ConvertToOptional(boundDelegateCreationExpression.ConstantValue);
            bool isImplicit = boundDelegateCreationExpression.WasCompilerGenerated;
            return new LazyDelegateCreationExpression(target, _semanticModel, syntax, type, constantValue, isImplicit);
        }

        private IMethodReferenceExpression CreateBoundMethodGroupSingleMethodOperation(BoundMethodGroup boundMethodGroup, IMethodSymbol methodSymbol, bool suppressVirtualCalls)
        {
            bool isVirtual = methodSymbol != null && (methodSymbol.IsAbstract || methodSymbol.IsOverride || methodSymbol.IsVirtual) && !suppressVirtualCalls;
            Lazy<IOperation> instance = new Lazy<IOperation>(() => Create(boundMethodGroup.InstanceOpt));
            SyntaxNode bindingSyntax = boundMethodGroup.Syntax;
            ITypeSymbol bindingType = null;
            Optional<object> bindingConstantValue = ConvertToOptional(boundMethodGroup.ConstantValue);
            bool isImplicit = boundMethodGroup.WasCompilerGenerated;
            return new LazyMethodReferenceExpression(methodSymbol, isVirtual, instance, _semanticModel, bindingSyntax, bindingType, bindingConstantValue, boundMethodGroup.WasCompilerGenerated);
        }

        private IIsTypeExpression CreateBoundIsOperatorOperation(BoundIsOperator boundIsOperator)
        {
            Lazy<IOperation> operand = new Lazy<IOperation>(() => Create(boundIsOperator.Operand));
            ITypeSymbol isType = boundIsOperator.TargetType.Type;
            SyntaxNode syntax = boundIsOperator.Syntax;
            ITypeSymbol type = boundIsOperator.Type;
            bool isNotTypeExpression = false;
            Optional<object> constantValue = ConvertToOptional(boundIsOperator.ConstantValue);
            bool isImplicit = boundIsOperator.WasCompilerGenerated;
            return new LazyIsTypeExpression(operand, isType, isNotTypeExpression, _semanticModel, syntax, type, constantValue, isImplicit);
        }

        private ISizeOfExpression CreateBoundSizeOfOperatorOperation(BoundSizeOfOperator boundSizeOfOperator)
        {
            ITypeSymbol typeOperand = boundSizeOfOperator.SourceType.Type;
            SyntaxNode syntax = boundSizeOfOperator.Syntax;
            ITypeSymbol type = boundSizeOfOperator.Type;
            Optional<object> constantValue = ConvertToOptional(boundSizeOfOperator.ConstantValue);
            bool isImplicit = boundSizeOfOperator.WasCompilerGenerated;
            return new SizeOfExpression(typeOperand, _semanticModel, syntax, type, constantValue, isImplicit);
        }

        private ITypeOfExpression CreateBoundTypeOfOperatorOperation(BoundTypeOfOperator boundTypeOfOperator)
        {
            ITypeSymbol typeOperand = boundTypeOfOperator.SourceType.Type;
            SyntaxNode syntax = boundTypeOfOperator.Syntax;
            ITypeSymbol type = boundTypeOfOperator.Type;
            Optional<object> constantValue = ConvertToOptional(boundTypeOfOperator.ConstantValue);
            bool isImplicit = boundTypeOfOperator.WasCompilerGenerated;
            return new TypeOfExpression(typeOperand, _semanticModel, syntax, type, constantValue, isImplicit);
        }

        private IArrayCreationExpression CreateBoundArrayCreationOperation(BoundArrayCreation boundArrayCreation)
        {
            ITypeSymbol elementType = GetArrayCreationElementType(boundArrayCreation);
            Lazy<ImmutableArray<IOperation>> dimensionSizes = new Lazy<ImmutableArray<IOperation>>(() => boundArrayCreation.Bounds.SelectAsArray(n => Create(n)));
            Lazy<IArrayInitializer> initializer = new Lazy<IArrayInitializer>(() => (IArrayInitializer)Create(boundArrayCreation.InitializerOpt));
            SyntaxNode syntax = boundArrayCreation.Syntax;
            ITypeSymbol type = boundArrayCreation.Type;
            Optional<object> constantValue = ConvertToOptional(boundArrayCreation.ConstantValue);
            bool isImplicit = boundArrayCreation.WasCompilerGenerated;
            return new LazyArrayCreationExpression(elementType, dimensionSizes, initializer, _semanticModel, syntax, type, constantValue, isImplicit);
        }

        private IArrayInitializer CreateBoundArrayInitializationOperation(BoundArrayInitialization boundArrayInitialization)
        {
            Lazy<ImmutableArray<IOperation>> elementValues = new Lazy<ImmutableArray<IOperation>>(() => boundArrayInitialization.Initializers.SelectAsArray(n => Create(n)));
            SyntaxNode syntax = boundArrayInitialization.Syntax;
            ITypeSymbol type = boundArrayInitialization.Type;
            Optional<object> constantValue = ConvertToOptional(boundArrayInitialization.ConstantValue);
            bool isImplicit = boundArrayInitialization.WasCompilerGenerated;
            return new LazyArrayInitializer(elementValues, _semanticModel, syntax, type, constantValue, isImplicit);
        }

        private IDefaultValueExpression CreateBoundDefaultExpressionOperation(BoundDefaultExpression boundDefaultExpression)
        {
            SyntaxNode syntax = boundDefaultExpression.Syntax;
            ITypeSymbol type = boundDefaultExpression.Type;
            Optional<object> constantValue = ConvertToOptional(boundDefaultExpression.ConstantValue);
            bool isImplicit = boundDefaultExpression.WasCompilerGenerated;
            return new DefaultValueExpression(_semanticModel, syntax, type, constantValue, isImplicit);
        }

        private IInstanceReferenceExpression CreateBoundBaseReferenceOperation(BoundBaseReference boundBaseReference)
        {
            SyntaxNode syntax = boundBaseReference.Syntax;
            ITypeSymbol type = boundBaseReference.Type;
            Optional<object> constantValue = ConvertToOptional(boundBaseReference.ConstantValue);
            bool isImplicit = boundBaseReference.WasCompilerGenerated;
            return new InstanceReferenceExpression(_semanticModel, syntax, type, constantValue, isImplicit);
        }

        private IInstanceReferenceExpression CreateBoundThisReferenceOperation(BoundThisReference boundThisReference)
        {
            SyntaxNode syntax = boundThisReference.Syntax;
            ITypeSymbol type = boundThisReference.Type;
            Optional<object> constantValue = ConvertToOptional(boundThisReference.ConstantValue);
            bool isImplicit = boundThisReference.WasCompilerGenerated;
            return new InstanceReferenceExpression(_semanticModel, syntax, type, constantValue, isImplicit);
        }

        private IOperation CreateBoundAssignmentOperatorOrMemberInitializerOperation(BoundAssignmentOperator boundAssignmentOperator)
        {
            return IsMemberInitializer(boundAssignmentOperator) ?
                (IOperation)CreateBoundMemberInitializerOperation(boundAssignmentOperator) :
                CreateBoundAssignmentOperatorOperation(boundAssignmentOperator);
        }

        private static bool IsMemberInitializer(BoundAssignmentOperator boundAssignmentOperator) =>
            boundAssignmentOperator.Right?.Kind == BoundKind.ObjectInitializerExpression || boundAssignmentOperator.Right?.Kind == BoundKind.CollectionInitializerExpression;

        private ISimpleAssignmentExpression CreateBoundAssignmentOperatorOperation(BoundAssignmentOperator boundAssignmentOperator)
        {
            Debug.Assert(!IsMemberInitializer(boundAssignmentOperator));

            Lazy<IOperation> target = new Lazy<IOperation>(() => Create(boundAssignmentOperator.Left));
            Lazy<IOperation> value = new Lazy<IOperation>(() => Create(boundAssignmentOperator.Right));
            SyntaxNode syntax = boundAssignmentOperator.Syntax;
            ITypeSymbol type = boundAssignmentOperator.Type;
            Optional<object> constantValue = ConvertToOptional(boundAssignmentOperator.ConstantValue);
            bool isImplicit = boundAssignmentOperator.WasCompilerGenerated;
            return new LazySimpleAssignmentExpression(target, value, _semanticModel, syntax, type, constantValue, isImplicit);
        }

        private IMemberInitializerExpression CreateBoundMemberInitializerOperation(BoundAssignmentOperator boundAssignmentOperator)
        {
            Debug.Assert(IsMemberInitializer(boundAssignmentOperator));

            Lazy<IMemberReferenceExpression> target = new Lazy<IMemberReferenceExpression>(() => (IMemberReferenceExpression)Create(boundAssignmentOperator.Left));
            Lazy<IObjectOrCollectionInitializerExpression> value = new Lazy<IObjectOrCollectionInitializerExpression>(() => (IObjectOrCollectionInitializerExpression)Create(boundAssignmentOperator.Right));
            SyntaxNode syntax = boundAssignmentOperator.Syntax;
            ITypeSymbol type = boundAssignmentOperator.Type;
            Optional<object> constantValue = ConvertToOptional(boundAssignmentOperator.ConstantValue);
            bool isImplicit = boundAssignmentOperator.WasCompilerGenerated;
            return new LazyMemberInitializerExpression(target, value, _semanticModel, syntax, type, constantValue, isImplicit);
        }

        private ICompoundAssignmentExpression CreateBoundCompoundAssignmentOperatorOperation(BoundCompoundAssignmentOperator boundCompoundAssignmentOperator)
        {
            BinaryOperatorKind operatorKind = Helper.DeriveBinaryOperatorKind(boundCompoundAssignmentOperator.Operator.Kind);
            Lazy<IOperation> target = new Lazy<IOperation>(() => Create(boundCompoundAssignmentOperator.Left));
            Lazy<IOperation> value = new Lazy<IOperation>(() => Create(boundCompoundAssignmentOperator.Right));
            bool isLifted = boundCompoundAssignmentOperator.Operator.Kind.IsLifted();
            bool isChecked = boundCompoundAssignmentOperator.Operator.Kind.IsChecked();
            bool usesOperatorMethod = (boundCompoundAssignmentOperator.Operator.Kind & CSharp.BinaryOperatorKind.TypeMask) == CSharp.BinaryOperatorKind.UserDefined;
            IMethodSymbol operatorMethod = boundCompoundAssignmentOperator.Operator.Method;
            SyntaxNode syntax = boundCompoundAssignmentOperator.Syntax;
            ITypeSymbol type = boundCompoundAssignmentOperator.Type;
            Optional<object> constantValue = ConvertToOptional(boundCompoundAssignmentOperator.ConstantValue);
            bool isImplicit = boundCompoundAssignmentOperator.WasCompilerGenerated;
            return new LazyCompoundAssignmentExpression(operatorKind, isLifted, isChecked, target, value, usesOperatorMethod, operatorMethod, _semanticModel, syntax, type, constantValue, isImplicit);
        }

        private IIncrementOrDecrementExpression CreateBoundIncrementOperatorOperation(BoundIncrementOperator boundIncrementOperator)
        {
            bool isDecrement = Helper.IsDecrement(boundIncrementOperator.OperatorKind);
            bool isPostfix = Helper.IsPostfixIncrementOrDecrement(boundIncrementOperator.OperatorKind);
            bool isLifted = boundIncrementOperator.OperatorKind.IsLifted();
            bool isChecked = boundIncrementOperator.OperatorKind.IsChecked();
            Lazy<IOperation> target = new Lazy<IOperation>(() => Create(boundIncrementOperator.Operand));
            bool usesOperatorMethod = (boundIncrementOperator.OperatorKind & CSharp.UnaryOperatorKind.TypeMask) == CSharp.UnaryOperatorKind.UserDefined;
            IMethodSymbol operatorMethod = boundIncrementOperator.MethodOpt;
            SyntaxNode syntax = boundIncrementOperator.Syntax;
            ITypeSymbol type = boundIncrementOperator.Type;
            Optional<object> constantValue = ConvertToOptional(boundIncrementOperator.ConstantValue);
            bool isImplicit = boundIncrementOperator.WasCompilerGenerated;
            return new LazyIncrementExpression(isDecrement, isPostfix, isLifted, isChecked, target, usesOperatorMethod, operatorMethod, _semanticModel, syntax, type, constantValue, isImplicit);
        }

        private IInvalidExpression CreateBoundBadExpressionOperation(BoundBadExpression boundBadExpression)
        {
            Lazy<ImmutableArray<IOperation>> children = new Lazy<ImmutableArray<IOperation>>(() => boundBadExpression.ChildBoundNodes.SelectAsArray(n => Create(n)));
            SyntaxNode syntax = boundBadExpression.Syntax;
            // We match semantic model here: if the expression IsMissing, we have a null type, rather than the ErrorType of the bound node.
            ITypeSymbol type = syntax.IsMissing ? null : boundBadExpression.Type;
            Optional<object> constantValue = ConvertToOptional(boundBadExpression.ConstantValue);

            // if child has syntax node point to same syntax node as bad expression, then this invalid expression is implicit
            bool isImplicit = boundBadExpression.WasCompilerGenerated || boundBadExpression.ChildBoundNodes.Any(e => e?.Syntax == boundBadExpression.Syntax);
            return new LazyInvalidExpression(children, _semanticModel, syntax, type, constantValue, isImplicit);
        }

        private ITypeParameterObjectCreationExpression CreateBoundNewTOperation(BoundNewT boundNewT)
        {
            Lazy<IObjectOrCollectionInitializerExpression> initializer = new Lazy<IObjectOrCollectionInitializerExpression>(() => (IObjectOrCollectionInitializerExpression)Create(boundNewT.InitializerExpressionOpt));
            SyntaxNode syntax = boundNewT.Syntax;
            ITypeSymbol type = boundNewT.Type;
            Optional<object> constantValue = ConvertToOptional(boundNewT.ConstantValue);
            bool isImplicit = boundNewT.WasCompilerGenerated;
            return new LazyTypeParameterObjectCreationExpression(initializer, _semanticModel, syntax, type, constantValue, isImplicit);
        }

        private IUnaryOperatorExpression CreateBoundUnaryOperatorOperation(BoundUnaryOperator boundUnaryOperator)
        {
            UnaryOperatorKind unaryOperatorKind = Helper.DeriveUnaryOperatorKind(boundUnaryOperator.OperatorKind);
            Lazy<IOperation> operand = new Lazy<IOperation>(() => Create(boundUnaryOperator.Operand));
            bool usesOperatorMethod = (boundUnaryOperator.OperatorKind & CSharp.UnaryOperatorKind.TypeMask) == CSharp.UnaryOperatorKind.UserDefined;
            IMethodSymbol operatorMethod = boundUnaryOperator.MethodOpt;
            SyntaxNode syntax = boundUnaryOperator.Syntax;
            ITypeSymbol type = boundUnaryOperator.Type;
            Optional<object> constantValue = ConvertToOptional(boundUnaryOperator.ConstantValue);
            bool isLifted = boundUnaryOperator.OperatorKind.IsLifted();
            bool isChecked = boundUnaryOperator.OperatorKind.IsChecked();
            bool isImplicit = boundUnaryOperator.WasCompilerGenerated;
            return new LazyUnaryOperatorExpression(unaryOperatorKind, operand, isLifted, isChecked, usesOperatorMethod, operatorMethod, _semanticModel, syntax, type, constantValue, isImplicit);
        }

        private IBinaryOperatorExpression CreateBoundBinaryOperatorOperation(BoundBinaryOperator boundBinaryOperator)
        {
            BinaryOperatorKind operatorKind = Helper.DeriveBinaryOperatorKind(boundBinaryOperator.OperatorKind);
            Lazy<IOperation> leftOperand = new Lazy<IOperation>(() => Create(boundBinaryOperator.Left));
            Lazy<IOperation> rightOperand = new Lazy<IOperation>(() => Create(boundBinaryOperator.Right));
            bool usesOperatorMethod = (boundBinaryOperator.OperatorKind & CSharp.BinaryOperatorKind.TypeMask) == CSharp.BinaryOperatorKind.UserDefined;
            IMethodSymbol operatorMethod = boundBinaryOperator.MethodOpt;
            SyntaxNode syntax = boundBinaryOperator.Syntax;
            ITypeSymbol type = boundBinaryOperator.Type;
            Optional<object> constantValue = ConvertToOptional(boundBinaryOperator.ConstantValue);
            bool isLifted = boundBinaryOperator.OperatorKind.IsLifted();
            bool isChecked = boundBinaryOperator.OperatorKind.IsChecked();
            bool isCompareText = false;
            bool isImplicit = boundBinaryOperator.WasCompilerGenerated;
            return new LazyBinaryOperatorExpression(operatorKind, leftOperand, rightOperand, isLifted, isChecked, isCompareText, usesOperatorMethod, operatorMethod, _semanticModel, syntax, type, constantValue, isImplicit);
        }

        private IConditionalExpression CreateBoundConditionalOperatorOperation(BoundConditionalOperator boundConditionalOperator)
        {
            Lazy<IOperation> condition = new Lazy<IOperation>(() => Create(boundConditionalOperator.Condition));
            Lazy<IOperation> whenTrue = new Lazy<IOperation>(() => Create(boundConditionalOperator.Consequence));
            Lazy<IOperation> whenFalse = new Lazy<IOperation>(() => Create(boundConditionalOperator.Alternative));
            SyntaxNode syntax = boundConditionalOperator.Syntax;
            ITypeSymbol type = boundConditionalOperator.Type;
            Optional<object> constantValue = ConvertToOptional(boundConditionalOperator.ConstantValue);
            bool isImplicit = boundConditionalOperator.WasCompilerGenerated;
            return new LazyConditionalExpression(condition, whenTrue, whenFalse, _semanticModel, syntax, type, constantValue, isImplicit);
        }

        private ICoalesceExpression CreateBoundNullCoalescingOperatorOperation(BoundNullCoalescingOperator boundNullCoalescingOperator)
        {
            Lazy<IOperation> expression = new Lazy<IOperation>(() => Create(boundNullCoalescingOperator.LeftOperand));
            Lazy<IOperation> whenNull = new Lazy<IOperation>(() => Create(boundNullCoalescingOperator.RightOperand));
            SyntaxNode syntax = boundNullCoalescingOperator.Syntax;
            ITypeSymbol type = boundNullCoalescingOperator.Type;
            Optional<object> constantValue = ConvertToOptional(boundNullCoalescingOperator.ConstantValue);
            bool isImplicit = boundNullCoalescingOperator.WasCompilerGenerated;
            return new LazyCoalesceExpression(expression, whenNull, _semanticModel, syntax, type, constantValue, isImplicit);
        }

        private IAwaitExpression CreateBoundAwaitExpressionOperation(BoundAwaitExpression boundAwaitExpression)
        {
            Lazy<IOperation> awaitedValue = new Lazy<IOperation>(() => Create(boundAwaitExpression.Expression));
            SyntaxNode syntax = boundAwaitExpression.Syntax;
            ITypeSymbol type = boundAwaitExpression.Type;
            Optional<object> constantValue = ConvertToOptional(boundAwaitExpression.ConstantValue);
            bool isImplicit = boundAwaitExpression.WasCompilerGenerated;
            return new LazyAwaitExpression(awaitedValue, _semanticModel, syntax, type, constantValue, isImplicit);
        }

        private IArrayElementReferenceExpression CreateBoundArrayAccessOperation(BoundArrayAccess boundArrayAccess)
        {
            Lazy<IOperation> arrayReference = new Lazy<IOperation>(() => Create(boundArrayAccess.Expression));
            Lazy<ImmutableArray<IOperation>> indices = new Lazy<ImmutableArray<IOperation>>(() => boundArrayAccess.Indices.SelectAsArray(n => Create(n)));
            SyntaxNode syntax = boundArrayAccess.Syntax;
            ITypeSymbol type = boundArrayAccess.Type;
            Optional<object> constantValue = ConvertToOptional(boundArrayAccess.ConstantValue);
            bool isImplicit = boundArrayAccess.WasCompilerGenerated;

            return new LazyArrayElementReferenceExpression(arrayReference, indices, _semanticModel, syntax, type, constantValue, isImplicit);
        }

        private IPointerIndirectionReferenceExpression CreateBoundPointerIndirectionOperatorOperation(BoundPointerIndirectionOperator boundPointerIndirectionOperator)
        {
            Lazy<IOperation> pointer = new Lazy<IOperation>(() => Create(boundPointerIndirectionOperator.Operand));
            SyntaxNode syntax = boundPointerIndirectionOperator.Syntax;
            ITypeSymbol type = boundPointerIndirectionOperator.Type;
            Optional<object> constantValue = ConvertToOptional(boundPointerIndirectionOperator.ConstantValue);
            bool isImplicit = boundPointerIndirectionOperator.WasCompilerGenerated;
            return new LazyPointerIndirectionReferenceExpression(pointer, _semanticModel, syntax, type, constantValue, isImplicit);
        }

        private INameOfExpression CreateBoundNameOfOperatorOperation(BoundNameOfOperator boundNameOfOperator)
        {
            Lazy<IOperation> argument = new Lazy<IOperation>(() => Create(boundNameOfOperator.Argument));
            SyntaxNode syntax = boundNameOfOperator.Syntax;
            ITypeSymbol type = boundNameOfOperator.Type;
            Optional<object> constantValue = ConvertToOptional(boundNameOfOperator.ConstantValue);
            bool isImplicit = boundNameOfOperator.WasCompilerGenerated;
            return new LazyNameOfExpression(argument, _semanticModel, syntax, type, constantValue, isImplicit);
        }

        private IThrowExpression CreateBoundThrowExpressionOperation(BoundThrowExpression boundThrowExpression)
        {
            Lazy<IOperation> expression = new Lazy<IOperation>(() => Create(boundThrowExpression.Expression));
            SyntaxNode syntax = boundThrowExpression.Syntax;
            ITypeSymbol type = boundThrowExpression.Type;
            Optional<object> constantValue = ConvertToOptional(boundThrowExpression.ConstantValue);
            bool isImplicit = boundThrowExpression.WasCompilerGenerated;
            return new LazyThrowExpression(expression, _semanticModel, syntax, type, constantValue, isImplicit);
        }

        private IAddressOfExpression CreateBoundAddressOfOperatorOperation(BoundAddressOfOperator boundAddressOfOperator)
        {
            Lazy<IOperation> reference = new Lazy<IOperation>(() => Create(boundAddressOfOperator.Operand));
            SyntaxNode syntax = boundAddressOfOperator.Syntax;
            ITypeSymbol type = boundAddressOfOperator.Type;
            Optional<object> constantValue = ConvertToOptional(boundAddressOfOperator.ConstantValue);
            bool isImplicit = boundAddressOfOperator.WasCompilerGenerated;
            return new LazyAddressOfExpression(reference, _semanticModel, syntax, type, constantValue, isImplicit);
        }

        private IInstanceReferenceExpression CreateBoundImplicitReceiverOperation(BoundImplicitReceiver boundImplicitReceiver)
        {
            SyntaxNode syntax = boundImplicitReceiver.Syntax;
            ITypeSymbol type = boundImplicitReceiver.Type;
            Optional<object> constantValue = ConvertToOptional(boundImplicitReceiver.ConstantValue);
            bool isImplicit = boundImplicitReceiver.WasCompilerGenerated;
            return new InstanceReferenceExpression(_semanticModel, syntax, type, constantValue, isImplicit);
        }

        private IConditionalAccessExpression CreateBoundConditionalAccessOperation(BoundConditionalAccess boundConditionalAccess)
        {
            Lazy<IOperation> whenNotNull = new Lazy<IOperation>(() => Create(boundConditionalAccess.AccessExpression));
            Lazy<IOperation> expression = new Lazy<IOperation>(() => Create(boundConditionalAccess.Receiver));
            SyntaxNode syntax = boundConditionalAccess.Syntax;
            ITypeSymbol type = boundConditionalAccess.Type;
            Optional<object> constantValue = ConvertToOptional(boundConditionalAccess.ConstantValue);
            bool isImplicit = boundConditionalAccess.WasCompilerGenerated;

            return new LazyConditionalAccessExpression(whenNotNull, expression, _semanticModel, syntax, type, constantValue, isImplicit);
        }

        private IConditionalAccessInstanceExpression CreateBoundConditionalReceiverOperation(BoundConditionalReceiver boundConditionalReceiver)
        {
            SyntaxNode syntax = boundConditionalReceiver.Syntax;
            ITypeSymbol type = boundConditionalReceiver.Type;
            Optional<object> constantValue = ConvertToOptional(boundConditionalReceiver.ConstantValue);
            bool isImplicit = boundConditionalReceiver.WasCompilerGenerated;
            return new ConditionalAccessInstanceExpression(_semanticModel, syntax, type, constantValue, isImplicit);
        }

        private IFieldInitializer CreateBoundFieldEqualsValueOperation(BoundFieldEqualsValue boundFieldEqualsValue)
        {
            ImmutableArray<IFieldSymbol> initializedFields = ImmutableArray.Create<IFieldSymbol>(boundFieldEqualsValue.Field);
            Lazy<IOperation> value = new Lazy<IOperation>(() => Create(boundFieldEqualsValue.Value));
            OperationKind kind = OperationKind.FieldInitializer;
            SyntaxNode syntax = boundFieldEqualsValue.Syntax;
            ITypeSymbol type = null;
            Optional<object> constantValue = default(Optional<object>);
            bool isImplicit = boundFieldEqualsValue.WasCompilerGenerated;
            return new LazyFieldInitializer(initializedFields, value, kind, _semanticModel, syntax, type, constantValue, isImplicit);
        }

        private IPropertyInitializer CreateBoundPropertyEqualsValueOperation(BoundPropertyEqualsValue boundPropertyEqualsValue)
        {
            IPropertySymbol initializedProperty = boundPropertyEqualsValue.Property;
            Lazy<IOperation> value = new Lazy<IOperation>(() => Create(boundPropertyEqualsValue.Value));
            OperationKind kind = OperationKind.PropertyInitializer;
            SyntaxNode syntax = boundPropertyEqualsValue.Syntax;
            ITypeSymbol type = null;
            Optional<object> constantValue = default(Optional<object>);
            bool isImplicit = boundPropertyEqualsValue.WasCompilerGenerated;
            return new LazyPropertyInitializer(initializedProperty, value, kind, _semanticModel, syntax, type, constantValue, isImplicit);
        }

        private IParameterInitializer CreateBoundParameterEqualsValueOperation(BoundParameterEqualsValue boundParameterEqualsValue)
        {
            IParameterSymbol parameter = boundParameterEqualsValue.Parameter;
            Lazy<IOperation> value = new Lazy<IOperation>(() => Create(boundParameterEqualsValue.Value));
            OperationKind kind = OperationKind.ParameterInitializer;
            SyntaxNode syntax = boundParameterEqualsValue.Syntax;
            ITypeSymbol type = null;
            Optional<object> constantValue = default(Optional<object>);
            bool isImplicit = boundParameterEqualsValue.WasCompilerGenerated;
            return new LazyParameterInitializer(parameter, value, kind, _semanticModel, syntax, type, constantValue, isImplicit);
        }

        private IBlockStatement CreateBoundBlockOperation(BoundBlock boundBlock)
        {
            Lazy<ImmutableArray<IOperation>> statements =
                new Lazy<ImmutableArray<IOperation>>(() => boundBlock.Statements.Select(s => (bound: s, operation: Create(s)))
                                                                                // Filter out all OperationKind.None except fixed statements for now.
                                                                                // https://github.com/dotnet/roslyn/issues/21776
                                                                                .Where(s => s.operation.Kind != OperationKind.None ||
                                                                                s.bound.Kind == BoundKind.FixedStatement ||
                                                                                s.bound.Kind == BoundKind.TryStatement)
                                                                                .Select(s => s.operation).ToImmutableArray());

            ImmutableArray<ILocalSymbol> locals = boundBlock.Locals.As<ILocalSymbol>();
            SyntaxNode syntax = boundBlock.Syntax;
            ITypeSymbol type = null;
            Optional<object> constantValue = default(Optional<object>);
            bool isImplicit = boundBlock.WasCompilerGenerated;
            return new LazyBlockStatement(statements, locals, _semanticModel, syntax, type, constantValue, isImplicit);
        }

        private IBranchStatement CreateBoundContinueStatementOperation(BoundContinueStatement boundContinueStatement)
        {
            ILabelSymbol target = boundContinueStatement.Label;
            BranchKind branchKind = BranchKind.Continue;
            SyntaxNode syntax = boundContinueStatement.Syntax;
            ITypeSymbol type = null;
            Optional<object> constantValue = default(Optional<object>);
            bool isImplicit = boundContinueStatement.WasCompilerGenerated;
            return new BranchStatement(target, branchKind, _semanticModel, syntax, type, constantValue, isImplicit);
        }

        private IBranchStatement CreateBoundBreakStatementOperation(BoundBreakStatement boundBreakStatement)
        {
            ILabelSymbol target = boundBreakStatement.Label;
            BranchKind branchKind = BranchKind.Break;
            SyntaxNode syntax = boundBreakStatement.Syntax;
            ITypeSymbol type = null;
            Optional<object> constantValue = default(Optional<object>);
            bool isImplicit = boundBreakStatement.WasCompilerGenerated;
            return new BranchStatement(target, branchKind, _semanticModel, syntax, type, constantValue, isImplicit);
        }

        private IReturnStatement CreateBoundYieldBreakStatementOperation(BoundYieldBreakStatement boundYieldBreakStatement)
        {
            Lazy<IOperation> returnedValue = new Lazy<IOperation>(() => Create(null));
            SyntaxNode syntax = boundYieldBreakStatement.Syntax;
            ITypeSymbol type = null;
            Optional<object> constantValue = default(Optional<object>);
            bool isImplicit = boundYieldBreakStatement.WasCompilerGenerated;
            return new LazyReturnStatement(OperationKind.YieldBreakStatement, returnedValue, _semanticModel, syntax, type, constantValue, isImplicit);
        }

        private IBranchStatement CreateBoundGotoStatementOperation(BoundGotoStatement boundGotoStatement)
        {
            ILabelSymbol target = boundGotoStatement.Label;
            BranchKind branchKind = BranchKind.GoTo;
            SyntaxNode syntax = boundGotoStatement.Syntax;
            ITypeSymbol type = null;
            Optional<object> constantValue = default(Optional<object>);
            bool isImplicit = boundGotoStatement.WasCompilerGenerated;
            return new BranchStatement(target, branchKind, _semanticModel, syntax, type, constantValue, isImplicit);
        }

        private IEmptyStatement CreateBoundNoOpStatementOperation(BoundNoOpStatement boundNoOpStatement)
        {
            SyntaxNode syntax = boundNoOpStatement.Syntax;
            ITypeSymbol type = null;
            Optional<object> constantValue = default(Optional<object>);
            bool isImplicit = boundNoOpStatement.WasCompilerGenerated;
            return new EmptyStatement(_semanticModel, syntax, type, constantValue, isImplicit);
        }

        private IIfStatement CreateBoundIfStatementOperation(BoundIfStatement boundIfStatement)
        {
            Lazy<IOperation> condition = new Lazy<IOperation>(() => Create(boundIfStatement.Condition));
            Lazy<IOperation> ifTrueStatement = new Lazy<IOperation>(() => Create(boundIfStatement.Consequence));
            Lazy<IOperation> ifFalseStatement = new Lazy<IOperation>(() => Create(boundIfStatement.AlternativeOpt));
            SyntaxNode syntax = boundIfStatement.Syntax;
            ITypeSymbol type = null;
            Optional<object> constantValue = default(Optional<object>);
            bool isImplicit = boundIfStatement.WasCompilerGenerated;
            return new LazyIfStatement(condition, ifTrueStatement, ifFalseStatement, _semanticModel, syntax, type, constantValue, isImplicit);
        }

        private IWhileLoopStatement CreateBoundWhileStatementOperation(BoundWhileStatement boundWhileStatement)
        {
            Lazy<IOperation> condition = new Lazy<IOperation>(() => Create(boundWhileStatement.Condition));
            Lazy<IOperation> body = new Lazy<IOperation>(() => Create(boundWhileStatement.Body));
            ImmutableArray<ILocalSymbol> locals = boundWhileStatement.Locals.As<ILocalSymbol>();
            SyntaxNode syntax = boundWhileStatement.Syntax;
            ITypeSymbol type = null;
            Optional<object> constantValue = default(Optional<object>);
            bool isImplicit = boundWhileStatement.WasCompilerGenerated;
            return new LazyWhileLoopStatement(condition, body, locals, _semanticModel, syntax, type, constantValue, isImplicit);
        }

        private IDoLoopStatement CreateBoundDoStatementOperation(BoundDoStatement boundDoStatement)
        {
            DoLoopKind doLoopKind = DoLoopKind.DoWhileBottomLoop;
            Lazy<IOperation> condition = new Lazy<IOperation>(() => Create(boundDoStatement.Condition));
            Lazy<IOperation> body = new Lazy<IOperation>(() => Create(boundDoStatement.Body));
            Lazy<IOperation> ignoredCondition = new Lazy<IOperation>(() => null);
            ImmutableArray<ILocalSymbol> locals = boundDoStatement.Locals.As<ILocalSymbol>();
            SyntaxNode syntax = boundDoStatement.Syntax;
            ITypeSymbol type = null;
            Optional<object> constantValue = default(Optional<object>);
            bool isImplicit = boundDoStatement.WasCompilerGenerated;
            return new LazyDoLoopStatement(doLoopKind, condition, body, ignoredCondition, locals, _semanticModel, syntax, type, constantValue, isImplicit);
        }

        private IForLoopStatement CreateBoundForStatementOperation(BoundForStatement boundForStatement)
        {
            Lazy<ImmutableArray<IOperation>> before = new Lazy<ImmutableArray<IOperation>>(() => ToStatements(boundForStatement.Initializer));
            Lazy<IOperation> condition = new Lazy<IOperation>(() => Create(boundForStatement.Condition));
            Lazy<ImmutableArray<IOperation>> atLoopBottom = new Lazy<ImmutableArray<IOperation>>(() => ToStatements(boundForStatement.Increment));
            ImmutableArray<ILocalSymbol> locals = boundForStatement.OuterLocals.As<ILocalSymbol>();
            Lazy<IOperation> body = new Lazy<IOperation>(() => Create(boundForStatement.Body));
            SyntaxNode syntax = boundForStatement.Syntax;
            ITypeSymbol type = null;
            Optional<object> constantValue = default(Optional<object>);
            bool isImplicit = boundForStatement.WasCompilerGenerated;
            return new LazyForLoopStatement(before, condition, atLoopBottom, locals, body, _semanticModel, syntax, type, constantValue, isImplicit);
        }

        private IForEachLoopStatement CreateBoundForEachStatementOperation(BoundForEachStatement boundForEachStatement)
        {
            ImmutableArray<ILocalSymbol> locals = boundForEachStatement.IterationVariables.As<ILocalSymbol>();
            Lazy<IOperation> loopControlVariable;
            if (boundForEachStatement.DeconstructionOpt != null)
            {
                loopControlVariable = new Lazy<IOperation>(() => Create(boundForEachStatement.DeconstructionOpt));
            }
            else if (locals.Length == 1)
            {
                var local = (LocalSymbol)locals.Single();
                bool isDeclaration = true;
                loopControlVariable = new Lazy<IOperation>(() => new LocalReferenceExpression(local, isDeclaration, _semanticModel, local.GetDeclaratorSyntax(), local.Type, local.ConstantValue, local.IsImplicitlyDeclared));
            }
            else
            {
                loopControlVariable = new Lazy<IOperation>(() => null);
            }

            Lazy<IOperation> collection = new Lazy<IOperation>(() => Create(boundForEachStatement.Expression));
            Lazy<IOperation> body = new Lazy<IOperation>(() => Create(boundForEachStatement.Body));
            Lazy<ImmutableArray<IOperation>> nextVariables = new Lazy<ImmutableArray<IOperation>>(() => ImmutableArray<IOperation>.Empty);
            SyntaxNode syntax = boundForEachStatement.Syntax;
            ITypeSymbol type = null;
            Optional<object> constantValue = default(Optional<object>);
            bool isImplicit = boundForEachStatement.WasCompilerGenerated;
            return new LazyForEachLoopStatement(locals, loopControlVariable, collection, nextVariables, body, _semanticModel, syntax, type, constantValue, isImplicit);
        }

        private ISwitchStatement CreateBoundSwitchStatementOperation(BoundSwitchStatement boundSwitchStatement)
        {
            Lazy<IOperation> value = new Lazy<IOperation>(() => Create(boundSwitchStatement.Expression));
            Lazy<ImmutableArray<ISwitchCase>> cases = new Lazy<ImmutableArray<ISwitchCase>>(() => GetSwitchStatementCases(boundSwitchStatement));
            SyntaxNode syntax = boundSwitchStatement.Syntax;
            ITypeSymbol type = null;
            Optional<object> constantValue = default(Optional<object>);
            bool isImplicit = boundSwitchStatement.WasCompilerGenerated;
            return new LazySwitchStatement(value, cases, _semanticModel, syntax, type, constantValue, isImplicit);
        }

        private ICaseClause CreateBoundSwitchLabelOperation(BoundSwitchLabel boundSwitchLabel)
        {
            SyntaxNode syntax = boundSwitchLabel.Syntax;
            ITypeSymbol type = null;
            Optional<object> constantValue = default(Optional<object>);
            bool isImplicit = boundSwitchLabel.WasCompilerGenerated;

            if (boundSwitchLabel.ExpressionOpt != null)
            {
                Lazy<IOperation> value = new Lazy<IOperation>(() => Create(boundSwitchLabel.ExpressionOpt));
                return new LazySingleValueCaseClause(value, _semanticModel, syntax, type, constantValue, isImplicit);
            }
            else
            {
                return new DefaultCaseClause(_semanticModel, syntax, type, constantValue, isImplicit);
            }
        }

        private ITryStatement CreateBoundTryStatementOperation(BoundTryStatement boundTryStatement)
        {
            Lazy<IBlockStatement> body = new Lazy<IBlockStatement>(() => (IBlockStatement)Create(boundTryStatement.TryBlock));
            Lazy<ImmutableArray<ICatchClause>> catches = new Lazy<ImmutableArray<ICatchClause>>(() => boundTryStatement.CatchBlocks.SelectAsArray(n => (ICatchClause)Create(n)));
            Lazy<IBlockStatement> finallyHandler = new Lazy<IBlockStatement>(() => (IBlockStatement)Create(boundTryStatement.FinallyBlockOpt));
            SyntaxNode syntax = boundTryStatement.Syntax;
            ITypeSymbol type = null;
            Optional<object> constantValue = default(Optional<object>);
            bool isImplicit = boundTryStatement.WasCompilerGenerated;
            return new LazyTryStatement(body, catches, finallyHandler, _semanticModel, syntax, type, constantValue, isImplicit);
        }

        private ICatchClause CreateBoundCatchBlockOperation(BoundCatchBlock boundCatchBlock)
        {
            Lazy<IBlockStatement> handler = new Lazy<IBlockStatement>(() => (IBlockStatement)Create(boundCatchBlock.Body));
            ITypeSymbol caughtType = boundCatchBlock.ExceptionTypeOpt;
            Lazy<IOperation> filter = new Lazy<IOperation>(() => Create(boundCatchBlock.ExceptionFilterOpt));
            ILocalSymbol exceptionLocal = (boundCatchBlock.Locals.FirstOrDefault()?.DeclarationKind == CSharp.Symbols.LocalDeclarationKind.CatchVariable) ? boundCatchBlock.Locals.FirstOrDefault() : null;
            SyntaxNode syntax = boundCatchBlock.Syntax;
            ITypeSymbol type = null;
            Optional<object> constantValue = default(Optional<object>);
            bool isImplicit = boundCatchBlock.WasCompilerGenerated;
            return new LazyCatchClause(handler, caughtType, filter, exceptionLocal, _semanticModel, syntax, type, constantValue, isImplicit);
        }

        private IFixedStatement CreateBoundFixedStatementOperation(BoundFixedStatement boundFixedStatement)
        {
            Lazy<IVariableDeclarationStatement> variables = new Lazy<IVariableDeclarationStatement>(() => (IVariableDeclarationStatement)Create(boundFixedStatement.Declarations));
            Lazy<IOperation> body = new Lazy<IOperation>(() => Create(boundFixedStatement.Body));
            SyntaxNode syntax = boundFixedStatement.Syntax;
            ITypeSymbol type = null;
            Optional<object> constantValue = default(Optional<object>);
            bool isImplicit = boundFixedStatement.WasCompilerGenerated;
            return new LazyFixedStatement(variables, body, _semanticModel, syntax, type, constantValue, isImplicit);
        }

        private IUsingStatement CreateBoundUsingStatementOperation(BoundUsingStatement boundUsingStatement)
        {
            Lazy<IOperation> body = new Lazy<IOperation>(() => Create(boundUsingStatement.Body));
            Lazy<IVariableDeclarationStatement> declaration = new Lazy<IVariableDeclarationStatement>(() => (IVariableDeclarationStatement)Create(boundUsingStatement.DeclarationsOpt));
            Lazy<IOperation> value = new Lazy<IOperation>(() => Create(boundUsingStatement.ExpressionOpt));
            SyntaxNode syntax = boundUsingStatement.Syntax;
            ITypeSymbol type = null;
            Optional<object> constantValue = default(Optional<object>);
            bool isImplicit = boundUsingStatement.WasCompilerGenerated;
            return new LazyUsingStatement(body, declaration, value, _semanticModel, syntax, type, constantValue, isImplicit);
        }

        private IExpressionStatement CreateBoundThrowStatementOperation(BoundThrowStatement boundThrowStatement)
        {
            Lazy<IOperation> thrownObject = new Lazy<IOperation>(() => Create(boundThrowStatement.ExpressionOpt));
            SyntaxNode syntax = boundThrowStatement.Syntax;
            ITypeSymbol throwExpressionType = boundThrowStatement.ExpressionOpt?.Type;
            ITypeSymbol statementType = null;
            Optional<object> constantValue = default(Optional<object>);
            bool isImplicit = boundThrowStatement.WasCompilerGenerated;
            IOperation throwExpression = new LazyThrowExpression(thrownObject, _semanticModel, syntax, throwExpressionType, constantValue, isImplicit);
            return new ExpressionStatement(throwExpression, _semanticModel, syntax, statementType, constantValue, isImplicit);
        }

        private IReturnStatement CreateBoundReturnStatementOperation(BoundReturnStatement boundReturnStatement)
        {
            Lazy<IOperation> returnedValue = new Lazy<IOperation>(() => Create(boundReturnStatement.ExpressionOpt));
            SyntaxNode syntax = boundReturnStatement.Syntax;
            ITypeSymbol type = null;
            Optional<object> constantValue = default(Optional<object>);
            bool isImplicit = boundReturnStatement.WasCompilerGenerated;
            return new LazyReturnStatement(OperationKind.ReturnStatement, returnedValue, _semanticModel, syntax, type, constantValue, isImplicit);
        }

        private IReturnStatement CreateBoundYieldReturnStatementOperation(BoundYieldReturnStatement boundYieldReturnStatement)
        {
            Lazy<IOperation> returnedValue = new Lazy<IOperation>(() => Create(boundYieldReturnStatement.Expression));
            SyntaxNode syntax = boundYieldReturnStatement.Syntax;
            ITypeSymbol type = null;
            Optional<object> constantValue = default(Optional<object>);
            bool isImplicit = boundYieldReturnStatement.WasCompilerGenerated;
            return new LazyReturnStatement(OperationKind.YieldReturnStatement, returnedValue, _semanticModel, syntax, type, constantValue, isImplicit);
        }

        private ILockStatement CreateBoundLockStatementOperation(BoundLockStatement boundLockStatement)
        {
            Lazy<IOperation> expression = new Lazy<IOperation>(() => Create(boundLockStatement.Argument));
            Lazy<IOperation> body = new Lazy<IOperation>(() => Create(boundLockStatement.Body));
            SyntaxNode syntax = boundLockStatement.Syntax;
            ITypeSymbol type = null;
            Optional<object> constantValue = default(Optional<object>);
            bool isImplicit = boundLockStatement.WasCompilerGenerated;

            return new LazyLockStatement(expression, body, _semanticModel, syntax, type, constantValue, isImplicit);
        }

        private IInvalidStatement CreateBoundBadStatementOperation(BoundBadStatement boundBadStatement)
        {
            Lazy<ImmutableArray<IOperation>> children = new Lazy<ImmutableArray<IOperation>>(() => boundBadStatement.ChildBoundNodes.SelectAsArray(n => Create(n)));
            SyntaxNode syntax = boundBadStatement.Syntax;
            ITypeSymbol type = null;
            Optional<object> constantValue = default(Optional<object>);

            // if child has syntax node point to same syntax node as bad statement, then this invalid statement is implicit
            bool isImplicit = boundBadStatement.WasCompilerGenerated || boundBadStatement.ChildBoundNodes.Any(e => e?.Syntax == boundBadStatement.Syntax);
            return new LazyInvalidStatement(children, _semanticModel, syntax, type, constantValue, isImplicit);
        }

        private IOperation CreateBoundLocalDeclarationOperation(BoundLocalDeclaration boundLocalDeclaration)
        {
            if (boundLocalDeclaration.Syntax.Kind() == SyntaxKind.LocalDeclarationStatement)
            {
                LocalDeclarationStatementSyntax statement = (LocalDeclarationStatementSyntax)boundLocalDeclaration.Syntax;
                VariableDeclaratorSyntax variableDeclarator = statement.Declaration.Variables.First();
                Lazy<ImmutableArray<IVariableDeclaration>> declarations = new Lazy<ImmutableArray<IVariableDeclaration>>(() => ImmutableArray.Create(CreateVariableDeclaration(boundLocalDeclaration, variableDeclarator)));
                ITypeSymbol type = null;
                Optional<object> constantValue = default(Optional<object>);
                bool isImplicit = boundLocalDeclaration.WasCompilerGenerated;
                return new LazyVariableDeclarationStatement(declarations, _semanticModel, statement, type, constantValue, isImplicit);
            }
            else
            {
                // we can get here if someone asked about 1 variable declarator on multi local declaration
                Debug.Assert(boundLocalDeclaration.Syntax.Kind() == SyntaxKind.VariableDeclarator);
                return CreateVariableDeclaration(boundLocalDeclaration, boundLocalDeclaration.Syntax);
            }
        }

        private IVariableDeclarationStatement CreateBoundMultipleLocalDeclarationsOperation(BoundMultipleLocalDeclarations boundMultipleLocalDeclarations)
        {
            Lazy<ImmutableArray<IVariableDeclaration>> declarations = new Lazy<ImmutableArray<IVariableDeclaration>>(() =>
                boundMultipleLocalDeclarations.LocalDeclarations.SelectAsArray(declaration => (IVariableDeclaration)Create(declaration)));
            SyntaxNode syntax = boundMultipleLocalDeclarations.Syntax;
            ITypeSymbol type = null;
            Optional<object> constantValue = default(Optional<object>);
            bool isImplicit = boundMultipleLocalDeclarations.WasCompilerGenerated;
            return new LazyVariableDeclarationStatement(declarations, _semanticModel, syntax, type, constantValue, isImplicit);
        }

        private ILabeledStatement CreateBoundLabelStatementOperation(BoundLabelStatement boundLabelStatement)
        {
            ILabelSymbol label = boundLabelStatement.Label;
            Lazy<IOperation> statement = new Lazy<IOperation>(() => Create(null));
            SyntaxNode syntax = boundLabelStatement.Syntax;
            ITypeSymbol type = null;
            Optional<object> constantValue = default(Optional<object>);
            bool isImplicit = boundLabelStatement.WasCompilerGenerated;
            return new LazyLabeledStatement(label, statement, _semanticModel, syntax, type, constantValue, isImplicit);
        }

        private ILabeledStatement CreateBoundLabeledStatementOperation(BoundLabeledStatement boundLabeledStatement)
        {
            ILabelSymbol label = boundLabeledStatement.Label;
            Lazy<IOperation> labeledStatement = new Lazy<IOperation>(() => Create(boundLabeledStatement.Body));
            SyntaxNode syntax = boundLabeledStatement.Syntax;
            ITypeSymbol type = null;
            Optional<object> constantValue = default(Optional<object>);
            bool isImplicit = boundLabeledStatement.WasCompilerGenerated;
            return new LazyLabeledStatement(label, labeledStatement, _semanticModel, syntax, type, constantValue, isImplicit);
        }

        private IExpressionStatement CreateBoundExpressionStatementOperation(BoundExpressionStatement boundExpressionStatement)
        {
            Lazy<IOperation> expression = new Lazy<IOperation>(() => Create(boundExpressionStatement.Expression));
            SyntaxNode syntax = boundExpressionStatement.Syntax;
            ITypeSymbol type = null;
            Optional<object> constantValue = default(Optional<object>);

            // lambda body can point to expression directly and binder can insert exression statement there. and end up statement pointing to
            // expression syntax node since there is no statement syntax node to point to. this will mark such one as implicit since it doesn't
            // actually exist in code
            bool isImplicit = boundExpressionStatement.WasCompilerGenerated || boundExpressionStatement.Syntax == boundExpressionStatement.Expression.Syntax;
            return new LazyExpressionStatement(expression, _semanticModel, syntax, type, constantValue, isImplicit);
        }

        private ITupleExpression CreateBoundTupleExpressionOperation(BoundTupleExpression boundTupleExpression)
        {
            Lazy<ImmutableArray<IOperation>> elements = new Lazy<ImmutableArray<IOperation>>(() => boundTupleExpression.Arguments.SelectAsArray(element => Create(element)));
            SyntaxNode syntax = boundTupleExpression.Syntax;
            ITypeSymbol type = boundTupleExpression.Type;
            Optional<object> constantValue = default(Optional<object>);
            bool isImplicit = boundTupleExpression.WasCompilerGenerated;
            return new LazyTupleExpression(elements, _semanticModel, syntax, type, constantValue, isImplicit);
        }

        private IInterpolatedStringExpression CreateBoundInterpolatedStringExpressionOperation(BoundInterpolatedString boundInterpolatedString)
        {
            Lazy<ImmutableArray<IInterpolatedStringContent>> parts = new Lazy<ImmutableArray<IInterpolatedStringContent>>(() =>
                boundInterpolatedString.Parts.SelectAsArray(interpolatedStringContent => CreateBoundInterpolatedStringContentOperation(interpolatedStringContent)));
            SyntaxNode syntax = boundInterpolatedString.Syntax;
            ITypeSymbol type = boundInterpolatedString.Type;
            Optional<object> constantValue = ConvertToOptional(boundInterpolatedString.ConstantValue);
            bool isImplicit = boundInterpolatedString.WasCompilerGenerated;
            return new LazyInterpolatedStringExpression(parts, _semanticModel, syntax, type, constantValue, isImplicit);
        }

        private IInterpolatedStringContent CreateBoundInterpolatedStringContentOperation(BoundNode boundNode)
        {
            if (boundNode.Kind == BoundKind.StringInsert)
            {
                return (IInterpolatedStringContent)Create(boundNode);
            }
            else
            {
                return CreateBoundInterpolatedStringTextOperation(boundNode);
            }
        }

        private IInterpolation CreateBoundInterpolationOperation(BoundStringInsert boundStringInsert)
        {
            Lazy<IOperation> expression = new Lazy<IOperation>(() => Create(boundStringInsert.Value));
            Lazy<IOperation> alignment = new Lazy<IOperation>(() => Create(boundStringInsert.Alignment));
            Lazy<IOperation> format = new Lazy<IOperation>(() => Create(boundStringInsert.Format));
            SyntaxNode syntax = boundStringInsert.Syntax;
            ITypeSymbol type = null;
            Optional<object> constantValue = default(Optional<object>);
            bool isImplicit = boundStringInsert.WasCompilerGenerated;
            return new LazyInterpolation(expression, alignment, format, _semanticModel, syntax, type, constantValue, isImplicit);
        }

        private IInterpolatedStringText CreateBoundInterpolatedStringTextOperation(BoundNode boundNode)
        {
            Lazy<IOperation> text = new Lazy<IOperation>(() => Create(boundNode));
            SyntaxNode syntax = boundNode.Syntax;
            ITypeSymbol type = null;
            Optional<object> constantValue = default(Optional<object>);
            bool isImplicit = boundNode.WasCompilerGenerated;
            return new LazyInterpolatedStringText(text, _semanticModel, syntax, type, constantValue, isImplicit);
        }

        private IConstantPattern CreateBoundConstantPatternOperation(BoundConstantPattern boundConstantPattern)
        {
            Lazy<IOperation> value = new Lazy<IOperation>(() => Create(boundConstantPattern.Value));
            SyntaxNode syntax = boundConstantPattern.Syntax;
            ITypeSymbol type = null;
            Optional<object> constantValue = default(Optional<object>);
            bool isImplicit = boundConstantPattern.WasCompilerGenerated;
            return new LazyConstantPattern(value, _semanticModel, syntax, type, constantValue, isImplicit);
        }

        private IDeclarationPattern CreateBoundDeclarationPatternOperation(BoundDeclarationPattern boundDeclarationPattern)
        {
            ISymbol variable = boundDeclarationPattern.Variable;
            SyntaxNode syntax = boundDeclarationPattern.Syntax;
            ITypeSymbol type = null;
            Optional<object> constantValue = default(Optional<object>);
            bool isImplicit = boundDeclarationPattern.WasCompilerGenerated;
            return new DeclarationPattern(variable, _semanticModel, syntax, type, constantValue, isImplicit);
        }

        private ISwitchStatement CreateBoundPatternSwitchStatementOperation(BoundPatternSwitchStatement boundPatternSwitchStatement)
        {
            Lazy<IOperation> value = new Lazy<IOperation>(() => Create(boundPatternSwitchStatement.Expression));
            Lazy<ImmutableArray<ISwitchCase>> cases = new Lazy<ImmutableArray<ISwitchCase>>(() => GetPatternSwitchStatementCases(boundPatternSwitchStatement));
            SyntaxNode syntax = boundPatternSwitchStatement.Syntax;
            ITypeSymbol type = null;
            Optional<object> constantValue = default(Optional<object>);
            bool isImplicit = boundPatternSwitchStatement.WasCompilerGenerated;
            return new LazySwitchStatement(value, cases, _semanticModel, syntax, type, constantValue, isImplicit);
        }

        private ICaseClause CreateBoundPatternSwitchLabelOperation(BoundPatternSwitchLabel boundPatternSwitchLabel)
        {
            SyntaxNode syntax = boundPatternSwitchLabel.Syntax;
            ITypeSymbol type = null;
            Optional<object> constantValue = default(Optional<object>);
            bool isImplicit = boundPatternSwitchLabel.WasCompilerGenerated;

            if (boundPatternSwitchLabel.Pattern.Kind == BoundKind.WildcardPattern)
            {
                // Default switch label in pattern switch statement is represented as a default case clause.
                return new DefaultCaseClause(_semanticModel, syntax, type, constantValue, isImplicit);
            }
            else
            {
                LabelSymbol label = boundPatternSwitchLabel.Label;
                Lazy<IPattern> pattern = new Lazy<IPattern>(() => (IPattern)Create(boundPatternSwitchLabel.Pattern));
                Lazy<IOperation> guardExpression = new Lazy<IOperation>(() => Create(boundPatternSwitchLabel.Guard));
                return new LazyPatternCaseClause(label, pattern, guardExpression, _semanticModel, syntax, type, constantValue, isImplicit);
            }
        }

        private IIsPatternExpression CreateBoundIsPatternExpressionOperation(BoundIsPatternExpression boundIsPatternExpression)
        {
            Lazy<IOperation> expression = new Lazy<IOperation>(() => Create(boundIsPatternExpression.Expression));
            Lazy<IPattern> pattern = new Lazy<IPattern>(() => (IPattern)Create(boundIsPatternExpression.Pattern));
            SyntaxNode syntax = boundIsPatternExpression.Syntax;
            ITypeSymbol type = boundIsPatternExpression.Type;
            Optional<object> constantValue = ConvertToOptional(boundIsPatternExpression.ConstantValue);
            bool isImplicit = boundIsPatternExpression.WasCompilerGenerated;
            return new LazyIsPatternExpression(expression, pattern, _semanticModel, syntax, type, constantValue, isImplicit);
        }

        private IOperation CreateBoundQueryClauseOperation(BoundQueryClause boundQueryClause)
        {
            if (boundQueryClause.Syntax.Kind() != SyntaxKind.QueryExpression)
            {
                // Currently we have no IOperation APIs for different query clauses or continuation.
                return Create(boundQueryClause.Value);
            }

            Lazy<IOperation> expression = new Lazy<IOperation>(() => Create(boundQueryClause.Value));
            SyntaxNode syntax = boundQueryClause.Syntax;
            ITypeSymbol type = boundQueryClause.Type;
            Optional<object> constantValue = ConvertToOptional(boundQueryClause.ConstantValue);
            bool isImplicit = boundQueryClause.WasCompilerGenerated;
            return new LazyTranslatedQueryExpression(expression, _semanticModel, syntax, type, constantValue, isImplicit);
        }
    }
}<|MERGE_RESOLUTION|>--- conflicted
+++ resolved
@@ -230,13 +230,10 @@
                     return CreateBoundPatternSwitchLabelOperation((BoundPatternSwitchLabel)boundNode);
                 case BoundKind.IsPatternExpression:
                     return CreateBoundIsPatternExpressionOperation((BoundIsPatternExpression)boundNode);
-<<<<<<< HEAD
+                case BoundKind.QueryClause:
+                    return CreateBoundQueryClauseOperation((BoundQueryClause)boundNode);
                 case BoundKind.DelegateCreationExpression:
                     return CreateBoundDelegateCreationExpressionOperation((BoundDelegateCreationExpression)boundNode);
-=======
-                case BoundKind.QueryClause:
-                    return CreateBoundQueryClauseOperation((BoundQueryClause)boundNode);
->>>>>>> 29d56652
                 default:
                     Optional<object> constantValue = ConvertToOptional((boundNode as BoundExpression)?.ConstantValue);
                     bool isImplicit = boundNode.WasCompilerGenerated;
@@ -693,11 +690,7 @@
                 SyntaxNode syntax = boundConversion.Syntax;
                 ITypeSymbol type = boundConversion.Type;
                 Optional<object> constantValue = ConvertToOptional(boundConversion.ConstantValue);
-<<<<<<< HEAD
-                return new LazyDelegateCreationExpression(target, _semanticModel, syntax, type, constantValue, isImplicit);
-=======
-                return new LazyMethodReferenceExpression(method, isVirtual, instance, method, _semanticModel, syntax, type, constantValue, isCompilerGenerated);
->>>>>>> 29d56652
+                return new LazyDelegateCreationExpression(target, _semanticModel, syntax, type, constantValue, isCompilerGenerated);
             }
             else
             {
@@ -727,7 +720,7 @@
                      boundConversion.Operand.Kind == BoundKind.MethodGroup) &&
                     boundConversion.Type.IsDelegateType())
                 {
-                    return new LazyDelegateCreationExpression(operand, _semanticModel, syntax, type, constantValue, isImplicit);
+                    return new LazyDelegateCreationExpression(operand, _semanticModel, syntax, type, constantValue, isCompilerGenerated);
                 }
 
                 Conversion conversion = boundConversion.Conversion;
@@ -735,14 +728,8 @@
                 bool isTryCast = false;
                 // Checked conversions only matter if the conversion is a Numeric conversion. Don't have true unless the conversion is actually numeric.
                 bool isChecked = conversion.IsNumeric && boundConversion.Checked;
-<<<<<<< HEAD
-                return new LazyCSharpConversionExpression(operand, conversion, isExplicit, isTryCast, isChecked, _semanticModel, syntax, type, constantValue, isImplicit);
-=======
-                ITypeSymbol type = boundConversion.Type;
-                Optional<object> constantValue = ConvertToOptional(boundConversion.ConstantValue);
                 bool isImplicit = isCompilerGenerated || !isExplicitCastInCode;
                 return new LazyCSharpConversionExpression(operand, conversion, isExplicitCastInCode, isTryCast, isChecked, _semanticModel, syntax, type, constantValue, isImplicit);
->>>>>>> 29d56652
             }
         }
 
