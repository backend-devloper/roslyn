﻿// Copyright (c) Microsoft.  All Rights Reserved.  Licensed under the Apache License, Version 2.0.  See License.txt in the project root for license information.

using System;
using System.Collections.Concurrent;
using System.Collections.Generic;
using System.Collections.Immutable;
using System.Diagnostics;
using System.Linq;
using Microsoft.CodeAnalysis.CSharp;
using Microsoft.CodeAnalysis.CSharp.Symbols;
using Microsoft.CodeAnalysis.CSharp.Syntax;
using Microsoft.CodeAnalysis.PooledObjects;
using Roslyn.Utilities;

namespace Microsoft.CodeAnalysis.Operations
{
    internal sealed partial class CSharpOperationFactory
    {
        private readonly ConcurrentDictionary<BoundNode, IOperation> _nodeMap =
            new ConcurrentDictionary<BoundNode, IOperation>(concurrencyLevel: 2, capacity: 10);

        private readonly Func<BoundNode, IOperation> _cachedCreateInternal;

        private readonly SemanticModel _semanticModel;

        public CSharpOperationFactory(SemanticModel semanticModel)
        {
            _semanticModel = semanticModel;
            _cachedCreateInternal = CreateInternal;
        }

        public IOperation Create(BoundNode boundNode)
        {
            if (boundNode == null)
            {
                return null;
            }

            // implicit receiver can be shared between multiple bound nodes.
            // always return cloned one
            if (boundNode.Kind == BoundKind.ImplicitReceiver)
            {
                return OperationCloner.CloneOperation(CreateInternal(boundNode));
            }

            return _nodeMap.GetOrAdd(boundNode, _cachedCreateInternal);
        }

        public ImmutableArray<TOperation> CreateFromArray<TBoundNode, TOperation>(ImmutableArray<TBoundNode> boundNodes) where TBoundNode : BoundNode where TOperation : class, IOperation
        {
            if (boundNodes.IsDefault)
            {
                return ImmutableArray<TOperation>.Empty;
            }
            var builder = ArrayBuilder<TOperation>.GetInstance(boundNodes.Length);
            foreach (var node in boundNodes)
            {
                builder.AddIfNotNull((TOperation)Create(node));
            }
            return builder.ToImmutableAndFree();
        }

        internal IOperation CreateInternal(BoundNode boundNode)
        {
            switch (boundNode.Kind)
            {
                case BoundKind.DeconstructValuePlaceholder:
                    return CreateBoundDeconstructValuePlaceholderOperation((BoundDeconstructValuePlaceholder)boundNode);
                case BoundKind.DeconstructionAssignmentOperator:
                    return CreateBoundDeconstructionAssignmentOperator((BoundDeconstructionAssignmentOperator)boundNode);
                case BoundKind.Call:
                    return CreateBoundCallOperation((BoundCall)boundNode);
                case BoundKind.Local:
                    return CreateBoundLocalOperation((BoundLocal)boundNode);
                case BoundKind.FieldAccess:
                    return CreateBoundFieldAccessOperation((BoundFieldAccess)boundNode);
                case BoundKind.PropertyAccess:
                    return CreateBoundPropertyAccessOperation((BoundPropertyAccess)boundNode);
                case BoundKind.IndexerAccess:
                    return CreateBoundIndexerAccessOperation((BoundIndexerAccess)boundNode);
                case BoundKind.EventAccess:
                    return CreateBoundEventAccessOperation((BoundEventAccess)boundNode);
                case BoundKind.EventAssignmentOperator:
                    return CreateBoundEventAssignmentOperatorOperation((BoundEventAssignmentOperator)boundNode);
                case BoundKind.Parameter:
                    return CreateBoundParameterOperation((BoundParameter)boundNode);
                case BoundKind.Literal:
                    return CreateBoundLiteralOperation((BoundLiteral)boundNode);
                case BoundKind.DynamicInvocation:
                    return CreateBoundDynamicInvocationExpressionOperation((BoundDynamicInvocation)boundNode);
                case BoundKind.DynamicIndexerAccess:
                    return CreateBoundDynamicIndexerAccessExpressionOperation((BoundDynamicIndexerAccess)boundNode);
                case BoundKind.ObjectCreationExpression:
                    return CreateBoundObjectCreationExpressionOperation((BoundObjectCreationExpression)boundNode);
                case BoundKind.DynamicObjectCreationExpression:
                    return CreateBoundDynamicObjectCreationExpressionOperation((BoundDynamicObjectCreationExpression)boundNode);
                case BoundKind.ObjectInitializerExpression:
                    return CreateBoundObjectInitializerExpressionOperation((BoundObjectInitializerExpression)boundNode);
                case BoundKind.CollectionInitializerExpression:
                    return CreateBoundCollectionInitializerExpressionOperation((BoundCollectionInitializerExpression)boundNode);
                case BoundKind.ObjectInitializerMember:
                    return CreateBoundObjectInitializerMemberOperation((BoundObjectInitializerMember)boundNode);
                case BoundKind.CollectionElementInitializer:
                    return CreateBoundCollectionElementInitializerOperation((BoundCollectionElementInitializer)boundNode);
                case BoundKind.DynamicObjectInitializerMember:
                    return CreateBoundDynamicObjectInitializerMemberOperation((BoundDynamicObjectInitializerMember)boundNode);
                case BoundKind.DynamicMemberAccess:
                    return CreateBoundDynamicMemberAccessOperation((BoundDynamicMemberAccess)boundNode);
                case BoundKind.DynamicCollectionElementInitializer:
                    return CreateBoundDynamicCollectionElementInitializerOperation((BoundDynamicCollectionElementInitializer)boundNode);
                case BoundKind.UnboundLambda:
                    return CreateUnboundLambdaOperation((UnboundLambda)boundNode);
                case BoundKind.Lambda:
                    return CreateBoundLambdaOperation((BoundLambda)boundNode);
                case BoundKind.Conversion:
                    return CreateBoundConversionOperation((BoundConversion)boundNode);
                case BoundKind.AsOperator:
                    return CreateBoundAsOperatorOperation((BoundAsOperator)boundNode);
                case BoundKind.IsOperator:
                    return CreateBoundIsOperatorOperation((BoundIsOperator)boundNode);
                case BoundKind.SizeOfOperator:
                    return CreateBoundSizeOfOperatorOperation((BoundSizeOfOperator)boundNode);
                case BoundKind.TypeOfOperator:
                    return CreateBoundTypeOfOperatorOperation((BoundTypeOfOperator)boundNode);
                case BoundKind.ArrayCreation:
                    return CreateBoundArrayCreationOperation((BoundArrayCreation)boundNode);
                case BoundKind.ArrayInitialization:
                    return CreateBoundArrayInitializationOperation((BoundArrayInitialization)boundNode);
                case BoundKind.DefaultExpression:
                    return CreateBoundDefaultExpressionOperation((BoundDefaultExpression)boundNode);
                case BoundKind.BaseReference:
                    return CreateBoundBaseReferenceOperation((BoundBaseReference)boundNode);
                case BoundKind.ThisReference:
                    return CreateBoundThisReferenceOperation((BoundThisReference)boundNode);
                case BoundKind.AssignmentOperator:
                    return CreateBoundAssignmentOperatorOrMemberInitializerOperation((BoundAssignmentOperator)boundNode);
                case BoundKind.CompoundAssignmentOperator:
                    return CreateBoundCompoundAssignmentOperatorOperation((BoundCompoundAssignmentOperator)boundNode);
                case BoundKind.IncrementOperator:
                    return CreateBoundIncrementOperatorOperation((BoundIncrementOperator)boundNode);
                case BoundKind.BadExpression:
                    return CreateBoundBadExpressionOperation((BoundBadExpression)boundNode);
                case BoundKind.NewT:
                    return CreateBoundNewTOperation((BoundNewT)boundNode);
                case BoundKind.NoPiaObjectCreationExpression:
                    return CreateNoPiaObjectCreationExpressionOperation((BoundNoPiaObjectCreationExpression)boundNode);
                case BoundKind.UnaryOperator:
                    return CreateBoundUnaryOperatorOperation((BoundUnaryOperator)boundNode);
                case BoundKind.BinaryOperator:
                    return CreateBoundBinaryOperatorOperation((BoundBinaryOperator)boundNode);
                case BoundKind.UserDefinedConditionalLogicalOperator:
                    return CreateBoundUserDefinedConditionalLogicalOperator((BoundUserDefinedConditionalLogicalOperator)boundNode);
                case BoundKind.TupleBinaryOperator:
                    return CreateBoundTupleBinaryOperatorOperation((BoundTupleBinaryOperator)boundNode);
                case BoundKind.ConditionalOperator:
                    return CreateBoundConditionalOperatorOperation((BoundConditionalOperator)boundNode);
                case BoundKind.NullCoalescingOperator:
                    return CreateBoundNullCoalescingOperatorOperation((BoundNullCoalescingOperator)boundNode);
                case BoundKind.AwaitExpression:
                    return CreateBoundAwaitExpressionOperation((BoundAwaitExpression)boundNode);
                case BoundKind.ArrayAccess:
                    return CreateBoundArrayAccessOperation((BoundArrayAccess)boundNode);
                case BoundKind.NameOfOperator:
                    return CreateBoundNameOfOperatorOperation((BoundNameOfOperator)boundNode);
                case BoundKind.ThrowExpression:
                    return CreateBoundThrowExpressionOperation((BoundThrowExpression)boundNode);
                case BoundKind.AddressOfOperator:
                    return CreateBoundAddressOfOperatorOperation((BoundAddressOfOperator)boundNode);
                case BoundKind.ImplicitReceiver:
                    return CreateBoundImplicitReceiverOperation((BoundImplicitReceiver)boundNode);
                case BoundKind.ConditionalAccess:
                    return CreateBoundConditionalAccessOperation((BoundConditionalAccess)boundNode);
                case BoundKind.ConditionalReceiver:
                    return CreateBoundConditionalReceiverOperation((BoundConditionalReceiver)boundNode);
                case BoundKind.FieldEqualsValue:
                    return CreateBoundFieldEqualsValueOperation((BoundFieldEqualsValue)boundNode);
                case BoundKind.PropertyEqualsValue:
                    return CreateBoundPropertyEqualsValueOperation((BoundPropertyEqualsValue)boundNode);
                case BoundKind.ParameterEqualsValue:
                    return CreateBoundParameterEqualsValueOperation((BoundParameterEqualsValue)boundNode);
                case BoundKind.Block:
                    return CreateBoundBlockOperation((BoundBlock)boundNode);
                case BoundKind.ContinueStatement:
                    return CreateBoundContinueStatementOperation((BoundContinueStatement)boundNode);
                case BoundKind.BreakStatement:
                    return CreateBoundBreakStatementOperation((BoundBreakStatement)boundNode);
                case BoundKind.YieldBreakStatement:
                    return CreateBoundYieldBreakStatementOperation((BoundYieldBreakStatement)boundNode);
                case BoundKind.GotoStatement:
                    return CreateBoundGotoStatementOperation((BoundGotoStatement)boundNode);
                case BoundKind.NoOpStatement:
                    return CreateBoundNoOpStatementOperation((BoundNoOpStatement)boundNode);
                case BoundKind.IfStatement:
                    return CreateBoundIfStatementOperation((BoundIfStatement)boundNode);
                case BoundKind.WhileStatement:
                    return CreateBoundWhileStatementOperation((BoundWhileStatement)boundNode);
                case BoundKind.DoStatement:
                    return CreateBoundDoStatementOperation((BoundDoStatement)boundNode);
                case BoundKind.ForStatement:
                    return CreateBoundForStatementOperation((BoundForStatement)boundNode);
                case BoundKind.ForEachStatement:
                    return CreateBoundForEachStatementOperation((BoundForEachStatement)boundNode);
                case BoundKind.TryStatement:
                    return CreateBoundTryStatementOperation((BoundTryStatement)boundNode);
                case BoundKind.CatchBlock:
                    return CreateBoundCatchBlockOperation((BoundCatchBlock)boundNode);
                case BoundKind.FixedStatement:
                    return CreateBoundFixedStatementOperation((BoundFixedStatement)boundNode);
                case BoundKind.UsingStatement:
                    return CreateBoundUsingStatementOperation((BoundUsingStatement)boundNode);
                case BoundKind.ThrowStatement:
                    return CreateBoundThrowStatementOperation((BoundThrowStatement)boundNode);
                case BoundKind.ReturnStatement:
                    return CreateBoundReturnStatementOperation((BoundReturnStatement)boundNode);
                case BoundKind.YieldReturnStatement:
                    return CreateBoundYieldReturnStatementOperation((BoundYieldReturnStatement)boundNode);
                case BoundKind.LockStatement:
                    return CreateBoundLockStatementOperation((BoundLockStatement)boundNode);
                case BoundKind.BadStatement:
                    return CreateBoundBadStatementOperation((BoundBadStatement)boundNode);
                case BoundKind.LocalDeclaration:
                    return CreateBoundLocalDeclarationOperation((BoundLocalDeclaration)boundNode);
                case BoundKind.MultipleLocalDeclarations:
                    return CreateBoundMultipleLocalDeclarationsOperation((BoundMultipleLocalDeclarations)boundNode);
                case BoundKind.LabelStatement:
                    return CreateBoundLabelStatementOperation((BoundLabelStatement)boundNode);
                case BoundKind.LabeledStatement:
                    return CreateBoundLabeledStatementOperation((BoundLabeledStatement)boundNode);
                case BoundKind.ExpressionStatement:
                    return CreateBoundExpressionStatementOperation((BoundExpressionStatement)boundNode);
                case BoundKind.TupleLiteral:
                    return CreateBoundTupleLiteralOperation((BoundTupleLiteral)boundNode);
                case BoundKind.ConvertedTupleLiteral:
                    return CreateBoundConvertedTupleLiteralOperation((BoundConvertedTupleLiteral)boundNode);
                case BoundKind.InterpolatedString:
                    return CreateBoundInterpolatedStringExpressionOperation((BoundInterpolatedString)boundNode);
                case BoundKind.StringInsert:
                    return CreateBoundInterpolationOperation((BoundStringInsert)boundNode);
                case BoundKind.LocalFunctionStatement:
                    return CreateBoundLocalFunctionStatementOperation((BoundLocalFunctionStatement)boundNode);
                case BoundKind.AnonymousObjectCreationExpression:
                    return CreateBoundAnonymousObjectCreationExpressionOperation((BoundAnonymousObjectCreationExpression)boundNode);
                case BoundKind.AnonymousPropertyDeclaration:
                    throw ExceptionUtilities.Unreachable;
                case BoundKind.ConstantPattern:
                    return CreateBoundConstantPatternOperation((BoundConstantPattern)boundNode);
                case BoundKind.DeclarationPattern:
                    return CreateBoundDeclarationPatternOperation((BoundDeclarationPattern)boundNode);
                case BoundKind.RecursivePattern:
                    return CreateBoundRecursivePatternOperation((BoundRecursivePattern)boundNode);
                case BoundKind.DiscardPattern:
                    return CreateBoundDiscardPatternOperation((BoundDiscardPattern)boundNode);
                case BoundKind.SwitchStatement:
                    return CreateBoundSwitchStatementOperation((BoundSwitchStatement)boundNode);
                case BoundKind.SwitchLabel:
                    return CreateBoundSwitchLabelOperation((BoundSwitchLabel)boundNode);
                case BoundKind.IsPatternExpression:
                    return CreateBoundIsPatternExpressionOperation((BoundIsPatternExpression)boundNode);
                case BoundKind.QueryClause:
                    return CreateBoundQueryClauseOperation((BoundQueryClause)boundNode);
                case BoundKind.DelegateCreationExpression:
                    return CreateBoundDelegateCreationExpressionOperation((BoundDelegateCreationExpression)boundNode);
                case BoundKind.RangeVariable:
                    return CreateBoundRangeVariableOperation((BoundRangeVariable)boundNode);
                case BoundKind.ConstructorMethodBody:
                    return CreateConstructorBodyOperation((BoundConstructorMethodBody)boundNode);
                case BoundKind.NonConstructorMethodBody:
                    return CreateMethodBodyOperation((BoundNonConstructorMethodBody)boundNode);
                case BoundKind.DiscardExpression:
                    return CreateBoundDiscardExpressionOperation((BoundDiscardExpression)boundNode);
                case BoundKind.NullCoalescingAssignmentOperator:
                    return CreateBoundNullCoalescingAssignmentOperatorOperation((BoundNullCoalescingAssignmentOperator)boundNode);
                case BoundKind.FromEndIndexExpression:
                    return CreateFromEndIndexExpressionOperation((BoundFromEndIndexExpression)boundNode);
                case BoundKind.RangeExpression:
                    return CreateRangeExpressionOperation((BoundRangeExpression)boundNode);
<<<<<<< HEAD
                case BoundKind.SwitchSection:
                    return CreateBoundSwitchSectionOperation((BoundSwitchSection)boundNode);
=======
                case BoundKind.SuppressNullableWarningExpression:
                    return CreateSuppressNullableWarningExpressionOperation((BoundSuppressNullableWarningExpression)boundNode);
>>>>>>> 51438ee7

                case BoundKind.Attribute:
                case BoundKind.ArgList:
                case BoundKind.ArgListOperator:
                case BoundKind.ConvertedStackAllocExpression:
                case BoundKind.FixedLocalCollectionInitializer:
                case BoundKind.GlobalStatementInitializer:
                case BoundKind.HostObjectMemberReference:
                case BoundKind.MakeRefOperator:
                case BoundKind.MethodGroup:
                case BoundKind.NamespaceExpression:
                case BoundKind.PointerElementAccess:
                case BoundKind.PointerIndirectionOperator:
                case BoundKind.PreviousSubmissionReference:
                case BoundKind.RefTypeOperator:
                case BoundKind.RefValueOperator:
                case BoundKind.Sequence:
                case BoundKind.StackAllocArrayCreation:
                case BoundKind.TypeExpression:
                case BoundKind.TypeOrValueExpression:

                    Optional<object> constantValue = ConvertToOptional((boundNode as BoundExpression)?.ConstantValue);
                    bool isImplicit = boundNode.WasCompilerGenerated;

                    if (!isImplicit)
                    {
                        switch (boundNode.Kind)
                        {
                            case BoundKind.FixedLocalCollectionInitializer:
                                isImplicit = true;
                                break;
                        }
                    }

                    return Operation.CreateOperationNone(_semanticModel, boundNode.Syntax, constantValue, getChildren: () => GetIOperationChildren(boundNode), isImplicit: isImplicit);

                default:
                    throw ExceptionUtilities.UnexpectedValue(boundNode.Kind);
            }
        }

        private IMethodBodyOperation CreateMethodBodyOperation(BoundNonConstructorMethodBody boundNode)
        {
            return new CSharpLazyMethodBodyOperation(this, boundNode, _semanticModel, boundNode.Syntax);
        }

        private IConstructorBodyOperation CreateConstructorBodyOperation(BoundConstructorMethodBody boundNode)
        {
            return new CSharpLazyConstructorBodyOperation(this, boundNode, boundNode.Locals.As<ILocalSymbol>(), _semanticModel, boundNode.Syntax);
        }

        private ImmutableArray<IOperation> GetIOperationChildren(BoundNode boundNode)
        {
            var boundNodeWithChildren = (IBoundNodeWithIOperationChildren)boundNode;
            var children = boundNodeWithChildren.Children;
            if (children.IsDefaultOrEmpty)
            {
                return ImmutableArray<IOperation>.Empty;
            }

            var builder = ArrayBuilder<IOperation>.GetInstance(children.Length);
            foreach (BoundNode childNode in children)
            {
                IOperation operation = Create(childNode);
                if (operation == null)
                {
                    continue;
                }

                builder.Add(operation);
            }

            return builder.ToImmutableAndFree();
        }

        internal ImmutableArray<IVariableDeclaratorOperation> CreateVariableDeclarator(BoundNode declaration, SyntaxNode declarationSyntax)
        {
            switch (declaration.Kind)
            {
                case BoundKind.LocalDeclaration:
                    {
                        return ImmutableArray.Create(CreateVariableDeclaratorInternal((BoundLocalDeclaration)declaration, (declarationSyntax as VariableDeclarationSyntax)?.Variables[0] ?? declarationSyntax));
                    }
                case BoundKind.MultipleLocalDeclarations:
                    {
                        var multipleDeclaration = (BoundMultipleLocalDeclarations)declaration;
                        var builder = ArrayBuilder<IVariableDeclaratorOperation>.GetInstance(multipleDeclaration.LocalDeclarations.Length);
                        foreach (var decl in multipleDeclaration.LocalDeclarations)
                        {
                            builder.Add((IVariableDeclaratorOperation)_nodeMap.GetOrAdd(decl, CreateVariableDeclaratorInternal(decl, decl.Syntax)));
                        }
                        return builder.ToImmutableAndFree();
                    }
                default:
                    throw ExceptionUtilities.UnexpectedValue(declaration.Kind);
            }
        }

        private IPlaceholderOperation CreateBoundDeconstructValuePlaceholderOperation(BoundDeconstructValuePlaceholder boundDeconstructValuePlaceholder)
        {
            SyntaxNode syntax = boundDeconstructValuePlaceholder.Syntax;
            ITypeSymbol type = boundDeconstructValuePlaceholder.Type;
            Optional<object> constantValue = ConvertToOptional(boundDeconstructValuePlaceholder.ConstantValue);
            bool isImplicit = boundDeconstructValuePlaceholder.WasCompilerGenerated;
            return new PlaceholderOperation(PlaceholderKind.Unspecified, _semanticModel, syntax, type, constantValue, isImplicit);
        }

        private IDeconstructionAssignmentOperation CreateBoundDeconstructionAssignmentOperator(BoundDeconstructionAssignmentOperator boundDeconstructionAssignmentOperator)
        {
            SyntaxNode syntax = boundDeconstructionAssignmentOperator.Syntax;
            ITypeSymbol type = boundDeconstructionAssignmentOperator.Type;
            Optional<object> constantValue = ConvertToOptional(boundDeconstructionAssignmentOperator.ConstantValue);
            bool isImplicit = boundDeconstructionAssignmentOperator.WasCompilerGenerated;
            return new CSharpLazyDeconstructionAssignmentOperation(this, boundDeconstructionAssignmentOperator, _semanticModel, syntax, type, constantValue, isImplicit);
        }

        private IOperation CreateBoundCallOperation(BoundCall boundCall)
        {
            MethodSymbol targetMethod = boundCall.Method;
            SyntaxNode syntax = boundCall.Syntax;
            ITypeSymbol type = boundCall.Type;
            Optional<object> constantValue = ConvertToOptional(boundCall.ConstantValue);
            bool isImplicit = boundCall.WasCompilerGenerated;

            if (!boundCall.OriginalMethodsOpt.IsDefault || IsMethodInvalid(boundCall.ResultKind, targetMethod))
            {
                return new CSharpLazyInvalidOperation(this, boundCall, _semanticModel, syntax, type, constantValue, isImplicit);
            }

            bool isVirtual = IsCallVirtual(targetMethod, boundCall.ReceiverOpt);
            return new CSharpLazyInvocationOperation(this, boundCall, targetMethod, isVirtual, _semanticModel, syntax, type, constantValue, isImplicit);
        }

        internal IOperation CreateBoundLocalOperation(BoundLocal boundLocal, bool createDeclaration = true)
        {
            ILocalSymbol local = boundLocal.LocalSymbol;
            bool isDeclaration = boundLocal.DeclarationKind != BoundLocalDeclarationKind.None;
            SyntaxNode syntax = boundLocal.Syntax;
            ITypeSymbol type = boundLocal.Type;
            Optional<object> constantValue = ConvertToOptional(boundLocal.ConstantValue);
            bool isImplicit = boundLocal.WasCompilerGenerated;
            if (isDeclaration && syntax is DeclarationExpressionSyntax declarationExpressionSyntax)
            {
                syntax = declarationExpressionSyntax.Designation;
                if (createDeclaration)
                {
                    return new CSharpLazyDeclarationExpressionOperation(this, boundLocal, _semanticModel, declarationExpressionSyntax, type, constantValue: default, isImplicit: false);
                }
            }
            return new LocalReferenceOperation(local, isDeclaration, _semanticModel, syntax, type, constantValue, isImplicit);
        }

        internal IOperation CreateBoundFieldAccessOperation(BoundFieldAccess boundFieldAccess, bool createDeclaration = true)
        {
            IFieldSymbol field = boundFieldAccess.FieldSymbol;
            bool isDeclaration = boundFieldAccess.IsDeclaration;
            BoundNode instance = boundFieldAccess.ReceiverOpt;
            SyntaxNode syntax = boundFieldAccess.Syntax;
            ITypeSymbol type = boundFieldAccess.Type;
            Optional<object> constantValue = ConvertToOptional(boundFieldAccess.ConstantValue);
            bool isImplicit = boundFieldAccess.WasCompilerGenerated;
            if (isDeclaration && syntax is DeclarationExpressionSyntax declarationExpressionSyntax)
            {
                syntax = declarationExpressionSyntax.Designation;

                if (createDeclaration)
                {
                    return new CSharpLazyDeclarationExpressionOperation(this, boundFieldAccess, _semanticModel, declarationExpressionSyntax, type, constantValue: default, isImplicit: false);
                }
            }
            return new CSharpLazyFieldReferenceOperation(this, instance, field, isDeclaration, _semanticModel, syntax, type, constantValue, isImplicit);
        }

        internal IOperation CreateBoundPropertyReferenceInstance(BoundNode boundNode)
        {
            switch (boundNode)
            {
                case BoundPropertyAccess boundPropertyAccess:
                    return CreateReceiverOperation(boundPropertyAccess.ReceiverOpt, boundPropertyAccess.PropertySymbol);
                case BoundObjectInitializerMember boundObjectInitializerMember:
                    return boundObjectInitializerMember.MemberSymbol?.IsStatic == true ?
                        null :
                        CreateImplicitReceiver(boundObjectInitializerMember.Syntax, boundObjectInitializerMember.ReceiverType);
                case BoundIndexerAccess boundIndexerAccess:
                    return CreateReceiverOperation(boundIndexerAccess.ReceiverOpt, boundIndexerAccess.ExpressionSymbol);
                default:
                    throw ExceptionUtilities.UnexpectedValue(boundNode.Kind);
            }
        }

        internal ImmutableArray<IArgumentOperation> CreateBoundPropertyReferenceArguments(BoundNode boundNode, bool isObjectOrCollectionInitializerMember)
        {
            switch (boundNode)
            {
                case BoundObjectInitializerMember boundObjectInitializerMember:
                    if (boundObjectInitializerMember.Arguments.IsEmpty)
                    {
                        return ImmutableArray<IArgumentOperation>.Empty;
                    }
                    else
                    {
                        return DeriveArguments(boundObjectInitializerMember, isObjectOrCollectionInitializerMember);
                    }

                case BoundIndexerAccess boundIndexerAccess:
                    return DeriveArguments(boundIndexerAccess);

                case BoundPropertyAccess _:
                    return ImmutableArray<IArgumentOperation>.Empty;

                default:
                    throw ExceptionUtilities.UnexpectedValue(boundNode.Kind);
            }
        }

        private IPropertyReferenceOperation CreateBoundPropertyAccessOperation(BoundPropertyAccess boundPropertyAccess)
        {
            bool isObjectOrCollectionInitializer = false;
            IPropertySymbol property = boundPropertyAccess.PropertySymbol;
            SyntaxNode syntax = boundPropertyAccess.Syntax;
            ITypeSymbol type = boundPropertyAccess.Type;
            Optional<object> constantValue = ConvertToOptional(boundPropertyAccess.ConstantValue);
            bool isImplicit = boundPropertyAccess.WasCompilerGenerated;
            return new CSharpLazyPropertyReferenceOperation(this, boundPropertyAccess, isObjectOrCollectionInitializer, property, _semanticModel, syntax, type, constantValue, isImplicit);
        }

        private IOperation CreateBoundIndexerAccessOperation(BoundIndexerAccess boundIndexerAccess)
        {
            bool isObjectOrCollectionInitializer = false;
            PropertySymbol property = boundIndexerAccess.Indexer;
            SyntaxNode syntax = boundIndexerAccess.Syntax;
            ITypeSymbol type = boundIndexerAccess.Type;
            Optional<object> constantValue = ConvertToOptional(boundIndexerAccess.ConstantValue);
            bool isImplicit = boundIndexerAccess.WasCompilerGenerated;

            MethodSymbol accessor = boundIndexerAccess.UseSetterForDefaultArgumentGeneration
                ? property.GetOwnOrInheritedSetMethod()
                : property.GetOwnOrInheritedGetMethod();

            if (!boundIndexerAccess.OriginalIndexersOpt.IsDefault || boundIndexerAccess.ResultKind == LookupResultKind.OverloadResolutionFailure || accessor == null || accessor.OriginalDefinition is ErrorMethodSymbol)
            {
                return new CSharpLazyInvalidOperation(this, boundIndexerAccess, _semanticModel, syntax, type, constantValue, isImplicit);
            }

            return new CSharpLazyPropertyReferenceOperation(this, boundIndexerAccess, isObjectOrCollectionInitializer, property, _semanticModel, syntax, type, constantValue, isImplicit);
        }

        private IEventReferenceOperation CreateBoundEventAccessOperation(BoundEventAccess boundEventAccess)
        {
            IEventSymbol @event = boundEventAccess.EventSymbol;
            BoundNode instance = boundEventAccess.ReceiverOpt;
            SyntaxNode syntax = boundEventAccess.Syntax;
            ITypeSymbol type = boundEventAccess.Type;
            Optional<object> constantValue = ConvertToOptional(boundEventAccess.ConstantValue);
            bool isImplicit = boundEventAccess.WasCompilerGenerated;
            return new CSharpLazyEventReferenceOperation(this, instance, @event, _semanticModel, syntax, type, constantValue, isImplicit);
        }

        private IEventAssignmentOperation CreateBoundEventAssignmentOperatorOperation(BoundEventAssignmentOperator boundEventAssignmentOperator)
        {
            SyntaxNode syntax = boundEventAssignmentOperator.Syntax;
            bool adds = boundEventAssignmentOperator.IsAddition;
            ITypeSymbol type = boundEventAssignmentOperator.Type;
            Optional<object> constantValue = ConvertToOptional(boundEventAssignmentOperator.ConstantValue);
            bool isImplicit = boundEventAssignmentOperator.WasCompilerGenerated;
            return new CSharpLazyEventAssignmentOperation(this, boundEventAssignmentOperator, adds, _semanticModel, syntax, type, constantValue, isImplicit);
        }

        private IParameterReferenceOperation CreateBoundParameterOperation(BoundParameter boundParameter)
        {
            IParameterSymbol parameter = boundParameter.ParameterSymbol;
            SyntaxNode syntax = boundParameter.Syntax;
            ITypeSymbol type = boundParameter.Type;
            Optional<object> constantValue = ConvertToOptional(boundParameter.ConstantValue);
            bool isImplicit = boundParameter.WasCompilerGenerated;
            return new ParameterReferenceOperation(parameter, _semanticModel, syntax, type, constantValue, isImplicit);
        }

        internal ILiteralOperation CreateBoundLiteralOperation(BoundLiteral boundLiteral, bool @implicit = false)
        {
            SyntaxNode syntax = boundLiteral.Syntax;
            ITypeSymbol type = boundLiteral.Type;
            Optional<object> constantValue = ConvertToOptional(boundLiteral.ConstantValue);
            bool isImplicit = boundLiteral.WasCompilerGenerated || @implicit;
            return new LiteralOperation(_semanticModel, syntax, type, constantValue, isImplicit);
        }

        private IAnonymousObjectCreationOperation CreateBoundAnonymousObjectCreationExpressionOperation(BoundAnonymousObjectCreationExpression boundAnonymousObjectCreationExpression)
        {
            SyntaxNode syntax = boundAnonymousObjectCreationExpression.Syntax;
            ITypeSymbol type = boundAnonymousObjectCreationExpression.Type;
            Optional<object> constantValue = ConvertToOptional(boundAnonymousObjectCreationExpression.ConstantValue);
            bool isImplicit = boundAnonymousObjectCreationExpression.WasCompilerGenerated;
            return new CSharpLazyAnonymousObjectCreationOperation(this, boundAnonymousObjectCreationExpression, _semanticModel, syntax, type, constantValue, isImplicit);
        }

        private IOperation CreateBoundObjectCreationExpressionOperation(BoundObjectCreationExpression boundObjectCreationExpression)
        {
            MethodSymbol constructor = boundObjectCreationExpression.Constructor;
            SyntaxNode syntax = boundObjectCreationExpression.Syntax;
            ITypeSymbol type = boundObjectCreationExpression.Type;
            Optional<object> constantValue = ConvertToOptional(boundObjectCreationExpression.ConstantValue);
            bool isImplicit = boundObjectCreationExpression.WasCompilerGenerated;

            if (boundObjectCreationExpression.ResultKind == LookupResultKind.OverloadResolutionFailure || constructor == null || constructor.OriginalDefinition is ErrorMethodSymbol)
            {
                return new CSharpLazyInvalidOperation(this, boundObjectCreationExpression, _semanticModel, syntax, type, constantValue, isImplicit);
            }
            else if (boundObjectCreationExpression.Type.IsAnonymousType)
            {
                // Workaround for https://github.com/dotnet/roslyn/issues/28157
                Debug.Assert(isImplicit);
                return new CSharpLazyAnonymousObjectCreationOperation(this, boundObjectCreationExpression, _semanticModel, syntax, type, constantValue, isImplicit);
            }

            return new CSharpLazyObjectCreationOperation(this, boundObjectCreationExpression, constructor, _semanticModel, syntax, type, constantValue, isImplicit);
        }

        private IDynamicObjectCreationOperation CreateBoundDynamicObjectCreationExpressionOperation(BoundDynamicObjectCreationExpression boundDynamicObjectCreationExpression)
        {
            ImmutableArray<string> argumentNames = boundDynamicObjectCreationExpression.ArgumentNamesOpt.NullToEmpty();
            ImmutableArray<RefKind> argumentRefKinds = boundDynamicObjectCreationExpression.ArgumentRefKindsOpt.NullToEmpty();
            SyntaxNode syntax = boundDynamicObjectCreationExpression.Syntax;
            ITypeSymbol type = boundDynamicObjectCreationExpression.Type;
            Optional<object> constantValue = ConvertToOptional(boundDynamicObjectCreationExpression.ConstantValue);
            bool isImplicit = boundDynamicObjectCreationExpression.WasCompilerGenerated;
            return new CSharpLazyDynamicObjectCreationOperation(this, boundDynamicObjectCreationExpression, argumentNames, argumentRefKinds, _semanticModel, syntax, type, constantValue, isImplicit);
        }

        internal IOperation CreateBoundDynamicInvocationExpressionReceiver(BoundNode receiver)
        {
            switch (receiver)
            {
                case BoundImplicitReceiver implicitReceiver:
                    return CreateBoundDynamicMemberAccessOperation(implicitReceiver, typeArgumentsOpt: ImmutableArray<TypeSymbol>.Empty, memberName: "Add",
                                                                   implicitReceiver.Syntax, type: null, value: default, isImplicit: true);

                case BoundMethodGroup methodGroup:
                    return CreateBoundDynamicMemberAccessOperation(methodGroup.ReceiverOpt, TypeMap.AsTypeSymbols(methodGroup.TypeArgumentsOpt), methodGroup.Name,
                                                                   methodGroup.Syntax, methodGroup.Type, methodGroup.ConstantValue, methodGroup.WasCompilerGenerated);

                default:
                    return Create(receiver);
            }
        }

        private IDynamicInvocationOperation CreateBoundDynamicInvocationExpressionOperation(BoundDynamicInvocation boundDynamicInvocation)
        {
            ImmutableArray<string> argumentNames = boundDynamicInvocation.ArgumentNamesOpt.NullToEmpty();
            ImmutableArray<RefKind> argumentRefKinds = boundDynamicInvocation.ArgumentRefKindsOpt.NullToEmpty();
            SyntaxNode syntax = boundDynamicInvocation.Syntax;
            ITypeSymbol type = boundDynamicInvocation.Type;
            Optional<object> constantValue = ConvertToOptional(boundDynamicInvocation.ConstantValue);
            bool isImplicit = boundDynamicInvocation.WasCompilerGenerated;
            return new CSharpLazyDynamicInvocationOperation(this, boundDynamicInvocation, argumentNames, argumentRefKinds, _semanticModel, syntax, type, constantValue, isImplicit);
        }

        internal IOperation CreateBoundDynamicIndexerAccessExpressionReceiver(BoundExpression indexer)
        {
            switch (indexer)
            {
                case BoundDynamicIndexerAccess boundDynamicIndexerAccess:
                    return Create(boundDynamicIndexerAccess.ReceiverOpt);

                case BoundObjectInitializerMember boundObjectInitializerMember:
                    return CreateImplicitReceiver(boundObjectInitializerMember.Syntax, boundObjectInitializerMember.ReceiverType);

                default:
                    throw ExceptionUtilities.UnexpectedValue(indexer.Kind);
            }
        }

        internal ImmutableArray<IOperation> CreateBoundDynamicIndexerAccessArguments(BoundExpression indexer)
        {
            switch (indexer)
            {
                case BoundDynamicIndexerAccess boundDynamicAccess:
                    return CreateFromArray<BoundExpression, IOperation>(boundDynamicAccess.Arguments);

                case BoundObjectInitializerMember boundObjectInitializerMember:
                    return CreateFromArray<BoundExpression, IOperation>(boundObjectInitializerMember.Arguments);

                default:
                    throw ExceptionUtilities.UnexpectedValue(indexer.Kind);
            }
        }

        private IDynamicIndexerAccessOperation CreateBoundDynamicIndexerAccessExpressionOperation(BoundDynamicIndexerAccess boundDynamicIndexerAccess)
        {
            ImmutableArray<string> argumentNames = boundDynamicIndexerAccess.ArgumentNamesOpt.NullToEmpty();
            ImmutableArray<RefKind> argumentRefKinds = boundDynamicIndexerAccess.ArgumentRefKindsOpt.NullToEmpty();
            SyntaxNode syntax = boundDynamicIndexerAccess.Syntax;
            ITypeSymbol type = boundDynamicIndexerAccess.Type;
            Optional<object> constantValue = ConvertToOptional(boundDynamicIndexerAccess.ConstantValue);
            bool isImplicit = boundDynamicIndexerAccess.WasCompilerGenerated;
            return new CSharpLazyDynamicIndexerAccessOperation(this, boundDynamicIndexerAccess, argumentNames, argumentRefKinds, _semanticModel, syntax, type, constantValue, isImplicit);
        }

        private IObjectOrCollectionInitializerOperation CreateBoundObjectInitializerExpressionOperation(BoundObjectInitializerExpression boundObjectInitializerExpression)
        {
            SyntaxNode syntax = boundObjectInitializerExpression.Syntax;
            ITypeSymbol type = boundObjectInitializerExpression.Type;
            Optional<object> constantValue = ConvertToOptional(boundObjectInitializerExpression.ConstantValue);
            bool isImplicit = boundObjectInitializerExpression.WasCompilerGenerated;
            return new CSharpLazyObjectOrCollectionInitializerOperation(this, boundObjectInitializerExpression, _semanticModel, syntax, type, constantValue, isImplicit);
        }

        private IObjectOrCollectionInitializerOperation CreateBoundCollectionInitializerExpressionOperation(BoundCollectionInitializerExpression boundCollectionInitializerExpression)
        {
            SyntaxNode syntax = boundCollectionInitializerExpression.Syntax;
            ITypeSymbol type = boundCollectionInitializerExpression.Type;
            Optional<object> constantValue = ConvertToOptional(boundCollectionInitializerExpression.ConstantValue);
            bool isImplicit = boundCollectionInitializerExpression.WasCompilerGenerated;
            return new CSharpLazyObjectOrCollectionInitializerOperation(this, boundCollectionInitializerExpression, _semanticModel, syntax, type, constantValue, isImplicit);
        }

        private IOperation CreateBoundObjectInitializerMemberOperation(BoundObjectInitializerMember boundObjectInitializerMember, bool isObjectOrCollectionInitializer = false)
        {
            Symbol memberSymbol = boundObjectInitializerMember.MemberSymbol;
            SyntaxNode syntax = boundObjectInitializerMember.Syntax;
            ITypeSymbol type = boundObjectInitializerMember.Type;
            Optional<object> constantValue = ConvertToOptional(boundObjectInitializerMember.ConstantValue);
            bool isImplicit = boundObjectInitializerMember.WasCompilerGenerated;

            if ((object)memberSymbol == null)
            {
                Debug.Assert(boundObjectInitializerMember.Type.IsDynamic());

                ImmutableArray<string> argumentNames = boundObjectInitializerMember.ArgumentNamesOpt.NullToEmpty();
                ImmutableArray<RefKind> argumentRefKinds = boundObjectInitializerMember.ArgumentRefKindsOpt.NullToEmpty();
                return new CSharpLazyDynamicIndexerAccessOperation(this, boundObjectInitializerMember, argumentNames, argumentRefKinds, _semanticModel, syntax, type, constantValue, isImplicit);
            }

            switch (memberSymbol.Kind)
            {
                case SymbolKind.Field:
                    var field = (FieldSymbol)memberSymbol;
                    bool isDeclaration = false;
                    return new FieldReferenceOperation(field, isDeclaration, createReceiver(), _semanticModel, syntax, type, constantValue, isImplicit);
                case SymbolKind.Event:
                    var eventSymbol = (EventSymbol)memberSymbol;
                    return new EventReferenceOperation(eventSymbol, createReceiver(), _semanticModel, syntax, type, constantValue, isImplicit);
                case SymbolKind.Property:
                    var property = (PropertySymbol)memberSymbol;
                    if (boundObjectInitializerMember.Arguments.Any())
                    {
                        // In nested member initializers, the property is not actually set. Instead, it is retrieved for a series of Add method calls or nested property setter calls,
                        // so we need to use the getter for this property
                        MethodSymbol accessor = isObjectOrCollectionInitializer ? property.GetOwnOrInheritedGetMethod() : property.GetOwnOrInheritedSetMethod();
                        if (accessor == null || boundObjectInitializerMember.ResultKind == LookupResultKind.OverloadResolutionFailure || accessor.OriginalDefinition is ErrorMethodSymbol)
                        {
                            return new CSharpLazyInvalidOperation(this, boundObjectInitializerMember, _semanticModel, syntax, type, constantValue, isImplicit);
                        }
                    }

                    return new CSharpLazyPropertyReferenceOperation(this, boundObjectInitializerMember, isObjectOrCollectionInitializer: true, property, _semanticModel, syntax, type, constantValue, isImplicit);
                default:
                    throw ExceptionUtilities.Unreachable;
            }

            IOperation createReceiver() => memberSymbol?.IsStatic == true ?
                    null :
                    CreateImplicitReceiver(boundObjectInitializerMember.Syntax, boundObjectInitializerMember.ReceiverType);
        }

        private IOperation CreateBoundDynamicObjectInitializerMemberOperation(BoundDynamicObjectInitializerMember boundDynamicObjectInitializerMember)
        {
            IOperation instanceReceiver = CreateImplicitReceiver(boundDynamicObjectInitializerMember.Syntax, boundDynamicObjectInitializerMember.ReceiverType);
            string memberName = boundDynamicObjectInitializerMember.MemberName;
            ImmutableArray<ITypeSymbol> typeArguments = ImmutableArray<ITypeSymbol>.Empty;
            ITypeSymbol containingType = boundDynamicObjectInitializerMember.ReceiverType;
            SyntaxNode syntax = boundDynamicObjectInitializerMember.Syntax;
            ITypeSymbol type = boundDynamicObjectInitializerMember.Type;
            Optional<object> constantValue = ConvertToOptional(boundDynamicObjectInitializerMember.ConstantValue);
            bool isImplicit = boundDynamicObjectInitializerMember.WasCompilerGenerated;

            return new DynamicMemberReferenceOperation(instanceReceiver, memberName, typeArguments, containingType, _semanticModel, syntax, type, constantValue, isImplicit);
        }

        private IOperation CreateBoundCollectionElementInitializerOperation(BoundCollectionElementInitializer boundCollectionElementInitializer)
        {
            MethodSymbol addMethod = boundCollectionElementInitializer.AddMethod;
            SyntaxNode syntax = boundCollectionElementInitializer.Syntax;
            ITypeSymbol type = boundCollectionElementInitializer.Type;
            Optional<object> constantValue = ConvertToOptional(boundCollectionElementInitializer.ConstantValue);
            bool isImplicit = boundCollectionElementInitializer.WasCompilerGenerated;

            if (IsMethodInvalid(boundCollectionElementInitializer.ResultKind, addMethod))
            {
                return new CSharpLazyInvalidOperation(this, boundCollectionElementInitializer, _semanticModel, syntax, type, constantValue, isImplicit);
            }

            bool isVirtual = IsCallVirtual(addMethod, boundCollectionElementInitializer.ImplicitReceiverOpt);
            return new CSharpLazyInvocationOperation(this, boundCollectionElementInitializer, addMethod, isVirtual, _semanticModel, syntax, type, constantValue, isImplicit);
        }

        private IDynamicMemberReferenceOperation CreateBoundDynamicMemberAccessOperation(BoundDynamicMemberAccess boundDynamicMemberAccess)
        {
            return CreateBoundDynamicMemberAccessOperation(boundDynamicMemberAccess.Receiver, TypeMap.AsTypeSymbols(boundDynamicMemberAccess.TypeArgumentsOpt), boundDynamicMemberAccess.Name,
                boundDynamicMemberAccess.Syntax, boundDynamicMemberAccess.Type, boundDynamicMemberAccess.ConstantValue, boundDynamicMemberAccess.WasCompilerGenerated);
        }

        private IDynamicMemberReferenceOperation CreateBoundDynamicMemberAccessOperation(
            BoundExpression receiverOpt,
            ImmutableArray<TypeSymbol> typeArgumentsOpt,
            string memberName,
            SyntaxNode syntaxNode,
            ITypeSymbol type,
            ConstantValue value,
            bool isImplicit)
        {
            ITypeSymbol containingType = null;
            if (receiverOpt?.Kind == BoundKind.TypeExpression)
            {
                containingType = receiverOpt.Type;
                receiverOpt = null;
            }

            ImmutableArray<ITypeSymbol> typeArguments = ImmutableArray<ITypeSymbol>.Empty;
            if (!typeArgumentsOpt.IsDefault)
            {
                typeArguments = ImmutableArray<ITypeSymbol>.CastUp(typeArgumentsOpt);
            }
            Optional<object> constantValue = ConvertToOptional(value);
            return new CSharpLazyDynamicMemberReferenceOperation(this, receiverOpt, memberName, typeArguments, containingType, _semanticModel, syntaxNode, type, constantValue, isImplicit);
        }

        private IDynamicInvocationOperation CreateBoundDynamicCollectionElementInitializerOperation(BoundDynamicCollectionElementInitializer boundCollectionElementInitializer)
        {
            SyntaxNode syntax = boundCollectionElementInitializer.Syntax;
            ITypeSymbol type = boundCollectionElementInitializer.Type;
            Optional<object> constantValue = ConvertToOptional(boundCollectionElementInitializer.ConstantValue);
            bool isImplicit = boundCollectionElementInitializer.WasCompilerGenerated;
            return new CSharpLazyDynamicInvocationOperation(this, boundCollectionElementInitializer, argumentNames: ImmutableArray<string>.Empty, argumentRefKinds: ImmutableArray<RefKind>.Empty, _semanticModel, syntax, type, constantValue, isImplicit);
        }

        private IOperation CreateUnboundLambdaOperation(UnboundLambda unboundLambda)
        {
            // We want to ensure that we never see the UnboundLambda node, and that we don't end up having two different IOperation
            // nodes for the lambda expression. So, we ask the semantic model for the IOperation node for the unbound lambda syntax.
            // We are counting on the fact that will do the error recovery and actually create the BoundLambda node appropriate for
            // this syntax node.
            BoundLambda boundLambda = unboundLambda.BindForErrorRecovery();
            return CreateInternal(boundLambda);
        }

        private IAnonymousFunctionOperation CreateBoundLambdaOperation(BoundLambda boundLambda)
        {
            IMethodSymbol symbol = boundLambda.Symbol;
            BoundNode body = boundLambda.Body;
            SyntaxNode syntax = boundLambda.Syntax;
            // This matches the SemanticModel implementation. This is because in VB, lambdas by themselves
            // do not have a type. To get the type of a lambda expression in the SemanticModel, you need to look at
            // TypeInfo.ConvertedType, rather than TypeInfo.Type. We replicate that behavior here. To get the type of
            // an IAnonymousFunctionExpression, you need to look at the parent IConversionExpression.
            ITypeSymbol type = null;
            Optional<object> constantValue = ConvertToOptional(boundLambda.ConstantValue);
            bool isImplicit = boundLambda.WasCompilerGenerated;
            return new CSharpLazyAnonymousFunctionOperation(this, body, symbol, _semanticModel, syntax, type, constantValue, isImplicit);
        }

        private ILocalFunctionOperation CreateBoundLocalFunctionStatementOperation(BoundLocalFunctionStatement boundLocalFunctionStatement)
        {
            IMethodSymbol symbol = boundLocalFunctionStatement.Symbol;
            SyntaxNode syntax = boundLocalFunctionStatement.Syntax;
            ITypeSymbol type = null;
            Optional<object> constantValue = default(Optional<object>);
            bool isImplicit = boundLocalFunctionStatement.WasCompilerGenerated;
            return new CSharpLazyLocalFunctionOperation(this, boundLocalFunctionStatement, symbol, _semanticModel, syntax, type, constantValue, isImplicit);
        }

        private IOperation CreateBoundConversionOperation(BoundConversion boundConversion)
        {
            bool isImplicit = boundConversion.WasCompilerGenerated || !boundConversion.ExplicitCastInCode;
            BoundExpression boundOperand = boundConversion.Operand;
            if (boundConversion.ConversionKind == CSharp.ConversionKind.MethodGroup)
            {
                // We don't check HasErrors on the conversion here because if we actually have a MethodGroup conversion,
                // overload resolution succeeded. The resulting method could be invalid for other reasons, but we don't
                // hide the resolved method.
                SyntaxNode syntax = boundConversion.Syntax;
                ITypeSymbol type = boundConversion.Type;
                Optional<object> constantValue = ConvertToOptional(boundConversion.ConstantValue);
                return new CSharpLazyDelegateCreationOperation(this, boundConversion, _semanticModel, syntax, type, constantValue, isImplicit);
            }
            else
            {
                SyntaxNode syntax = boundConversion.Syntax;

                if (syntax.IsMissing)
                {
                    // If the underlying syntax IsMissing, then that means we're in case where the compiler generated a piece of syntax to fill in for
                    // an error, such as this case:
                    //
                    //  int i = ;
                    //
                    // Semantic model has a special case here that we match: if the underlying syntax is missing, don't create a conversion expression,
                    // and instead directly return the operand, which will be a BoundBadExpression. When we generate a node for the BoundBadExpression,
                    // the resulting IOperation will also have a null Type.
                    Debug.Assert(boundOperand.Kind == BoundKind.BadExpression ||
                                 ((boundOperand as BoundLambda)?.Body.Statements.SingleOrDefault() as BoundReturnStatement)?.
                                     ExpressionOpt?.Kind == BoundKind.BadExpression);
                    return Create(boundOperand);
                }

                BoundConversion correctedConversionNode = boundConversion;
                Conversion conversion = boundConversion.Conversion;

                if (boundOperand.Syntax == boundConversion.Syntax)
                {
                    if (boundOperand.Kind == BoundKind.ConvertedTupleLiteral && TypeSymbol.Equals(boundOperand.Type, boundConversion.Type, TypeCompareKind.ConsiderEverything2))
                    {
                        // Erase this conversion, this is an artificial conversion added on top of BoundConvertedTupleLiteral
                        // in Binder.CreateTupleLiteralConversion
                        return Create(boundOperand);
                    }
                    else
                    {
                        // Make this conversion implicit
                        isImplicit = true;
                    }
                }

                if (boundConversion.ExplicitCastInCode && conversion.IsIdentity && boundOperand.Kind == BoundKind.Conversion)
                {
                    var nestedConversion = (BoundConversion)boundOperand;
                    BoundExpression nestedOperand = nestedConversion.Operand;

                    if (nestedConversion.Syntax == nestedOperand.Syntax && nestedConversion.ExplicitCastInCode &&
                        nestedOperand.Kind == BoundKind.ConvertedTupleLiteral &&
                        !TypeSymbol.Equals(nestedConversion.Type, nestedOperand.Type, TypeCompareKind.ConsiderEverything2))
                    {
                        // Let's erase the nested conversion, this is an artificial conversion added on top of BoundConvertedTupleLiteral
                        // in Binder.CreateTupleLiteralConversion.
                        // We need to use conversion information from the nested conversion because that is where the real conversion
                        // information is stored.
                        conversion = nestedConversion.Conversion;
                        correctedConversionNode = nestedConversion;
                    }
                }

                ITypeSymbol type = boundConversion.Type;
                Optional<object> constantValue = ConvertToOptional(boundConversion.ConstantValue);

                // If this is a lambda or method group conversion to a delegate type, we return a delegate creation instead of a conversion
                if ((boundOperand.Kind == BoundKind.Lambda ||
                     boundOperand.Kind == BoundKind.UnboundLambda ||
                     boundOperand.Kind == BoundKind.MethodGroup) &&
                    boundConversion.Type.IsDelegateType())
                {
                    return new CSharpLazyDelegateCreationOperation(this, correctedConversionNode, _semanticModel, syntax, type, constantValue, isImplicit);
                }
                else
                {
                    bool isTryCast = false;
                    // Checked conversions only matter if the conversion is a Numeric conversion. Don't have true unless the conversion is actually numeric.
                    bool isChecked = conversion.IsNumeric && boundConversion.Checked;
                    return new CSharpLazyConversionOperation(this, correctedConversionNode.Operand, conversion, isTryCast, isChecked, _semanticModel, syntax, type, constantValue, isImplicit);
                }
            }
        }

        private IConversionOperation CreateBoundAsOperatorOperation(BoundAsOperator boundAsOperator)
        {
            BoundNode operand = boundAsOperator.Operand;
            SyntaxNode syntax = boundAsOperator.Syntax;
            Conversion conversion = boundAsOperator.Conversion;
            bool isTryCast = true;
            bool isChecked = false;
            ITypeSymbol type = boundAsOperator.Type;
            Optional<object> constantValue = ConvertToOptional(boundAsOperator.ConstantValue);
            bool isImplicit = boundAsOperator.WasCompilerGenerated;
            return new CSharpLazyConversionOperation(this, operand, conversion, isTryCast, isChecked, _semanticModel, syntax, type, constantValue, isImplicit);
        }

        private IDelegateCreationOperation CreateBoundDelegateCreationExpressionOperation(BoundDelegateCreationExpression boundDelegateCreationExpression)
        {
            SyntaxNode syntax = boundDelegateCreationExpression.Syntax;
            ITypeSymbol type = boundDelegateCreationExpression.Type;
            Optional<object> constantValue = ConvertToOptional(boundDelegateCreationExpression.ConstantValue);
            bool isImplicit = boundDelegateCreationExpression.WasCompilerGenerated;
            return new CSharpLazyDelegateCreationOperation(this, boundDelegateCreationExpression, _semanticModel, syntax, type, constantValue, isImplicit);
        }

        private IMethodReferenceOperation CreateBoundMethodGroupSingleMethodOperation(BoundMethodGroup boundMethodGroup, IMethodSymbol methodSymbol, bool suppressVirtualCalls)
        {
            bool isVirtual = (methodSymbol.IsAbstract || methodSymbol.IsOverride || methodSymbol.IsVirtual) && !suppressVirtualCalls;
            BoundNode instance = boundMethodGroup.ReceiverOpt;
            SyntaxNode bindingSyntax = boundMethodGroup.Syntax;
            ITypeSymbol bindingType = null;
            Optional<object> bindingConstantValue = ConvertToOptional(boundMethodGroup.ConstantValue);
            bool isImplicit = boundMethodGroup.WasCompilerGenerated;
            return new CSharpLazyMethodReferenceOperation(this, instance, methodSymbol, isVirtual, _semanticModel, bindingSyntax, bindingType, bindingConstantValue, boundMethodGroup.WasCompilerGenerated);
        }

        private IIsTypeOperation CreateBoundIsOperatorOperation(BoundIsOperator boundIsOperator)
        {
            BoundNode valueOperand = boundIsOperator.Operand;
            ITypeSymbol typeOperand = boundIsOperator.TargetType.Type;
            SyntaxNode syntax = boundIsOperator.Syntax;
            ITypeSymbol type = boundIsOperator.Type;
            bool isNegated = false;
            Optional<object> constantValue = ConvertToOptional(boundIsOperator.ConstantValue);
            bool isImplicit = boundIsOperator.WasCompilerGenerated;
            return new CSharpLazyIsTypeOperation(this, valueOperand, typeOperand, isNegated, _semanticModel, syntax, type, constantValue, isImplicit);
        }

        private ISizeOfOperation CreateBoundSizeOfOperatorOperation(BoundSizeOfOperator boundSizeOfOperator)
        {
            ITypeSymbol typeOperand = boundSizeOfOperator.SourceType.Type;
            SyntaxNode syntax = boundSizeOfOperator.Syntax;
            ITypeSymbol type = boundSizeOfOperator.Type;
            Optional<object> constantValue = ConvertToOptional(boundSizeOfOperator.ConstantValue);
            bool isImplicit = boundSizeOfOperator.WasCompilerGenerated;
            return new SizeOfOperation(typeOperand, _semanticModel, syntax, type, constantValue, isImplicit);
        }

        private ITypeOfOperation CreateBoundTypeOfOperatorOperation(BoundTypeOfOperator boundTypeOfOperator)
        {
            ITypeSymbol typeOperand = boundTypeOfOperator.SourceType.Type;
            SyntaxNode syntax = boundTypeOfOperator.Syntax;
            ITypeSymbol type = boundTypeOfOperator.Type;
            Optional<object> constantValue = ConvertToOptional(boundTypeOfOperator.ConstantValue);
            bool isImplicit = boundTypeOfOperator.WasCompilerGenerated;
            return new TypeOfOperation(typeOperand, _semanticModel, syntax, type, constantValue, isImplicit);
        }

        private IArrayCreationOperation CreateBoundArrayCreationOperation(BoundArrayCreation boundArrayCreation)
        {
            SyntaxNode syntax = boundArrayCreation.Syntax;
            ITypeSymbol type = boundArrayCreation.Type;
            Optional<object> constantValue = ConvertToOptional(boundArrayCreation.ConstantValue);
            bool isImplicit = boundArrayCreation.WasCompilerGenerated ||
                              (boundArrayCreation.InitializerOpt?.Syntax == syntax && !boundArrayCreation.InitializerOpt.WasCompilerGenerated);
            return new CSharpLazyArrayCreationOperation(this, boundArrayCreation, _semanticModel, syntax, type, constantValue, isImplicit);
        }

        private IArrayInitializerOperation CreateBoundArrayInitializationOperation(BoundArrayInitialization boundArrayInitialization)
        {
            SyntaxNode syntax = boundArrayInitialization.Syntax;
            Optional<object> constantValue = ConvertToOptional(boundArrayInitialization.ConstantValue);
            bool isImplicit = boundArrayInitialization.WasCompilerGenerated;
            return new CSharpLazyArrayInitializerOperation(this, boundArrayInitialization, _semanticModel, syntax, constantValue, isImplicit);
        }

        private IDefaultValueOperation CreateBoundDefaultExpressionOperation(BoundDefaultExpression boundDefaultExpression)
        {
            SyntaxNode syntax = boundDefaultExpression.Syntax;
            ITypeSymbol type = boundDefaultExpression.Type;
            Optional<object> constantValue = ConvertToOptional(boundDefaultExpression.ConstantValue);
            bool isImplicit = boundDefaultExpression.WasCompilerGenerated;
            return new DefaultValueOperation(_semanticModel, syntax, type, constantValue, isImplicit);
        }

        private IInstanceReferenceOperation CreateBoundBaseReferenceOperation(BoundBaseReference boundBaseReference)
        {
            InstanceReferenceKind referenceKind = InstanceReferenceKind.ContainingTypeInstance;
            SyntaxNode syntax = boundBaseReference.Syntax;
            ITypeSymbol type = boundBaseReference.Type;
            Optional<object> constantValue = ConvertToOptional(boundBaseReference.ConstantValue);
            bool isImplicit = boundBaseReference.WasCompilerGenerated;
            return new InstanceReferenceOperation(referenceKind, _semanticModel, syntax, type, constantValue, isImplicit);
        }

        private IInstanceReferenceOperation CreateBoundThisReferenceOperation(BoundThisReference boundThisReference)
        {
            InstanceReferenceKind referenceKind = InstanceReferenceKind.ContainingTypeInstance;
            SyntaxNode syntax = boundThisReference.Syntax;
            ITypeSymbol type = boundThisReference.Type;
            Optional<object> constantValue = ConvertToOptional(boundThisReference.ConstantValue);
            bool isImplicit = boundThisReference.WasCompilerGenerated;
            return new InstanceReferenceOperation(referenceKind, _semanticModel, syntax, type, constantValue, isImplicit);
        }

        private IOperation CreateBoundAssignmentOperatorOrMemberInitializerOperation(BoundAssignmentOperator boundAssignmentOperator)
        {
            return IsMemberInitializer(boundAssignmentOperator) ?
                (IOperation)CreateBoundMemberInitializerOperation(boundAssignmentOperator) :
                CreateBoundAssignmentOperatorOperation(boundAssignmentOperator);
        }

        private static bool IsMemberInitializer(BoundAssignmentOperator boundAssignmentOperator) =>
            boundAssignmentOperator.Right?.Kind == BoundKind.ObjectInitializerExpression ||
            boundAssignmentOperator.Right?.Kind == BoundKind.CollectionInitializerExpression;

        private ISimpleAssignmentOperation CreateBoundAssignmentOperatorOperation(BoundAssignmentOperator boundAssignmentOperator)
        {
            Debug.Assert(!IsMemberInitializer(boundAssignmentOperator));

            bool isRef = boundAssignmentOperator.IsRef;
            SyntaxNode syntax = boundAssignmentOperator.Syntax;
            ITypeSymbol type = boundAssignmentOperator.Type;
            Optional<object> constantValue = ConvertToOptional(boundAssignmentOperator.ConstantValue);
            bool isImplicit = boundAssignmentOperator.WasCompilerGenerated;
            return new CSharpLazySimpleAssignmentOperation(this, boundAssignmentOperator, isRef, _semanticModel, syntax, type, constantValue, isImplicit);
        }

        private IMemberInitializerOperation CreateBoundMemberInitializerOperation(BoundAssignmentOperator boundAssignmentOperator)
        {
            Debug.Assert(IsMemberInitializer(boundAssignmentOperator));

            SyntaxNode syntax = boundAssignmentOperator.Syntax;
            ITypeSymbol type = boundAssignmentOperator.Type;
            Optional<object> constantValue = ConvertToOptional(boundAssignmentOperator.ConstantValue);
            bool isImplicit = boundAssignmentOperator.WasCompilerGenerated;
            return new CSharpLazyMemberInitializerOperation(this, boundAssignmentOperator, _semanticModel, syntax, type, constantValue, isImplicit);
        }

        private ICompoundAssignmentOperation CreateBoundCompoundAssignmentOperatorOperation(BoundCompoundAssignmentOperator boundCompoundAssignmentOperator)
        {
            BinaryOperatorKind operatorKind = Helper.DeriveBinaryOperatorKind(boundCompoundAssignmentOperator.Operator.Kind);
            Conversion inConversion = boundCompoundAssignmentOperator.LeftConversion;
            Conversion outConversion = boundCompoundAssignmentOperator.FinalConversion;
            bool isLifted = boundCompoundAssignmentOperator.Operator.Kind.IsLifted();
            bool isChecked = boundCompoundAssignmentOperator.Operator.Kind.IsChecked();
            IMethodSymbol operatorMethod = boundCompoundAssignmentOperator.Operator.Method;
            SyntaxNode syntax = boundCompoundAssignmentOperator.Syntax;
            ITypeSymbol type = boundCompoundAssignmentOperator.Type;
            Optional<object> constantValue = ConvertToOptional(boundCompoundAssignmentOperator.ConstantValue);
            bool isImplicit = boundCompoundAssignmentOperator.WasCompilerGenerated;
            return new CSharpLazyCompoundAssignmentOperation(this, boundCompoundAssignmentOperator, inConversion, outConversion, operatorKind, isLifted, isChecked, operatorMethod, _semanticModel, syntax, type, constantValue, isImplicit);
        }

        private IIncrementOrDecrementOperation CreateBoundIncrementOperatorOperation(BoundIncrementOperator boundIncrementOperator)
        {
            bool isDecrement = Helper.IsDecrement(boundIncrementOperator.OperatorKind);
            bool isPostfix = Helper.IsPostfixIncrementOrDecrement(boundIncrementOperator.OperatorKind);
            bool isLifted = boundIncrementOperator.OperatorKind.IsLifted();
            bool isChecked = boundIncrementOperator.OperatorKind.IsChecked();
            BoundNode target = boundIncrementOperator.Operand;
            IMethodSymbol operatorMethod = boundIncrementOperator.MethodOpt;
            SyntaxNode syntax = boundIncrementOperator.Syntax;
            ITypeSymbol type = boundIncrementOperator.Type;
            Optional<object> constantValue = ConvertToOptional(boundIncrementOperator.ConstantValue);
            bool isImplicit = boundIncrementOperator.WasCompilerGenerated;
            return new CSharpLazyIncrementOrDecrementOperation(this, target, isDecrement, isPostfix, isLifted, isChecked, operatorMethod, _semanticModel, syntax, type, constantValue, isImplicit);
        }

        private IInvalidOperation CreateBoundBadExpressionOperation(BoundBadExpression boundBadExpression)
        {
            SyntaxNode syntax = boundBadExpression.Syntax;
            // We match semantic model here: if the expression IsMissing, we have a null type, rather than the ErrorType of the bound node.
            ITypeSymbol type = syntax.IsMissing ? null : boundBadExpression.Type;
            Optional<object> constantValue = ConvertToOptional(boundBadExpression.ConstantValue);

            // if child has syntax node point to same syntax node as bad expression, then this invalid expression is implicit
            bool isImplicit = boundBadExpression.WasCompilerGenerated || boundBadExpression.ChildBoundNodes.Any(e => e?.Syntax == boundBadExpression.Syntax);
            return new CSharpLazyInvalidOperation(this, boundBadExpression, _semanticModel, syntax, type, constantValue, isImplicit);
        }

        private ITypeParameterObjectCreationOperation CreateBoundNewTOperation(BoundNewT boundNewT)
        {
            BoundNode initializer = boundNewT.InitializerExpressionOpt;
            SyntaxNode syntax = boundNewT.Syntax;
            ITypeSymbol type = boundNewT.Type;
            Optional<object> constantValue = ConvertToOptional(boundNewT.ConstantValue);
            bool isImplicit = boundNewT.WasCompilerGenerated;
            return new CSharpLazyTypeParameterObjectCreationOperation(this, initializer, _semanticModel, syntax, type, constantValue, isImplicit);
        }

        private INoPiaObjectCreationOperation CreateNoPiaObjectCreationExpressionOperation(BoundNoPiaObjectCreationExpression creation)
        {
            BoundNode initializer = creation.InitializerExpressionOpt;
            SyntaxNode syntax = creation.Syntax;
            ITypeSymbol type = creation.Type;
            Optional<object> constantValue = ConvertToOptional(creation.ConstantValue);
            bool isImplicit = creation.WasCompilerGenerated;
            return new CSharpLazyNoPiaObjectCreationOperation(this, initializer, _semanticModel, syntax, type, constantValue, isImplicit);
        }

        private IUnaryOperation CreateBoundUnaryOperatorOperation(BoundUnaryOperator boundUnaryOperator)
        {
            UnaryOperatorKind unaryOperatorKind = Helper.DeriveUnaryOperatorKind(boundUnaryOperator.OperatorKind);
            BoundNode operand = boundUnaryOperator.Operand;
            IMethodSymbol operatorMethod = boundUnaryOperator.MethodOpt;
            SyntaxNode syntax = boundUnaryOperator.Syntax;
            ITypeSymbol type = boundUnaryOperator.Type;
            Optional<object> constantValue = ConvertToOptional(boundUnaryOperator.ConstantValue);
            bool isLifted = boundUnaryOperator.OperatorKind.IsLifted();
            bool isChecked = boundUnaryOperator.OperatorKind.IsChecked();
            bool isImplicit = boundUnaryOperator.WasCompilerGenerated;
            return new CSharpLazyUnaryOperation(this, operand, unaryOperatorKind, isLifted, isChecked, operatorMethod, _semanticModel, syntax, type, constantValue, isImplicit);
        }

        private IBinaryOperation CreateBoundBinaryOperatorOperation(BoundBinaryOperator boundBinaryOperator)
        {
            BinaryOperatorKind operatorKind = Helper.DeriveBinaryOperatorKind(boundBinaryOperator.OperatorKind);
            IMethodSymbol operatorMethod = boundBinaryOperator.MethodOpt;
            IMethodSymbol unaryOperatorMethod = null;

            // For dynamic logical operator MethodOpt is actually the unary true/false operator
            if (boundBinaryOperator.Type.IsDynamic() &&
                (operatorKind == BinaryOperatorKind.ConditionalAnd || operatorKind == BinaryOperatorKind.ConditionalOr) &&
                operatorMethod?.Parameters.Length == 1)
            {
                unaryOperatorMethod = operatorMethod;
                operatorMethod = null;
            }

            SyntaxNode syntax = boundBinaryOperator.Syntax;
            ITypeSymbol type = boundBinaryOperator.Type;
            Optional<object> constantValue = ConvertToOptional(boundBinaryOperator.ConstantValue);
            bool isLifted = boundBinaryOperator.OperatorKind.IsLifted();
            bool isChecked = boundBinaryOperator.OperatorKind.IsChecked();
            bool isCompareText = false;
            bool isImplicit = boundBinaryOperator.WasCompilerGenerated;
            return new CSharpLazyBinaryOperation(this, boundBinaryOperator, operatorKind, isLifted, isChecked, isCompareText, operatorMethod, unaryOperatorMethod,
                                                 _semanticModel, syntax, type, constantValue, isImplicit);
        }

        private IBinaryOperation CreateBoundUserDefinedConditionalLogicalOperator(BoundUserDefinedConditionalLogicalOperator boundBinaryOperator)
        {
            BinaryOperatorKind operatorKind = Helper.DeriveBinaryOperatorKind(boundBinaryOperator.OperatorKind);
            IMethodSymbol operatorMethod = boundBinaryOperator.LogicalOperator;
            IMethodSymbol unaryOperatorMethod = boundBinaryOperator.OperatorKind.Operator() == CSharp.BinaryOperatorKind.And ?
                                                    boundBinaryOperator.FalseOperator :
                                                    boundBinaryOperator.TrueOperator;
            SyntaxNode syntax = boundBinaryOperator.Syntax;
            ITypeSymbol type = boundBinaryOperator.Type;
            Optional<object> constantValue = ConvertToOptional(boundBinaryOperator.ConstantValue);
            bool isLifted = boundBinaryOperator.OperatorKind.IsLifted();
            bool isChecked = boundBinaryOperator.OperatorKind.IsChecked();
            bool isCompareText = false;
            bool isImplicit = boundBinaryOperator.WasCompilerGenerated;
            return new CSharpLazyBinaryOperation(this, boundBinaryOperator, operatorKind, isLifted, isChecked, isCompareText, operatorMethod, unaryOperatorMethod,
                                                 _semanticModel, syntax, type, constantValue, isImplicit);
        }

        private ITupleBinaryOperation CreateBoundTupleBinaryOperatorOperation(BoundTupleBinaryOperator boundTupleBinaryOperator)
        {
            BinaryOperatorKind operatorKind = Helper.DeriveBinaryOperatorKind(boundTupleBinaryOperator.OperatorKind);
            SyntaxNode syntax = boundTupleBinaryOperator.Syntax;
            ITypeSymbol type = boundTupleBinaryOperator.Type;
            Optional<object> constantValue = ConvertToOptional(boundTupleBinaryOperator.ConstantValue);
            bool isImplicit = boundTupleBinaryOperator.WasCompilerGenerated;
            return new CSharpLazyTupleBinaryOperation(this, boundTupleBinaryOperator, operatorKind, _semanticModel, syntax, type, constantValue, isImplicit);
        }

        private IConditionalOperation CreateBoundConditionalOperatorOperation(BoundConditionalOperator boundConditionalOperator)
        {
            bool isRef = boundConditionalOperator.IsRef;
            SyntaxNode syntax = boundConditionalOperator.Syntax;
            ITypeSymbol type = boundConditionalOperator.Type;
            Optional<object> constantValue = ConvertToOptional(boundConditionalOperator.ConstantValue);
            bool isImplicit = boundConditionalOperator.WasCompilerGenerated;
            return new CSharpLazyConditionalOperation(this, boundConditionalOperator, isRef, _semanticModel, syntax, type, constantValue, isImplicit);
        }

        private ICoalesceOperation CreateBoundNullCoalescingOperatorOperation(BoundNullCoalescingOperator boundNullCoalescingOperator)
        {
            SyntaxNode syntax = boundNullCoalescingOperator.Syntax;
            ITypeSymbol type = boundNullCoalescingOperator.Type;
            Optional<object> constantValue = ConvertToOptional(boundNullCoalescingOperator.ConstantValue);
            bool isImplicit = boundNullCoalescingOperator.WasCompilerGenerated;
            Conversion valueConversion = boundNullCoalescingOperator.LeftConversion;

            if (valueConversion.Exists && !valueConversion.IsIdentity &&
                boundNullCoalescingOperator.Type.Equals(boundNullCoalescingOperator.LeftOperand.Type?.StrippedType(), TypeCompareKind.IgnoreCustomModifiersAndArraySizesAndLowerBounds | TypeCompareKind.IgnoreNullableModifiersForReferenceTypes))
            {
                valueConversion = Conversion.Identity;
            }

            return new CSharpLazyCoalesceOperation(this, boundNullCoalescingOperator, valueConversion, _semanticModel, syntax, type, constantValue, isImplicit);
        }

        private IOperation CreateBoundNullCoalescingAssignmentOperatorOperation(BoundNullCoalescingAssignmentOperator boundNode)
        {
            SyntaxNode syntax = boundNode.Syntax;
            ITypeSymbol type = boundNode.Type;
            Optional<object> constantValue = ConvertToOptional(boundNode.ConstantValue);
            bool isImplicit = boundNode.WasCompilerGenerated;

            return new CSharpLazyCoalesceAssignmentOperation(this, boundNode, _semanticModel, syntax, type, constantValue, isImplicit);
        }

        private IAwaitOperation CreateBoundAwaitExpressionOperation(BoundAwaitExpression boundAwaitExpression)
        {
            BoundNode awaitedValue = boundAwaitExpression.Expression;
            SyntaxNode syntax = boundAwaitExpression.Syntax;
            ITypeSymbol type = boundAwaitExpression.Type;
            Optional<object> constantValue = ConvertToOptional(boundAwaitExpression.ConstantValue);
            bool isImplicit = boundAwaitExpression.WasCompilerGenerated;
            return new CSharpLazyAwaitOperation(this, awaitedValue, _semanticModel, syntax, type, constantValue, isImplicit);
        }

        private IArrayElementReferenceOperation CreateBoundArrayAccessOperation(BoundArrayAccess boundArrayAccess)
        {
            SyntaxNode syntax = boundArrayAccess.Syntax;
            ITypeSymbol type = boundArrayAccess.Type;
            Optional<object> constantValue = ConvertToOptional(boundArrayAccess.ConstantValue);
            bool isImplicit = boundArrayAccess.WasCompilerGenerated;

            return new CSharpLazyArrayElementReferenceOperation(this, boundArrayAccess, _semanticModel, syntax, type, constantValue, isImplicit);
        }

        private INameOfOperation CreateBoundNameOfOperatorOperation(BoundNameOfOperator boundNameOfOperator)
        {
            BoundExpression argument = boundNameOfOperator.Argument;
            SyntaxNode syntax = boundNameOfOperator.Syntax;
            ITypeSymbol type = boundNameOfOperator.Type;
            Optional<object> constantValue = ConvertToOptional(boundNameOfOperator.ConstantValue);
            bool isImplicit = boundNameOfOperator.WasCompilerGenerated;
            return new CSharpLazyNameOfOperation(this, argument, _semanticModel, syntax, type, constantValue, isImplicit);
        }

        private IThrowOperation CreateBoundThrowExpressionOperation(BoundThrowExpression boundThrowExpression)
        {
            BoundNode expression = boundThrowExpression.Expression;
            SyntaxNode syntax = boundThrowExpression.Syntax;
            ITypeSymbol type = boundThrowExpression.Type;
            Optional<object> constantValue = ConvertToOptional(boundThrowExpression.ConstantValue);
            bool isImplicit = boundThrowExpression.WasCompilerGenerated;
            return new CSharpLazyThrowOperation(this, expression, _semanticModel, syntax, type, constantValue, isImplicit);
        }

        private IAddressOfOperation CreateBoundAddressOfOperatorOperation(BoundAddressOfOperator boundAddressOfOperator)
        {
            BoundExpression reference = boundAddressOfOperator.Operand;
            SyntaxNode syntax = boundAddressOfOperator.Syntax;
            ITypeSymbol type = boundAddressOfOperator.Type;
            Optional<object> constantValue = ConvertToOptional(boundAddressOfOperator.ConstantValue);
            bool isImplicit = boundAddressOfOperator.WasCompilerGenerated;
            return new CSharpLazyAddressOfOperation(this, reference, _semanticModel, syntax, type, constantValue, isImplicit);
        }

        private IInstanceReferenceOperation CreateBoundImplicitReceiverOperation(BoundImplicitReceiver boundImplicitReceiver)
        {
            InstanceReferenceKind referenceKind = InstanceReferenceKind.ImplicitReceiver;
            SyntaxNode syntax = boundImplicitReceiver.Syntax;
            ITypeSymbol type = boundImplicitReceiver.Type;
            Optional<object> constantValue = ConvertToOptional(boundImplicitReceiver.ConstantValue);
            bool isImplicit = boundImplicitReceiver.WasCompilerGenerated;
            return new InstanceReferenceOperation(referenceKind, _semanticModel, syntax, type, constantValue, isImplicit);
        }

        private IConditionalAccessOperation CreateBoundConditionalAccessOperation(BoundConditionalAccess boundConditionalAccess)
        {
            SyntaxNode syntax = boundConditionalAccess.Syntax;
            ITypeSymbol type = boundConditionalAccess.Type;
            Optional<object> constantValue = ConvertToOptional(boundConditionalAccess.ConstantValue);
            bool isImplicit = boundConditionalAccess.WasCompilerGenerated;

            return new CSharpLazyConditionalAccessOperation(this, boundConditionalAccess, _semanticModel, syntax, type, constantValue, isImplicit);
        }

        private IConditionalAccessInstanceOperation CreateBoundConditionalReceiverOperation(BoundConditionalReceiver boundConditionalReceiver)
        {
            SyntaxNode syntax = boundConditionalReceiver.Syntax;
            ITypeSymbol type = boundConditionalReceiver.Type;
            Optional<object> constantValue = ConvertToOptional(boundConditionalReceiver.ConstantValue);
            bool isImplicit = boundConditionalReceiver.WasCompilerGenerated;
            return new ConditionalAccessInstanceOperation(_semanticModel, syntax, type, constantValue, isImplicit);
        }

        private IFieldInitializerOperation CreateBoundFieldEqualsValueOperation(BoundFieldEqualsValue boundFieldEqualsValue)
        {
            ImmutableArray<IFieldSymbol> initializedFields = ImmutableArray.Create<IFieldSymbol>(boundFieldEqualsValue.Field);
            BoundNode value = boundFieldEqualsValue.Value;
            OperationKind kind = OperationKind.FieldInitializer;
            SyntaxNode syntax = boundFieldEqualsValue.Syntax;
            ITypeSymbol type = null;
            Optional<object> constantValue = default(Optional<object>);
            bool isImplicit = boundFieldEqualsValue.WasCompilerGenerated;
            return new CSharpLazyFieldInitializerOperation(this, value, boundFieldEqualsValue.Locals.As<ILocalSymbol>(), initializedFields, kind, _semanticModel, syntax, type, constantValue, isImplicit);
        }

        private IPropertyInitializerOperation CreateBoundPropertyEqualsValueOperation(BoundPropertyEqualsValue boundPropertyEqualsValue)
        {
            ImmutableArray<IPropertySymbol> initializedProperties = ImmutableArray.Create<IPropertySymbol>(boundPropertyEqualsValue.Property);
            BoundNode value = boundPropertyEqualsValue.Value;
            OperationKind kind = OperationKind.PropertyInitializer;
            SyntaxNode syntax = boundPropertyEqualsValue.Syntax;
            ITypeSymbol type = null;
            Optional<object> constantValue = default(Optional<object>);
            bool isImplicit = boundPropertyEqualsValue.WasCompilerGenerated;
            return new CSharpLazyPropertyInitializerOperation(this, value, boundPropertyEqualsValue.Locals.As<ILocalSymbol>(), initializedProperties, kind, _semanticModel, syntax, type, constantValue, isImplicit);
        }

        private IParameterInitializerOperation CreateBoundParameterEqualsValueOperation(BoundParameterEqualsValue boundParameterEqualsValue)
        {
            IParameterSymbol parameter = boundParameterEqualsValue.Parameter;
            BoundNode value = boundParameterEqualsValue.Value;
            OperationKind kind = OperationKind.ParameterInitializer;
            SyntaxNode syntax = boundParameterEqualsValue.Syntax;
            ITypeSymbol type = null;
            Optional<object> constantValue = default(Optional<object>);
            bool isImplicit = boundParameterEqualsValue.WasCompilerGenerated;
            return new CSharpLazyParameterInitializerOperation(this, value, boundParameterEqualsValue.Locals.As<ILocalSymbol>(), parameter, kind, _semanticModel, syntax, type, constantValue, isImplicit);
        }

        private IBlockOperation CreateBoundBlockOperation(BoundBlock boundBlock)
        {
            ImmutableArray<ILocalSymbol> locals = boundBlock.Locals.As<ILocalSymbol>();
            SyntaxNode syntax = boundBlock.Syntax;
            ITypeSymbol type = null;
            Optional<object> constantValue = default(Optional<object>);
            bool isImplicit = boundBlock.WasCompilerGenerated;
            return new CSharpLazyBlockOperation(this, boundBlock, locals, _semanticModel, syntax, type, constantValue, isImplicit);
        }

        private IBranchOperation CreateBoundContinueStatementOperation(BoundContinueStatement boundContinueStatement)
        {
            ILabelSymbol target = boundContinueStatement.Label;
            BranchKind branchKind = BranchKind.Continue;
            SyntaxNode syntax = boundContinueStatement.Syntax;
            ITypeSymbol type = null;
            Optional<object> constantValue = default(Optional<object>);
            bool isImplicit = boundContinueStatement.WasCompilerGenerated;
            return new BranchOperation(target, branchKind, _semanticModel, syntax, type, constantValue, isImplicit);
        }

        private IBranchOperation CreateBoundBreakStatementOperation(BoundBreakStatement boundBreakStatement)
        {
            ILabelSymbol target = boundBreakStatement.Label;
            BranchKind branchKind = BranchKind.Break;
            SyntaxNode syntax = boundBreakStatement.Syntax;
            ITypeSymbol type = null;
            Optional<object> constantValue = default(Optional<object>);
            bool isImplicit = boundBreakStatement.WasCompilerGenerated;
            return new BranchOperation(target, branchKind, _semanticModel, syntax, type, constantValue, isImplicit);
        }

        private IReturnOperation CreateBoundYieldBreakStatementOperation(BoundYieldBreakStatement boundYieldBreakStatement)
        {
            BoundNode returnedValue = null;
            SyntaxNode syntax = boundYieldBreakStatement.Syntax;
            ITypeSymbol type = null;
            Optional<object> constantValue = default(Optional<object>);
            bool isImplicit = boundYieldBreakStatement.WasCompilerGenerated;
            return new CSharpLazyReturnOperation(this, returnedValue, OperationKind.YieldBreak, _semanticModel, syntax, type, constantValue, isImplicit);
        }

        private IBranchOperation CreateBoundGotoStatementOperation(BoundGotoStatement boundGotoStatement)
        {
            ILabelSymbol target = boundGotoStatement.Label;
            BranchKind branchKind = BranchKind.GoTo;
            SyntaxNode syntax = boundGotoStatement.Syntax;
            ITypeSymbol type = null;
            Optional<object> constantValue = default(Optional<object>);
            bool isImplicit = boundGotoStatement.WasCompilerGenerated;
            return new BranchOperation(target, branchKind, _semanticModel, syntax, type, constantValue, isImplicit);
        }

        private IEmptyOperation CreateBoundNoOpStatementOperation(BoundNoOpStatement boundNoOpStatement)
        {
            SyntaxNode syntax = boundNoOpStatement.Syntax;
            ITypeSymbol type = null;
            Optional<object> constantValue = default(Optional<object>);
            bool isImplicit = boundNoOpStatement.WasCompilerGenerated;
            return new EmptyOperation(_semanticModel, syntax, type, constantValue, isImplicit);
        }

        private IConditionalOperation CreateBoundIfStatementOperation(BoundIfStatement boundIfStatement)
        {
            bool isRef = false;
            SyntaxNode syntax = boundIfStatement.Syntax;
            ITypeSymbol type = null;
            Optional<object> constantValue = default(Optional<object>);
            bool isImplicit = boundIfStatement.WasCompilerGenerated;
            return new CSharpLazyConditionalOperation(this, boundIfStatement, isRef, _semanticModel, syntax, type, constantValue, isImplicit);
        }

        private IWhileLoopOperation CreateBoundWhileStatementOperation(BoundWhileStatement boundWhileStatement)
        {
            ImmutableArray<ILocalSymbol> locals = boundWhileStatement.Locals.As<ILocalSymbol>();
            ILabelSymbol continueLabel = boundWhileStatement.ContinueLabel;
            ILabelSymbol exitLabel = boundWhileStatement.BreakLabel;
            bool conditionIsTop = true;
            bool conditionIsUntil = false;
            SyntaxNode syntax = boundWhileStatement.Syntax;
            ITypeSymbol type = null;
            Optional<object> constantValue = default(Optional<object>);
            bool isImplicit = boundWhileStatement.WasCompilerGenerated;
            return new CSharpLazyWhileLoopOperation(this, boundWhileStatement, locals, continueLabel, exitLabel, conditionIsTop, conditionIsUntil, _semanticModel, syntax, type, constantValue, isImplicit);
        }

        private IWhileLoopOperation CreateBoundDoStatementOperation(BoundDoStatement boundDoStatement)
        {
            ILabelSymbol continueLabel = boundDoStatement.ContinueLabel;
            ILabelSymbol exitLabel = boundDoStatement.BreakLabel;
            bool conditionIsTop = false;
            bool conditionIsUntil = false;
            ImmutableArray<ILocalSymbol> locals = boundDoStatement.Locals.As<ILocalSymbol>();
            SyntaxNode syntax = boundDoStatement.Syntax;
            ITypeSymbol type = null;
            Optional<object> constantValue = default(Optional<object>);
            bool isImplicit = boundDoStatement.WasCompilerGenerated;
            return new CSharpLazyWhileLoopOperation(this, boundDoStatement, locals, continueLabel, exitLabel, conditionIsTop, conditionIsUntil, _semanticModel, syntax, type, constantValue, isImplicit);
        }

        private IForLoopOperation CreateBoundForStatementOperation(BoundForStatement boundForStatement)
        {
            ImmutableArray<ILocalSymbol> locals = boundForStatement.OuterLocals.As<ILocalSymbol>();
            ImmutableArray<ILocalSymbol> conditionLocals = boundForStatement.InnerLocals.As<ILocalSymbol>();
            ILabelSymbol continueLabel = boundForStatement.ContinueLabel;
            ILabelSymbol exitLabel = boundForStatement.BreakLabel;
            SyntaxNode syntax = boundForStatement.Syntax;
            ITypeSymbol type = null;
            Optional<object> constantValue = default(Optional<object>);
            bool isImplicit = boundForStatement.WasCompilerGenerated;
            return new CSharpLazyForLoopOperation(this, boundForStatement, locals, conditionLocals, continueLabel, exitLabel, _semanticModel, syntax, type, constantValue, isImplicit);
        }

        internal ForEachLoopOperationInfo GetForEachLoopOperatorInfo(BoundForEachStatement boundForEachStatement)
        {
            ForEachEnumeratorInfo enumeratorInfoOpt = boundForEachStatement.EnumeratorInfoOpt;
            ForEachLoopOperationInfo info;

            if (enumeratorInfoOpt != null)
            {
                HashSet<DiagnosticInfo> useSiteDiagnostics = null;
                var compilation = (CSharpCompilation)_semanticModel.Compilation;

                info = new ForEachLoopOperationInfo(enumeratorInfoOpt.ElementType.TypeSymbol,
                                                    enumeratorInfoOpt.GetEnumeratorMethod,
                                                    (PropertySymbol)enumeratorInfoOpt.CurrentPropertyGetter.AssociatedSymbol,
                                                    enumeratorInfoOpt.MoveNextMethod,
                                                    enumeratorInfoOpt.NeedsDisposeMethod,
                                                    knownToImplementIDisposable: enumeratorInfoOpt.NeedsDisposeMethod && (object)enumeratorInfoOpt.GetEnumeratorMethod != null ?
                                                                                     compilation.Conversions.
                                                                                         ClassifyImplicitConversionFromType(enumeratorInfoOpt.GetEnumeratorMethod.ReturnType.TypeSymbol,
                                                                                                                            compilation.GetSpecialType(SpecialType.System_IDisposable),
                                                                                                                            ref useSiteDiagnostics).IsImplicit :
                                                                                     false,
                                                    enumeratorInfoOpt.CurrentConversion,
                                                    boundForEachStatement.ElementConversion);
            }
            else
            {
                info = default;
            }

            return info;
        }

        internal IOperation CreateBoundForEachStatementLoopControlVariable(BoundForEachStatement boundForEachStatement)
        {
            if (boundForEachStatement.DeconstructionOpt != null)
            {
                return Create(boundForEachStatement.DeconstructionOpt.DeconstructionAssignment.Left);
            }
            else if (boundForEachStatement.IterationErrorExpressionOpt != null)
            {
                return Create(boundForEachStatement.IterationErrorExpressionOpt);
            }
            else
            {
                Debug.Assert(boundForEachStatement.IterationVariables.Length == 1);
                var local = boundForEachStatement.IterationVariables[0];
                // We use iteration variable type syntax as the underlying syntax node as there is no variable declarator syntax in the syntax tree.
                var declaratorSyntax = boundForEachStatement.IterationVariableType.Syntax;
                return new VariableDeclaratorOperation(local, initializer: null, ignoredArguments: ImmutableArray<IOperation>.Empty, semanticModel: _semanticModel, syntax: declaratorSyntax, type: null, constantValue: default, isImplicit: false);
            }
        }

        private IForEachLoopOperation CreateBoundForEachStatementOperation(BoundForEachStatement boundForEachStatement)
        {
            ImmutableArray<ILocalSymbol> locals = boundForEachStatement.IterationVariables.As<ILocalSymbol>();

            ILabelSymbol continueLabel = boundForEachStatement.ContinueLabel;
            ILabelSymbol exitLabel = boundForEachStatement.BreakLabel;
            SyntaxNode syntax = boundForEachStatement.Syntax;
            ITypeSymbol type = null;
            Optional<object> constantValue = default(Optional<object>);
            bool isImplicit = boundForEachStatement.WasCompilerGenerated;
            return new CSharpLazyForEachLoopOperation(this, boundForEachStatement, locals, continueLabel, exitLabel, _semanticModel, syntax, type, constantValue, isImplicit);
        }

        private ITryOperation CreateBoundTryStatementOperation(BoundTryStatement boundTryStatement)
        {
            SyntaxNode syntax = boundTryStatement.Syntax;
            ITypeSymbol type = null;
            Optional<object> constantValue = default(Optional<object>);
            bool isImplicit = boundTryStatement.WasCompilerGenerated;
            return new CSharpLazyTryOperation(this, boundTryStatement, exitLabel: null, _semanticModel, syntax, type, constantValue, isImplicit);
        }

        private ICatchClauseOperation CreateBoundCatchBlockOperation(BoundCatchBlock boundCatchBlock)
        {
            ITypeSymbol exceptionType = boundCatchBlock.ExceptionTypeOpt ?? (ITypeSymbol)_semanticModel.Compilation.ObjectType;
            ImmutableArray<ILocalSymbol> locals = boundCatchBlock.Locals.As<ILocalSymbol>();
            SyntaxNode syntax = boundCatchBlock.Syntax;
            ITypeSymbol type = null;
            Optional<object> constantValue = default(Optional<object>);
            bool isImplicit = boundCatchBlock.WasCompilerGenerated;
            return new CSharpLazyCatchClauseOperation(this, boundCatchBlock, exceptionType, locals, _semanticModel, syntax, type, constantValue, isImplicit);
        }

        private IFixedOperation CreateBoundFixedStatementOperation(BoundFixedStatement boundFixedStatement)
        {
            ImmutableArray<ILocalSymbol> locals = boundFixedStatement.Locals.As<ILocalSymbol>();
            SyntaxNode syntax = boundFixedStatement.Syntax;
            ITypeSymbol type = null;
            Optional<object> constantValue = default(Optional<object>);
            bool isImplicit = boundFixedStatement.WasCompilerGenerated;
            return new CSharpLazyFixedOperation(this, boundFixedStatement, locals, _semanticModel, syntax, type, constantValue, isImplicit);
        }

        private IUsingOperation CreateBoundUsingStatementOperation(BoundUsingStatement boundUsingStatement)
        {
            ImmutableArray<ILocalSymbol> locals = ImmutableArray<ILocalSymbol>.CastUp(boundUsingStatement.Locals);
            SyntaxNode syntax = boundUsingStatement.Syntax;
            ITypeSymbol type = null;
            Optional<object> constantValue = default(Optional<object>);
            bool isImplicit = boundUsingStatement.WasCompilerGenerated;
            return new CSharpLazyUsingOperation(this, boundUsingStatement, locals, _semanticModel, syntax, type, constantValue, isImplicit);
        }

        private IThrowOperation CreateBoundThrowStatementOperation(BoundThrowStatement boundThrowStatement)
        {
            BoundNode thrownObject = boundThrowStatement.ExpressionOpt;
            SyntaxNode syntax = boundThrowStatement.Syntax;
            ITypeSymbol statementType = null;
            Optional<object> constantValue = default(Optional<object>);
            bool isImplicit = boundThrowStatement.WasCompilerGenerated;
            return new CSharpLazyThrowOperation(this, thrownObject, _semanticModel, syntax, statementType, constantValue, isImplicit);
        }

        private IReturnOperation CreateBoundReturnStatementOperation(BoundReturnStatement boundReturnStatement)
        {
            BoundNode returnedValue = boundReturnStatement.ExpressionOpt;
            SyntaxNode syntax = boundReturnStatement.Syntax;
            ITypeSymbol type = null;
            Optional<object> constantValue = default(Optional<object>);
            bool isImplicit = boundReturnStatement.WasCompilerGenerated;
            return new CSharpLazyReturnOperation(this, returnedValue, OperationKind.Return, _semanticModel, syntax, type, constantValue, isImplicit);
        }

        private IReturnOperation CreateBoundYieldReturnStatementOperation(BoundYieldReturnStatement boundYieldReturnStatement)
        {
            BoundNode returnedValue = boundYieldReturnStatement.Expression;
            SyntaxNode syntax = boundYieldReturnStatement.Syntax;
            ITypeSymbol type = null;
            Optional<object> constantValue = default(Optional<object>);
            bool isImplicit = boundYieldReturnStatement.WasCompilerGenerated;
            return new CSharpLazyReturnOperation(this, returnedValue, OperationKind.YieldReturn, _semanticModel, syntax, type, constantValue, isImplicit);
        }

        private ILockOperation CreateBoundLockStatementOperation(BoundLockStatement boundLockStatement)
        {
            // If there is no Enter2 method, then there will be no lock taken reference
            bool legacyMode = _semanticModel.Compilation.CommonGetWellKnownTypeMember(WellKnownMember.System_Threading_Monitor__Enter2) == null;
            ILocalSymbol lockTakenSymbol =
                legacyMode ? null : new SynthesizedLocal(_semanticModel.GetEnclosingSymbol(boundLockStatement.Syntax.SpanStart) as MethodSymbol,
                                                         TypeSymbolWithAnnotations.Create((TypeSymbol)_semanticModel.Compilation.GetSpecialType(SpecialType.System_Boolean)),
                                                         SynthesizedLocalKind.LockTaken,
                                                         syntaxOpt: boundLockStatement.Argument.Syntax);
            SyntaxNode syntax = boundLockStatement.Syntax;
            ITypeSymbol type = null;
            Optional<object> constantValue = default(Optional<object>);
            bool isImplicit = boundLockStatement.WasCompilerGenerated;

            return new CSharpLazyLockOperation(this, boundLockStatement, lockTakenSymbol, _semanticModel, syntax, type, constantValue, isImplicit);
        }

        private IInvalidOperation CreateBoundBadStatementOperation(BoundBadStatement boundBadStatement)
        {
            SyntaxNode syntax = boundBadStatement.Syntax;
            ITypeSymbol type = null;
            Optional<object> constantValue = default(Optional<object>);

            // if child has syntax node point to same syntax node as bad statement, then this invalid statement is implicit
            bool isImplicit = boundBadStatement.WasCompilerGenerated || boundBadStatement.ChildBoundNodes.Any(e => e?.Syntax == boundBadStatement.Syntax);
            return new CSharpLazyInvalidOperation(this, boundBadStatement, _semanticModel, syntax, type, constantValue, isImplicit);
        }

        private IOperation CreateBoundLocalDeclarationOperation(BoundLocalDeclaration boundLocalDeclaration)
        {
            var node = boundLocalDeclaration.Syntax;
            var kind = node.Kind();

            SyntaxNode varStatement;
            SyntaxNode varDeclaration;
            switch (kind)
            {
                case SyntaxKind.LocalDeclarationStatement:
                    {
                        var statement = (LocalDeclarationStatementSyntax)node;

                        // this happen for simple int i = 0;
                        // var statement points to LocalDeclarationStatementSyntax
                        varStatement = statement;

                        varDeclaration = statement.Declaration;
                        break;
                    }
                case SyntaxKind.VariableDeclarator:
                    {
                        // this happen for 'for loop' initializer
                        // We generate a DeclarationGroup for this scenario to maintain tree shape consistency across IOperation.
                        // var statement points to VariableDeclarationSyntax
                        varStatement = node.Parent;

                        varDeclaration = node.Parent;
                        break;
                    }
                default:
                    {
                        Debug.Fail($"Unexpected syntax: {kind}");

                        // otherwise, they points to whatever bound nodes are pointing to.
                        varStatement = varDeclaration = node;
                        break;
                    }
            }

            bool multiVariableImplicit = boundLocalDeclaration.WasCompilerGenerated;
            IVariableDeclarationOperation multiVariableDeclaration = new CSharpLazyVariableDeclarationOperation(this, boundLocalDeclaration, _semanticModel, varDeclaration, null, default, multiVariableImplicit);
            ITypeSymbol type = null;
            Optional<object> constantValue = default(Optional<object>);
            // In the case of a for loop, varStatement and varDeclaration will be the same syntax node.
            // We can only have one explicit operation, so make sure this node is implicit in that scenario.
            bool isImplicit = (varStatement == varDeclaration) || boundLocalDeclaration.WasCompilerGenerated;
            return new VariableDeclarationGroupOperation(ImmutableArray.Create(multiVariableDeclaration), _semanticModel, varStatement, type, constantValue, isImplicit);
        }

        private IVariableDeclarationGroupOperation CreateBoundMultipleLocalDeclarationsOperation(BoundMultipleLocalDeclarations boundMultipleLocalDeclarations)
        {
            // The syntax for the boundMultipleLocalDeclarations can either be a LocalDeclarationStatement or a VariableDeclaration, depending on the context
            // (using/fixed statements vs variable declaration)
            // We generate a DeclarationGroup for these scenarios (using/fixed) to maintain tree shape consistency across IOperation.
            SyntaxNode declarationGroupSyntax = boundMultipleLocalDeclarations.Syntax;
            SyntaxNode declarationSyntax = declarationGroupSyntax.IsKind(SyntaxKind.LocalDeclarationStatement) ?
                    ((LocalDeclarationStatementSyntax)declarationGroupSyntax).Declaration :
                    declarationGroupSyntax;
            bool declarationIsImplicit = boundMultipleLocalDeclarations.WasCompilerGenerated;
            IVariableDeclarationOperation multiVariableDeclaration = new CSharpLazyVariableDeclarationOperation(this, boundMultipleLocalDeclarations, _semanticModel, declarationSyntax, null, default, declarationIsImplicit);

            ITypeSymbol type = null;
            Optional<object> constantValue = default(Optional<object>);
            // If the syntax was the same, we're in a fixed statement or using statement. We make the Group operation implicit in this scenario, as the
            // syntax itself is a VariableDeclaration
            bool isImplicit = declarationGroupSyntax == declarationSyntax || boundMultipleLocalDeclarations.WasCompilerGenerated;
            return new VariableDeclarationGroupOperation(ImmutableArray.Create(multiVariableDeclaration), _semanticModel, declarationGroupSyntax, type, constantValue, isImplicit);
        }

        private ILabeledOperation CreateBoundLabelStatementOperation(BoundLabelStatement boundLabelStatement)
        {
            ILabelSymbol label = boundLabelStatement.Label;
            BoundNode statement = null;
            SyntaxNode syntax = boundLabelStatement.Syntax;
            ITypeSymbol type = null;
            Optional<object> constantValue = default(Optional<object>);
            bool isImplicit = boundLabelStatement.WasCompilerGenerated;
            return new CSharpLazyLabeledOperation(this, statement, label, _semanticModel, syntax, type, constantValue, isImplicit);
        }

        private ILabeledOperation CreateBoundLabeledStatementOperation(BoundLabeledStatement boundLabeledStatement)
        {
            ILabelSymbol label = boundLabeledStatement.Label;
            BoundNode labeledStatement = boundLabeledStatement.Body;
            SyntaxNode syntax = boundLabeledStatement.Syntax;
            ITypeSymbol type = null;
            Optional<object> constantValue = default(Optional<object>);
            bool isImplicit = boundLabeledStatement.WasCompilerGenerated;
            return new CSharpLazyLabeledOperation(this, labeledStatement, label, _semanticModel, syntax, type, constantValue, isImplicit);
        }

        private IExpressionStatementOperation CreateBoundExpressionStatementOperation(BoundExpressionStatement boundExpressionStatement)
        {
            BoundNode expression = boundExpressionStatement.Expression;
            SyntaxNode syntax = boundExpressionStatement.Syntax;
            ITypeSymbol type = null;
            Optional<object> constantValue = default(Optional<object>);

            // lambda body can point to expression directly and binder can insert expression statement there. and end up statement pointing to
            // expression syntax node since there is no statement syntax node to point to. this will mark such one as implicit since it doesn't
            // actually exist in code
            bool isImplicit = boundExpressionStatement.WasCompilerGenerated || boundExpressionStatement.Syntax == boundExpressionStatement.Expression.Syntax;
            return new CSharpLazyExpressionStatementOperation(this, expression, _semanticModel, syntax, type, constantValue, isImplicit);
        }

        internal IOperation CreateBoundTupleLiteralOperation(BoundTupleLiteral boundTupleLiteral, bool createDeclaration = true)
        {
            return CreateTupleOperation(boundTupleLiteral, boundTupleLiteral.Type, createDeclaration);
        }

        internal IOperation CreateBoundConvertedTupleLiteralOperation(BoundConvertedTupleLiteral boundConvertedTupleLiteral, bool createDeclaration = true)
        {
            return CreateTupleOperation(boundConvertedTupleLiteral, boundConvertedTupleLiteral.NaturalTypeOpt, createDeclaration);
        }

        internal IOperation CreateTupleOperation(BoundTupleExpression boundTupleExpression, ITypeSymbol naturalType, bool createDeclaration)
        {
            SyntaxNode syntax = boundTupleExpression.Syntax;
            bool isImplicit = boundTupleExpression.WasCompilerGenerated;
            ITypeSymbol type = boundTupleExpression.Type;
            Optional<object> constantValue = default;
            if (syntax is DeclarationExpressionSyntax declarationExpressionSyntax)
            {
                syntax = declarationExpressionSyntax.Designation;
                if (createDeclaration)
                {
                    return new CSharpLazyDeclarationExpressionOperation(this, boundTupleExpression, _semanticModel, declarationExpressionSyntax, type, constantValue: default, isImplicit: false);
                }
            }

            return new CSharpLazyTupleOperation(this, boundTupleExpression, _semanticModel, syntax, type, naturalType, constantValue, isImplicit);
        }

        private IInterpolatedStringOperation CreateBoundInterpolatedStringExpressionOperation(BoundInterpolatedString boundInterpolatedString)
        {
            SyntaxNode syntax = boundInterpolatedString.Syntax;
            ITypeSymbol type = boundInterpolatedString.Type;
            Optional<object> constantValue = ConvertToOptional(boundInterpolatedString.ConstantValue);
            bool isImplicit = boundInterpolatedString.WasCompilerGenerated;
            return new CSharpLazyInterpolatedStringOperation(this, boundInterpolatedString, _semanticModel, syntax, type, constantValue, isImplicit);
        }

        internal ImmutableArray<IInterpolatedStringContentOperation> CreateBoundInterpolatedStringContentOperation(ImmutableArray<BoundExpression> parts)
        {
            var builder = ArrayBuilder<IInterpolatedStringContentOperation>.GetInstance(parts.Length);
            foreach (var part in parts)
            {
                if (part.Kind == BoundKind.StringInsert)
                {
                    builder.Add((IInterpolatedStringContentOperation)Create(part));
                }
                else
                {
                    builder.Add(CreateBoundInterpolatedStringTextOperation((BoundLiteral)part));
                }
            }
            return builder.ToImmutableAndFree();
        }

        private IInterpolationOperation CreateBoundInterpolationOperation(BoundStringInsert boundStringInsert)
        {
            SyntaxNode syntax = boundStringInsert.Syntax;
            ITypeSymbol type = null;
            Optional<object> constantValue = default(Optional<object>);
            bool isImplicit = boundStringInsert.WasCompilerGenerated;
            return new CSharpLazyInterpolationOperation(this, boundStringInsert, _semanticModel, syntax, type, constantValue, isImplicit);
        }

        private IInterpolatedStringTextOperation CreateBoundInterpolatedStringTextOperation(BoundLiteral boundNode)
        {
            SyntaxNode syntax = boundNode.Syntax;
            ITypeSymbol type = null;
            Optional<object> constantValue = default(Optional<object>);
            bool isImplicit = boundNode.WasCompilerGenerated;
            return new CSharpLazyInterpolatedStringTextOperation(this, boundNode, _semanticModel, syntax, type, constantValue, isImplicit);
        }

        private IConstantPatternOperation CreateBoundConstantPatternOperation(BoundConstantPattern boundConstantPattern)
        {
            BoundNode value = boundConstantPattern.Value;
            SyntaxNode syntax = boundConstantPattern.Syntax;
            bool isImplicit = boundConstantPattern.WasCompilerGenerated;
            TypeSymbol inputType = boundConstantPattern.InputType;
            return new CSharpLazyConstantPatternOperation(inputType, this, value, _semanticModel, syntax, isImplicit);
        }

        private IDeclarationPatternOperation CreateBoundDeclarationPatternOperation(BoundDeclarationPattern boundDeclarationPattern)
        {
            ISymbol variable = boundDeclarationPattern.Variable;
            if (variable == null && boundDeclarationPattern.VariableAccess?.Kind == BoundKind.DiscardExpression)
            {
                variable = ((BoundDiscardExpression)boundDeclarationPattern.VariableAccess).ExpressionSymbol;
            }

            ITypeSymbol inputType = boundDeclarationPattern.InputType;
            bool acceptsNull = boundDeclarationPattern.IsVar;
            ITypeSymbol matchedType = acceptsNull ? null : boundDeclarationPattern.DeclaredType.Type;
            SyntaxNode syntax = boundDeclarationPattern.Syntax;
            bool isImplicit = boundDeclarationPattern.WasCompilerGenerated;
            return new DeclarationPatternOperation(inputType, matchedType, variable, acceptsNull, _semanticModel, syntax, isImplicit);
        }

        private IRecursivePatternOperation CreateBoundRecursivePatternOperation(BoundRecursivePattern boundRecursivePattern)
        {
            bool isImplicit = boundRecursivePattern.WasCompilerGenerated;
            ITypeSymbol matchedType = boundRecursivePattern.DeclaredType?.Type ?? boundRecursivePattern.InputType;
            ISymbol variable = boundRecursivePattern.Variable;
            ISymbol deconstructSymbol = boundRecursivePattern.DeconstructMethod;
            if (variable == null && boundRecursivePattern.VariableAccess?.Kind == BoundKind.DiscardExpression)
            {
                variable = ((BoundDiscardExpression)boundRecursivePattern.VariableAccess).ExpressionSymbol;
            }

            TypeSymbol inputType = boundRecursivePattern.InputType;
            SyntaxNode syntax = boundRecursivePattern.Syntax;
            return new CSharpLazyRecursivePatternOperation(
                this, inputType, matchedType, deconstructSymbol, boundRecursivePattern.Deconstruction,
                boundRecursivePattern.Properties, variable, _semanticModel, syntax, isImplicit);
        }

        private ISwitchOperation CreateBoundSwitchStatementOperation(BoundSwitchStatement boundSwitchStatement)
        {
            ImmutableArray<ILocalSymbol> locals = boundSwitchStatement.InnerLocals.As<ILocalSymbol>();
            ILabelSymbol exitLabel = boundSwitchStatement.BreakLabel;
            SyntaxNode syntax = boundSwitchStatement.Syntax;
            ITypeSymbol type = null;
            Optional<object> constantValue = default(Optional<object>);
            bool isImplicit = boundSwitchStatement.WasCompilerGenerated;
            return new CSharpLazySwitchOperation(this, boundSwitchStatement, locals, exitLabel, _semanticModel, syntax, type, constantValue, isImplicit);
        }

        private ISwitchCaseOperation CreateBoundSwitchSectionOperation(BoundSwitchSection boundSwitchSection)
        {
            ImmutableArray<ILocalSymbol> locals = StaticCast<ILocalSymbol>.From(boundSwitchSection.Locals);

            return new CSharpLazySwitchCaseOperation(this, boundSwitchSection, locals, _semanticModel, boundSwitchSection.Syntax, type: null, constantValue: default, isImplicit: boundSwitchSection.WasCompilerGenerated);
        }

        private ICaseClauseOperation CreateBoundSwitchLabelOperation(BoundSwitchLabel boundSwitchLabel)
        {
            SyntaxNode syntax = boundSwitchLabel.Syntax;
            ITypeSymbol type = null;
            Optional<object> constantValue = default(Optional<object>);
            bool isImplicit = boundSwitchLabel.WasCompilerGenerated;
            LabelSymbol label = boundSwitchLabel.Label;

            if (boundSwitchLabel.Syntax.Kind() == SyntaxKind.DefaultSwitchLabel)
            {
                Debug.Assert(boundSwitchLabel.Pattern.Kind == BoundKind.DiscardPattern);
                return new DefaultCaseClauseOperation(label, _semanticModel, syntax, type, constantValue, isImplicit);
            }
            else if (boundSwitchLabel.WhenClause == null &&
                     boundSwitchLabel.Pattern.Kind == BoundKind.ConstantPattern &&
                     boundSwitchLabel.Pattern is BoundConstantPattern cp &&
                     cp.InputType.IsValidV6SwitchGoverningType())
            {
                return new CSharpLazySingleValueCaseClauseOperation(this, cp.Value, label, _semanticModel, syntax, type, constantValue, isImplicit);
            }
            else
            {
                return new CSharpLazyPatternCaseClauseOperation(this, boundSwitchLabel, label, _semanticModel, syntax, type, constantValue, isImplicit);
            }
        }

        private IIsPatternOperation CreateBoundIsPatternExpressionOperation(BoundIsPatternExpression boundIsPatternExpression)
        {
            SyntaxNode syntax = boundIsPatternExpression.Syntax;
            ITypeSymbol type = boundIsPatternExpression.Type;
            Optional<object> constantValue = ConvertToOptional(boundIsPatternExpression.ConstantValue);
            bool isImplicit = boundIsPatternExpression.WasCompilerGenerated;
            return new CSharpLazyIsPatternOperation(this, boundIsPatternExpression, _semanticModel, syntax, type, constantValue, isImplicit);
        }

        private IOperation CreateBoundQueryClauseOperation(BoundQueryClause boundQueryClause)
        {
            if (boundQueryClause.Syntax.Kind() != SyntaxKind.QueryExpression)
            {
                // Currently we have no IOperation APIs for different query clauses or continuation.
                return Create(boundQueryClause.Value);
            }

            BoundNode expression = boundQueryClause.Value;
            SyntaxNode syntax = boundQueryClause.Syntax;
            ITypeSymbol type = boundQueryClause.Type;
            Optional<object> constantValue = ConvertToOptional(boundQueryClause.ConstantValue);
            bool isImplicit = boundQueryClause.WasCompilerGenerated;
            return new CSharpLazyTranslatedQueryOperation(this, expression, _semanticModel, syntax, type, constantValue, isImplicit);
        }

        private IOperation CreateBoundRangeVariableOperation(BoundRangeVariable boundRangeVariable)
        {
            // We do not have operation nodes for the bound range variables, just it's value.
            return Create(boundRangeVariable.Value);
        }

        private IOperation CreateBoundDiscardExpressionOperation(BoundDiscardExpression boundNode)
        {
            return new DiscardOperation(
                inputType: null,
                (IDiscardSymbol)boundNode.ExpressionSymbol,
                _semanticModel,
                boundNode.Syntax,
                boundNode.Type,
                ConvertToOptional(boundNode.ConstantValue),
                isImplicit: boundNode.WasCompilerGenerated);
        }

        private IOperation CreateFromEndIndexExpressionOperation(BoundFromEndIndexExpression boundIndex)
        {
            return new CSharpLazyFromEndIndexOperation(
                operationFactory: this,
                boundIndex.Operand,
                isLifted: boundIndex.Type.IsNullableType(),
                _semanticModel,
                boundIndex.Syntax,
                boundIndex.Type,
                boundIndex.MethodOpt,
                isImplicit: boundIndex.WasCompilerGenerated);
        }

        private IOperation CreateRangeExpressionOperation(BoundRangeExpression boundRange)
        {
            return new CSharpLazyRangeOperation(
                operationFactory: this,
                boundRange,
                isLifted: boundRange.Type.IsNullableType(),
                _semanticModel,
                boundRange.Syntax,
                boundRange.Type,
                boundRange.MethodOpt,
                isImplicit: boundRange.WasCompilerGenerated);
        }

        private IOperation CreateSuppressNullableWarningExpressionOperation(BoundSuppressNullableWarningExpression boundSuppression)
        {
            return new CSharpLazySuppressNullableWarningOperation(
                operationFactory: this,
                boundSuppression,
                _semanticModel,
                boundSuppression.Syntax,
                boundSuppression.Type,
                isImplicit: boundSuppression.WasCompilerGenerated);
        }

        private IOperation CreateBoundDiscardPatternOperation(BoundDiscardPattern boundNode)
        {
            return new DiscardOperation(
                boundNode.InputType,
                boundNode.DiscardSymbol,
                _semanticModel,
                boundNode.Syntax,
                boundNode.InputType,
                null,
                isImplicit: boundNode.WasCompilerGenerated);
        }
    }
}<|MERGE_RESOLUTION|>--- conflicted
+++ resolved
@@ -274,13 +274,10 @@
                     return CreateFromEndIndexExpressionOperation((BoundFromEndIndexExpression)boundNode);
                 case BoundKind.RangeExpression:
                     return CreateRangeExpressionOperation((BoundRangeExpression)boundNode);
-<<<<<<< HEAD
+                case BoundKind.SuppressNullableWarningExpression:
+                    return CreateSuppressNullableWarningExpressionOperation((BoundSuppressNullableWarningExpression)boundNode);
                 case BoundKind.SwitchSection:
                     return CreateBoundSwitchSectionOperation((BoundSwitchSection)boundNode);
-=======
-                case BoundKind.SuppressNullableWarningExpression:
-                    return CreateSuppressNullableWarningExpressionOperation((BoundSuppressNullableWarningExpression)boundNode);
->>>>>>> 51438ee7
 
                 case BoundKind.Attribute:
                 case BoundKind.ArgList:
