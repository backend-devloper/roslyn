// Copyright (c) Microsoft.  All Rights Reserved.  Licensed under the Apache License, Version 2.0.  See License.txt in the project root for license information.

using System;
using System.Collections.Concurrent;
using System.Collections.Immutable;
using System.Linq;
using Microsoft.CodeAnalysis.CSharp;
using Microsoft.CodeAnalysis.CSharp.Symbols;

namespace Microsoft.CodeAnalysis.Semantics
{
    internal sealed partial class CSharpOperationFactory
    {
        private readonly ConcurrentDictionary<BoundNode, IOperation> _cache =
            new ConcurrentDictionary<BoundNode, IOperation>(concurrencyLevel: 2, capacity: 10);

        public IOperation Create(BoundNode boundNode)
        {
            if (boundNode == null)
            {
                return null;
            }

            return _cache.GetOrAdd(boundNode, n => CreateInternal(n));
        }

        private IOperation CreateInternal(BoundNode boundNode)
        {
            switch (boundNode.Kind)
            {
                case BoundKind.DeconstructValuePlaceholder:
                    return CreateBoundDeconstructValuePlaceholderOperation((BoundDeconstructValuePlaceholder)boundNode);
                case BoundKind.Call:
                    return CreateBoundCallOperation((BoundCall)boundNode);
                case BoundKind.Local:
                    return CreateBoundLocalOperation((BoundLocal)boundNode);
                case BoundKind.FieldAccess:
                    return CreateBoundFieldAccessOperation((BoundFieldAccess)boundNode);
                case BoundKind.PropertyAccess:
                    return CreateBoundPropertyAccessOperation((BoundPropertyAccess)boundNode);
                case BoundKind.IndexerAccess:
                    return CreateBoundIndexerAccessOperation((BoundIndexerAccess)boundNode);
                case BoundKind.EventAccess:
                    return CreateBoundEventAccessOperation((BoundEventAccess)boundNode);
                case BoundKind.EventAssignmentOperator:
                    return CreateBoundEventAssignmentOperatorOperation((BoundEventAssignmentOperator)boundNode);
                case BoundKind.Parameter:
                    return CreateBoundParameterOperation((BoundParameter)boundNode);
                case BoundKind.Literal:
                    return CreateBoundLiteralOperation((BoundLiteral)boundNode);
                case BoundKind.ObjectCreationExpression:
                    return CreateBoundObjectCreationExpressionOperation((BoundObjectCreationExpression)boundNode);
                case BoundKind.UnboundLambda:
                    return CreateUnboundLambdaOperation((UnboundLambda)boundNode);
                case BoundKind.Lambda:
                    return CreateBoundLambdaOperation((BoundLambda)boundNode);
                case BoundKind.Conversion:
                    return CreateBoundConversionOperation((BoundConversion)boundNode);
                case BoundKind.AsOperator:
                    return CreateBoundAsOperatorOperation((BoundAsOperator)boundNode);
                case BoundKind.IsOperator:
                    return CreateBoundIsOperatorOperation((BoundIsOperator)boundNode);
                case BoundKind.SizeOfOperator:
                    return CreateBoundSizeOfOperatorOperation((BoundSizeOfOperator)boundNode);
                case BoundKind.TypeOfOperator:
                    return CreateBoundTypeOfOperatorOperation((BoundTypeOfOperator)boundNode);
                case BoundKind.ArrayCreation:
                    return CreateBoundArrayCreationOperation((BoundArrayCreation)boundNode);
                case BoundKind.ArrayInitialization:
                    return CreateBoundArrayInitializationOperation((BoundArrayInitialization)boundNode);
                case BoundKind.DefaultExpression:
                    return CreateBoundDefaultExpressionOperation((BoundDefaultExpression)boundNode);
                case BoundKind.BaseReference:
                    return CreateBoundBaseReferenceOperation((BoundBaseReference)boundNode);
                case BoundKind.ThisReference:
                    return CreateBoundThisReferenceOperation((BoundThisReference)boundNode);
                case BoundKind.AssignmentOperator:
                    return CreateBoundAssignmentOperatorOperation((BoundAssignmentOperator)boundNode);
                case BoundKind.CompoundAssignmentOperator:
                    return CreateBoundCompoundAssignmentOperatorOperation((BoundCompoundAssignmentOperator)boundNode);
                case BoundKind.IncrementOperator:
                    return CreateBoundIncrementOperatorOperation((BoundIncrementOperator)boundNode);
                case BoundKind.BadExpression:
                    return CreateBoundBadExpressionOperation((BoundBadExpression)boundNode);
                case BoundKind.NewT:
                    return CreateBoundNewTOperation((BoundNewT)boundNode);
                case BoundKind.UnaryOperator:
                    return CreateBoundUnaryOperatorOperation((BoundUnaryOperator)boundNode);
                case BoundKind.BinaryOperator:
                    return CreateBoundBinaryOperatorOperation((BoundBinaryOperator)boundNode);
                case BoundKind.ConditionalOperator:
                    return CreateBoundConditionalOperatorOperation((BoundConditionalOperator)boundNode);
                case BoundKind.NullCoalescingOperator:
                    return CreateBoundNullCoalescingOperatorOperation((BoundNullCoalescingOperator)boundNode);
                case BoundKind.AwaitExpression:
                    return CreateBoundAwaitExpressionOperation((BoundAwaitExpression)boundNode);
                case BoundKind.ArrayAccess:
                    return CreateBoundArrayAccessOperation((BoundArrayAccess)boundNode);
                case BoundKind.PointerIndirectionOperator:
                    return CreateBoundPointerIndirectionOperatorOperation((BoundPointerIndirectionOperator)boundNode);
                case BoundKind.AddressOfOperator:
                    return CreateBoundAddressOfOperatorOperation((BoundAddressOfOperator)boundNode);
                case BoundKind.ImplicitReceiver:
                    return CreateBoundImplicitReceiverOperation((BoundImplicitReceiver)boundNode);
                case BoundKind.ConditionalAccess:
                    return CreateBoundConditionalAccessOperation((BoundConditionalAccess)boundNode);
                case BoundKind.ConditionalReceiver:
                    return CreateBoundConditionalReceiverOperation((BoundConditionalReceiver)boundNode);
                case BoundKind.FieldEqualsValue:
                    return CreateBoundFieldEqualsValueOperation((BoundFieldEqualsValue)boundNode);
                case BoundKind.PropertyEqualsValue:
                    return CreateBoundPropertyEqualsValueOperation((BoundPropertyEqualsValue)boundNode);
                case BoundKind.ParameterEqualsValue:
                    return CreateBoundParameterEqualsValueOperation((BoundParameterEqualsValue)boundNode);
                case BoundKind.Block:
                    return CreateBoundBlockOperation((BoundBlock)boundNode);
                case BoundKind.ContinueStatement:
                    return CreateBoundContinueStatementOperation((BoundContinueStatement)boundNode);
                case BoundKind.BreakStatement:
                    return CreateBoundBreakStatementOperation((BoundBreakStatement)boundNode);
                case BoundKind.YieldBreakStatement:
                    return CreateBoundYieldBreakStatementOperation((BoundYieldBreakStatement)boundNode);
                case BoundKind.GotoStatement:
                    return CreateBoundGotoStatementOperation((BoundGotoStatement)boundNode);
                case BoundKind.NoOpStatement:
                    return CreateBoundNoOpStatementOperation((BoundNoOpStatement)boundNode);
                case BoundKind.IfStatement:
                    return CreateBoundIfStatementOperation((BoundIfStatement)boundNode);
                case BoundKind.WhileStatement:
                    return CreateBoundWhileStatementOperation((BoundWhileStatement)boundNode);
                case BoundKind.DoStatement:
                    return CreateBoundDoStatementOperation((BoundDoStatement)boundNode);
                case BoundKind.ForStatement:
                    return CreateBoundForStatementOperation((BoundForStatement)boundNode);
                case BoundKind.ForEachStatement:
                    return CreateBoundForEachStatementOperation((BoundForEachStatement)boundNode);
                case BoundKind.SwitchStatement:
                    return CreateBoundSwitchStatementOperation((BoundSwitchStatement)boundNode);
                case BoundKind.SwitchLabel:
                    return CreateBoundSwitchLabelOperation((BoundSwitchLabel)boundNode);
                case BoundKind.TryStatement:
                    return CreateBoundTryStatementOperation((BoundTryStatement)boundNode);
                case BoundKind.CatchBlock:
                    return CreateBoundCatchBlockOperation((BoundCatchBlock)boundNode);
                case BoundKind.FixedStatement:
                    return CreateBoundFixedStatementOperation((BoundFixedStatement)boundNode);
                case BoundKind.UsingStatement:
                    return CreateBoundUsingStatementOperation((BoundUsingStatement)boundNode);
                case BoundKind.ThrowStatement:
                    return CreateBoundThrowStatementOperation((BoundThrowStatement)boundNode);
                case BoundKind.ReturnStatement:
                    return CreateBoundReturnStatementOperation((BoundReturnStatement)boundNode);
                case BoundKind.YieldReturnStatement:
                    return CreateBoundYieldReturnStatementOperation((BoundYieldReturnStatement)boundNode);
                case BoundKind.LockStatement:
                    return CreateBoundLockStatementOperation((BoundLockStatement)boundNode);
                case BoundKind.BadStatement:
                    return CreateBoundBadStatementOperation((BoundBadStatement)boundNode);
                case BoundKind.LocalDeclaration:
                    return CreateBoundLocalDeclarationOperation((BoundLocalDeclaration)boundNode);
                case BoundKind.MultipleLocalDeclarations:
                    return CreateBoundMultipleLocalDeclarationsOperation((BoundMultipleLocalDeclarations)boundNode);
                case BoundKind.LabelStatement:
                    return CreateBoundLabelStatementOperation((BoundLabelStatement)boundNode);
                case BoundKind.LabeledStatement:
                    return CreateBoundLabeledStatementOperation((BoundLabeledStatement)boundNode);
                case BoundKind.ExpressionStatement:
                    return CreateBoundExpressionStatementOperation((BoundExpressionStatement)boundNode);
                case BoundKind.InterpolatedString:
                    return CreateBoundInterpolatedStringExpressionOperation((BoundInterpolatedString)boundNode);
                case BoundKind.StringInsert:
                    return CreateBoundInterpolationOperation((BoundStringInsert)boundNode);
                case BoundKind.LocalFunctionStatement:
                    return CreateBoundLocalFunctionStatementOperation((BoundLocalFunctionStatement)boundNode);
                default:
                    var constantValue = ConvertToOptional((boundNode as BoundExpression)?.ConstantValue);
                    return Operation.CreateOperationNone(boundNode.HasErrors, boundNode.Syntax, constantValue, getChildren: () => GetIOperationChildren(boundNode));
            }
        }

        private ImmutableArray<IOperation> GetIOperationChildren(BoundNode boundNode)
        {
            var boundNodeWithChildren = (IBoundNodeWithIOperationChildren)boundNode;
            if (boundNodeWithChildren.Children.IsDefaultOrEmpty)
            {
                return ImmutableArray<IOperation>.Empty;
            }

            var builder = ArrayBuilder<IOperation>.GetInstance(boundNodeWithChildren.Children.Length);
            foreach (var childNode in boundNodeWithChildren.Children)
            {
                var operation = Create(childNode);
                builder.Add(operation);
            }

            return builder.ToImmutableAndFree();
        }

        private IPlaceholderExpression CreateBoundDeconstructValuePlaceholderOperation(BoundDeconstructValuePlaceholder boundDeconstructValuePlaceholder)
        {
            bool isInvalid = boundDeconstructValuePlaceholder.HasErrors;
            SyntaxNode syntax = boundDeconstructValuePlaceholder.Syntax;
            ITypeSymbol type = boundDeconstructValuePlaceholder.Type;
            Optional<object> constantValue = ConvertToOptional(boundDeconstructValuePlaceholder.ConstantValue);
            return new PlaceholderExpression(isInvalid, syntax, type, constantValue);
        }

        private IInvocationExpression CreateBoundCallOperation(BoundCall boundCall)
        {
            IMethodSymbol targetMethod = boundCall.Method;
            Lazy<IOperation> instance = new Lazy<IOperation>(() => Create(((object)boundCall.Method == null || boundCall.Method.IsStatic) ? null : boundCall.ReceiverOpt));
            bool isVirtual = (object)boundCall.Method != null &&
                        boundCall.ReceiverOpt != null &&
                        (boundCall.Method.IsVirtual || boundCall.Method.IsAbstract || boundCall.Method.IsOverride) &&
                        !boundCall.ReceiverOpt.SuppressVirtualCalls;
            Lazy<ImmutableArray<IArgument>> argumentsInEvaluationOrder = new Lazy<ImmutableArray<IArgument>>(() => DeriveArguments(boundCall, boundCall.BinderOpt, boundCall.Method, boundCall.Method, boundCall.Arguments, boundCall.ArgumentNamesOpt, boundCall.ArgsToParamsOpt, boundCall.ArgumentRefKindsOpt, boundCall.Method.Parameters, boundCall.Expanded, boundCall.Syntax, boundCall.InvokedAsExtensionMethod));
            bool isInvalid = boundCall.HasErrors;
            SyntaxNode syntax = boundCall.Syntax;
            ITypeSymbol type = boundCall.Type;
            Optional<object> constantValue = ConvertToOptional(boundCall.ConstantValue);
            return new LazyInvocationExpression(targetMethod, instance, isVirtual, argumentsInEvaluationOrder, isInvalid, syntax, type, constantValue);
        }

        private ILocalReferenceExpression CreateBoundLocalOperation(BoundLocal boundLocal)
        {
            ILocalSymbol local = boundLocal.LocalSymbol;
            bool isInvalid = boundLocal.HasErrors;
            SyntaxNode syntax = boundLocal.Syntax;
            ITypeSymbol type = boundLocal.Type;
            Optional<object> constantValue = ConvertToOptional(boundLocal.ConstantValue);
            return new LocalReferenceExpression(local, isInvalid, syntax, type, constantValue);
        }

        private IFieldReferenceExpression CreateBoundFieldAccessOperation(BoundFieldAccess boundFieldAccess)
        {
            IFieldSymbol field = boundFieldAccess.FieldSymbol;
            Lazy<IOperation> instance = new Lazy<IOperation>(() => Create(boundFieldAccess.FieldSymbol.IsStatic ? null : boundFieldAccess.ReceiverOpt));
            ISymbol member = boundFieldAccess.FieldSymbol;
            bool isInvalid = boundFieldAccess.HasErrors;
            SyntaxNode syntax = boundFieldAccess.Syntax;
            ITypeSymbol type = boundFieldAccess.Type;
            Optional<object> constantValue = ConvertToOptional(boundFieldAccess.ConstantValue);
            return new LazyFieldReferenceExpression(field, instance, member, isInvalid, syntax, type, constantValue);
        }

        private IPropertyReferenceExpression CreateBoundPropertyAccessOperation(BoundPropertyAccess boundPropertyAccess)
        {
            IPropertySymbol property = boundPropertyAccess.PropertySymbol;
            Lazy<IOperation> instance = new Lazy<IOperation>(() => Create(boundPropertyAccess.PropertySymbol.IsStatic ? null : boundPropertyAccess.ReceiverOpt));
            ISymbol member = boundPropertyAccess.PropertySymbol;
            bool isInvalid = boundPropertyAccess.HasErrors;
            SyntaxNode syntax = boundPropertyAccess.Syntax;
            ITypeSymbol type = boundPropertyAccess.Type;
            Optional<object> constantValue = ConvertToOptional(boundPropertyAccess.ConstantValue);
            return new LazyPropertyReferenceExpression(property, instance, member, isInvalid, syntax, type, constantValue);
        }

        private IIndexedPropertyReferenceExpression CreateBoundIndexerAccessOperation(BoundIndexerAccess boundIndexerAccess)
        {
            IPropertySymbol property = boundIndexerAccess.Indexer;
            Lazy<IOperation> instance = new Lazy<IOperation>(() => Create(boundIndexerAccess.Indexer.IsStatic ? null : boundIndexerAccess.ReceiverOpt));
            ISymbol member = boundIndexerAccess.Indexer;
            Lazy<ImmutableArray<IArgument>> argumentsInEvaluationOrder = new Lazy<ImmutableArray<IArgument>>(() =>
            {
                MethodSymbol accessor = boundIndexerAccess.UseSetterForDefaultArgumentGeneration
                    ? boundIndexerAccess.Indexer.GetOwnOrInheritedSetMethod()
                    : boundIndexerAccess.Indexer.GetOwnOrInheritedGetMethod();

                return DeriveArguments(boundIndexerAccess,
                    boundIndexerAccess.BinderOpt,
                    boundIndexerAccess.Indexer,
                    accessor,
                    boundIndexerAccess.Arguments,
                    boundIndexerAccess.ArgumentNamesOpt,
                    boundIndexerAccess.ArgsToParamsOpt,
                    boundIndexerAccess.ArgumentRefKindsOpt,
                    boundIndexerAccess.Indexer.Parameters,
                    boundIndexerAccess.Expanded,
                    boundIndexerAccess.Syntax);
            });
            bool isInvalid = boundIndexerAccess.HasErrors
                            || (boundIndexerAccess.Indexer.IsReadOnly && boundIndexerAccess.UseSetterForDefaultArgumentGeneration)
                            || (boundIndexerAccess.Indexer.IsWriteOnly && !boundIndexerAccess.UseSetterForDefaultArgumentGeneration);
            SyntaxNode syntax = boundIndexerAccess.Syntax;
            ITypeSymbol type = boundIndexerAccess.Type;
            Optional<object> constantValue = ConvertToOptional(boundIndexerAccess.ConstantValue);
            return new LazyIndexedPropertyReferenceExpression(property, instance, member, argumentsInEvaluationOrder, isInvalid, syntax, type, constantValue);
        }

        private IEventReferenceExpression CreateBoundEventAccessOperation(BoundEventAccess boundEventAccess)
        {
            IEventSymbol @event = boundEventAccess.EventSymbol;
            Lazy<IOperation> instance = new Lazy<IOperation>(() => Create(boundEventAccess.EventSymbol.IsStatic ? null : boundEventAccess.ReceiverOpt));
            ISymbol member = boundEventAccess.EventSymbol;
            bool isInvalid = boundEventAccess.HasErrors;
            SyntaxNode syntax = boundEventAccess.Syntax;
            ITypeSymbol type = boundEventAccess.Type;
            Optional<object> constantValue = ConvertToOptional(boundEventAccess.ConstantValue);
            return new LazyEventReferenceExpression(@event, instance, member, isInvalid, syntax, type, constantValue);
        }

        private IEventAssignmentExpression CreateBoundEventAssignmentOperatorOperation(BoundEventAssignmentOperator boundEventAssignmentOperator)
        {
            IEventSymbol @event = boundEventAssignmentOperator.Event;
            Lazy<IOperation> eventInstance = new Lazy<IOperation>(() => Create(boundEventAssignmentOperator.Event.IsStatic ? null : boundEventAssignmentOperator.ReceiverOpt));
            Lazy<IOperation> handlerValue = new Lazy<IOperation>(() => Create(boundEventAssignmentOperator.Argument));
            bool adds = boundEventAssignmentOperator.IsAddition;
            bool isInvalid = boundEventAssignmentOperator.HasErrors;
            SyntaxNode syntax = boundEventAssignmentOperator.Syntax;
            ITypeSymbol type = boundEventAssignmentOperator.Type;
            Optional<object> constantValue = ConvertToOptional(boundEventAssignmentOperator.ConstantValue);
            return new LazyEventAssignmentExpression(@event, eventInstance, handlerValue, adds, isInvalid, syntax, type, constantValue);
        }

        private IParameterReferenceExpression CreateBoundParameterOperation(BoundParameter boundParameter)
        {
            IParameterSymbol parameter = boundParameter.ParameterSymbol;
            bool isInvalid = boundParameter.HasErrors;
            SyntaxNode syntax = boundParameter.Syntax;
            ITypeSymbol type = boundParameter.Type;
            Optional<object> constantValue = ConvertToOptional(boundParameter.ConstantValue);
            return new ParameterReferenceExpression(parameter, isInvalid, syntax, type, constantValue);
        }

        private ILiteralExpression CreateBoundLiteralOperation(BoundLiteral boundLiteral)
        {
            string text = boundLiteral.Syntax.ToString();
            bool isInvalid = boundLiteral.HasErrors;
            SyntaxNode syntax = boundLiteral.Syntax;
            ITypeSymbol type = boundLiteral.Type;
            Optional<object> constantValue = ConvertToOptional(boundLiteral.ConstantValue);
            return new LiteralExpression(text, isInvalid, syntax, type, constantValue);
        }

        private IObjectCreationExpression CreateBoundObjectCreationExpressionOperation(BoundObjectCreationExpression boundObjectCreationExpression)
        {
            IMethodSymbol constructor = boundObjectCreationExpression.Constructor;
            Lazy<ImmutableArray<IOperation>> memberInitializers = new Lazy<ImmutableArray<IOperation>>(() => GetObjectCreationInitializers(boundObjectCreationExpression));
            Lazy<ImmutableArray<IArgument>> argumentsInEvaluationOrder = new Lazy<ImmutableArray<IArgument>>(() =>
                DeriveArguments(boundObjectCreationExpression,
                                boundObjectCreationExpression.BinderOpt,
                                boundObjectCreationExpression.Constructor,
                                boundObjectCreationExpression.Constructor,
                                boundObjectCreationExpression.Arguments,
                                boundObjectCreationExpression.ArgumentNamesOpt,
                                boundObjectCreationExpression.ArgsToParamsOpt,
                                boundObjectCreationExpression.ArgumentRefKindsOpt,
                                boundObjectCreationExpression.Constructor.Parameters,
                                boundObjectCreationExpression.Expanded,
                                boundObjectCreationExpression.Syntax));
            bool isInvalid = boundObjectCreationExpression.HasErrors;
            SyntaxNode syntax = boundObjectCreationExpression.Syntax;
            ITypeSymbol type = boundObjectCreationExpression.Type;
            Optional<object> constantValue = ConvertToOptional(boundObjectCreationExpression.ConstantValue);
            return new LazyObjectCreationExpression(constructor, memberInitializers, argumentsInEvaluationOrder, isInvalid, syntax, type, constantValue);
        }

        private IUnboundLambdaExpression CreateUnboundLambdaOperation(UnboundLambda unboundLambda)
        {
            bool isInvalid = unboundLambda.HasErrors;
            SyntaxNode syntax = unboundLambda.Syntax;
            // This matches the SemanticModel implementation. This is because in VB, lambdas by themselves
            // do not have a type. To get the type of a lambda expression in the SemanticModel, you need to look at
            // TypeInfo.ConvertedType, rather than TypeInfo.Type. We replicate that behavior here. To get the type of
            // an IUnboundLambdaExpression, you need to look at the parent IConversionExpression.
            ITypeSymbol type = null;
            Optional<object> constantValue = ConvertToOptional(unboundLambda.ConstantValue);
            return new UnboundLambdaExpression(isInvalid, syntax, type, constantValue);
        }

        private ILambdaExpression CreateBoundLambdaOperation(BoundLambda boundLambda)
        {
            IMethodSymbol signature = boundLambda.Symbol;
            Lazy<IBlockStatement> body = new Lazy<IBlockStatement>(() => (IBlockStatement)Create(boundLambda.Body));
            bool isInvalid = boundLambda.HasErrors;
            SyntaxNode syntax = boundLambda.Syntax;
            // This matches the SemanticModel implementation. This is because in VB, lambdas by themselves
            // do not have a type. To get the type of a lambda expression in the SemanticModel, you need to look at
            // TypeInfo.ConvertedType, rather than TypeInfo.Type. We replicate that behavior here. To get the type of
            // an ILambdaExpression, you need to look at the parent IConversionExpression.
            ITypeSymbol type = null;
            Optional<object> constantValue = ConvertToOptional(boundLambda.ConstantValue);
            return new LazyLambdaExpression(signature, body, isInvalid, syntax, type, constantValue);
        }

<<<<<<< HEAD
        private static ILocalFunctionStatement CreateBoundLocalFunctionStatementOperation(BoundLocalFunctionStatement boundLocalFunctionStatement)
        {
            IMethodSymbol localFunctionSymbol = boundLocalFunctionStatement.Symbol;
            Lazy<IBlockStatement> body = new Lazy<IBlockStatement>(() => (IBlockStatement)Create(boundLocalFunctionStatement.Body));
            bool isInvalid = boundLocalFunctionStatement.HasErrors;
            SyntaxNode syntax = boundLocalFunctionStatement.Syntax;
            ITypeSymbol type = null;
            Optional<object> constantValue = default(Optional<object>);
            return new LazyLocalFunctionStatement(localFunctionSymbol, body, isInvalid, syntax, type, constantValue);
        }

        private static IOperation CreateBoundConversionOperation(BoundConversion boundConversion)
=======
        private IOperation CreateBoundConversionOperation(BoundConversion boundConversion)
>>>>>>> 11f59b6f
        {
            ConversionKind conversionKind = GetConversionKind(boundConversion.ConversionKind);
            if (boundConversion.ConversionKind == CSharp.ConversionKind.MethodGroup)
            {
                IMethodSymbol method = boundConversion.SymbolOpt;
                bool isVirtual = method != null && (method.IsAbstract || method.IsOverride || method.IsVirtual) && !boundConversion.SuppressVirtualCalls;
                Lazy<IOperation> instance = new Lazy<IOperation>(() => Create((boundConversion.Operand as BoundMethodGroup)?.InstanceOpt));
                bool isInvalid = boundConversion.HasErrors;
                SyntaxNode syntax = boundConversion.Syntax;
                ITypeSymbol type = boundConversion.Type;
                Optional<object> constantValue = ConvertToOptional(boundConversion.ConstantValue);
                return new LazyMethodBindingExpression(method, isVirtual, instance, method, isInvalid, syntax, type, constantValue);
            }
            else
            {
                Lazy<IOperation> operand = new Lazy<IOperation>(() => Create(boundConversion.Operand));

                bool isExplicit = boundConversion.ExplicitCastInCode;
                bool usesOperatorMethod = boundConversion.ConversionKind == CSharp.ConversionKind.ExplicitUserDefined || boundConversion.ConversionKind == CSharp.ConversionKind.ImplicitUserDefined;
                IMethodSymbol operatorMethod = boundConversion.SymbolOpt;
                bool isInvalid = boundConversion.HasErrors;
                SyntaxNode syntax = boundConversion.Syntax;
                ITypeSymbol type = boundConversion.Type;
                Optional<object> constantValue = ConvertToOptional(boundConversion.ConstantValue);
                return new LazyConversionExpression(operand, conversionKind, isExplicit, usesOperatorMethod, operatorMethod, isInvalid, syntax, type, constantValue);
            }
        }

        private IConversionExpression CreateBoundAsOperatorOperation(BoundAsOperator boundAsOperator)
        {
            Lazy<IOperation> operand = new Lazy<IOperation>(() => Create(boundAsOperator.Operand));
            ConversionKind conversionKind = Semantics.ConversionKind.TryCast;
            bool isExplicit = true;
            bool usesOperatorMethod = false;
            IMethodSymbol operatorMethod = null;
            bool isInvalid = boundAsOperator.HasErrors;
            SyntaxNode syntax = boundAsOperator.Syntax;
            ITypeSymbol type = boundAsOperator.Type;
            Optional<object> constantValue = ConvertToOptional(boundAsOperator.ConstantValue);
            return new LazyConversionExpression(operand, conversionKind, isExplicit, usesOperatorMethod, operatorMethod, isInvalid, syntax, type, constantValue);
        }

        private IIsTypeExpression CreateBoundIsOperatorOperation(BoundIsOperator boundIsOperator)
        {
            Lazy<IOperation> operand = new Lazy<IOperation>(() => Create(boundIsOperator.Operand));
            ITypeSymbol isType = boundIsOperator.TargetType.Type;
            bool isInvalid = boundIsOperator.HasErrors;
            SyntaxNode syntax = boundIsOperator.Syntax;
            ITypeSymbol type = boundIsOperator.Type;
            Optional<object> constantValue = ConvertToOptional(boundIsOperator.ConstantValue);
            return new LazyIsTypeExpression(operand, isType, isInvalid, syntax, type, constantValue);
        }

        private ISizeOfExpression CreateBoundSizeOfOperatorOperation(BoundSizeOfOperator boundSizeOfOperator)
        {
            ITypeSymbol typeOperand = boundSizeOfOperator.SourceType.Type;
            bool isInvalid = boundSizeOfOperator.HasErrors;
            SyntaxNode syntax = boundSizeOfOperator.Syntax;
            ITypeSymbol type = boundSizeOfOperator.Type;
            Optional<object> constantValue = ConvertToOptional(boundSizeOfOperator.ConstantValue);
            return new SizeOfExpression(typeOperand, isInvalid, syntax, type, constantValue);
        }

        private ITypeOfExpression CreateBoundTypeOfOperatorOperation(BoundTypeOfOperator boundTypeOfOperator)
        {
            ITypeSymbol typeOperand = boundTypeOfOperator.SourceType.Type;
            bool isInvalid = boundTypeOfOperator.HasErrors;
            SyntaxNode syntax = boundTypeOfOperator.Syntax;
            ITypeSymbol type = boundTypeOfOperator.Type;
            Optional<object> constantValue = ConvertToOptional(boundTypeOfOperator.ConstantValue);
            return new TypeOfExpression(typeOperand, isInvalid, syntax, type, constantValue);
        }

        private IArrayCreationExpression CreateBoundArrayCreationOperation(BoundArrayCreation boundArrayCreation)
        {
            ITypeSymbol elementType = GetArrayCreationElementType(boundArrayCreation);
            Lazy<ImmutableArray<IOperation>> dimensionSizes = new Lazy<ImmutableArray<IOperation>>(() => boundArrayCreation.Bounds.SelectAsArray(n => Create(n)));
            Lazy<IArrayInitializer> initializer = new Lazy<IArrayInitializer>(() => (IArrayInitializer)Create(boundArrayCreation.InitializerOpt));
            bool isInvalid = boundArrayCreation.HasErrors;
            SyntaxNode syntax = boundArrayCreation.Syntax;
            ITypeSymbol type = boundArrayCreation.Type;
            Optional<object> constantValue = ConvertToOptional(boundArrayCreation.ConstantValue);
            return new LazyArrayCreationExpression(elementType, dimensionSizes, initializer, isInvalid, syntax, type, constantValue);
        }

        private IArrayInitializer CreateBoundArrayInitializationOperation(BoundArrayInitialization boundArrayInitialization)
        {
            Lazy<ImmutableArray<IOperation>> elementValues = new Lazy<ImmutableArray<IOperation>>(() => boundArrayInitialization.Initializers.SelectAsArray(n => Create(n)));
            bool isInvalid = boundArrayInitialization.HasErrors;
            SyntaxNode syntax = boundArrayInitialization.Syntax;
            ITypeSymbol type = boundArrayInitialization.Type;
            Optional<object> constantValue = ConvertToOptional(boundArrayInitialization.ConstantValue);
            return new LazyArrayInitializer(elementValues, isInvalid, syntax, type, constantValue);
        }

        private IDefaultValueExpression CreateBoundDefaultExpressionOperation(BoundDefaultExpression boundDefaultExpression)
        {
            bool isInvalid = boundDefaultExpression.HasErrors;
            SyntaxNode syntax = boundDefaultExpression.Syntax;
            ITypeSymbol type = boundDefaultExpression.Type;
            Optional<object> constantValue = ConvertToOptional(boundDefaultExpression.ConstantValue);
            return new DefaultValueExpression(isInvalid, syntax, type, constantValue);
        }

        private IInstanceReferenceExpression CreateBoundBaseReferenceOperation(BoundBaseReference boundBaseReference)
        {
            InstanceReferenceKind instanceReferenceKind = InstanceReferenceKind.BaseClass;
            bool isInvalid = boundBaseReference.HasErrors;
            SyntaxNode syntax = boundBaseReference.Syntax;
            ITypeSymbol type = boundBaseReference.Type;
            Optional<object> constantValue = ConvertToOptional(boundBaseReference.ConstantValue);
            return new InstanceReferenceExpression(instanceReferenceKind, isInvalid, syntax, type, constantValue);
        }

        private IInstanceReferenceExpression CreateBoundThisReferenceOperation(BoundThisReference boundThisReference)
        {
            InstanceReferenceKind instanceReferenceKind = boundThisReference.Syntax.Kind() == SyntaxKind.ThisExpression ? InstanceReferenceKind.Explicit : InstanceReferenceKind.Implicit;
            bool isInvalid = boundThisReference.HasErrors;
            SyntaxNode syntax = boundThisReference.Syntax;
            ITypeSymbol type = boundThisReference.Type;
            Optional<object> constantValue = ConvertToOptional(boundThisReference.ConstantValue);
            return new InstanceReferenceExpression(instanceReferenceKind, isInvalid, syntax, type, constantValue);
        }

        private IAssignmentExpression CreateBoundAssignmentOperatorOperation(BoundAssignmentOperator boundAssignmentOperator)
        {
            Lazy<IOperation> target = new Lazy<IOperation>(() => Create(boundAssignmentOperator.Left));
            Lazy<IOperation> value = new Lazy<IOperation>(() => Create(boundAssignmentOperator.Right));
            bool isInvalid = boundAssignmentOperator.HasErrors;
            SyntaxNode syntax = boundAssignmentOperator.Syntax;
            ITypeSymbol type = boundAssignmentOperator.Type;
            Optional<object> constantValue = ConvertToOptional(boundAssignmentOperator.ConstantValue);
            return new LazyAssignmentExpression(target, value, isInvalid, syntax, type, constantValue);
        }

        private ICompoundAssignmentExpression CreateBoundCompoundAssignmentOperatorOperation(BoundCompoundAssignmentOperator boundCompoundAssignmentOperator)
        {
            BinaryOperationKind binaryOperationKind = Helper.DeriveBinaryOperationKind(boundCompoundAssignmentOperator.Operator.Kind);
            Lazy<IOperation> target = new Lazy<IOperation>(() => Create(boundCompoundAssignmentOperator.Left));
            Lazy<IOperation> value = new Lazy<IOperation>(() => Create(boundCompoundAssignmentOperator.Right));
            bool usesOperatorMethod = (boundCompoundAssignmentOperator.Operator.Kind & BinaryOperatorKind.TypeMask) == BinaryOperatorKind.UserDefined;
            IMethodSymbol operatorMethod = boundCompoundAssignmentOperator.Operator.Method;
            bool isInvalid = boundCompoundAssignmentOperator.HasErrors;
            SyntaxNode syntax = boundCompoundAssignmentOperator.Syntax;
            ITypeSymbol type = boundCompoundAssignmentOperator.Type;
            Optional<object> constantValue = ConvertToOptional(boundCompoundAssignmentOperator.ConstantValue);
            return new LazyCompoundAssignmentExpression(binaryOperationKind, target, value, usesOperatorMethod, operatorMethod, isInvalid, syntax, type, constantValue);
        }

        private IIncrementExpression CreateBoundIncrementOperatorOperation(BoundIncrementOperator boundIncrementOperator)
        {
            UnaryOperationKind incrementOperationKind = Helper.DeriveUnaryOperationKind(boundIncrementOperator.OperatorKind);
            BinaryOperationKind binaryOperationKind = Helper.DeriveBinaryOperationKind(incrementOperationKind);
            Lazy<IOperation> target = new Lazy<IOperation>(() => Create(boundIncrementOperator.Operand));
            Lazy<IOperation> value = new Lazy<IOperation>(() => CreateIncrementOneLiteralExpression(boundIncrementOperator));
            bool usesOperatorMethod = (boundIncrementOperator.OperatorKind & UnaryOperatorKind.TypeMask) == UnaryOperatorKind.UserDefined;
            IMethodSymbol operatorMethod = boundIncrementOperator.MethodOpt;
            bool isInvalid = boundIncrementOperator.HasErrors;
            SyntaxNode syntax = boundIncrementOperator.Syntax;
            ITypeSymbol type = boundIncrementOperator.Type;
            Optional<object> constantValue = ConvertToOptional(boundIncrementOperator.ConstantValue);
            return new LazyIncrementExpression(incrementOperationKind, binaryOperationKind, target, value, usesOperatorMethod, operatorMethod, isInvalid, syntax, type, constantValue);
        }

        private IInvalidExpression CreateBoundBadExpressionOperation(BoundBadExpression boundBadExpression)
        {
            Lazy<ImmutableArray<IOperation>> children = new Lazy<ImmutableArray<IOperation>>(() => boundBadExpression.ChildBoundNodes.SelectAsArray(n => Create(n)));
            bool isInvalid = boundBadExpression.HasErrors;
            SyntaxNode syntax = boundBadExpression.Syntax;
            ITypeSymbol type = boundBadExpression.Type;
            Optional<object> constantValue = ConvertToOptional(boundBadExpression.ConstantValue);
            return new LazyInvalidExpression(children, isInvalid, syntax, type, constantValue);
        }

        private ITypeParameterObjectCreationExpression CreateBoundNewTOperation(BoundNewT boundNewT)
        {
            bool isInvalid = boundNewT.HasErrors;
            SyntaxNode syntax = boundNewT.Syntax;
            ITypeSymbol type = boundNewT.Type;
            Optional<object> constantValue = ConvertToOptional(boundNewT.ConstantValue);
            return new TypeParameterObjectCreationExpression(isInvalid, syntax, type, constantValue);
        }

        private IUnaryOperatorExpression CreateBoundUnaryOperatorOperation(BoundUnaryOperator boundUnaryOperator)
        {
            UnaryOperationKind unaryOperationKind = Helper.DeriveUnaryOperationKind(boundUnaryOperator.OperatorKind);
            Lazy<IOperation> operand = new Lazy<IOperation>(() => Create(boundUnaryOperator.Operand));
            bool usesOperatorMethod = (boundUnaryOperator.OperatorKind & UnaryOperatorKind.TypeMask) == UnaryOperatorKind.UserDefined;
            IMethodSymbol operatorMethod = boundUnaryOperator.MethodOpt;
            bool isInvalid = boundUnaryOperator.HasErrors;
            SyntaxNode syntax = boundUnaryOperator.Syntax;
            ITypeSymbol type = boundUnaryOperator.Type;
            Optional<object> constantValue = ConvertToOptional(boundUnaryOperator.ConstantValue);
            return new LazyUnaryOperatorExpression(unaryOperationKind, operand, usesOperatorMethod, operatorMethod, isInvalid, syntax, type, constantValue);
        }

        private IBinaryOperatorExpression CreateBoundBinaryOperatorOperation(BoundBinaryOperator boundBinaryOperator)
        {
            BinaryOperationKind binaryOperationKind = Helper.DeriveBinaryOperationKind(boundBinaryOperator.OperatorKind);
            Lazy<IOperation> leftOperand = new Lazy<IOperation>(() => Create(boundBinaryOperator.Left));
            Lazy<IOperation> rightOperand = new Lazy<IOperation>(() => Create(boundBinaryOperator.Right));
            bool usesOperatorMethod = (boundBinaryOperator.OperatorKind & BinaryOperatorKind.TypeMask) == BinaryOperatorKind.UserDefined;
            IMethodSymbol operatorMethod = boundBinaryOperator.MethodOpt;
            bool isInvalid = boundBinaryOperator.HasErrors;
            SyntaxNode syntax = boundBinaryOperator.Syntax;
            ITypeSymbol type = boundBinaryOperator.Type;
            Optional<object> constantValue = ConvertToOptional(boundBinaryOperator.ConstantValue);
            return new LazyBinaryOperatorExpression(binaryOperationKind, leftOperand, rightOperand, usesOperatorMethod, operatorMethod, isInvalid, syntax, type, constantValue);
        }

        private IConditionalChoiceExpression CreateBoundConditionalOperatorOperation(BoundConditionalOperator boundConditionalOperator)
        {
            Lazy<IOperation> condition = new Lazy<IOperation>(() => Create(boundConditionalOperator.Condition));
            Lazy<IOperation> ifTrueValue = new Lazy<IOperation>(() => Create(boundConditionalOperator.Consequence));
            Lazy<IOperation> ifFalseValue = new Lazy<IOperation>(() => Create(boundConditionalOperator.Alternative));
            bool isInvalid = boundConditionalOperator.HasErrors;
            SyntaxNode syntax = boundConditionalOperator.Syntax;
            ITypeSymbol type = boundConditionalOperator.Type;
            Optional<object> constantValue = ConvertToOptional(boundConditionalOperator.ConstantValue);
            return new LazyConditionalChoiceExpression(condition, ifTrueValue, ifFalseValue, isInvalid, syntax, type, constantValue);
        }

        private INullCoalescingExpression CreateBoundNullCoalescingOperatorOperation(BoundNullCoalescingOperator boundNullCoalescingOperator)
        {
            Lazy<IOperation> primaryOperand = new Lazy<IOperation>(() => Create(boundNullCoalescingOperator.LeftOperand));
            Lazy<IOperation> secondaryOperand = new Lazy<IOperation>(() => Create(boundNullCoalescingOperator.RightOperand));
            bool isInvalid = boundNullCoalescingOperator.HasErrors;
            SyntaxNode syntax = boundNullCoalescingOperator.Syntax;
            ITypeSymbol type = boundNullCoalescingOperator.Type;
            Optional<object> constantValue = ConvertToOptional(boundNullCoalescingOperator.ConstantValue);
            return new LazyNullCoalescingExpression(primaryOperand, secondaryOperand, isInvalid, syntax, type, constantValue);
        }

        private IAwaitExpression CreateBoundAwaitExpressionOperation(BoundAwaitExpression boundAwaitExpression)
        {
            Lazy<IOperation> awaitedValue = new Lazy<IOperation>(() => Create(boundAwaitExpression.Expression));
            bool isInvalid = boundAwaitExpression.HasErrors;
            SyntaxNode syntax = boundAwaitExpression.Syntax;
            ITypeSymbol type = boundAwaitExpression.Type;
            Optional<object> constantValue = ConvertToOptional(boundAwaitExpression.ConstantValue);
            return new LazyAwaitExpression(awaitedValue, isInvalid, syntax, type, constantValue);
        }

        private IArrayElementReferenceExpression CreateBoundArrayAccessOperation(BoundArrayAccess boundArrayAccess)
        {
            Lazy<IOperation> arrayReference = new Lazy<IOperation>(() => Create(boundArrayAccess.Expression));
            Lazy<ImmutableArray<IOperation>> indices = new Lazy<ImmutableArray<IOperation>>(() => boundArrayAccess.Indices.SelectAsArray(n => Create(n)));
            bool isInvalid = boundArrayAccess.HasErrors;
            SyntaxNode syntax = boundArrayAccess.Syntax;
            ITypeSymbol type = boundArrayAccess.Type;
            Optional<object> constantValue = ConvertToOptional(boundArrayAccess.ConstantValue);
            return new LazyArrayElementReferenceExpression(arrayReference, indices, isInvalid, syntax, type, constantValue);
        }

        private IPointerIndirectionReferenceExpression CreateBoundPointerIndirectionOperatorOperation(BoundPointerIndirectionOperator boundPointerIndirectionOperator)
        {
            Lazy<IOperation> pointer = new Lazy<IOperation>(() => Create(boundPointerIndirectionOperator.Operand));
            bool isInvalid = boundPointerIndirectionOperator.HasErrors;
            SyntaxNode syntax = boundPointerIndirectionOperator.Syntax;
            ITypeSymbol type = boundPointerIndirectionOperator.Type;
            Optional<object> constantValue = ConvertToOptional(boundPointerIndirectionOperator.ConstantValue);
            return new LazyPointerIndirectionReferenceExpression(pointer, isInvalid, syntax, type, constantValue);
        }

        private IAddressOfExpression CreateBoundAddressOfOperatorOperation(BoundAddressOfOperator boundAddressOfOperator)
        {
            Lazy<IOperation> reference = new Lazy<IOperation>(() => Create(boundAddressOfOperator.Operand));
            bool isInvalid = boundAddressOfOperator.HasErrors;
            SyntaxNode syntax = boundAddressOfOperator.Syntax;
            ITypeSymbol type = boundAddressOfOperator.Type;
            Optional<object> constantValue = ConvertToOptional(boundAddressOfOperator.ConstantValue);
            return new LazyAddressOfExpression(reference, isInvalid, syntax, type, constantValue);
        }

        private IInstanceReferenceExpression CreateBoundImplicitReceiverOperation(BoundImplicitReceiver boundImplicitReceiver)
        {
            InstanceReferenceKind instanceReferenceKind = InstanceReferenceKind.Implicit;
            bool isInvalid = boundImplicitReceiver.HasErrors;
            SyntaxNode syntax = boundImplicitReceiver.Syntax;
            ITypeSymbol type = boundImplicitReceiver.Type;
            Optional<object> constantValue = ConvertToOptional(boundImplicitReceiver.ConstantValue);
            return new InstanceReferenceExpression(instanceReferenceKind, isInvalid, syntax, type, constantValue);
        }

        private IConditionalAccessExpression CreateBoundConditionalAccessOperation(BoundConditionalAccess boundConditionalAccess)
        {
            Lazy<IOperation> conditionalValue = new Lazy<IOperation>(() => Create(boundConditionalAccess.AccessExpression));
            Lazy<IOperation> conditionalInstance = new Lazy<IOperation>(() => Create(boundConditionalAccess.Receiver));
            bool isInvalid = boundConditionalAccess.HasErrors;
            SyntaxNode syntax = boundConditionalAccess.Syntax;
            ITypeSymbol type = boundConditionalAccess.Type;
            Optional<object> constantValue = ConvertToOptional(boundConditionalAccess.ConstantValue);
            return new LazyConditionalAccessExpression(conditionalValue, conditionalInstance, isInvalid, syntax, type, constantValue);
        }

        private IConditionalAccessInstanceExpression CreateBoundConditionalReceiverOperation(BoundConditionalReceiver boundConditionalReceiver)
        {
            bool isInvalid = boundConditionalReceiver.HasErrors;
            SyntaxNode syntax = boundConditionalReceiver.Syntax;
            ITypeSymbol type = boundConditionalReceiver.Type;
            Optional<object> constantValue = ConvertToOptional(boundConditionalReceiver.ConstantValue);
            return new ConditionalAccessInstanceExpression(isInvalid, syntax, type, constantValue);
        }

        private IFieldInitializer CreateBoundFieldEqualsValueOperation(BoundFieldEqualsValue boundFieldEqualsValue)
        {
            ImmutableArray<IFieldSymbol> initializedFields = ImmutableArray.Create<IFieldSymbol>(boundFieldEqualsValue.Field);
            Lazy<IOperation> value = new Lazy<IOperation>(() => Create(boundFieldEqualsValue.Value));
            OperationKind kind = OperationKind.FieldInitializerAtDeclaration;
            bool isInvalid = value.Value.IsInvalid;
            SyntaxNode syntax = boundFieldEqualsValue.Syntax;
            ITypeSymbol type = null;
            Optional<object> constantValue = default(Optional<object>);
            return new LazyFieldInitializer(initializedFields, value, kind, isInvalid, syntax, type, constantValue);
        }

        private IPropertyInitializer CreateBoundPropertyEqualsValueOperation(BoundPropertyEqualsValue boundPropertyEqualsValue)
        {
            IPropertySymbol initializedProperty = boundPropertyEqualsValue.Property;
            Lazy<IOperation> value = new Lazy<IOperation>(() => Create(boundPropertyEqualsValue.Value));
            OperationKind kind = OperationKind.PropertyInitializerAtDeclaration;
            bool isInvalid = value.Value.IsInvalid;
            SyntaxNode syntax = boundPropertyEqualsValue.Syntax;
            ITypeSymbol type = null;
            Optional<object> constantValue = default(Optional<object>);
            return new LazyPropertyInitializer(initializedProperty, value, kind, isInvalid, syntax, type, constantValue);
        }

        private IParameterInitializer CreateBoundParameterEqualsValueOperation(BoundParameterEqualsValue boundParameterEqualsValue)
        {
            IParameterSymbol parameter = boundParameterEqualsValue.Parameter;
            Lazy<IOperation> value = new Lazy<IOperation>(() => Create(boundParameterEqualsValue.Value));
            OperationKind kind = OperationKind.ParameterInitializerAtDeclaration;
            bool isInvalid = value.Value.IsInvalid;
            SyntaxNode syntax = boundParameterEqualsValue.Syntax;
            ITypeSymbol type = null;
            Optional<object> constantValue = default(Optional<object>);
            return new LazyParameterInitializer(parameter, value, kind, isInvalid, syntax, type, constantValue);
        }

        private IBlockStatement CreateBoundBlockOperation(BoundBlock boundBlock)
        {
            Lazy<ImmutableArray<IOperation>> statements =
                new Lazy<ImmutableArray<IOperation>>(() => boundBlock.Statements.Select(s => Create(s)).Where(s => s.Kind != OperationKind.None).ToImmutableArray());

            ImmutableArray<ILocalSymbol> locals = boundBlock.Locals.As<ILocalSymbol>();
            bool isInvalid = boundBlock.HasErrors;
            SyntaxNode syntax = boundBlock.Syntax;
            ITypeSymbol type = null;
            Optional<object> constantValue = default(Optional<object>);
            return new LazyBlockStatement(statements, locals, isInvalid, syntax, type, constantValue);
        }

        private IBranchStatement CreateBoundContinueStatementOperation(BoundContinueStatement boundContinueStatement)
        {
            ILabelSymbol target = boundContinueStatement.Label;
            BranchKind branchKind = BranchKind.Continue;
            bool isInvalid = boundContinueStatement.HasErrors;
            SyntaxNode syntax = boundContinueStatement.Syntax;
            ITypeSymbol type = null;
            Optional<object> constantValue = default(Optional<object>);
            return new BranchStatement(target, branchKind, isInvalid, syntax, type, constantValue);
        }

        private IBranchStatement CreateBoundBreakStatementOperation(BoundBreakStatement boundBreakStatement)
        {
            ILabelSymbol target = boundBreakStatement.Label;
            BranchKind branchKind = BranchKind.Break;
            bool isInvalid = boundBreakStatement.HasErrors;
            SyntaxNode syntax = boundBreakStatement.Syntax;
            ITypeSymbol type = null;
            Optional<object> constantValue = default(Optional<object>);
            return new BranchStatement(target, branchKind, isInvalid, syntax, type, constantValue);
        }

        private IReturnStatement CreateBoundYieldBreakStatementOperation(BoundYieldBreakStatement boundYieldBreakStatement)
        {
            Lazy<IOperation> returnedValue = new Lazy<IOperation>(() => Create(null));
            bool isInvalid = boundYieldBreakStatement.HasErrors;
            SyntaxNode syntax = boundYieldBreakStatement.Syntax;
            ITypeSymbol type = null;
            Optional<object> constantValue = default(Optional<object>);
            return new LazyReturnStatement(OperationKind.YieldBreakStatement, returnedValue, isInvalid, syntax, type, constantValue);
        }

        private IBranchStatement CreateBoundGotoStatementOperation(BoundGotoStatement boundGotoStatement)
        {
            ILabelSymbol target = boundGotoStatement.Label;
            BranchKind branchKind = BranchKind.GoTo;
            bool isInvalid = boundGotoStatement.HasErrors;
            SyntaxNode syntax = boundGotoStatement.Syntax;
            ITypeSymbol type = null;
            Optional<object> constantValue = default(Optional<object>);
            return new BranchStatement(target, branchKind, isInvalid, syntax, type, constantValue);
        }

        private IEmptyStatement CreateBoundNoOpStatementOperation(BoundNoOpStatement boundNoOpStatement)
        {
            bool isInvalid = boundNoOpStatement.HasErrors;
            SyntaxNode syntax = boundNoOpStatement.Syntax;
            ITypeSymbol type = null;
            Optional<object> constantValue = default(Optional<object>);
            return new EmptyStatement(isInvalid, syntax, type, constantValue);
        }

        private IIfStatement CreateBoundIfStatementOperation(BoundIfStatement boundIfStatement)
        {
            Lazy<IOperation> condition = new Lazy<IOperation>(() => Create(boundIfStatement.Condition));
            Lazy<IOperation> ifTrueStatement = new Lazy<IOperation>(() => Create(boundIfStatement.Consequence));
            Lazy<IOperation> ifFalseStatement = new Lazy<IOperation>(() => Create(boundIfStatement.AlternativeOpt));
            bool isInvalid = boundIfStatement.HasErrors;
            SyntaxNode syntax = boundIfStatement.Syntax;
            ITypeSymbol type = null;
            Optional<object> constantValue = default(Optional<object>);
            return new LazyIfStatement(condition, ifTrueStatement, ifFalseStatement, isInvalid, syntax, type, constantValue);
        }

        private IWhileUntilLoopStatement CreateBoundWhileStatementOperation(BoundWhileStatement boundWhileStatement)
        {
            bool isTopTest = true;
            bool isWhile = true;
            Lazy<IOperation> condition = new Lazy<IOperation>(() => Create(boundWhileStatement.Condition));
            LoopKind loopKind = LoopKind.WhileUntil;
            Lazy<IOperation> body = new Lazy<IOperation>(() => Create(boundWhileStatement.Body));
            bool isInvalid = boundWhileStatement.HasErrors;
            SyntaxNode syntax = boundWhileStatement.Syntax;
            ITypeSymbol type = null;
            Optional<object> constantValue = default(Optional<object>);
            return new LazyWhileUntilLoopStatement(isTopTest, isWhile, condition, loopKind, body, isInvalid, syntax, type, constantValue);
        }

        private IWhileUntilLoopStatement CreateBoundDoStatementOperation(BoundDoStatement boundDoStatement)
        {
            bool isTopTest = false;
            bool isWhile = true;
            Lazy<IOperation> condition = new Lazy<IOperation>(() => Create(boundDoStatement.Condition));
            LoopKind loopKind = LoopKind.WhileUntil;
            Lazy<IOperation> body = new Lazy<IOperation>(() => Create(boundDoStatement.Body));
            bool isInvalid = boundDoStatement.HasErrors;
            SyntaxNode syntax = boundDoStatement.Syntax;
            ITypeSymbol type = null;
            Optional<object> constantValue = default(Optional<object>);
            return new LazyWhileUntilLoopStatement(isTopTest, isWhile, condition, loopKind, body, isInvalid, syntax, type, constantValue);
        }

        private IForLoopStatement CreateBoundForStatementOperation(BoundForStatement boundForStatement)
        {
            Lazy<ImmutableArray<IOperation>> before = new Lazy<ImmutableArray<IOperation>>(() => ToStatements(boundForStatement.Initializer));
            Lazy<ImmutableArray<IOperation>> atLoopBottom = new Lazy<ImmutableArray<IOperation>>(() => ToStatements(boundForStatement.Increment));
            ImmutableArray<ILocalSymbol> locals = boundForStatement.OuterLocals.As<ILocalSymbol>();
            Lazy<IOperation> condition = new Lazy<IOperation>(() => Create(boundForStatement.Condition));
            LoopKind loopKind = LoopKind.For;
            Lazy<IOperation> body = new Lazy<IOperation>(() => Create(boundForStatement.Body));
            bool isInvalid = boundForStatement.HasErrors;
            SyntaxNode syntax = boundForStatement.Syntax;
            ITypeSymbol type = null;
            Optional<object> constantValue = default(Optional<object>);
            return new LazyForLoopStatement(before, atLoopBottom, locals, condition, loopKind, body, isInvalid, syntax, type, constantValue);
        }

        private IForEachLoopStatement CreateBoundForEachStatementOperation(BoundForEachStatement boundForEachStatement)
        {
            ILocalSymbol iterationVariable = boundForEachStatement.IterationVariables.Length == 1 ?
                                                                                    boundForEachStatement.IterationVariables.FirstOrDefault() :
                                                                                    null;
            Lazy<IOperation> collection = new Lazy<IOperation>(() => Create(boundForEachStatement.Expression));
            LoopKind loopKind = LoopKind.ForEach;
            Lazy<IOperation> body = new Lazy<IOperation>(() => Create(boundForEachStatement.Body));
            bool isInvalid = boundForEachStatement.HasErrors;
            SyntaxNode syntax = boundForEachStatement.Syntax;
            ITypeSymbol type = null;
            Optional<object> constantValue = default(Optional<object>);
            return new LazyForEachLoopStatement(iterationVariable, collection, loopKind, body, isInvalid, syntax, type, constantValue);
        }

        private ISwitchStatement CreateBoundSwitchStatementOperation(BoundSwitchStatement boundSwitchStatement)
        {
            Lazy<IOperation> value = new Lazy<IOperation>(() => Create(boundSwitchStatement.Expression));
            Lazy<ImmutableArray<ISwitchCase>> cases = new Lazy<ImmutableArray<ISwitchCase>>(() => GetSwitchStatementCases(boundSwitchStatement));
            bool isInvalid = boundSwitchStatement.HasErrors;
            SyntaxNode syntax = boundSwitchStatement.Syntax;
            ITypeSymbol type = null;
            Optional<object> constantValue = default(Optional<object>);
            return new LazySwitchStatement(value, cases, isInvalid, syntax, type, constantValue);
        }

        private ISingleValueCaseClause CreateBoundSwitchLabelOperation(BoundSwitchLabel boundSwitchLabel)
        {
            Lazy<IOperation> value = new Lazy<IOperation>(() => Create(boundSwitchLabel.ExpressionOpt));
            BinaryOperationKind equality = GetLabelEqualityKind(boundSwitchLabel);
            CaseKind caseKind = boundSwitchLabel.ExpressionOpt != null ? CaseKind.SingleValue : CaseKind.Default;
            bool isInvalid = boundSwitchLabel.HasErrors;
            SyntaxNode syntax = boundSwitchLabel.Syntax;
            ITypeSymbol type = null;
            Optional<object> constantValue = default(Optional<object>);
            return new LazySingleValueCaseClause(value, equality, caseKind, isInvalid, syntax, type, constantValue);
        }

        private ITryStatement CreateBoundTryStatementOperation(BoundTryStatement boundTryStatement)
        {
            Lazy<IBlockStatement> body = new Lazy<IBlockStatement>(() => (IBlockStatement)Create(boundTryStatement.TryBlock));
            Lazy<ImmutableArray<ICatchClause>> catches = new Lazy<ImmutableArray<ICatchClause>>(() => boundTryStatement.CatchBlocks.SelectAsArray(n => (ICatchClause)Create(n)));
            Lazy<IBlockStatement> finallyHandler = new Lazy<IBlockStatement>(() => (IBlockStatement)Create(boundTryStatement.FinallyBlockOpt));
            bool isInvalid = boundTryStatement.HasErrors;
            SyntaxNode syntax = boundTryStatement.Syntax;
            ITypeSymbol type = null;
            Optional<object> constantValue = default(Optional<object>);
            return new LazyTryStatement(body, catches, finallyHandler, isInvalid, syntax, type, constantValue);
        }

        private ICatchClause CreateBoundCatchBlockOperation(BoundCatchBlock boundCatchBlock)
        {
            Lazy<IBlockStatement> handler = new Lazy<IBlockStatement>(() => (IBlockStatement)Create(boundCatchBlock.Body));
            ITypeSymbol caughtType = boundCatchBlock.ExceptionTypeOpt;
            Lazy<IOperation> filter = new Lazy<IOperation>(() => Create(boundCatchBlock.ExceptionFilterOpt));
            ILocalSymbol exceptionLocal = (boundCatchBlock.Locals.FirstOrDefault()?.DeclarationKind == CSharp.Symbols.LocalDeclarationKind.CatchVariable) ? boundCatchBlock.Locals.FirstOrDefault() : null;
            bool isInvalid = boundCatchBlock.Body.HasErrors || (boundCatchBlock.ExceptionFilterOpt != null && boundCatchBlock.ExceptionFilterOpt.HasErrors);
            SyntaxNode syntax = boundCatchBlock.Syntax;
            ITypeSymbol type = null;
            Optional<object> constantValue = default(Optional<object>);
            return new LazyCatchClause(handler, caughtType, filter, exceptionLocal, isInvalid, syntax, type, constantValue);
        }

        private IFixedStatement CreateBoundFixedStatementOperation(BoundFixedStatement boundFixedStatement)
        {
            Lazy<IVariableDeclarationStatement> variables = new Lazy<IVariableDeclarationStatement>(() => (IVariableDeclarationStatement)Create(boundFixedStatement.Declarations));
            Lazy<IOperation> body = new Lazy<IOperation>(() => Create(boundFixedStatement.Body));
            bool isInvalid = boundFixedStatement.HasErrors;
            SyntaxNode syntax = boundFixedStatement.Syntax;
            ITypeSymbol type = null;
            Optional<object> constantValue = default(Optional<object>);
            return new LazyFixedStatement(variables, body, isInvalid, syntax, type, constantValue);
        }

        private IUsingStatement CreateBoundUsingStatementOperation(BoundUsingStatement boundUsingStatement)
        {
            Lazy<IOperation> body = new Lazy<IOperation>(() => Create(boundUsingStatement.Body));
            Lazy<IVariableDeclarationStatement> declaration = new Lazy<IVariableDeclarationStatement>(() => (IVariableDeclarationStatement)Create(boundUsingStatement.DeclarationsOpt));
            Lazy<IOperation> value = new Lazy<IOperation>(() => Create(boundUsingStatement.ExpressionOpt));
            bool isInvalid = boundUsingStatement.HasErrors;
            SyntaxNode syntax = boundUsingStatement.Syntax;
            ITypeSymbol type = null;
            Optional<object> constantValue = default(Optional<object>);
            return new LazyUsingStatement(body, declaration, value, isInvalid, syntax, type, constantValue);
        }

        private IThrowStatement CreateBoundThrowStatementOperation(BoundThrowStatement boundThrowStatement)
        {
            Lazy<IOperation> thrownObject = new Lazy<IOperation>(() => Create(boundThrowStatement.ExpressionOpt));
            bool isInvalid = boundThrowStatement.HasErrors;
            SyntaxNode syntax = boundThrowStatement.Syntax;
            ITypeSymbol type = null;
            Optional<object> constantValue = default(Optional<object>);
            return new LazyThrowStatement(thrownObject, isInvalid, syntax, type, constantValue);
        }

        private IReturnStatement CreateBoundReturnStatementOperation(BoundReturnStatement boundReturnStatement)
        {
            Lazy<IOperation> returnedValue = new Lazy<IOperation>(() => Create(boundReturnStatement.ExpressionOpt));
            bool isInvalid = boundReturnStatement.HasErrors;
            SyntaxNode syntax = boundReturnStatement.Syntax;
            ITypeSymbol type = null;
            Optional<object> constantValue = default(Optional<object>);
            return new LazyReturnStatement(OperationKind.ReturnStatement, returnedValue, isInvalid, syntax, type, constantValue);
        }

        private IReturnStatement CreateBoundYieldReturnStatementOperation(BoundYieldReturnStatement boundYieldReturnStatement)
        {
            Lazy<IOperation> returnedValue = new Lazy<IOperation>(() => Create(boundYieldReturnStatement.Expression));
            bool isInvalid = boundYieldReturnStatement.HasErrors;
            SyntaxNode syntax = boundYieldReturnStatement.Syntax;
            ITypeSymbol type = null;
            Optional<object> constantValue = default(Optional<object>);
            return new LazyReturnStatement(OperationKind.YieldReturnStatement, returnedValue, isInvalid, syntax, type, constantValue);
        }

        private ILockStatement CreateBoundLockStatementOperation(BoundLockStatement boundLockStatement)
        {
            Lazy<IOperation> lockedObject = new Lazy<IOperation>(() => Create(boundLockStatement.Argument));
            Lazy<IOperation> body = new Lazy<IOperation>(() => Create(boundLockStatement.Body));
            bool isInvalid = boundLockStatement.HasErrors;
            SyntaxNode syntax = boundLockStatement.Syntax;
            ITypeSymbol type = null;
            Optional<object> constantValue = default(Optional<object>);
            return new LazyLockStatement(lockedObject, body, isInvalid, syntax, type, constantValue);
        }

        private IInvalidStatement CreateBoundBadStatementOperation(BoundBadStatement boundBadStatement)
        {
            Lazy<ImmutableArray<IOperation>> children = new Lazy<ImmutableArray<IOperation>>(() => boundBadStatement.ChildBoundNodes.SelectAsArray(n => Create(n)));
            bool isInvalid = boundBadStatement.HasErrors;
            SyntaxNode syntax = boundBadStatement.Syntax;
            ITypeSymbol type = null;
            Optional<object> constantValue = default(Optional<object>);
            return new LazyInvalidStatement(children, isInvalid, syntax, type, constantValue);
        }

        private IVariableDeclarationStatement CreateBoundLocalDeclarationOperation(BoundLocalDeclaration boundLocalDeclaration)
        {
            Lazy<ImmutableArray<IVariableDeclaration>> declarations = new Lazy<ImmutableArray<IVariableDeclaration>>(() =>
                ImmutableArray.Create(OperationFactory.CreateVariableDeclaration(boundLocalDeclaration.LocalSymbol, Create(boundLocalDeclaration.InitializerOpt), boundLocalDeclaration.Syntax)));

            bool isInvalid = boundLocalDeclaration.HasErrors;
            SyntaxNode syntax = boundLocalDeclaration.Syntax;
            ITypeSymbol type = null;
            Optional<object> constantValue = default(Optional<object>);
            return new LazyVariableDeclarationStatement(declarations, isInvalid, syntax, type, constantValue);
        }

        private IVariableDeclarationStatement CreateBoundMultipleLocalDeclarationsOperation(BoundMultipleLocalDeclarations boundMultipleLocalDeclarations)
        {
            Lazy<ImmutableArray<IVariableDeclaration>> declarations = new Lazy<ImmutableArray<IVariableDeclaration>>(() =>
                boundMultipleLocalDeclarations.LocalDeclarations.SelectAsArray(declaration =>
                    OperationFactory.CreateVariableDeclaration(declaration.LocalSymbol, Create(declaration.InitializerOpt), declaration.Syntax)));

            bool isInvalid = boundMultipleLocalDeclarations.HasErrors;
            SyntaxNode syntax = boundMultipleLocalDeclarations.Syntax;
            ITypeSymbol type = null;
            Optional<object> constantValue = default(Optional<object>);
            return new LazyVariableDeclarationStatement(declarations, isInvalid, syntax, type, constantValue);
        }

        private ILabelStatement CreateBoundLabelStatementOperation(BoundLabelStatement boundLabelStatement)
        {
            ILabelSymbol label = boundLabelStatement.Label;
            Lazy<IOperation> labeledStatement = new Lazy<IOperation>(() => Create(null));
            bool isInvalid = boundLabelStatement.HasErrors;
            SyntaxNode syntax = boundLabelStatement.Syntax;
            ITypeSymbol type = null;
            Optional<object> constantValue = default(Optional<object>);
            return new LazyLabelStatement(label, labeledStatement, isInvalid, syntax, type, constantValue);
        }

        private ILabelStatement CreateBoundLabeledStatementOperation(BoundLabeledStatement boundLabeledStatement)
        {
            ILabelSymbol label = boundLabeledStatement.Label;
            Lazy<IOperation> labeledStatement = new Lazy<IOperation>(() => Create(boundLabeledStatement.Body));
            bool isInvalid = boundLabeledStatement.HasErrors;
            SyntaxNode syntax = boundLabeledStatement.Syntax;
            ITypeSymbol type = null;
            Optional<object> constantValue = default(Optional<object>);
            return new LazyLabelStatement(label, labeledStatement, isInvalid, syntax, type, constantValue);
        }

        private IExpressionStatement CreateBoundExpressionStatementOperation(BoundExpressionStatement boundExpressionStatement)
        {
            Lazy<IOperation> expression = new Lazy<IOperation>(() => Create(boundExpressionStatement.Expression));
            bool isInvalid = boundExpressionStatement.HasErrors;
            SyntaxNode syntax = boundExpressionStatement.Syntax;
            ITypeSymbol type = null;
            Optional<object> constantValue = default(Optional<object>);
            return new LazyExpressionStatement(expression, isInvalid, syntax, type, constantValue);
        }

        private IInterpolatedStringExpression CreateBoundInterpolatedStringExpressionOperation(BoundInterpolatedString boundInterpolatedString)
        {
            Lazy<ImmutableArray<IInterpolatedStringContent>> parts = new Lazy<ImmutableArray<IInterpolatedStringContent>>(() =>
                boundInterpolatedString.Parts.SelectAsArray(interpolatedStringContent => CreateBoundInterpolatedStringContentOperation(interpolatedStringContent)));

            bool isInvalid = boundInterpolatedString.HasErrors;
            SyntaxNode syntax = boundInterpolatedString.Syntax;
            ITypeSymbol type = boundInterpolatedString.Type;
            Optional<object> constantValue = ConvertToOptional(boundInterpolatedString.ConstantValue);
            return new LazyInterpolatedStringExpression(parts, isInvalid, syntax, type, constantValue);
        }

        private IInterpolatedStringContent CreateBoundInterpolatedStringContentOperation(BoundNode boundNode)
        {
            if (boundNode.Kind == BoundKind.StringInsert)
            {
                return (IInterpolatedStringContent)Create(boundNode);
            }
            else
            {
                return CreateBoundInterpolatedStringTextOperation(boundNode);
            }
        }

        private IInterpolation CreateBoundInterpolationOperation(BoundStringInsert boundStringInsert)
        {
            Lazy<IOperation> expression = new Lazy<IOperation>(() => Create(boundStringInsert.Value));
            Lazy<IOperation> alignment = new Lazy<IOperation>(() => Create(boundStringInsert.Alignment));
            Lazy<IOperation> format = new Lazy<IOperation>(() => Create(boundStringInsert.Format));
            bool isInvalid = boundStringInsert.HasErrors;
            SyntaxNode syntax = boundStringInsert.Syntax;
            ITypeSymbol type = null;
            Optional<object> constantValue = default(Optional<object>);
            return new LazyInterpolation(expression, alignment, format, isInvalid, syntax, type, constantValue);
        }

        private IInterpolatedStringText CreateBoundInterpolatedStringTextOperation(BoundNode boundNode)
        {
            Lazy<IOperation> text = new Lazy<IOperation>(() => Create(boundNode));
            bool isInvalid = boundNode.HasErrors;
            SyntaxNode syntax = boundNode.Syntax;
            ITypeSymbol type = null;
            Optional<object> constantValue = default(Optional<object>);
            return new LazyInterpolatedStringText(text, isInvalid, syntax, type, constantValue);
        }
    }
}<|MERGE_RESOLUTION|>--- conflicted
+++ resolved
@@ -383,8 +383,7 @@
             return new LazyLambdaExpression(signature, body, isInvalid, syntax, type, constantValue);
         }
 
-<<<<<<< HEAD
-        private static ILocalFunctionStatement CreateBoundLocalFunctionStatementOperation(BoundLocalFunctionStatement boundLocalFunctionStatement)
+        private ILocalFunctionStatement CreateBoundLocalFunctionStatementOperation(BoundLocalFunctionStatement boundLocalFunctionStatement)
         {
             IMethodSymbol localFunctionSymbol = boundLocalFunctionStatement.Symbol;
             Lazy<IBlockStatement> body = new Lazy<IBlockStatement>(() => (IBlockStatement)Create(boundLocalFunctionStatement.Body));
@@ -395,10 +394,7 @@
             return new LazyLocalFunctionStatement(localFunctionSymbol, body, isInvalid, syntax, type, constantValue);
         }
 
-        private static IOperation CreateBoundConversionOperation(BoundConversion boundConversion)
-=======
         private IOperation CreateBoundConversionOperation(BoundConversion boundConversion)
->>>>>>> 11f59b6f
         {
             ConversionKind conversionKind = GetConversionKind(boundConversion.ConversionKind);
             if (boundConversion.ConversionKind == CSharp.ConversionKind.MethodGroup)
