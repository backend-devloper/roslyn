﻿// Copyright (c) Microsoft.  All Rights Reserved.  Licensed under the Apache License, Version 2.0.  See License.txt in the project root for license information.

using System;
using System.Collections.Generic;
using System.Collections.Immutable;
using System.Diagnostics;
using System.Linq;
using Microsoft.CodeAnalysis.CSharp.Symbols;
using Microsoft.CodeAnalysis.CSharp.Syntax;
using Microsoft.CodeAnalysis.PooledObjects;
using Roslyn.Utilities;

namespace Microsoft.CodeAnalysis.CSharp
{
    /// <summary>
    /// A loop binder that (1) knows how to bind foreach loops and (2) has the foreach iteration variable in scope.
    /// </summary>
    /// <remarks>
    /// This binder produces BoundForEachStatements.  The lowering described in the spec is performed in ControlFlowRewriter.
    /// </remarks>
    internal sealed class ForEachLoopBinder : LoopBinder
    {
        private const string GetEnumeratorMethodName = WellKnownMemberNames.GetEnumeratorMethodName;
        private const string CurrentPropertyName = WellKnownMemberNames.CurrentPropertyName;
        private const string MoveNextMethodName = WellKnownMemberNames.MoveNextMethodName;

        private const string GetAsyncEnumeratorMethodName = WellKnownMemberNames.GetAsyncEnumeratorMethodName;
        private const string MoveNextAsyncMethodName = WellKnownMemberNames.MoveNextAsyncMethodName;

        private readonly CommonForEachStatementSyntax _syntax;
        private SourceLocalSymbol IterationVariable
        {
            get
            {
                return (_syntax.Kind() == SyntaxKind.ForEachStatement) ? (SourceLocalSymbol)this.Locals[0] : null;
            }
        }

        private bool IsAsync
            => _syntax.AwaitKeyword != default;

        public ForEachLoopBinder(Binder enclosing, CommonForEachStatementSyntax syntax)
            : base(enclosing)
        {
            Debug.Assert(syntax != null);
            _syntax = syntax;
        }

        protected override ImmutableArray<LocalSymbol> BuildLocals()
        {
            switch (_syntax.Kind())
            {
                case SyntaxKind.ForEachVariableStatement:
                {
                    var syntax = (ForEachVariableStatementSyntax)_syntax;
                    var locals = ArrayBuilder<LocalSymbol>.GetInstance();
                    CollectLocalsFromDeconstruction(
                        syntax.Variable,
                        LocalDeclarationKind.ForEachIterationVariable,
                        locals,
                        syntax);
                    return locals.ToImmutableAndFree();
                }
                case SyntaxKind.ForEachStatement:
                {
                    var syntax = (ForEachStatementSyntax)_syntax;
                    var iterationVariable = SourceLocalSymbol.MakeForeachLocal(
                        (MethodSymbol)this.ContainingMemberOrLambda,
                        this,
                        syntax.Type,
                        syntax.Identifier,
                        syntax.Expression);
                    return ImmutableArray.Create<LocalSymbol>(iterationVariable);
                }
                default:
                    throw ExceptionUtilities.UnexpectedValue(_syntax.Kind());
            }
        }

        internal void CollectLocalsFromDeconstruction(
            ExpressionSyntax declaration,
            LocalDeclarationKind kind,
            ArrayBuilder<LocalSymbol> locals,
            SyntaxNode deconstructionStatement,
            Binder enclosingBinderOpt = null)
        {
            switch (declaration.Kind())
            {
                case SyntaxKind.TupleExpression:
                {
                    var tuple = (TupleExpressionSyntax)declaration;
                    foreach (var arg in tuple.Arguments)
                    {
                        CollectLocalsFromDeconstruction(arg.Expression, kind, locals, deconstructionStatement, enclosingBinderOpt);
                    }
                    break;
                }
                case SyntaxKind.DeclarationExpression:
                {
                    var declarationExpression = (DeclarationExpressionSyntax)declaration;
                    CollectLocalsFromDeconstruction(
                        declarationExpression.Designation, declarationExpression.Type,
                        kind, locals, deconstructionStatement, enclosingBinderOpt);

                    break;
                }
                case SyntaxKind.IdentifierName:
                    break;
                default:
                    // In broken code, we can have an arbitrary expression here. Collect its expression variables.
                    ExpressionVariableFinder.FindExpressionVariables(this, locals, declaration);
                    break;
            }
        }

        internal void CollectLocalsFromDeconstruction(
            VariableDesignationSyntax designation,
            TypeSyntax closestTypeSyntax,
            LocalDeclarationKind kind,
            ArrayBuilder<LocalSymbol> locals,
            SyntaxNode deconstructionStatement,
            Binder enclosingBinderOpt)
        {
            switch (designation.Kind())
            {
                case SyntaxKind.SingleVariableDesignation:
                {
                    var single = (SingleVariableDesignationSyntax)designation;
                    SourceLocalSymbol localSymbol = SourceLocalSymbol.MakeDeconstructionLocal(
                                                                this.ContainingMemberOrLambda,
                                                                this,
                                                                enclosingBinderOpt ?? this,
                                                                closestTypeSyntax,
                                                                single.Identifier,
                                                                kind,
                                                                deconstructionStatement);
                    locals.Add(localSymbol);
                    break;
                }
                case SyntaxKind.ParenthesizedVariableDesignation:
                {
                    var tuple = (ParenthesizedVariableDesignationSyntax)designation;
                    foreach (var d in tuple.Variables)
                    {
                        CollectLocalsFromDeconstruction(d, closestTypeSyntax, kind, locals, deconstructionStatement, enclosingBinderOpt);
                    }
                    break;
                }
                case SyntaxKind.DiscardDesignation:
                    break;
                default:
                    throw ExceptionUtilities.UnexpectedValue(designation.Kind());
            }
        }

        /// <summary>
        /// Bind the ForEachStatementSyntax at the root of this binder.
        /// </summary>
        internal override BoundStatement BindForEachParts(DiagnosticBag diagnostics, Binder originalBinder)
        {
            BoundForEachStatement result = BindForEachPartsWorker(diagnostics, originalBinder);
            return result;
        }

        /// <summary>
        /// Like BindForEachParts, but only bind the deconstruction part of the foreach, for purpose of inferring the types of the declared locals.
        /// </summary>
        internal override BoundStatement BindForEachDeconstruction(DiagnosticBag diagnostics, Binder originalBinder)
        {
            // Use the right binder to avoid seeing iteration variable
            BoundExpression collectionExpr = originalBinder.GetBinder(_syntax.Expression).BindValue(_syntax.Expression, diagnostics, BindValueKind.RValue);

            ForEachEnumeratorInfo.Builder builder = new ForEachEnumeratorInfo.Builder();
            TypeSymbolWithAnnotations inferredType;
            bool hasErrors = !GetEnumeratorInfoAndInferCollectionElementType(ref builder, ref collectionExpr, diagnostics, out inferredType);

            ExpressionSyntax variables = ((ForEachVariableStatementSyntax)_syntax).Variable;

            // Tracking narrowest safe-to-escape scope by default, the proper val escape will be set when doing full binding of the foreach statement
            var valuePlaceholder = new BoundDeconstructValuePlaceholder(_syntax.Expression, this.LocalScopeDepth, inferredType.TypeSymbol ?? CreateErrorType("var"));

            DeclarationExpressionSyntax declaration = null;
            ExpressionSyntax expression = null;
            BoundDeconstructionAssignmentOperator deconstruction = BindDeconstruction(
                                                        variables,
                                                        variables,
                                                        right: _syntax.Expression,
                                                        diagnostics: diagnostics,
                                                        rightPlaceholder: valuePlaceholder,
                                                        declaration: ref declaration,
                                                        expression: ref expression);

            return new BoundExpressionStatement(_syntax, deconstruction);
        }

        private BoundForEachStatement BindForEachPartsWorker(DiagnosticBag diagnostics, Binder originalBinder)
        {
            // Use the right binder to avoid seeing iteration variable
            BoundExpression collectionExpr = originalBinder.GetBinder(_syntax.Expression).BindValue(_syntax.Expression, diagnostics, BindValueKind.RValue);

            ForEachEnumeratorInfo.Builder builder = new ForEachEnumeratorInfo.Builder();
            TypeSymbolWithAnnotations inferredType;
            bool hasErrors = !GetEnumeratorInfoAndInferCollectionElementType(ref builder, ref collectionExpr, diagnostics, out inferredType);

            // These occur when special types are missing or malformed, or the patterns are incompletely implemented.
            hasErrors |= builder.IsIncomplete;

            AwaitableInfo awaitInfo = null;
            if (IsAsync)
            {
                BoundExpression placeholder = new BoundAwaitableValuePlaceholder(_syntax.Expression, builder.MoveNextMethod?.ReturnType.TypeSymbol ?? CreateErrorType());
                awaitInfo = BindAwaitInfo(placeholder, _syntax.Expression, _syntax.AwaitKeyword.GetLocation(), diagnostics, ref hasErrors);
            }

            TypeSymbol iterationVariableType;
            BoundTypeExpression boundIterationVariableType;
            bool hasNameConflicts = false;
            BoundForEachDeconstructStep deconstructStep = null;
            BoundExpression iterationErrorExpression = null;
            uint collectionEscape = GetValEscape(collectionExpr, this.LocalScopeDepth);
            switch (_syntax.Kind())
            {
                case SyntaxKind.ForEachStatement:
                {
                    var node = (ForEachStatementSyntax)_syntax;
                    // Check for local variable conflicts in the *enclosing* binder; obviously the *current*
                    // binder has a local that matches!
                    hasNameConflicts = originalBinder.ValidateDeclarationNameConflictsInScope(IterationVariable, diagnostics);

                    // If the type in syntax is "var", then the type should be set explicitly so that the
                    // Type property doesn't fail.
                    TypeSyntax typeSyntax = node.Type.SkipRef(out _);

                    bool isVar;
                    AliasSymbol alias;
                    TypeSymbolWithAnnotations declType = BindTypeOrVarKeyword(typeSyntax, diagnostics, out isVar, out alias);

                    if (isVar)
                    {
                        declType = inferredType.IsNull ? TypeSymbolWithAnnotations.Create(CreateErrorType("var")) : inferredType;
                    }
                    else
                    {
                        Debug.Assert(!declType.IsNull);
                    }

                    iterationVariableType = declType.TypeSymbol;
                    boundIterationVariableType = new BoundTypeExpression(typeSyntax, alias, iterationVariableType);

                    SourceLocalSymbol local = this.IterationVariable;
                    local.SetType(declType);
                    local.SetValEscape(collectionEscape);

                    if (local.RefKind != RefKind.None)
                    {
                        // The ref-escape of a ref-returning property is decided
                        // by the value escape of its receiverm, in this case the
                        // collection
                        local.SetRefEscape(collectionEscape);

                        if (IsDirectlyInIterator)
                        {
                            diagnostics.Add(ErrorCode.ERR_BadIteratorLocalType, local.IdentifierToken.GetLocation());
                            hasErrors = true;
                        }
                        else if (IsInAsyncMethod())
                        {
                            diagnostics.Add(ErrorCode.ERR_BadAsyncLocalType, local.IdentifierToken.GetLocation());
                            hasErrors = true;
                        }
                    }

                    if (!hasErrors)
                    {
                        BindValueKind requiredCurrentKind;
                        switch (local.RefKind)
                        {
                            case RefKind.None:
                                requiredCurrentKind = BindValueKind.RValue;
                                break;
                            case RefKind.Ref:
                                requiredCurrentKind = BindValueKind.Assignable | BindValueKind.RefersToLocation;
                                break;
                            case RefKind.RefReadOnly:
                                requiredCurrentKind = BindValueKind.RefersToLocation;
                                break;
                            default:
                                throw ExceptionUtilities.UnexpectedValue(local.RefKind);
                        }

                        hasErrors |= !CheckMethodReturnValueKind(
                            builder.CurrentPropertyGetter,
                            callSyntaxOpt: null,
                            collectionExpr.Syntax,
                            requiredCurrentKind,
                            checkingReceiver: false,
                            diagnostics);
                    }

                    break;
                }
                case SyntaxKind.ForEachVariableStatement:
                {
                    var node = (ForEachVariableStatementSyntax)_syntax;
                    iterationVariableType = inferredType.TypeSymbol ?? CreateErrorType("var");

                    var variables = node.Variable;
                    if (variables.IsDeconstructionLeft())
                    {
                        var valuePlaceholder = new BoundDeconstructValuePlaceholder(_syntax.Expression, collectionEscape, iterationVariableType).MakeCompilerGenerated();
                        DeclarationExpressionSyntax declaration = null;
                        ExpressionSyntax expression = null;
                        BoundDeconstructionAssignmentOperator deconstruction = BindDeconstruction(
                                                                                variables,
                                                                                variables,
                                                                                right: _syntax.Expression,
                                                                                diagnostics: diagnostics,
                                                                                rightPlaceholder: valuePlaceholder,
                                                                                declaration: ref declaration,
                                                                                expression: ref expression);

                        if (expression != null)
                        {
                            // error: must declare foreach loop iteration variables.
                            Error(diagnostics, ErrorCode.ERR_MustDeclareForeachIteration, variables);
                            hasErrors = true;
                        }

                        deconstructStep = new BoundForEachDeconstructStep(variables, deconstruction, valuePlaceholder).MakeCompilerGenerated();
                    }
                    else
                    {
                        // Bind the expression for error recovery, but discard all new diagnostics
                        iterationErrorExpression = BindExpression(node.Variable, new DiagnosticBag());
                        if (iterationErrorExpression.Kind == BoundKind.DiscardExpression)
                        {
                            iterationErrorExpression = ((BoundDiscardExpression)iterationErrorExpression).FailInference(this, diagnosticsOpt: null);
                        }
                        hasErrors = true;

                        if (!node.HasErrors)
                        {
                            Error(diagnostics, ErrorCode.ERR_MustDeclareForeachIteration, variables);
                        }
                    }

                    boundIterationVariableType = new BoundTypeExpression(variables, aliasOpt: null, type: iterationVariableType).MakeCompilerGenerated();
                    break;
                }
                default:
                    throw ExceptionUtilities.UnexpectedValue(_syntax.Kind());
            }

            BoundStatement body = originalBinder.BindPossibleEmbeddedStatement(_syntax.Statement, diagnostics);

            // NOTE: in error cases, binder may collect all kind of variables, not just formally declared iteration variables.
            //       As a matter of error recovery, we will treat such variables the same as the iteration variables.
            //       I.E. - they will be considered declared and assigned in each iteration step. 
            ImmutableArray<LocalSymbol> iterationVariables = this.Locals;

            Debug.Assert(hasErrors ||
                _syntax.HasErrors ||
                iterationVariables.All(local => local.DeclarationKind == LocalDeclarationKind.ForEachIterationVariable),
                "Should not have iteration variables that are not ForEachIterationVariable in valid code");

            hasErrors = hasErrors || boundIterationVariableType.HasErrors || iterationVariableType.IsErrorType();

            // Skip the conversion checks and array/enumerator differentiation if we know we have an error (except local name conflicts).
            if (hasErrors)
            {
                return new BoundForEachStatement(
                    _syntax,
                    enumeratorInfoOpt: null, // can't be sure that it's complete
                    elementConversion: default,
                    boundIterationVariableType,
                    iterationVariables,
                    iterationErrorExpression,
                    collectionExpr,
                    deconstructStep,
                    awaitInfo,
                    body,
                    CheckOverflowAtRuntime,
                    this.BreakLabel,
                    this.ContinueLabel,
                    hasErrors);
            }

            hasErrors |= hasNameConflicts;

            var foreachKeyword = _syntax.ForEachKeyword;
            ReportDiagnosticsIfObsolete(diagnostics, builder.GetEnumeratorMethod, foreachKeyword, hasBaseReceiver: false);
            ReportDiagnosticsIfObsolete(diagnostics, builder.MoveNextMethod, foreachKeyword, hasBaseReceiver: false);
            ReportDiagnosticsIfObsolete(diagnostics, builder.CurrentPropertyGetter, foreachKeyword, hasBaseReceiver: false);
            ReportDiagnosticsIfObsolete(diagnostics, builder.CurrentPropertyGetter.AssociatedSymbol, foreachKeyword, hasBaseReceiver: false);

            // We want to convert from inferredType in the array/string case and builder.ElementType in the enumerator case,
            // but it turns out that these are equivalent (when both are available).

            HashSet<DiagnosticInfo> useSiteDiagnostics = null;
            Conversion elementConversion = this.Conversions.ClassifyConversionFromType(inferredType.TypeSymbol, iterationVariableType, ref useSiteDiagnostics, forCast: true);

            if (!elementConversion.IsValid)
            {
                ImmutableArray<MethodSymbol> originalUserDefinedConversions = elementConversion.OriginalUserDefinedConversions;
                if (originalUserDefinedConversions.Length > 1)
                {
                    diagnostics.Add(ErrorCode.ERR_AmbigUDConv, foreachKeyword.GetLocation(), originalUserDefinedConversions[0], originalUserDefinedConversions[1], inferredType.TypeSymbol, iterationVariableType);
                }
                else
                {
                    SymbolDistinguisher distinguisher = new SymbolDistinguisher(this.Compilation, inferredType.TypeSymbol, iterationVariableType);
                    diagnostics.Add(ErrorCode.ERR_NoExplicitConv, foreachKeyword.GetLocation(), distinguisher.First, distinguisher.Second);
                }
                hasErrors = true;
            }
            else
            {
                ReportDiagnosticsIfObsolete(diagnostics, elementConversion, _syntax.ForEachKeyword, hasBaseReceiver: false);
            }

            // Spec (§8.8.4):
            // If the type X of expression is dynamic then there is an implicit conversion from >>expression<< (not the type of the expression) 
            // to the System.Collections.IEnumerable interface (§6.1.8). 
            builder.CollectionConversion = this.Conversions.ClassifyConversionFromExpression(collectionExpr, builder.CollectionType, ref useSiteDiagnostics);
            builder.CurrentConversion = this.Conversions.ClassifyConversionFromType(builder.CurrentPropertyGetter.ReturnType.TypeSymbol, builder.ElementType.TypeSymbol, ref useSiteDiagnostics);

            TypeSymbol getEnumeratorType = builder.GetEnumeratorMethod.ReturnType.TypeSymbol;
            // we never convert struct enumerators to object - it is done only for null-checks.
            builder.EnumeratorConversion = getEnumeratorType.IsValueType ?
                Conversion.Identity :
                this.Conversions.ClassifyConversionFromType(getEnumeratorType, GetSpecialType(SpecialType.System_Object, diagnostics, _syntax), ref useSiteDiagnostics);

            if (getEnumeratorType.IsRestrictedType() && (IsDirectlyInIterator || IsInAsyncMethod()))
            {
                diagnostics.Add(ErrorCode.ERR_BadSpecialByRefIterator, foreachKeyword.GetLocation(), getEnumeratorType);
            }

            diagnostics.Add(_syntax.ForEachKeyword.GetLocation(), useSiteDiagnostics);

            // Due to the way we extracted the various types, these conversions should always be possible.
            // CAVEAT: if we're iterating over an array of pointers, the current conversion will fail since we
            // can't convert from object to a pointer type.  Similarly, if we're iterating over an array of
            // Nullable<Error>, the current conversion will fail because we don't know if an ErrorType is a
            // value type.  This doesn't matter in practice, since we won't actually use the enumerator pattern 
            // when we lower the loop.
            Debug.Assert(builder.CollectionConversion.IsValid);
            Debug.Assert(builder.CurrentConversion.IsValid ||
                (builder.ElementType.IsPointerType() && collectionExpr.Type.IsArray()) ||
                (builder.ElementType.IsNullableType() && builder.ElementType.TypeSymbol.GetMemberTypeArgumentsNoUseSiteDiagnostics().Single().IsErrorType() && collectionExpr.Type.IsArray()));
            Debug.Assert(builder.EnumeratorConversion.IsValid ||
                this.Compilation.GetSpecialType(SpecialType.System_Object).TypeKind == TypeKind.Error ||
                !useSiteDiagnostics.IsNullOrEmpty(),
                "Conversions to object succeed unless there's a problem with the object type or the source type");

            // If user-defined conversions could occur here, we would need to check for ObsoleteAttribute.
            Debug.Assert((object)builder.CollectionConversion.Method == null,
                "Conversion from collection expression to collection type should not be user-defined");
            Debug.Assert((object)builder.CurrentConversion.Method == null,
                "Conversion from Current property type to element type should not be user-defined");
            Debug.Assert((object)builder.EnumeratorConversion.Method == null,
                "Conversion from GetEnumerator return type to System.Object should not be user-defined");

            // We're wrapping the collection expression in a (non-synthesized) conversion so that its converted
            // type (i.e. builder.CollectionType) will be available in the binding API.
            BoundConversion convertedCollectionExpression = new BoundConversion(
                collectionExpr.Syntax,
                collectionExpr,
                builder.CollectionConversion,
                @checked: CheckOverflowAtRuntime,
                explicitCastInCode: false,
                conversionGroupOpt: null,
                ConstantValue.NotAvailable,
                builder.CollectionType);

            if (builder.NeedsDisposeMethod && IsAsync)
            {
                hasErrors |= GetAwaitDisposeAsyncInfo(ref builder, diagnostics);
            }

            return new BoundForEachStatement(
                _syntax,
                builder.Build(this.Flags),
                elementConversion,
                boundIterationVariableType,
                iterationVariables,
                iterationErrorExpression,
                convertedCollectionExpression,
                deconstructStep,
                awaitInfo,
                body,
                CheckOverflowAtRuntime,
                this.BreakLabel,
                this.ContinueLabel,
                hasErrors);
        }

        private bool GetAwaitDisposeAsyncInfo(ref ForEachEnumeratorInfo.Builder builder, DiagnosticBag diagnostics)
        {
            BoundExpression placeholder = new BoundAwaitableValuePlaceholder(_syntax.Expression,
                this.GetWellKnownType(WellKnownType.System_Threading_Tasks_ValueTask, diagnostics, this._syntax));

            bool hasErrors = false;
            builder.DisposeAwaitableInfo = BindAwaitInfo(placeholder, _syntax.Expression, _syntax.AwaitKeyword.GetLocation(), diagnostics, ref hasErrors);
            return hasErrors;
        }

        internal TypeSymbolWithAnnotations InferCollectionElementType(DiagnosticBag diagnostics, ExpressionSyntax collectionSyntax)
        {
            // Use the right binder to avoid seeing iteration variable
            BoundExpression collectionExpr = this.GetBinder(collectionSyntax).BindValue(collectionSyntax, diagnostics, BindValueKind.RValue);

            ForEachEnumeratorInfo.Builder builder = new ForEachEnumeratorInfo.Builder();
            GetEnumeratorInfoAndInferCollectionElementType(ref builder, ref collectionExpr, diagnostics, out TypeSymbolWithAnnotations inferredType);
            return inferredType;
        }

        private bool GetEnumeratorInfoAndInferCollectionElementType(ref ForEachEnumeratorInfo.Builder builder, ref BoundExpression collectionExpr, DiagnosticBag diagnostics, out TypeSymbolWithAnnotations inferredType)
        {
            UnwrapCollectionExpressionIfNullable(ref collectionExpr, diagnostics);

            bool gotInfo = GetEnumeratorInfo(ref builder, collectionExpr, diagnostics);

            if (!gotInfo)
            {
                inferredType = default;
            }
            else if (collectionExpr.HasDynamicType())
            {
                // If the enumerator is dynamic, it yields dynamic values 
                inferredType = TypeSymbolWithAnnotations.Create(DynamicTypeSymbol.Instance);
            }
            else if (collectionExpr.Type.SpecialType == SpecialType.System_String && builder.CollectionType.SpecialType == SpecialType.System_Collections_IEnumerable)
            {
                // Reproduce dev11 behavior: we're always going to lower a foreach loop over a string to a for loop 
                // over the string's Chars indexer.  Therefore, we should infer "char", regardless of what the spec
                // indicates the element type is.  This actually matters in practice because the System.String in
                // the portable library doesn't have a pattern GetEnumerator method or implement IEnumerable<char>.
                inferredType = TypeSymbolWithAnnotations.Create(GetSpecialType(SpecialType.System_Char, diagnostics, collectionExpr.Syntax));
            }
            else
            {
                inferredType = builder.ElementType;
            }

            return gotInfo;
        }

        private void UnwrapCollectionExpressionIfNullable(ref BoundExpression collectionExpr, DiagnosticBag diagnostics)
        {
            TypeSymbol collectionExprType = collectionExpr.Type;

            // If collectionExprType is a nullable type, then use the underlying type and take the value (i.e. .Value) of collectionExpr.
            // This behavior is not spec'd, but it's what Dev10 does.
            if ((object)collectionExprType != null && collectionExprType.IsNullableType())
            {
                SyntaxNode exprSyntax = collectionExpr.Syntax;

                MethodSymbol nullableValueGetter = (MethodSymbol)GetSpecialTypeMember(SpecialMember.System_Nullable_T_get_Value, diagnostics, exprSyntax);
                if ((object)nullableValueGetter != null)
                {
                    nullableValueGetter = nullableValueGetter.AsMember((NamedTypeSymbol)collectionExprType);

                    // Synthesized call, because we don't want to modify the type in the SemanticModel.
                    collectionExpr = BoundCall.Synthesized(
                        syntax: exprSyntax,
                        receiverOpt: collectionExpr,
                        method: nullableValueGetter);
                }
                else
                {
                    collectionExpr = new BoundBadExpression(
                        exprSyntax,
                        LookupResultKind.Empty,
                        ImmutableArray<Symbol>.Empty,
                        ImmutableArray.Create(collectionExpr),
                        collectionExprType.GetNullableUnderlyingType())
                    { WasCompilerGenerated = true }; // Don't affect the type in the SemanticModel.
                }
            }
        }

        /// <summary>
        /// The spec describes an algorithm for finding the following types:
        ///   1) Collection type
        ///   2) Enumerator type
        ///   3) Element type
        ///   
        /// The implementation details are a bit different.  If we're iterating over a string or an array, then we don't need to record anything
        /// but the inferredType (in case the iteration variable is implicitly typed).  If we're iterating over anything else, then we want the 
        /// inferred type plus a ForEachEnumeratorInfo.Builder with:
        ///   1) Collection type
        ///   2) Element type
        ///   3) GetEnumerator (or GetAsyncEnumerator) method of the collection type (return type will be the enumerator type from the spec)
        ///   4) Current property and MoveNext (or MoveNextAsync) method of the enumerator type
        ///   
        /// The caller will have to do some extra conversion checks before creating a ForEachEnumeratorInfo for the BoundForEachStatement.
        /// </summary>
        /// <param name="builder">Builder to fill in (partially, all but conversions).</param>
        /// <param name="collectionExpr">The expression over which to iterate.</param>
        /// <param name="diagnostics">Populated with binding diagnostics.</param>
        /// <returns>Partially populated (all but conversions) or null if there was an error.</returns>
        private bool GetEnumeratorInfo(ref ForEachEnumeratorInfo.Builder builder, BoundExpression collectionExpr, DiagnosticBag diagnostics)
        {
            bool isAsync = IsAsync;
            EnumeratorResult found = GetEnumeratorInfo(ref builder, collectionExpr, isAsync, diagnostics);
            switch (found)
            {
                case EnumeratorResult.Succeeded:
                    return true;
                case EnumeratorResult.FailedAndReported:
                    return false;
            }

            TypeSymbol collectionExprType = collectionExpr.Type;
            if (string.IsNullOrEmpty(collectionExprType.Name) && collectionExpr.HasErrors)
            {
                return false;
            }

            // Retry with a different assumption about whether the foreach is async
            var ignoredBuilder = new ForEachEnumeratorInfo.Builder();
            var ignoredDiagnostics = DiagnosticBag.GetInstance();
            bool wrongAsync = GetEnumeratorInfo(ref ignoredBuilder, collectionExpr, !isAsync, ignoredDiagnostics) == EnumeratorResult.Succeeded;
            ignoredDiagnostics.Free();

            var errorCode = wrongAsync
                ? (isAsync ? ErrorCode.ERR_AwaitForEachMissingMemberWrongAsync : ErrorCode.ERR_ForEachMissingMemberWrongAsync)
                : (isAsync ? ErrorCode.ERR_AwaitForEachMissingMember : ErrorCode.ERR_ForEachMissingMember);

            diagnostics.Add(errorCode, _syntax.Expression.Location,
                collectionExprType, isAsync ? GetAsyncEnumeratorMethodName : GetEnumeratorMethodName);
            return false;
        }

        private enum EnumeratorResult
        {
            Succeeded,
            FailedNotReported,
            FailedAndReported
        }

        private EnumeratorResult GetEnumeratorInfo(ref ForEachEnumeratorInfo.Builder builder, BoundExpression collectionExpr, bool isAsync, DiagnosticBag diagnostics)
        {
            TypeSymbol collectionExprType = collectionExpr.Type;

            if (collectionExpr.ConstantValue != null)
            {
                if (collectionExpr.ConstantValue.IsNull)
                {
                    // Spec seems to refer to null literals, but Dev10 reports anything known to be null.
                    diagnostics.Add(ErrorCode.ERR_NullNotValid, _syntax.Expression.Location);
                    return EnumeratorResult.FailedAndReported;
                }
            }

            if ((object)collectionExprType == null) // There's no way to enumerate something without a type.
            {
                if (collectionExpr.Kind == BoundKind.DefaultExpression)
                {
                    diagnostics.Add(ErrorCode.ERR_DefaultLiteralNotValid, _syntax.Expression.Location);
                }
                else
                {
                    // The null and default literals were caught above, so anything else with a null type is a method group or anonymous function
                    diagnostics.Add(ErrorCode.ERR_AnonMethGrpInForEach, _syntax.Expression.Location, collectionExpr.Display);
                    // CONSIDER: dev10 also reports ERR_ForEachMissingMember (i.e. failed pattern match).
                }
                return EnumeratorResult.FailedAndReported;
            }

            if (collectionExpr.ResultKind == LookupResultKind.NotAValue)
            {
                // Short-circuiting to prevent strange behavior in the case where the collection
                // expression is a type expression and the type is enumerable.
                Debug.Assert(collectionExpr.HasAnyErrors); // should already have been reported
                return EnumeratorResult.FailedAndReported;
            }

            if (collectionExprType.Kind == SymbolKind.DynamicType && IsAsync)
            {
                diagnostics.Add(ErrorCode.ERR_BadDynamicAwaitForEach, _syntax.Expression.Location);
                return EnumeratorResult.FailedAndReported;
            }

            // The spec specifically lists the collection, enumerator, and element types for arrays and dynamic.
            if (collectionExprType.Kind == SymbolKind.ArrayType || collectionExprType.Kind == SymbolKind.DynamicType)
            {
                builder = GetDefaultEnumeratorInfo(builder, diagnostics, collectionExprType);
                return EnumeratorResult.Succeeded;
            }

            bool foundMultipleGenericIEnumerableInterfaces;
            if (SatisfiesGetEnumeratorPattern(ref builder, collectionExprType, isAsync, diagnostics))
            {
                Debug.Assert((object)builder.GetEnumeratorMethod != null);

                builder.CollectionType = collectionExprType;

                if (SatisfiesForEachPattern(ref builder, isAsync, diagnostics))
                {
                    builder.ElementType = ((PropertySymbol)builder.CurrentPropertyGetter.AssociatedSymbol).Type;

                    // NOTE: if IDisposable is not available at all, no diagnostics will be reported - we will just assume that
                    // the enumerator is not disposable.  If it has IDisposable in its interface list, there will be a diagnostic there.
                    // If IDisposable is available but its Dispose method is not, then diagnostics will be reported only if the enumerator
                    // is potentially disposable.

                    var useSiteDiagnosticBag = DiagnosticBag.GetInstance();
                    TypeSymbol enumeratorType = builder.GetEnumeratorMethod.ReturnType.TypeSymbol;
                    HashSet<DiagnosticInfo> useSiteDiagnostics = null;

                    if (!enumeratorType.IsSealed ||
                        this.Conversions.ClassifyImplicitConversionFromType(enumeratorType,
                            isAsync ? this.Compilation.GetWellKnownType(WellKnownType.System_IAsyncDisposable) : this.Compilation.GetSpecialType(SpecialType.System_IDisposable),
                            ref useSiteDiagnostics).IsImplicit)
                    {
                        builder.NeedsDisposeMethod = true;
                        diagnostics.AddRange(useSiteDiagnosticBag);
                    }
                    useSiteDiagnosticBag.Free();

                    diagnostics.Add(_syntax, useSiteDiagnostics);
                    return EnumeratorResult.Succeeded;
                }

                MethodSymbol getEnumeratorMethod = builder.GetEnumeratorMethod;
                diagnostics.Add(isAsync ? ErrorCode.ERR_BadGetAsyncEnumerator : ErrorCode.ERR_BadGetEnumerator, _syntax.Expression.Location, getEnumeratorMethod.ReturnType.TypeSymbol, getEnumeratorMethod);
                return EnumeratorResult.FailedAndReported;
            }

            if (!isAsync && IsIEnumerable(collectionExprType))
            {
                // This indicates a problem with the special IEnumerable type - it should have satisfied the GetEnumerator pattern.
                diagnostics.Add(ErrorCode.ERR_ForEachMissingMember, _syntax.Expression.Location, collectionExprType, GetEnumeratorMethodName);
                return EnumeratorResult.FailedAndReported;
            }
            if (isAsync && IsIAsyncEnumerable(collectionExprType))
            {
                // This indicates a problem with the well-known IAsyncEnumerable type - it should have satisfied the GetAsyncEnumerator pattern.
                diagnostics.Add(ErrorCode.ERR_AwaitForEachMissingMember, _syntax.Expression.Location, collectionExprType, GetAsyncEnumeratorMethodName);
                return EnumeratorResult.FailedAndReported;
            }

            if (AllInterfacesContainsIEnumerable(ref builder, collectionExprType, isAsync, diagnostics, out foundMultipleGenericIEnumerableInterfaces))
            {
                CSharpSyntaxNode errorLocationSyntax = _syntax.Expression;

                if (foundMultipleGenericIEnumerableInterfaces)
                {
                    diagnostics.Add(isAsync ? ErrorCode.ERR_MultipleIAsyncEnumOfT : ErrorCode.ERR_MultipleIEnumOfT, errorLocationSyntax.Location, collectionExprType,
                        isAsync ?
                            this.Compilation.GetWellKnownType(WellKnownType.System_Collections_Generic_IAsyncEnumerable_T) :
                            this.Compilation.GetSpecialType(SpecialType.System_Collections_Generic_IEnumerable_T));
                    return EnumeratorResult.FailedAndReported;
                }

                Debug.Assert((object)builder.CollectionType != null);

                NamedTypeSymbol collectionType = (NamedTypeSymbol)builder.CollectionType;
                if (collectionType.IsGenericType)
                {
                    // If the type is generic, we have to search for the methods
                    builder.ElementType = collectionType.TypeArgumentsNoUseSiteDiagnostics.Single();

                    MethodSymbol getEnumeratorMethod = GetGetEnumeratorMethod(collectionType, diagnostics, isAsync, errorLocationSyntax);

                    if ((object)getEnumeratorMethod != null)
                    {
                        MethodSymbol specificGetEnumeratorMethod = getEnumeratorMethod.AsMember(collectionType);
                        builder.GetEnumeratorMethod = specificGetEnumeratorMethod;
                        TypeSymbol enumeratorType = specificGetEnumeratorMethod.ReturnType.TypeSymbol;

                        if (isAsync)
                        {
                            Debug.Assert(enumeratorType.OriginalDefinition.Equals(Compilation.GetWellKnownType(WellKnownType.System_Collections_Generic_IAsyncEnumerator_T)));

                            MethodSymbol moveNextAsync = (MethodSymbol)GetWellKnownTypeMember(Compilation, WellKnownMember.System_Collections_Generic_IAsyncEnumerator_T__MoveNextAsync,
                                diagnostics, errorLocationSyntax.Location, isOptional: false);

                            if ((object)moveNextAsync != null)
                            {
                                builder.MoveNextMethod = moveNextAsync.AsMember((NamedTypeSymbol)enumeratorType);
                            }
                        }

                        MethodSymbol currentPropertyGetter = isAsync ?
                            (MethodSymbol)GetWellKnownTypeMember(Compilation, WellKnownMember.System_Collections_Generic_IAsyncEnumerator_T__get_Current, diagnostics, errorLocationSyntax.Location, isOptional: false) :
                            (MethodSymbol)GetSpecialTypeMember(SpecialMember.System_Collections_Generic_IEnumerator_T__get_Current, diagnostics, errorLocationSyntax);

                        if ((object)currentPropertyGetter != null)
                        {
                            builder.CurrentPropertyGetter = currentPropertyGetter.AsMember((NamedTypeSymbol)enumeratorType);
                        }
                    }

                    if (!isAsync)
                    {
                        // NOTE: MoveNext is actually inherited from System.Collections.IEnumerator
                        builder.MoveNextMethod = (MethodSymbol)GetSpecialTypeMember(SpecialMember.System_Collections_IEnumerator__MoveNext, diagnostics, errorLocationSyntax);
                    }
                }
                else
                {
                    // Non-generic - use special members to avoid re-computing
                    Debug.Assert(collectionType.SpecialType == SpecialType.System_Collections_IEnumerable);

                    builder.GetEnumeratorMethod = (MethodSymbol)GetSpecialTypeMember(SpecialMember.System_Collections_IEnumerable__GetEnumerator, diagnostics, errorLocationSyntax);
                    builder.CurrentPropertyGetter = (MethodSymbol)GetSpecialTypeMember(SpecialMember.System_Collections_IEnumerator__get_Current, diagnostics, errorLocationSyntax);
                    builder.MoveNextMethod = (MethodSymbol)GetSpecialTypeMember(SpecialMember.System_Collections_IEnumerator__MoveNext, diagnostics, errorLocationSyntax);
                    builder.ElementType = builder.CurrentPropertyGetter?.ReturnType ?? TypeSymbolWithAnnotations.Create(GetSpecialType(SpecialType.System_Object, diagnostics, errorLocationSyntax));

                    Debug.Assert((object)builder.GetEnumeratorMethod == null ||
                        builder.GetEnumeratorMethod.ReturnType.SpecialType == SpecialType.System_Collections_IEnumerator);
                }

                // We don't know the runtime type, so we will have to insert a runtime check for IDisposable (with a conditional call to IDisposable.Dispose).
                builder.NeedsDisposeMethod = true;
                return EnumeratorResult.Succeeded;
            }

            // COMPAT:
            // In some rare cases, like MicroFramework, System.String does not implement foreach pattern.
            // For compat reasons we must still treat System.String as valid to use in a foreach
            // Similarly to the cases with array and dynamic, we will default to IEnumerable for binding purposes.
            // Lowering will not use iterator info with strings, so it is ok.
            if (collectionExprType.SpecialType == SpecialType.System_String)
            {
                builder = GetDefaultEnumeratorInfo(builder, diagnostics, collectionExprType);
                return EnumeratorResult.Succeeded;
            }

            return EnumeratorResult.FailedNotReported;
        }

        private MethodSymbol GetGetEnumeratorMethod(NamedTypeSymbol collectionType, DiagnosticBag diagnostics, bool isAsync, CSharpSyntaxNode errorLocationSyntax)
        {
            MethodSymbol getEnumeratorMethod;
            if (isAsync)
            {
                Debug.Assert(IsIAsyncEnumerable(collectionType.OriginalDefinition));

                getEnumeratorMethod = (MethodSymbol)GetWellKnownTypeMember(Compilation, WellKnownMember.System_Collections_Generic_IAsyncEnumerable_T__GetAsyncEnumerator,
                    diagnostics, errorLocationSyntax.Location, isOptional: false);
            }
            else
            {
                Debug.Assert(collectionType.OriginalDefinition.SpecialType == SpecialType.System_Collections_Generic_IEnumerable_T);
                getEnumeratorMethod = (MethodSymbol)GetSpecialTypeMember(SpecialMember.System_Collections_Generic_IEnumerable_T__GetEnumerator, diagnostics, errorLocationSyntax);
            }

            return getEnumeratorMethod;
        }

        private ForEachEnumeratorInfo.Builder GetDefaultEnumeratorInfo(ForEachEnumeratorInfo.Builder builder, DiagnosticBag diagnostics, TypeSymbol collectionExprType)
        {
            // NOTE: for arrays, we won't actually use any of these members - they're just for the API.
            builder.CollectionType = GetSpecialType(SpecialType.System_Collections_IEnumerable, diagnostics, _syntax);

            if (collectionExprType.IsDynamic())
            {
                builder.ElementType = TypeSymbolWithAnnotations.Create(
                    ((_syntax as ForEachStatementSyntax)?.Type.IsVar == true) ?
                        (TypeSymbol)DynamicTypeSymbol.Instance :
                        GetSpecialType(SpecialType.System_Object, diagnostics, _syntax));
            }
            else
            {
                builder.ElementType = collectionExprType.SpecialType == SpecialType.System_String ?
                    TypeSymbolWithAnnotations.Create(GetSpecialType(SpecialType.System_Char, diagnostics, _syntax)) :
                    ((ArrayTypeSymbol)collectionExprType).ElementType;
            }

            // CONSIDER: 
            // For arrays and string none of these members will actually be emitted, so it seems strange to prevent compilation if they can't be found.
            // skip this work in the batch case?
            builder.GetEnumeratorMethod = (MethodSymbol)GetSpecialTypeMember(SpecialMember.System_Collections_IEnumerable__GetEnumerator, diagnostics, _syntax);
            builder.CurrentPropertyGetter = (MethodSymbol)GetSpecialTypeMember(SpecialMember.System_Collections_IEnumerator__get_Current, diagnostics, _syntax);
            builder.MoveNextMethod = (MethodSymbol)GetSpecialTypeMember(SpecialMember.System_Collections_IEnumerator__MoveNext, diagnostics, _syntax);

            Debug.Assert((object)builder.GetEnumeratorMethod == null ||
                TypeSymbol.Equals(builder.GetEnumeratorMethod.ReturnType.TypeSymbol, this.Compilation.GetSpecialType(SpecialType.System_Collections_IEnumerator), TypeCompareKind.ConsiderEverything2));

            // We don't know the runtime type, so we will have to insert a runtime check for IDisposable (with a conditional call to IDisposable.Dispose).
            builder.NeedsDisposeMethod = true;
            return builder;
        }

        /// <summary>
        /// Check for a GetEnumerator (or GetAsyncEnumerator) method on collectionExprType.  Failing to satisfy the pattern is not an error -
        /// it just means that we have to check for an interface instead.
        /// </summary>
        /// <param name="collectionExprType">Type of the expression over which to iterate.</param>
        /// <param name="diagnostics">Populated with *warnings* if there are near misses.</param>
        /// <param name="builder">Builder to fill in. <see cref="ForEachEnumeratorInfo.Builder.GetEnumeratorMethod"/> set if the pattern in satisfied.</param>
        /// <returns>True if the method was found (still have to verify that the return (i.e. enumerator) type is acceptable).</returns>
        /// <remarks>
        /// Only adds warnings, so does not affect control flow (i.e. no need to check for failure).
        /// </remarks>
        private bool SatisfiesGetEnumeratorPattern(ref ForEachEnumeratorInfo.Builder builder, TypeSymbol collectionExprType, bool isAsync, DiagnosticBag diagnostics)
        {
            var lookupResult = LookupResult.GetInstance();
            string methodName = isAsync ? GetAsyncEnumeratorMethodName : GetEnumeratorMethodName;

            ImmutableArray<BoundExpression> arguments;
            if (isAsync)
            {
                var cancellationTokenType = Compilation.GetWellKnownType(WellKnownType.System_Threading_CancellationToken);
                arguments = ImmutableArray.Create<BoundExpression>(new BoundAwaitableValuePlaceholder(_syntax, cancellationTokenType));
            }
            else
            {
                arguments = ImmutableArray<BoundExpression>.Empty;
            }

            MethodSymbol getEnumeratorMethod = FindForEachPatternMethod(collectionExprType, methodName, lookupResult, warningsOnly: true, diagnostics: diagnostics, isAsync: isAsync, arguments);
            lookupResult.Free();

            builder.GetEnumeratorMethod = getEnumeratorMethod;
            return (object)getEnumeratorMethod != null;
        }

        /// <summary>
        /// Perform a lookup for the specified method on the specified type.  Perform overload resolution
        /// on the lookup results.
        /// </summary>
        /// <param name="patternType">Type to search.</param>
        /// <param name="methodName">Method to search for.</param>
        /// <param name="lookupResult">Passed in for reusability.</param>
        /// <param name="warningsOnly">True if failures should result in warnings; false if they should result in errors.</param>
        /// <param name="diagnostics">Populated with binding diagnostics.</param>
        /// <returns>The desired method or null.</returns>
        private MethodSymbol FindForEachPatternMethod(TypeSymbol patternType, string methodName, LookupResult lookupResult, bool warningsOnly, DiagnosticBag diagnostics, bool isAsync, ImmutableArray<BoundExpression> arguments)
        {
            Debug.Assert(lookupResult.IsClear);
            Debug.Assert(!arguments.IsDefault);

            // Not using LookupOptions.MustBeInvocableMember because we don't want the corresponding lookup error.
            // We filter out non-methods below.
            HashSet<DiagnosticInfo> useSiteDiagnostics = null;
            this.LookupMembersInType(
                lookupResult,
                patternType,
                methodName,
                arity: 0,
                basesBeingResolved: null,
                options: LookupOptions.Default,
                originalBinder: this,
                diagnose: false,
                useSiteDiagnostics: ref useSiteDiagnostics);

            diagnostics.Add(_syntax.Expression, useSiteDiagnostics);

            if (!lookupResult.IsMultiViable)
            {
                ReportPatternMemberLookupDiagnostics(lookupResult, patternType, methodName, warningsOnly, diagnostics);
                return null;
            }

            ArrayBuilder<MethodSymbol> candidateMethods = ArrayBuilder<MethodSymbol>.GetInstance();

            foreach (Symbol member in lookupResult.Symbols)
            {
                if (member.Kind != SymbolKind.Method)
                {
                    candidateMethods.Free();

                    if (warningsOnly)
                    {
                        ReportEnumerableWarning(diagnostics, patternType, member);
                    }
                    return null;
                }

                MethodSymbol method = (MethodSymbol)member;

                // SPEC VIOLATION: The spec says we should apply overload resolution, but Dev10 uses
                // some custom logic in ExpressionBinder.BindGrpToParams.  The biggest difference
                // we've found (so far) is that it only considers methods with expected number of parameters
                // (i.e. doesn't work with "params" or optional parameters).
                if (method.ParameterCount == arguments.Length)
                {
                    candidateMethods.Add((MethodSymbol)member);
                }
            }

            MethodSymbol patternMethod = PerformForEachPatternOverloadResolution(patternType, candidateMethods, warningsOnly, diagnostics, isAsync, arguments);

            candidateMethods.Free();

            return patternMethod;
        }

        /// <summary>
        /// The overload resolution portion of FindForEachPatternMethod.
        /// If no arguments are passed in, then an empty argument list will be used.
        /// </summary>
        private MethodSymbol PerformForEachPatternOverloadResolution(TypeSymbol patternType, ArrayBuilder<MethodSymbol> candidateMethods, bool warningsOnly, DiagnosticBag diagnostics, bool isAsync, ImmutableArray<BoundExpression> arguments)
        {
            Debug.Assert(!arguments.IsDefault);
            var analyzedArguments = AnalyzedArguments.GetInstance();
            analyzedArguments.Arguments.AddRange(arguments);

            var typeArguments = ArrayBuilder<TypeSymbolWithAnnotations>.GetInstance();
            var overloadResolutionResult = OverloadResolutionResult<MethodSymbol>.GetInstance();

            HashSet<DiagnosticInfo> useSiteDiagnostics = null;
            // We create a dummy receiver of the invocation so MethodInvocationOverloadResolution knows it was invoked from an instance, not a type
            var dummyReceiver = new BoundImplicitReceiver(_syntax.Expression, patternType);
            this.OverloadResolution.MethodInvocationOverloadResolution(
                methods: candidateMethods,
                typeArguments: typeArguments,
                receiver: dummyReceiver,
                arguments: analyzedArguments,
                result: overloadResolutionResult,
                useSiteDiagnostics: ref useSiteDiagnostics);
            diagnostics.Add(_syntax.Expression, useSiteDiagnostics);

            MethodSymbol result = null;

            if (overloadResolutionResult.Succeeded)
            {
                result = overloadResolutionResult.ValidResult.Member;

                if (result.IsStatic || result.DeclaredAccessibility != Accessibility.Public)
                {
                    if (warningsOnly)
                    {
                        MessageID patternName = isAsync ? MessageID.IDS_FeatureAsyncStreams : MessageID.IDS_Collection;
                        diagnostics.Add(ErrorCode.WRN_PatternStaticOrInaccessible, _syntax.Expression.Location, patternType, patternName.Localize(), result);
                    }
                    result = null;
                }
                else if (result.CallsAreOmitted(_syntax.SyntaxTree))
                {
                    // Calls to this method are omitted in the current syntax tree, i.e it is either a partial method with no implementation part OR a conditional method whose condition is not true in this source file.
                    // We don't want to want to allow this case, see StatementBinder::bindPatternToMethod.
                    result = null;
                }
            }
            else if (overloadResolutionResult.Results.Length > 1)
            {
                if (warningsOnly)
                {
                    diagnostics.Add(ErrorCode.WRN_PatternIsAmbiguous, _syntax.Expression.Location, patternType, MessageID.IDS_Collection.Localize(),
                        overloadResolutionResult.Results[0].Member, overloadResolutionResult.Results[1].Member);
                }
            }

            overloadResolutionResult.Free();
<<<<<<< HEAD
            arguments.Free();
=======
            analyzedArguments.Free();
>>>>>>> 979a4a54
            typeArguments.Free();

            return result;
        }

        /// <summary>
        /// Called after it is determined that the expression being enumerated is of a type that
        /// has a GetEnumerator (or GetAsyncEnumerator) method.  Checks to see if the return type of the GetEnumerator
        /// method is suitable (i.e. has Current and MoveNext for regular case, 
        /// or Current and MoveNextAsync for async case).
        /// </summary>
        /// <param name="builder">Must be non-null and contain a non-null GetEnumeratorMethod.</param>
        /// <param name="diagnostics">Will be populated with pattern diagnostics.</param>
        /// <returns>True if the return type has suitable members.</returns>
        /// <remarks>
        /// It seems that every failure path reports the same diagnostics, so that is left to the caller.
        /// </remarks>
        private bool SatisfiesForEachPattern(ref ForEachEnumeratorInfo.Builder builder, bool isAsync, DiagnosticBag diagnostics)
        {
            Debug.Assert((object)builder.GetEnumeratorMethod != null);

            MethodSymbol getEnumeratorMethod = builder.GetEnumeratorMethod;
            TypeSymbol enumeratorType = getEnumeratorMethod.ReturnType.TypeSymbol;

            switch (enumeratorType.TypeKind)
            {
                case TypeKind.Class:
                case TypeKind.Struct:
                case TypeKind.Interface:
                case TypeKind.TypeParameter: // Not specifically mentioned in the spec, but consistent with Dev10.
                case TypeKind.Dynamic: // Not specifically mentioned in the spec, but consistent with Dev10.
                    break;

                case TypeKind.Submission:
                    // submission class is synthesized and should never appear in a foreach:
                    throw ExceptionUtilities.UnexpectedValue(enumeratorType.TypeKind);

                default:
                    return false;
            }

            // Use a try-finally since there are many return points
            LookupResult lookupResult = LookupResult.GetInstance();
            try
            {
                // If we searched for the accessor directly, we could reuse FindForEachPatternMethod and we
                // wouldn't have to mangle CurrentPropertyName.  However, Dev10 searches for the property and
                // then extracts the accessor, so we should do the same (in case of accessors with non-standard
                // names).
                HashSet<DiagnosticInfo> useSiteDiagnostics = null;
                this.LookupMembersInType(
                    lookupResult,
                    enumeratorType,
                    CurrentPropertyName,
                    arity: 0,
                    basesBeingResolved: null,
                    options: LookupOptions.Default, // properties are not invocable - their accessors are
                    originalBinder: this,
                    diagnose: false,
                    useSiteDiagnostics: ref useSiteDiagnostics);

                diagnostics.Add(_syntax.Expression, useSiteDiagnostics);
                useSiteDiagnostics = null;

                if (!lookupResult.IsSingleViable)
                {
                    ReportPatternMemberLookupDiagnostics(lookupResult, enumeratorType, CurrentPropertyName, warningsOnly: false, diagnostics: diagnostics);
                    return false;
                }

                // lookupResult.IsSingleViable above guaranteed there is exactly one symbol.
                Symbol lookupSymbol = lookupResult.SingleSymbolOrDefault;
                Debug.Assert((object)lookupSymbol != null);

                if (lookupSymbol.IsStatic || lookupSymbol.DeclaredAccessibility != Accessibility.Public || lookupSymbol.Kind != SymbolKind.Property)
                {
                    return false;
                }

                // NOTE: accessor can be inherited from overridden property
                MethodSymbol currentPropertyGetterCandidate = ((PropertySymbol)lookupSymbol).GetOwnOrInheritedGetMethod();

                if ((object)currentPropertyGetterCandidate == null)
                {
                    return false;
                }
                else
                {
                    bool isAccessible = this.IsAccessible(currentPropertyGetterCandidate, ref useSiteDiagnostics);
                    diagnostics.Add(_syntax.Expression, useSiteDiagnostics);

                    if (!isAccessible)
                    {
                        // NOTE: per Dev10 and the spec, the property has to be public, but the accessor just has to be accessible
                        return false;
                    }
                }

                builder.CurrentPropertyGetter = currentPropertyGetterCandidate;

                lookupResult.Clear(); // Reuse the same LookupResult

                MethodSymbol moveNextMethodCandidate = FindForEachPatternMethod(enumeratorType,
                    isAsync ? MoveNextAsyncMethodName : MoveNextMethodName,
                    lookupResult, warningsOnly: false, diagnostics: diagnostics, isAsync: isAsync, arguments: ImmutableArray<BoundExpression>.Empty);

                if ((object)moveNextMethodCandidate == null ||
                    moveNextMethodCandidate.IsStatic || moveNextMethodCandidate.DeclaredAccessibility != Accessibility.Public ||
                    IsInvalidMoveNextMethod(moveNextMethodCandidate, isAsync))
                {
                    return false;
                }

                builder.MoveNextMethod = moveNextMethodCandidate;

                return true;
            }
            finally
            {
                lookupResult.Free();
            }
        }

        private bool IsInvalidMoveNextMethod(MethodSymbol moveNextMethodCandidate, bool isAsync)
        {
            if (isAsync)
            {
                TypeSymbol returnType = moveNextMethodCandidate.ReturnType.TypeSymbol;
                return !returnType.IsGenericTaskType(Compilation) ||
                    ((NamedTypeSymbol)returnType).TypeArgumentsNoUseSiteDiagnostics[0].SpecialType != SpecialType.System_Boolean;
            }

            // SPEC VIOLATION: Dev10 checks the return type of the original definition, rather than the return type of the actual method.
            return moveNextMethodCandidate.OriginalDefinition.ReturnType.SpecialType != SpecialType.System_Boolean;
        }

        private void ReportEnumerableWarning(DiagnosticBag diagnostics, TypeSymbol enumeratorType, Symbol patternMemberCandidate)
        {
            HashSet<DiagnosticInfo> useSiteDiagnostics = null;
            if (this.IsAccessible(patternMemberCandidate, ref useSiteDiagnostics))
            {
                diagnostics.Add(ErrorCode.WRN_PatternBadSignature, _syntax.Expression.Location, enumeratorType, MessageID.IDS_Collection.Localize(), patternMemberCandidate);
            }

            diagnostics.Add(_syntax.Expression, useSiteDiagnostics);
        }

        private static bool IsIEnumerable(TypeSymbol type)
        {
            switch (((TypeSymbol)type.OriginalDefinition).SpecialType)
            {
                case SpecialType.System_Collections_IEnumerable:
                case SpecialType.System_Collections_Generic_IEnumerable_T:
                    return true;
                default:
                    return false;
            }
        }

        private bool IsIAsyncEnumerable(TypeSymbol type)
        {
            return type.OriginalDefinition.Equals(Compilation.GetWellKnownType(WellKnownType.System_Collections_Generic_IAsyncEnumerable_T));
        }

        /// <summary>
        /// Checks if the given type implements (or extends, in the case of an interface),
        /// System.Collections.IEnumerable or System.Collections.Generic.IEnumerable&lt;T&gt;,
        /// (or System.Collections.Generic.IAsyncEnumerable&lt;T&gt;)
        /// for at least one T.
        /// </summary>
        /// <param name="builder">builder to fill in CollectionType.</param>
        /// <param name="type">Type to check.</param>
        /// <param name="diagnostics" />
        /// <param name="foundMultiple">True if multiple T's are found.</param>
        /// <returns>True if some IEnumerable is found (may still be ambiguous).</returns>
        private bool AllInterfacesContainsIEnumerable(
            ref ForEachEnumeratorInfo.Builder builder,
            TypeSymbol type,
            bool isAsync,
            DiagnosticBag diagnostics,
            out bool foundMultiple)
        {
            NamedTypeSymbol implementedIEnumerable = null;
            foundMultiple = false;
            HashSet<DiagnosticInfo> useSiteDiagnostics = null;

            if (type.TypeKind == TypeKind.TypeParameter)
            {
                var typeParameter = (TypeParameterSymbol)type;
                GetIEnumerableOfT(typeParameter.EffectiveBaseClass(ref useSiteDiagnostics).AllInterfacesWithDefinitionUseSiteDiagnostics(ref useSiteDiagnostics), isAsync, ref @implementedIEnumerable, ref foundMultiple);
                GetIEnumerableOfT(typeParameter.AllEffectiveInterfacesWithDefinitionUseSiteDiagnostics(ref useSiteDiagnostics), isAsync, ref @implementedIEnumerable, ref foundMultiple);
            }
            else
            {
                GetIEnumerableOfT(type.AllInterfacesWithDefinitionUseSiteDiagnostics(ref useSiteDiagnostics), isAsync, ref @implementedIEnumerable, ref foundMultiple);
            }

            // Prefer generic to non-generic, unless it is inaccessible.
            if (((object)implementedIEnumerable == null) || !this.IsAccessible(implementedIEnumerable, ref useSiteDiagnostics))
            {
                implementedIEnumerable = null;

                if (!isAsync)
                {
                    var implementedNonGeneric = this.Compilation.GetSpecialType(SpecialType.System_Collections_IEnumerable);
                    if ((object)implementedNonGeneric != null)
                    {
                        var conversion = this.Conversions.ClassifyImplicitConversionFromType(type, implementedNonGeneric, ref useSiteDiagnostics);
                        if (conversion.IsImplicit)
                        {
                            implementedIEnumerable = implementedNonGeneric;
                        }
                    }
                }
            }

            diagnostics.Add(_syntax.Expression, useSiteDiagnostics);

            builder.CollectionType = implementedIEnumerable;
            return (object)implementedIEnumerable != null;
        }

        private void GetIEnumerableOfT(ImmutableArray<NamedTypeSymbol> interfaces, bool isAsync, ref NamedTypeSymbol result, ref bool foundMultiple)
        {
            if (foundMultiple)
            {
                return;
            }
            foreach (NamedTypeSymbol @interface in interfaces)
            {
                if (IsIEnumerableT(@interface.OriginalDefinition, isAsync))
                {
                    if ((object)result == null)
                    {
                        result = @interface;
                    }
                    else if (!TypeSymbol.Equals(@interface, result, TypeCompareKind.ConsiderEverything2))
                    {
                        foundMultiple = true;
                        return;
                    }
                }
            }
        }

        private bool IsIEnumerableT(TypeSymbol type, bool isAsync)
        {
            if (isAsync)
            {
                return type.Equals(Compilation.GetWellKnownType(WellKnownType.System_Collections_Generic_IAsyncEnumerable_T));
            }
            else
            {
                return type.SpecialType == SpecialType.System_Collections_Generic_IEnumerable_T;
            }
        }

        /// <summary>
        /// Report appropriate diagnostics when lookup of a pattern member (i.e. GetEnumerator, Current, or MoveNext) fails.
        /// </summary>
        /// <param name="lookupResult">Failed lookup result.</param>
        /// <param name="patternType">Type in which member was looked up.</param>
        /// <param name="memberName">Name of looked up member.</param>
        /// <param name="warningsOnly">True if failures should result in warnings; false if they should result in errors.</param>
        /// <param name="diagnostics">Populated appropriately.</param>
        private void ReportPatternMemberLookupDiagnostics(LookupResult lookupResult, TypeSymbol patternType, string memberName, bool warningsOnly, DiagnosticBag diagnostics)
        {
            if (lookupResult.Symbols.Any())
            {
                if (warningsOnly)
                {
                    ReportEnumerableWarning(diagnostics, patternType, lookupResult.Symbols.First());
                }
                else
                {
                    lookupResult.Clear();

                    HashSet<DiagnosticInfo> useSiteDiagnostics = null;
                    this.LookupMembersInType(
                        lookupResult,
                        patternType,
                        memberName,
                        arity: 0,
                        basesBeingResolved: null,
                        options: LookupOptions.Default,
                        originalBinder: this,
                        diagnose: true,
                        useSiteDiagnostics: ref useSiteDiagnostics);

                    diagnostics.Add(_syntax.Expression, useSiteDiagnostics);

                    if (lookupResult.Error != null)
                    {
                        diagnostics.Add(lookupResult.Error, _syntax.Expression.Location);
                    }
                }
            }
            else if (!warningsOnly)
            {
                diagnostics.Add(ErrorCode.ERR_NoSuchMember, _syntax.Expression.Location, patternType, memberName);
            }
        }

        internal override ImmutableArray<LocalSymbol> GetDeclaredLocalsForScope(SyntaxNode scopeDesignator)
        {
            if (_syntax == scopeDesignator)
            {
                return this.Locals;
            }

            throw ExceptionUtilities.Unreachable;
        }

        internal override ImmutableArray<LocalFunctionSymbol> GetDeclaredLocalFunctionsForScope(CSharpSyntaxNode scopeDesignator)
        {
            throw ExceptionUtilities.Unreachable;
        }

        internal override SyntaxNode ScopeDesignator
        {
            get
            {
                return _syntax;
            }
        }
    }
}<|MERGE_RESOLUTION|>--- conflicted
+++ resolved
@@ -1047,11 +1047,7 @@
             }
 
             overloadResolutionResult.Free();
-<<<<<<< HEAD
-            arguments.Free();
-=======
             analyzedArguments.Free();
->>>>>>> 979a4a54
             typeArguments.Free();
 
             return result;
