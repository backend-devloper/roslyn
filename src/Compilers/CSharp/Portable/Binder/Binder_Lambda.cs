﻿// Licensed to the .NET Foundation under one or more agreements.
// The .NET Foundation licenses this file to you under the MIT license.
// See the LICENSE file in the project root for more information.

using System;
using System.Collections.Immutable;
using System.Diagnostics;
using Microsoft.CodeAnalysis.CSharp.Symbols;
using Microsoft.CodeAnalysis.CSharp.Syntax;
using Microsoft.CodeAnalysis.PooledObjects;

namespace Microsoft.CodeAnalysis.CSharp
{
    internal partial class Binder
    {
        // An anonymous function can be of the form:
        // 
        // delegate { }              (missing parameter list)
        // delegate (int x) { }      (typed parameter list)
        // x => ...                  (type-inferred parameter list)
        // (x) => ...                (type-inferred parameter list)
        // (x, y) => ...             (type-inferred parameter list)
        // ( ) => ...                (typed parameter list)
        // (ref int x) => ...        (typed parameter list)
        // (int x, out int y) => ... (typed parameter list)
        //
        // and so on. We want to canonicalize these various ways of writing the signatures.
        // 
        // If we are in the first case then the name, modifier and type arrays are all null.
        // If we have a parameter list then the names array is non-null, but possibly empty.
        // If we have types then the types array is non-null, but possibly empty.
        // If we have no modifiers then the modifiers array is null; if we have any modifiers
        // then the modifiers array is non-null and not empty.

        private UnboundLambda AnalyzeAnonymousFunction(
            AnonymousFunctionExpressionSyntax syntax, BindingDiagnosticBag diagnostics)
        {
            Debug.Assert(syntax != null);
            Debug.Assert(syntax.IsAnonymousFunction());

            ImmutableArray<string> names = default;
            ImmutableArray<RefKind> refKinds = default;
            ImmutableArray<DeclarationScope> scopes = default;
            ImmutableArray<TypeWithAnnotations> types = default;
            ImmutableArray<EqualsValueClauseSyntax?> defaultValues = default;
            RefKind returnRefKind = RefKind.None;
            TypeWithAnnotations returnType = default;
            ImmutableArray<SyntaxList<AttributeListSyntax>> parameterAttributes = default;

            var namesBuilder = ArrayBuilder<string>.GetInstance();
            ImmutableArray<bool> discardsOpt = default;
            SeparatedSyntaxList<ParameterSyntax>? parameterSyntaxList = null;
            bool hasSignature;

            if (syntax is LambdaExpressionSyntax lambdaSyntax)
            {
                MessageID.IDS_FeatureLambda.CheckFeatureAvailability(diagnostics, syntax, lambdaSyntax.ArrowToken.GetLocation());

                checkAttributes(syntax, lambdaSyntax.AttributeLists, diagnostics);
            }

            switch (syntax.Kind())
            {
                default:
                case SyntaxKind.SimpleLambdaExpression:
                    // x => ...
                    hasSignature = true;
                    var simple = (SimpleLambdaExpressionSyntax)syntax;
                    namesBuilder.Add(simple.Parameter.Identifier.ValueText);
                    break;
                case SyntaxKind.ParenthesizedLambdaExpression:
                    // (T x, U y) => ...
                    // (x, y) => ...
                    hasSignature = true;
                    var paren = (ParenthesizedLambdaExpressionSyntax)syntax;
                    if (paren.ReturnType is { } returnTypeSyntax)
                    {
                        (returnRefKind, returnType) = BindExplicitLambdaReturnType(returnTypeSyntax, diagnostics);
                    }
                    parameterSyntaxList = paren.ParameterList.Parameters;
                    CheckParenthesizedLambdaParameters(parameterSyntaxList.Value, diagnostics);
                    break;
                case SyntaxKind.AnonymousMethodExpression:
                    // delegate (int x) { }
                    // delegate { }
                    var anon = (AnonymousMethodExpressionSyntax)syntax;
                    MessageID.IDS_FeatureAnonDelegates.CheckFeatureAvailability(diagnostics, anon, anon.DelegateKeyword.GetLocation());

                    hasSignature = anon.ParameterList != null;
                    if (hasSignature)
                    {
                        parameterSyntaxList = anon.ParameterList!.Parameters;
                    }

                    break;
            }

<<<<<<< HEAD
            var isAsync = syntax.Modifiers.Any(SyntaxKind.AsyncKeyword);
            var isStatic = syntax.Modifiers.Any(SyntaxKind.StaticKeyword);
            var hasParamsArray = false;
=======
            bool isAsync = false;
            bool isStatic = false;
            var hasParamsArray = false;

            foreach (var modifier in syntax.Modifiers)
            {
                if (modifier.IsKind(SyntaxKind.AsyncKeyword))
                {
                    MessageID.IDS_FeatureAsync.CheckFeatureAvailability(diagnostics, syntax, modifier.GetLocation());
                    isAsync = true;
                }
                else if (modifier.IsKind(SyntaxKind.StaticKeyword))
                {
                    MessageID.IDS_FeatureStaticAnonymousFunction.CheckFeatureAvailability(diagnostics, syntax, modifier.GetLocation());
                    isStatic = true;
                }
            }
>>>>>>> a5611f9e

            if (parameterSyntaxList != null)
            {
                var hasExplicitlyTypedParameterList = true;

                var typesBuilder = ArrayBuilder<TypeWithAnnotations>.GetInstance();
                var refKindsBuilder = ArrayBuilder<RefKind>.GetInstance();
                var scopesBuilder = ArrayBuilder<DeclarationScope>.GetInstance();
                var attributesBuilder = ArrayBuilder<SyntaxList<AttributeListSyntax>>.GetInstance();
                var defaultValueBuilder = ArrayBuilder<EqualsValueClauseSyntax?>.GetInstance();

                // In the batch compiler case we probably should have given a syntax error if the
                // user did something like (int x, y)=>x+y -- but in the IDE scenario we might be in
                // this case. If we are, then rather than try to make partial deductions from the
                // typed formal parameters, simply bail out and treat it as an untyped lambda.
                //
                // However, we still want to give errors on every bad type in the list, even if one
                // is missing.

                int parameterCount = 0;
                int underscoresCount = 0;
                foreach (var p in parameterSyntaxList.Value)
                {
                    parameterCount++;

                    if (p.Identifier.IsUnderscoreToken())
                    {
                        underscoresCount++;
                    }

                    checkAttributes(syntax, p.AttributeLists, diagnostics);

                    var isAnonymousMethod = syntax.IsKind(SyntaxKind.AnonymousMethodExpression);
                    if (p.Default != null)
                    {
                        if (isAnonymousMethod)
                        {
                            Error(diagnostics, ErrorCode.ERR_DefaultValueNotAllowed, p.Default.EqualsToken);
                        }
                        else
                        {
                            MessageID.IDS_FeatureLambdaOptionalParameters.CheckFeatureAvailability(diagnostics, syntax, p.Default.EqualsToken.GetLocation());
                        }
                    }

                    if (p.IsArgList)
                    {
                        Error(diagnostics, ErrorCode.ERR_IllegalVarArgs, p);
                        continue;
                    }

                    var typeSyntax = p.Type;
                    TypeWithAnnotations type = default;
                    var refKind = RefKind.None;
                    var scope = DeclarationScope.Unscoped;

                    if (typeSyntax == null)
                    {
                        hasExplicitlyTypedParameterList = false;
                    }
                    else
                    {
                        type = BindType(typeSyntax, diagnostics);
                        ParameterHelpers.CheckParameterModifiers(p, diagnostics, parsingFunctionPointerParams: false,
                            parsingLambdaParams: !isAnonymousMethod,
                            parsingAnonymousMethodParams: isAnonymousMethod);
                        refKind = ParameterHelpers.GetModifiers(p.Modifiers, out _, out var paramsKeyword, out _, out scope);

                        var isLastParameter = parameterCount == parameterSyntaxList.Value.Count;
                        if (isLastParameter && paramsKeyword.Kind() != SyntaxKind.None)
                        {
                            hasParamsArray = true;
                        }
                    }

                    namesBuilder.Add(p.Identifier.ValueText);
                    typesBuilder.Add(type);
                    refKindsBuilder.Add(refKind);
                    scopesBuilder.Add(scope);
                    attributesBuilder.Add(syntax.Kind() == SyntaxKind.ParenthesizedLambdaExpression ? p.AttributeLists : default);
                    defaultValueBuilder.Add(p.Default);
                }

                discardsOpt = computeDiscards(parameterSyntaxList.Value, underscoresCount);

                if (hasExplicitlyTypedParameterList)
                {
                    types = typesBuilder.ToImmutable();
                }

                if (refKindsBuilder.Any(r => r != RefKind.None))
                {
                    refKinds = refKindsBuilder.ToImmutable();
                }

                if (scopesBuilder.Any(s => s != DeclarationScope.Unscoped))
                {
                    scopes = scopesBuilder.ToImmutable();
                }

                if (attributesBuilder.Any(a => a.Count > 0))
                {
                    parameterAttributes = attributesBuilder.ToImmutable();
                }

                if (defaultValueBuilder.Any(v => v != null))
                {
                    defaultValues = defaultValueBuilder.ToImmutable();
                }

                typesBuilder.Free();
                scopesBuilder.Free();
                refKindsBuilder.Free();
                attributesBuilder.Free();
                defaultValueBuilder.Free();
            }

            if (hasSignature)
            {
                names = namesBuilder.ToImmutable();
            }

            namesBuilder.Free();

            return UnboundLambda.Create(syntax, this, diagnostics.AccumulatesDependencies, returnRefKind, returnType, parameterAttributes, refKinds, scopes, types, names, discardsOpt, parameterSyntaxList, defaultValues, isAsync: isAsync, isStatic: isStatic, hasParamsArray: hasParamsArray);

            static ImmutableArray<bool> computeDiscards(SeparatedSyntaxList<ParameterSyntax> parameters, int underscoresCount)
            {
                if (underscoresCount <= 1)
                {
                    return default;
                }

                // When there are two or more underscores, they are discards
                var discardsBuilder = ArrayBuilder<bool>.GetInstance(parameters.Count);
                foreach (var p in parameters)
                {
                    discardsBuilder.Add(p.Identifier.IsUnderscoreToken());
                }

                return discardsBuilder.ToImmutableAndFree();
            }

            static void checkAttributes(AnonymousFunctionExpressionSyntax syntax, SyntaxList<AttributeListSyntax> attributeLists, BindingDiagnosticBag diagnostics)
            {
                foreach (var attributeList in attributeLists)
                {
                    if (syntax.Kind() == SyntaxKind.ParenthesizedLambdaExpression)
                    {
                        MessageID.IDS_FeatureLambdaAttributes.CheckFeatureAvailability(diagnostics, attributeList);
                    }
                    else
                    {
                        Error(diagnostics, syntax.Kind() == SyntaxKind.SimpleLambdaExpression ? ErrorCode.ERR_AttributesRequireParenthesizedLambdaExpression : ErrorCode.ERR_AttributesNotAllowed, attributeList);
                    }
                }
            }

        }

        private (RefKind, TypeWithAnnotations) BindExplicitLambdaReturnType(TypeSyntax syntax, BindingDiagnosticBag diagnostics)
        {
            MessageID.IDS_FeatureLambdaReturnType.CheckFeatureAvailability(diagnostics, syntax);

            Debug.Assert(syntax is not ScopedTypeSyntax);
            syntax = syntax.SkipScoped(out _).SkipRef(out RefKind refKind);
            if ((syntax as IdentifierNameSyntax)?.Identifier.ContextualKind() == SyntaxKind.VarKeyword)
            {
                diagnostics.Add(ErrorCode.ERR_LambdaExplicitReturnTypeVar, syntax.Location);
            }

            var returnType = BindType(syntax, diagnostics);
            var type = returnType.Type;

            if (returnType.IsStatic)
            {
                diagnostics.Add(ErrorFacts.GetStaticClassReturnCode(useWarning: false), syntax.Location, type);
            }
            else if (returnType.IsRestrictedType(ignoreSpanLikeTypes: true))
            {
                diagnostics.Add(ErrorCode.ERR_MethodReturnCantBeRefAny, syntax.Location, type);
            }

            return (refKind, returnType);
        }

        private static void CheckParenthesizedLambdaParameters(
            SeparatedSyntaxList<ParameterSyntax> parameterSyntaxList, BindingDiagnosticBag diagnostics)
        {
            if (parameterSyntaxList.Count > 0)
            {
                var hasTypes = parameterSyntaxList[0].Type != null;

                checkForImplicitDefault(hasTypes, parameterSyntaxList[0], diagnostics);

                for (int i = 1, n = parameterSyntaxList.Count; i < n; i++)
                {
                    var parameter = parameterSyntaxList[i];

                    // Ignore parameters with missing names.  We'll have already reported an error
                    // about them in the parser.
                    if (!parameter.Identifier.IsMissing)
                    {
                        var thisParameterHasType = parameter.Type != null;

                        if (hasTypes != thisParameterHasType)
                        {
                            diagnostics.Add(ErrorCode.ERR_InconsistentLambdaParameterUsage,
                                parameter.Type?.GetLocation() ?? parameter.Identifier.GetLocation());
                        }

                        checkForImplicitDefault(thisParameterHasType, parameter, diagnostics);
                    }
                }
            }

            static void checkForImplicitDefault(bool hasType, ParameterSyntax param, BindingDiagnosticBag diagnostics)
            {
                if (!hasType && param.Default != null)
                {
                    diagnostics.Add(ErrorCode.ERR_ImplicitlyTypedDefaultParameter,
                        param.Identifier.GetLocation(), param.Identifier.Text);
                }
            }
        }

        private UnboundLambda BindAnonymousFunction(AnonymousFunctionExpressionSyntax syntax, BindingDiagnosticBag diagnostics)
        {
            Debug.Assert(syntax != null);
            Debug.Assert(syntax.IsAnonymousFunction());

            var lambda = AnalyzeAnonymousFunction(syntax, diagnostics);
            var data = lambda.Data;
            if (data.HasExplicitlyTypedParameterList)
            {
                int firstDefault = -1;
                for (int i = 0; i < lambda.ParameterCount; i++)
                {
                    // paramSyntax should not be null here; we should always be operating on an anonymous function which will have parameter information
                    var paramSyntax = lambda.ParameterSyntax(i);
                    Debug.Assert(paramSyntax is { });
                    if (paramSyntax.Default != null && firstDefault == -1)
                    {
                        firstDefault = i;
                    }

                    ParameterHelpers.GetModifiers(paramSyntax.Modifiers, refnessKeyword: out _, out var paramsKeyword, thisKeyword: out _, scope: out _);
                    var isParams = paramsKeyword.Kind() != SyntaxKind.None;

                    // UNDONE: Where do we report improper use of pointer types?
                    ParameterHelpers.ReportParameterErrors(owner: null, paramSyntax, ordinal: i, lastParameterIndex: lambda.ParameterCount - 1, isParams: isParams, lambda.ParameterTypeWithAnnotations(i),
                         lambda.RefKind(i), lambda.DeclaredScope(i), containingSymbol: null, thisKeyword: default, paramsKeyword: paramsKeyword, firstDefault, diagnostics);
                }
            }

            // Parser will only have accepted static/async as allowed modifiers on this construct.
            // However, it may have accepted duplicates of those modifiers.  Ensure that any dupes
            // are reported now.
            ModifierUtils.ToDeclarationModifiers(syntax.Modifiers, diagnostics.DiagnosticBag ?? new DiagnosticBag());

            if (data.HasSignature)
            {
                var binder = new LocalScopeBinder(this);
                bool allowShadowingNames = binder.Compilation.IsFeatureEnabled(MessageID.IDS_FeatureNameShadowingInNestedFunctions);
                var pNames = PooledHashSet<string>.GetInstance();
                bool seenDiscard = false;

                for (int i = 0; i < lambda.ParameterCount; i++)
                {
                    var name = lambda.ParameterName(i);

                    if (string.IsNullOrEmpty(name))
                    {
                        continue;
                    }

                    if (lambda.ParameterIsDiscard(i))
                    {
                        if (seenDiscard)
                        {
                            // We only report the diagnostic on the second and subsequent underscores
                            MessageID.IDS_FeatureLambdaDiscardParameters.CheckFeatureAvailability(
                                diagnostics,
                                binder.Compilation,
                                lambda.ParameterLocation(i));
                        }

                        seenDiscard = true;
                        continue;
                    }

                    if (!pNames.Add(name))
                    {
                        // The parameter name '{0}' is a duplicate
                        diagnostics.Add(ErrorCode.ERR_DuplicateParamName, lambda.ParameterLocation(i), name);
                    }
                    else if (!allowShadowingNames)
                    {
                        binder.ValidateLambdaParameterNameConflictsInScope(lambda.ParameterLocation(i), name, diagnostics);
                    }
                }
                pNames.Free();
            }

            return lambda;
        }
    }
}<|MERGE_RESOLUTION|>--- conflicted
+++ resolved
@@ -95,11 +95,6 @@
                     break;
             }
 
-<<<<<<< HEAD
-            var isAsync = syntax.Modifiers.Any(SyntaxKind.AsyncKeyword);
-            var isStatic = syntax.Modifiers.Any(SyntaxKind.StaticKeyword);
-            var hasParamsArray = false;
-=======
             bool isAsync = false;
             bool isStatic = false;
             var hasParamsArray = false;
@@ -117,7 +112,6 @@
                     isStatic = true;
                 }
             }
->>>>>>> a5611f9e
 
             if (parameterSyntaxList != null)
             {
