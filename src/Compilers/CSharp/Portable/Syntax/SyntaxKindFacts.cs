﻿// Copyright (c) Microsoft.  All Rights Reserved.  Licensed under the Apache License, Version 2.0.  See License.txt in the project root for license information.

using System.Collections.Generic;

namespace Microsoft.CodeAnalysis.CSharp
{
    public static partial class SyntaxFacts
    {
        public static bool IsKeywordKind(SyntaxKind kind)
        {
            return IsReservedKeyword(kind) || IsContextualKeyword(kind);
        }

        public static IEnumerable<SyntaxKind> GetReservedKeywordKinds()
        {
            for (int i = (int)SyntaxKind.BoolKeyword; i <= (int)SyntaxKind.ImplicitKeyword; i++)
            {
                yield return (SyntaxKind)i;
            }
        }

        public static IEnumerable<SyntaxKind> GetKeywordKinds()
        {
            foreach (var reserved in GetReservedKeywordKinds())
            {
                yield return reserved;
            }

            foreach (var contextual in GetContextualKeywordKinds())
            {
                yield return contextual;
            }
        }

        public static bool IsReservedKeyword(SyntaxKind kind)
        {
            return kind >= SyntaxKind.BoolKeyword && kind <= SyntaxKind.ImplicitKeyword;
        }

        public static bool IsAttributeTargetSpecifier(SyntaxKind kind)
        {
            switch (kind)
            {
                case SyntaxKind.AssemblyKeyword:
                case SyntaxKind.ModuleKeyword:
                    return true;
                default:
                    return false;
            }
        }

        public static bool IsAccessibilityModifier(SyntaxKind kind)
        {
            switch (kind)
            {
                case SyntaxKind.PrivateKeyword:
                case SyntaxKind.ProtectedKeyword:
                case SyntaxKind.InternalKeyword:
                case SyntaxKind.PublicKeyword:
                    return true;
                default:
                    return false;
            }
        }

        public static bool IsPreprocessorKeyword(SyntaxKind kind)
        {
            switch (kind)
            {
                case SyntaxKind.TrueKeyword:
                case SyntaxKind.FalseKeyword:
                case SyntaxKind.DefaultKeyword:
                case SyntaxKind.IfKeyword:
                case SyntaxKind.ElseKeyword:
                case SyntaxKind.ElifKeyword:
                case SyntaxKind.EndIfKeyword:
                case SyntaxKind.RegionKeyword:
                case SyntaxKind.EndRegionKeyword:
                case SyntaxKind.DefineKeyword:
                case SyntaxKind.UndefKeyword:
                case SyntaxKind.WarningKeyword:
                case SyntaxKind.ErrorKeyword:
                case SyntaxKind.LineKeyword:
                case SyntaxKind.PragmaKeyword:
                case SyntaxKind.HiddenKeyword:
                case SyntaxKind.ChecksumKeyword:
                case SyntaxKind.DisableKeyword:
                case SyntaxKind.RestoreKeyword:
                case SyntaxKind.ReferenceKeyword:
                case SyntaxKind.LoadKeyword:
                    return true;
                default:
                    return false;
            }
        }

        /// <summary>
        /// Some preprocessor keywords are only keywords when they appear after a
        /// hash sign (#).  For these keywords, the lexer will produce tokens with
        /// Kind = SyntaxKind.IdentifierToken and ContextualKind set to the keyword
        /// SyntaxKind.
        /// </summary>
        /// <remarks>
        /// This wrinkle is specifically not publicly exposed.
        /// </remarks>
        internal static bool IsPreprocessorContextualKeyword(SyntaxKind kind)
        {
            switch (kind)
            {
                case SyntaxKind.TrueKeyword:
                case SyntaxKind.FalseKeyword:
                case SyntaxKind.DefaultKeyword:
                case SyntaxKind.HiddenKeyword:
                case SyntaxKind.ChecksumKeyword:
                case SyntaxKind.DisableKeyword:
                case SyntaxKind.RestoreKeyword:
                    return false;
                default:
                    return IsPreprocessorKeyword(kind);
            }
        }

        public static IEnumerable<SyntaxKind> GetPreprocessorKeywordKinds()
        {
            yield return SyntaxKind.TrueKeyword;
            yield return SyntaxKind.FalseKeyword;
            yield return SyntaxKind.DefaultKeyword;
            yield return SyntaxKind.HiddenKeyword;
            for (int i = (int)SyntaxKind.ElifKeyword; i <= (int)SyntaxKind.RestoreKeyword; i++)
            {
                yield return (SyntaxKind)i;
            }
        }

        public static bool IsPunctuation(SyntaxKind kind)
        {
            return kind >= SyntaxKind.TildeToken && kind <= SyntaxKind.PercentEqualsToken;
        }

        public static bool IsLanguagePunctuation(SyntaxKind kind)
        {
            return IsPunctuation(kind) && !IsPreprocessorKeyword(kind) && !IsDebuggerSpecialPunctuation(kind);
        }

        public static bool IsPreprocessorPunctuation(SyntaxKind kind)
        {
            return kind == SyntaxKind.HashToken;
        }

        private static bool IsDebuggerSpecialPunctuation(SyntaxKind kind)
        {
            // TODO: What about "<>f_AnonymousMethod"? Or "123#"? What's this used for?
            return kind == SyntaxKind.DollarToken;
        }

        public static IEnumerable<SyntaxKind> GetPunctuationKinds()
        {
            for (int i = (int)SyntaxKind.TildeToken; i <= (int)SyntaxKind.PercentEqualsToken; i++)
            {
                yield return (SyntaxKind)i;
            }
        }

        public static bool IsPunctuationOrKeyword(SyntaxKind kind)
        {
            return kind >= SyntaxKind.TildeToken && kind <= SyntaxKind.EndOfFileToken;
        }

        internal static bool IsLiteral(SyntaxKind kind)
        {
            switch (kind)
            {
                case SyntaxKind.IdentifierToken:
                case SyntaxKind.StringLiteralToken:
                case SyntaxKind.CharacterLiteralToken:
                case SyntaxKind.NumericLiteralToken:
                case SyntaxKind.XmlTextLiteralToken:
                case SyntaxKind.XmlTextLiteralNewLineToken:
                case SyntaxKind.XmlEntityLiteralToken:
                    //case SyntaxKind.Unknown:
                    return true;
                default:
                    return false;
            }
        }

        public static bool IsAnyToken(SyntaxKind kind)
        {
            if (kind >= SyntaxKind.TildeToken && kind < SyntaxKind.EndOfLineTrivia) return true;
            switch (kind)
            {
                case SyntaxKind.InterpolatedStringToken:
                case SyntaxKind.InterpolatedStringStartToken:
                case SyntaxKind.InterpolatedVerbatimStringStartToken:
                case SyntaxKind.InterpolatedStringTextToken:
                case SyntaxKind.InterpolatedStringEndToken:
                case SyntaxKind.LoadKeyword:
                    return true;
                default:
                    return false;
            }
        }

        public static bool IsTrivia(SyntaxKind kind)
        {
            switch (kind)
            {
                case SyntaxKind.EndOfLineTrivia:
                case SyntaxKind.WhitespaceTrivia:
                case SyntaxKind.SingleLineCommentTrivia:
                case SyntaxKind.MultiLineCommentTrivia:
                case SyntaxKind.SingleLineDocumentationCommentTrivia:
                case SyntaxKind.MultiLineDocumentationCommentTrivia:
                case SyntaxKind.DisabledTextTrivia:
                case SyntaxKind.DocumentationCommentExteriorTrivia:
                    return true;
                default:
                    return IsPreprocessorDirective(kind);
            }
        }

        public static bool IsPreprocessorDirective(SyntaxKind kind)
        {
            switch (kind)
            {
                case SyntaxKind.IfDirectiveTrivia:
                case SyntaxKind.ElifDirectiveTrivia:
                case SyntaxKind.ElseDirectiveTrivia:
                case SyntaxKind.EndIfDirectiveTrivia:
                case SyntaxKind.RegionDirectiveTrivia:
                case SyntaxKind.EndRegionDirectiveTrivia:
                case SyntaxKind.DefineDirectiveTrivia:
                case SyntaxKind.UndefDirectiveTrivia:
                case SyntaxKind.ErrorDirectiveTrivia:
                case SyntaxKind.WarningDirectiveTrivia:
                case SyntaxKind.LineDirectiveTrivia:
                case SyntaxKind.PragmaWarningDirectiveTrivia:
                case SyntaxKind.PragmaChecksumDirectiveTrivia:
                case SyntaxKind.ReferenceDirectiveTrivia:
                case SyntaxKind.LoadDirectiveTrivia:
                case SyntaxKind.BadDirectiveTrivia:
                case SyntaxKind.ShebangDirectiveTrivia:
                    return true;
                default:
                    return false;
            }
        }

        public static bool IsName(SyntaxKind kind)
        {
            switch (kind)
            {
                case SyntaxKind.IdentifierName:
                case SyntaxKind.GenericName:
                case SyntaxKind.QualifiedName:
                case SyntaxKind.AliasQualifiedName:
                    return true;
                default:
                    return false;
            }
        }

        public static bool IsPredefinedType(SyntaxKind kind)
        {
            switch (kind)
            {
                case SyntaxKind.BoolKeyword:
                case SyntaxKind.ByteKeyword:
                case SyntaxKind.SByteKeyword:
                case SyntaxKind.IntKeyword:
                case SyntaxKind.UIntKeyword:
                case SyntaxKind.ShortKeyword:
                case SyntaxKind.UShortKeyword:
                case SyntaxKind.LongKeyword:
                case SyntaxKind.ULongKeyword:
                case SyntaxKind.FloatKeyword:
                case SyntaxKind.DoubleKeyword:
                case SyntaxKind.DecimalKeyword:
                case SyntaxKind.StringKeyword:
                case SyntaxKind.CharKeyword:
                case SyntaxKind.ObjectKeyword:
                case SyntaxKind.VoidKeyword:
                    return true;
                default:
                    return false;
            }
        }

        public static bool IsTypeSyntax(SyntaxKind kind)
        {
            switch (kind)
            {
                case SyntaxKind.ArrayType:
                case SyntaxKind.PointerType:
                case SyntaxKind.NullableType:
                case SyntaxKind.PredefinedType:
                case SyntaxKind.TupleType:
                    return true;
                default:
                    return IsName(kind);
            }
        }

        public static bool IsTypeDeclaration(SyntaxKind kind)
        {
            switch (kind)
            {
                case SyntaxKind.DelegateDeclaration:
                case SyntaxKind.EnumDeclaration:
                case SyntaxKind.ClassDeclaration:
                case SyntaxKind.StructDeclaration:
                case SyntaxKind.InterfaceDeclaration:
                    return true;

                default:
                    return false;
            }
        }

        /// <summary>
        /// Member declarations that can appear in global code (other than type declarations).
        /// </summary>
        public static bool IsGlobalMemberDeclaration(SyntaxKind kind)
        {
            switch (kind)
            {
                case SyntaxKind.GlobalStatement:
                case SyntaxKind.FieldDeclaration:
                case SyntaxKind.MethodDeclaration:
                case SyntaxKind.PropertyDeclaration:
                case SyntaxKind.EventDeclaration:
                case SyntaxKind.EventFieldDeclaration:
                    return true;
            }
            return false;
        }

        public static bool IsNamespaceMemberDeclaration(SyntaxKind kind)
        {
            switch (kind)
            {
                case SyntaxKind.ClassDeclaration:
                case SyntaxKind.StructDeclaration:
                case SyntaxKind.InterfaceDeclaration:
                case SyntaxKind.DelegateDeclaration:
                case SyntaxKind.EnumDeclaration:
                case SyntaxKind.NamespaceDeclaration:
                    return true;
                default:
                    return false;
            }
        }

        public static bool IsAnyUnaryExpression(SyntaxKind token)
        {
            return IsPrefixUnaryExpression(token) || IsPostfixUnaryExpression(token);
        }

        public static bool IsPrefixUnaryExpression(SyntaxKind token)
        {
            return GetPrefixUnaryExpression(token) != SyntaxKind.None;
        }

        public static bool IsPrefixUnaryExpressionOperatorToken(SyntaxKind token)
        {
            return GetPrefixUnaryExpression(token) != SyntaxKind.None;
        }

        public static SyntaxKind GetPrefixUnaryExpression(SyntaxKind token)
        {
            switch (token)
            {
                case SyntaxKind.PlusToken:
                    return SyntaxKind.UnaryPlusExpression;
                case SyntaxKind.MinusToken:
                    return SyntaxKind.UnaryMinusExpression;
                case SyntaxKind.TildeToken:
                    return SyntaxKind.BitwiseNotExpression;
                case SyntaxKind.ExclamationToken:
                    return SyntaxKind.LogicalNotExpression;
                case SyntaxKind.PlusPlusToken:
                    return SyntaxKind.PreIncrementExpression;
                case SyntaxKind.MinusMinusToken:
                    return SyntaxKind.PreDecrementExpression;
                case SyntaxKind.AmpersandToken:
                    return SyntaxKind.AddressOfExpression;
                case SyntaxKind.AsteriskToken:
                    return SyntaxKind.PointerIndirectionExpression;
                default:
                    return SyntaxKind.None;
            }
        }

        public static bool IsPostfixUnaryExpression(SyntaxKind token)
        {
            return GetPostfixUnaryExpression(token) != SyntaxKind.None;
        }

        public static bool IsPostfixUnaryExpressionToken(SyntaxKind token)
        {
            return GetPostfixUnaryExpression(token) != SyntaxKind.None;
        }

        public static SyntaxKind GetPostfixUnaryExpression(SyntaxKind token)
        {
            switch (token)
            {
                case SyntaxKind.PlusPlusToken:
                    return SyntaxKind.PostIncrementExpression;
                case SyntaxKind.MinusMinusToken:
                    return SyntaxKind.PostDecrementExpression;
                default:
                    return SyntaxKind.None;
            }
        }

        public static bool IsUnaryOperatorDeclarationToken(SyntaxKind token)
        {
            return IsPrefixUnaryExpressionOperatorToken(token) ||
                   token == SyntaxKind.TrueKeyword ||
                   token == SyntaxKind.FalseKeyword;
        }

        public static bool IsAnyOverloadableOperator(SyntaxKind kind)
        {
            return IsOverloadableBinaryOperator(kind) || IsOverloadableUnaryOperator(kind);
        }

        public static bool IsOverloadableBinaryOperator(SyntaxKind kind)
        {
            switch (kind)
            {
                case SyntaxKind.PlusToken:
                case SyntaxKind.MinusToken:
                case SyntaxKind.AsteriskToken:
                case SyntaxKind.SlashToken:
                case SyntaxKind.PercentToken:
                case SyntaxKind.CaretToken:
                case SyntaxKind.AmpersandToken:
                case SyntaxKind.BarToken:
                case SyntaxKind.EqualsEqualsToken:
                case SyntaxKind.LessThanToken:
                case SyntaxKind.LessThanEqualsToken:
                case SyntaxKind.LessThanLessThanToken:
                case SyntaxKind.GreaterThanToken:
                case SyntaxKind.GreaterThanEqualsToken:
                case SyntaxKind.GreaterThanGreaterThanToken:
                case SyntaxKind.ExclamationEqualsToken:
                    return true;
                default:
                    return false;
            }
        }

        public static bool IsOverloadableUnaryOperator(SyntaxKind kind)
        {
            switch (kind)
            {
                case SyntaxKind.PlusToken:
                case SyntaxKind.MinusToken:
                case SyntaxKind.TildeToken:
                case SyntaxKind.ExclamationToken:
                case SyntaxKind.PlusPlusToken:
                case SyntaxKind.MinusMinusToken:
                case SyntaxKind.TrueKeyword:
                case SyntaxKind.FalseKeyword:
                    return true;
                default:
                    return false;
            }
        }

        public static bool IsPrimaryFunction(SyntaxKind keyword)
        {
            return GetPrimaryFunction(keyword) != SyntaxKind.None;
        }

        public static SyntaxKind GetPrimaryFunction(SyntaxKind keyword)
        {
            switch (keyword)
            {
                case SyntaxKind.MakeRefKeyword:
                    return SyntaxKind.MakeRefExpression;
                case SyntaxKind.RefTypeKeyword:
                    return SyntaxKind.RefTypeExpression;
                case SyntaxKind.RefValueKeyword:
                    return SyntaxKind.RefValueExpression;
                case SyntaxKind.CheckedKeyword:
                    return SyntaxKind.CheckedExpression;
                case SyntaxKind.UncheckedKeyword:
                    return SyntaxKind.UncheckedExpression;
                case SyntaxKind.DefaultKeyword:
                    return SyntaxKind.DefaultExpression;
                case SyntaxKind.TypeOfKeyword:
                    return SyntaxKind.TypeOfExpression;
                case SyntaxKind.SizeOfKeyword:
                    return SyntaxKind.SizeOfExpression;
                default:
                    return SyntaxKind.None;
            }
        }

        public static bool IsLiteralExpression(SyntaxKind token)
        {
            return GetLiteralExpression(token) != SyntaxKind.None;
        }

        public static SyntaxKind GetLiteralExpression(SyntaxKind token)
        {
            switch (token)
            {
                case SyntaxKind.StringLiteralToken:
                    return SyntaxKind.StringLiteralExpression;
                case SyntaxKind.CharacterLiteralToken:
                    return SyntaxKind.CharacterLiteralExpression;
                case SyntaxKind.NumericLiteralToken:
                    return SyntaxKind.NumericLiteralExpression;
                case SyntaxKind.NullKeyword:
                    return SyntaxKind.NullLiteralExpression;
                case SyntaxKind.TrueKeyword:
                    return SyntaxKind.TrueLiteralExpression;
                case SyntaxKind.FalseKeyword:
                    return SyntaxKind.FalseLiteralExpression;
                case SyntaxKind.ArgListKeyword:
                    return SyntaxKind.ArgListExpression;
                default:
                    return SyntaxKind.None;
            }
        }

        public static bool IsInstanceExpression(SyntaxKind token)
        {
            return GetInstanceExpression(token) != SyntaxKind.None;
        }

        public static SyntaxKind GetInstanceExpression(SyntaxKind token)
        {
            switch (token)
            {
                case SyntaxKind.ThisKeyword:
                    return SyntaxKind.ThisExpression;
                case SyntaxKind.BaseKeyword:
                    return SyntaxKind.BaseExpression;
                default:
                    return SyntaxKind.None;
            }
        }

        public static bool IsBinaryExpression(SyntaxKind token)
        {
            return GetBinaryExpression(token) != SyntaxKind.None;
        }

        public static bool IsBinaryExpressionOperatorToken(SyntaxKind token)
        {
            return GetBinaryExpression(token) != SyntaxKind.None;
        }

        public static SyntaxKind GetBinaryExpression(SyntaxKind token)
        {
            switch (token)
            {
                case SyntaxKind.QuestionQuestionToken:
                    return SyntaxKind.CoalesceExpression;
                case SyntaxKind.IsKeyword:
                    return SyntaxKind.IsExpression;
                case SyntaxKind.AsKeyword:
                    return SyntaxKind.AsExpression;
                case SyntaxKind.BarToken:
                    return SyntaxKind.BitwiseOrExpression;
                case SyntaxKind.CaretToken:
                    return SyntaxKind.ExclusiveOrExpression;
                case SyntaxKind.AmpersandToken:
                    return SyntaxKind.BitwiseAndExpression;
                case SyntaxKind.EqualsEqualsToken:
                    return SyntaxKind.EqualsExpression;
                case SyntaxKind.ExclamationEqualsToken:
                    return SyntaxKind.NotEqualsExpression;
                case SyntaxKind.LessThanToken:
                    return SyntaxKind.LessThanExpression;
                case SyntaxKind.LessThanEqualsToken:
                    return SyntaxKind.LessThanOrEqualExpression;
                case SyntaxKind.GreaterThanToken:
                    return SyntaxKind.GreaterThanExpression;
                case SyntaxKind.GreaterThanEqualsToken:
                    return SyntaxKind.GreaterThanOrEqualExpression;
                case SyntaxKind.LessThanLessThanToken:
                    return SyntaxKind.LeftShiftExpression;
                case SyntaxKind.GreaterThanGreaterThanToken:
                    return SyntaxKind.RightShiftExpression;
                case SyntaxKind.PlusToken:
                    return SyntaxKind.AddExpression;
                case SyntaxKind.MinusToken:
                    return SyntaxKind.SubtractExpression;
                case SyntaxKind.AsteriskToken:
                    return SyntaxKind.MultiplyExpression;
                case SyntaxKind.SlashToken:
                    return SyntaxKind.DivideExpression;
                case SyntaxKind.PercentToken:
                    return SyntaxKind.ModuloExpression;
                case SyntaxKind.AmpersandAmpersandToken:
                    return SyntaxKind.LogicalAndExpression;
                case SyntaxKind.BarBarToken:
                    return SyntaxKind.LogicalOrExpression;
                default:
                    return SyntaxKind.None;
            }
        }

        public static bool IsAssignmentExpression(SyntaxKind kind)
        {
            switch (kind)
            {
                case SyntaxKind.OrAssignmentExpression:
                case SyntaxKind.AndAssignmentExpression:
                case SyntaxKind.ExclusiveOrAssignmentExpression:
                case SyntaxKind.LeftShiftAssignmentExpression:
                case SyntaxKind.RightShiftAssignmentExpression:
                case SyntaxKind.AddAssignmentExpression:
                case SyntaxKind.SubtractAssignmentExpression:
                case SyntaxKind.MultiplyAssignmentExpression:
                case SyntaxKind.DivideAssignmentExpression:
                case SyntaxKind.ModuloAssignmentExpression:
                case SyntaxKind.SimpleAssignmentExpression:
                    return true;
                default:
                    return false;
            }
        }

        public static bool IsAssignmentExpressionOperatorToken(SyntaxKind token)
        {
            switch (token)
            {
                case SyntaxKind.BarEqualsToken:
                case SyntaxKind.AmpersandEqualsToken:
                case SyntaxKind.CaretEqualsToken:
                case SyntaxKind.LessThanLessThanEqualsToken:
                case SyntaxKind.GreaterThanGreaterThanEqualsToken:
                case SyntaxKind.PlusEqualsToken:
                case SyntaxKind.MinusEqualsToken:
                case SyntaxKind.AsteriskEqualsToken:
                case SyntaxKind.SlashEqualsToken:
                case SyntaxKind.PercentEqualsToken:
                case SyntaxKind.EqualsToken:
                    return true;
                default:
                    return false;
            }
        }

        public static SyntaxKind GetAssignmentExpression(SyntaxKind token)
        {
            switch (token)
            {
                case SyntaxKind.BarEqualsToken:
                    return SyntaxKind.OrAssignmentExpression;
                case SyntaxKind.AmpersandEqualsToken:
                    return SyntaxKind.AndAssignmentExpression;
                case SyntaxKind.CaretEqualsToken:
                    return SyntaxKind.ExclusiveOrAssignmentExpression;
                case SyntaxKind.LessThanLessThanEqualsToken:
                    return SyntaxKind.LeftShiftAssignmentExpression;
                case SyntaxKind.GreaterThanGreaterThanEqualsToken:
                    return SyntaxKind.RightShiftAssignmentExpression;
                case SyntaxKind.PlusEqualsToken:
                    return SyntaxKind.AddAssignmentExpression;
                case SyntaxKind.MinusEqualsToken:
                    return SyntaxKind.SubtractAssignmentExpression;
                case SyntaxKind.AsteriskEqualsToken:
                    return SyntaxKind.MultiplyAssignmentExpression;
                case SyntaxKind.SlashEqualsToken:
                    return SyntaxKind.DivideAssignmentExpression;
                case SyntaxKind.PercentEqualsToken:
                    return SyntaxKind.ModuloAssignmentExpression;
                case SyntaxKind.EqualsToken:
                    return SyntaxKind.SimpleAssignmentExpression;
                default:
                    return SyntaxKind.None;
            }
        }

        public static SyntaxKind GetCheckStatement(SyntaxKind keyword)
        {
            switch (keyword)
            {
                case SyntaxKind.CheckedKeyword:
                    return SyntaxKind.CheckedStatement;
                case SyntaxKind.UncheckedKeyword:
                    return SyntaxKind.UncheckedStatement;
                default:
                    return SyntaxKind.None;
            }
        }

        public static SyntaxKind GetAccessorDeclarationKind(SyntaxKind keyword)
        {
            switch (keyword)
            {
                case SyntaxKind.GetKeyword:
                    return SyntaxKind.GetAccessorDeclaration;
                case SyntaxKind.SetKeyword:
                    return SyntaxKind.SetAccessorDeclaration;
                case SyntaxKind.AddKeyword:
                    return SyntaxKind.AddAccessorDeclaration;
                case SyntaxKind.RemoveKeyword:
                    return SyntaxKind.RemoveAccessorDeclaration;
                default:
                    return SyntaxKind.None;
            }
        }

        public static bool IsAccessorDeclaration(SyntaxKind kind)
        {
            switch (kind)
            {
                case SyntaxKind.GetAccessorDeclaration:
                case SyntaxKind.SetAccessorDeclaration:
                case SyntaxKind.AddAccessorDeclaration:
                case SyntaxKind.RemoveAccessorDeclaration:
                    return true;
                default:
                    return false;
            }
        }

        public static bool IsAccessorDeclarationKeyword(SyntaxKind keyword)
        {
            switch (keyword)
            {
                case SyntaxKind.GetKeyword:
                case SyntaxKind.SetKeyword:
                case SyntaxKind.AddKeyword:
                case SyntaxKind.RemoveKeyword:
                    return true;
                default:
                    return false;
            }
        }

        public static SyntaxKind GetSwitchLabelKind(SyntaxKind keyword)
        {
            switch (keyword)
            {
                case SyntaxKind.CaseKeyword:
                    return SyntaxKind.CaseSwitchLabel;
                case SyntaxKind.DefaultKeyword:
                    return SyntaxKind.DefaultSwitchLabel;
                default:
                    return SyntaxKind.None;
            }
        }

        public static SyntaxKind GetBaseTypeDeclarationKind(SyntaxKind kind)
        {
            return kind == SyntaxKind.EnumKeyword ? SyntaxKind.EnumDeclaration : GetTypeDeclarationKind(kind);
        }

        public static SyntaxKind GetTypeDeclarationKind(SyntaxKind kind)
        {
            switch (kind)
            {
                case SyntaxKind.ClassKeyword:
                    return SyntaxKind.ClassDeclaration;
                case SyntaxKind.StructKeyword:
                    return SyntaxKind.StructDeclaration;
                case SyntaxKind.InterfaceKeyword:
                    return SyntaxKind.InterfaceDeclaration;
                default:
                    return SyntaxKind.None;
            }
        }

        public static SyntaxKind GetKeywordKind(string text)
        {
            switch (text)
            {
                case "bool":
                    return SyntaxKind.BoolKeyword;
                case "byte":
                    return SyntaxKind.ByteKeyword;
                case "sbyte":
                    return SyntaxKind.SByteKeyword;
                case "short":
                    return SyntaxKind.ShortKeyword;
                case "ushort":
                    return SyntaxKind.UShortKeyword;
                case "int":
                    return SyntaxKind.IntKeyword;
                case "uint":
                    return SyntaxKind.UIntKeyword;
                case "long":
                    return SyntaxKind.LongKeyword;
                case "ulong":
                    return SyntaxKind.ULongKeyword;
                case "double":
                    return SyntaxKind.DoubleKeyword;
                case "float":
                    return SyntaxKind.FloatKeyword;
                case "decimal":
                    return SyntaxKind.DecimalKeyword;
                case "string":
                    return SyntaxKind.StringKeyword;
                case "char":
                    return SyntaxKind.CharKeyword;
                case "void":
                    return SyntaxKind.VoidKeyword;
                case "object":
                    return SyntaxKind.ObjectKeyword;
                case "typeof":
                    return SyntaxKind.TypeOfKeyword;
                case "sizeof":
                    return SyntaxKind.SizeOfKeyword;
                case "null":
                    return SyntaxKind.NullKeyword;
                case "true":
                    return SyntaxKind.TrueKeyword;
                case "false":
                    return SyntaxKind.FalseKeyword;
                case "if":
                    return SyntaxKind.IfKeyword;
                case "else":
                    return SyntaxKind.ElseKeyword;
                case "while":
                    return SyntaxKind.WhileKeyword;
                case "for":
                    return SyntaxKind.ForKeyword;
                case "foreach":
                    return SyntaxKind.ForEachKeyword;
                case "do":
                    return SyntaxKind.DoKeyword;
                case "switch":
                    return SyntaxKind.SwitchKeyword;
                case "case":
                    return SyntaxKind.CaseKeyword;
                case "default":
                    return SyntaxKind.DefaultKeyword;
                case "lock":
                    return SyntaxKind.LockKeyword;
                case "try":
                    return SyntaxKind.TryKeyword;
                case "throw":
                    return SyntaxKind.ThrowKeyword;
                case "catch":
                    return SyntaxKind.CatchKeyword;
                case "finally":
                    return SyntaxKind.FinallyKeyword;
                case "goto":
                    return SyntaxKind.GotoKeyword;
                case "break":
                    return SyntaxKind.BreakKeyword;
                case "continue":
                    return SyntaxKind.ContinueKeyword;
                case "return":
                    return SyntaxKind.ReturnKeyword;
                case "public":
                    return SyntaxKind.PublicKeyword;
                case "private":
                    return SyntaxKind.PrivateKeyword;
                case "internal":
                    return SyntaxKind.InternalKeyword;
                case "protected":
                    return SyntaxKind.ProtectedKeyword;
                case "static":
                    return SyntaxKind.StaticKeyword;
                case "readonly":
                    return SyntaxKind.ReadOnlyKeyword;
                case "sealed":
                    return SyntaxKind.SealedKeyword;
                case "const":
                    return SyntaxKind.ConstKeyword;
                case "fixed":
                    return SyntaxKind.FixedKeyword;
                case "stackalloc":
                    return SyntaxKind.StackAllocKeyword;
                case "volatile":
                    return SyntaxKind.VolatileKeyword;
                case "new":
                    return SyntaxKind.NewKeyword;
                case "override":
                    return SyntaxKind.OverrideKeyword;
                case "abstract":
                    return SyntaxKind.AbstractKeyword;
                case "virtual":
                    return SyntaxKind.VirtualKeyword;
                case "event":
                    return SyntaxKind.EventKeyword;
                case "extern":
                    return SyntaxKind.ExternKeyword;
                case "ref":
                    return SyntaxKind.RefKeyword;
                case "out":
                    return SyntaxKind.OutKeyword;
                case "in":
                    return SyntaxKind.InKeyword;
                case "is":
                    return SyntaxKind.IsKeyword;
                case "as":
                    return SyntaxKind.AsKeyword;
                case "params":
                    return SyntaxKind.ParamsKeyword;
                case "__arglist":
                    return SyntaxKind.ArgListKeyword;
                case "__makeref":
                    return SyntaxKind.MakeRefKeyword;
                case "__reftype":
                    return SyntaxKind.RefTypeKeyword;
                case "__refvalue":
                    return SyntaxKind.RefValueKeyword;
                case "this":
                    return SyntaxKind.ThisKeyword;
                case "base":
                    return SyntaxKind.BaseKeyword;
                case "namespace":
                    return SyntaxKind.NamespaceKeyword;
                case "using":
                    return SyntaxKind.UsingKeyword;
                case "class":
                    return SyntaxKind.ClassKeyword;
                case "struct":
                    return SyntaxKind.StructKeyword;
                case "interface":
                    return SyntaxKind.InterfaceKeyword;
                case "enum":
                    return SyntaxKind.EnumKeyword;
                case "delegate":
                    return SyntaxKind.DelegateKeyword;
                case "checked":
                    return SyntaxKind.CheckedKeyword;
                case "unchecked":
                    return SyntaxKind.UncheckedKeyword;
                case "unsafe":
                    return SyntaxKind.UnsafeKeyword;
                case "operator":
                    return SyntaxKind.OperatorKeyword;
                case "implicit":
                    return SyntaxKind.ImplicitKeyword;
                case "explicit":
                    return SyntaxKind.ExplicitKeyword;
                default:
                    return SyntaxKind.None;
            }
        }

        public static SyntaxKind GetOperatorKind(string operatorMetadataName)
        {
            switch (operatorMetadataName)
            {
                case WellKnownMemberNames.AdditionOperatorName: return SyntaxKind.PlusToken;
                case WellKnownMemberNames.BitwiseAndOperatorName: return SyntaxKind.AmpersandToken;
                case WellKnownMemberNames.BitwiseOrOperatorName: return SyntaxKind.BarToken;
                // case WellKnownMemberNames.ConcatenateOperatorName:
                case WellKnownMemberNames.DecrementOperatorName: return SyntaxKind.MinusMinusToken;
                case WellKnownMemberNames.DivisionOperatorName: return SyntaxKind.SlashToken;
                case WellKnownMemberNames.EqualityOperatorName: return SyntaxKind.EqualsEqualsToken;
                case WellKnownMemberNames.ExclusiveOrOperatorName: return SyntaxKind.CaretToken;
                case WellKnownMemberNames.ExplicitConversionName: return SyntaxKind.ExplicitKeyword;
                // case WellKnownMemberNames.ExponentOperatorName:
                case WellKnownMemberNames.FalseOperatorName: return SyntaxKind.FalseKeyword;
                case WellKnownMemberNames.GreaterThanOperatorName: return SyntaxKind.GreaterThanToken;
                case WellKnownMemberNames.GreaterThanOrEqualOperatorName: return SyntaxKind.GreaterThanEqualsToken;
                case WellKnownMemberNames.ImplicitConversionName: return SyntaxKind.ImplicitKeyword;
                case WellKnownMemberNames.IncrementOperatorName: return SyntaxKind.PlusPlusToken;
                case WellKnownMemberNames.InequalityOperatorName: return SyntaxKind.ExclamationEqualsToken;
                //case WellKnownMemberNames.IntegerDivisionOperatorName: 
                case WellKnownMemberNames.LeftShiftOperatorName: return SyntaxKind.LessThanLessThanToken;
                case WellKnownMemberNames.LessThanOperatorName: return SyntaxKind.LessThanToken;
                case WellKnownMemberNames.LessThanOrEqualOperatorName: return SyntaxKind.LessThanEqualsToken;
                // case WellKnownMemberNames.LikeOperatorName:
                case WellKnownMemberNames.LogicalNotOperatorName: return SyntaxKind.ExclamationToken;
                case WellKnownMemberNames.ModulusOperatorName: return SyntaxKind.PercentToken;
                case WellKnownMemberNames.MultiplyOperatorName: return SyntaxKind.AsteriskToken;
                case WellKnownMemberNames.OnesComplementOperatorName: return SyntaxKind.TildeToken;
                case WellKnownMemberNames.RightShiftOperatorName: return SyntaxKind.GreaterThanGreaterThanToken;
                case WellKnownMemberNames.SubtractionOperatorName: return SyntaxKind.MinusToken;
                case WellKnownMemberNames.TrueOperatorName: return SyntaxKind.TrueKeyword;
                case WellKnownMemberNames.UnaryNegationOperatorName: return SyntaxKind.MinusToken;
                case WellKnownMemberNames.UnaryPlusOperatorName: return SyntaxKind.PlusToken;
                default:
                    return SyntaxKind.None;
            }
        }

        public static SyntaxKind GetPreprocessorKeywordKind(string text)
        {
            switch (text)
            {
                case "true":
                    return SyntaxKind.TrueKeyword;
                case "false":
                    return SyntaxKind.FalseKeyword;
                case "default":
                    return SyntaxKind.DefaultKeyword;
                case "if":
                    return SyntaxKind.IfKeyword;
                case "else":
                    return SyntaxKind.ElseKeyword;
                case "elif":
                    return SyntaxKind.ElifKeyword;
                case "endif":
                    return SyntaxKind.EndIfKeyword;
                case "region":
                    return SyntaxKind.RegionKeyword;
                case "endregion":
                    return SyntaxKind.EndRegionKeyword;
                case "define":
                    return SyntaxKind.DefineKeyword;
                case "undef":
                    return SyntaxKind.UndefKeyword;
                case "warning":
                    return SyntaxKind.WarningKeyword;
                case "error":
                    return SyntaxKind.ErrorKeyword;
                case "line":
                    return SyntaxKind.LineKeyword;
                case "pragma":
                    return SyntaxKind.PragmaKeyword;
                case "hidden":
                    return SyntaxKind.HiddenKeyword;
                case "checksum":
                    return SyntaxKind.ChecksumKeyword;
                case "disable":
                    return SyntaxKind.DisableKeyword;
                case "restore":
                    return SyntaxKind.RestoreKeyword;
                case "r":
                    return SyntaxKind.ReferenceKeyword;
                case "load":
                    return SyntaxKind.LoadKeyword;
                default:
                    return SyntaxKind.None;
            }
        }

        public static IEnumerable<SyntaxKind> GetContextualKeywordKinds()
        {
            for (int i = (int)SyntaxKind.YieldKeyword; i <= (int)SyntaxKind.WhenKeyword; i++)
            {
                yield return (SyntaxKind)i;
            }
        }

        public static bool IsContextualKeyword(SyntaxKind kind)
        {
            switch (kind)
            {
                case SyntaxKind.YieldKeyword:
                case SyntaxKind.PartialKeyword:
                case SyntaxKind.FromKeyword:
                case SyntaxKind.GroupKeyword:
                case SyntaxKind.JoinKeyword:
                case SyntaxKind.IntoKeyword:
                case SyntaxKind.LetKeyword:
                case SyntaxKind.ByKeyword:
                case SyntaxKind.WhereKeyword:
                case SyntaxKind.SelectKeyword:
                case SyntaxKind.GetKeyword:
                case SyntaxKind.SetKeyword:
                case SyntaxKind.AddKeyword:
                case SyntaxKind.RemoveKeyword:
                case SyntaxKind.OrderByKeyword:
                case SyntaxKind.AliasKeyword:
                case SyntaxKind.OnKeyword:
                case SyntaxKind.EqualsKeyword:
                case SyntaxKind.AscendingKeyword:
                case SyntaxKind.DescendingKeyword:
                case SyntaxKind.AssemblyKeyword:
                case SyntaxKind.ModuleKeyword:
                case SyntaxKind.TypeKeyword:
                case SyntaxKind.GlobalKeyword:
                case SyntaxKind.FieldKeyword:
                case SyntaxKind.MethodKeyword:
                case SyntaxKind.ParamKeyword:
                case SyntaxKind.PropertyKeyword:
                case SyntaxKind.TypeVarKeyword:
                case SyntaxKind.NameOfKeyword:
                case SyntaxKind.AsyncKeyword:
                case SyntaxKind.AwaitKeyword:
                case SyntaxKind.WhenKeyword:
<<<<<<< HEAD
                case SyntaxKind.MatchKeyword:
                case SyntaxKind.ReplaceKeyword:
                case SyntaxKind.OriginalKeyword:
=======
>>>>>>> e29ef595
                    return true;
                default:
                    return false;
            }
        }

        public static bool IsQueryContextualKeyword(SyntaxKind kind)
        {
            switch (kind)
            {
                case SyntaxKind.FromKeyword:
                case SyntaxKind.WhereKeyword:
                case SyntaxKind.SelectKeyword:
                case SyntaxKind.GroupKeyword:
                case SyntaxKind.IntoKeyword:
                case SyntaxKind.OrderByKeyword:
                case SyntaxKind.JoinKeyword:
                case SyntaxKind.LetKeyword:
                case SyntaxKind.OnKeyword:
                case SyntaxKind.EqualsKeyword:
                case SyntaxKind.ByKeyword:
                case SyntaxKind.AscendingKeyword:
                case SyntaxKind.DescendingKeyword:
                    return true;
                default:
                    return false;
            }
        }

        public static SyntaxKind GetContextualKeywordKind(string text)
        {
            switch (text)
            {
                case "yield":
                    return SyntaxKind.YieldKeyword;
                case "partial":
                    return SyntaxKind.PartialKeyword;
                case "from":
                    return SyntaxKind.FromKeyword;
                case "group":
                    return SyntaxKind.GroupKeyword;
                case "join":
                    return SyntaxKind.JoinKeyword;
                case "into":
                    return SyntaxKind.IntoKeyword;
                case "let":
                    return SyntaxKind.LetKeyword;
                case "by":
                    return SyntaxKind.ByKeyword;
                case "where":
                    return SyntaxKind.WhereKeyword;
                case "select":
                    return SyntaxKind.SelectKeyword;
                case "get":
                    return SyntaxKind.GetKeyword;
                case "set":
                    return SyntaxKind.SetKeyword;
                case "add":
                    return SyntaxKind.AddKeyword;
                case "remove":
                    return SyntaxKind.RemoveKeyword;
                case "orderby":
                    return SyntaxKind.OrderByKeyword;
                case "alias":
                    return SyntaxKind.AliasKeyword;
                case "on":
                    return SyntaxKind.OnKeyword;
                case "equals":
                    return SyntaxKind.EqualsKeyword;
                case "ascending":
                    return SyntaxKind.AscendingKeyword;
                case "descending":
                    return SyntaxKind.DescendingKeyword;
                case "assembly":
                    return SyntaxKind.AssemblyKeyword;
                case "module":
                    return SyntaxKind.ModuleKeyword;
                case "type":
                    return SyntaxKind.TypeKeyword;
                case "field":
                    return SyntaxKind.FieldKeyword;
                case "method":
                    return SyntaxKind.MethodKeyword;
                case "param":
                    return SyntaxKind.ParamKeyword;
                case "property":
                    return SyntaxKind.PropertyKeyword;
                case "typevar":
                    return SyntaxKind.TypeVarKeyword;
                case "global":
                    return SyntaxKind.GlobalKeyword;
                case "async":
                    return SyntaxKind.AsyncKeyword;
                case "await":
                    return SyntaxKind.AwaitKeyword;
                case "when":
                    return SyntaxKind.WhenKeyword;
                case "nameof":
                    return SyntaxKind.NameOfKeyword;
<<<<<<< HEAD
                case "match":
                    return SyntaxKind.MatchKeyword;
                case "replace":
                    return SyntaxKind.ReplaceKeyword;
                case "original":
                    return SyntaxKind.OriginalKeyword;
=======
>>>>>>> e29ef595
                default:
                    return SyntaxKind.None;
            }
        }

        public static string GetText(SyntaxKind kind)
        {
            switch (kind)
            {
                case SyntaxKind.TildeToken:
                    return "~";
                case SyntaxKind.ExclamationToken:
                    return "!";
                case SyntaxKind.DollarToken:
                    return "$";
                case SyntaxKind.PercentToken:
                    return "%";
                case SyntaxKind.CaretToken:
                    return "^";
                case SyntaxKind.AmpersandToken:
                    return "&";
                case SyntaxKind.AsteriskToken:
                    return "*";
                case SyntaxKind.OpenParenToken:
                    return "(";
                case SyntaxKind.CloseParenToken:
                    return ")";
                case SyntaxKind.MinusToken:
                    return "-";
                case SyntaxKind.PlusToken:
                    return "+";
                case SyntaxKind.EqualsToken:
                    return "=";
                case SyntaxKind.OpenBraceToken:
                    return "{";
                case SyntaxKind.CloseBraceToken:
                    return "}";
                case SyntaxKind.OpenBracketToken:
                    return "[";
                case SyntaxKind.CloseBracketToken:
                    return "]";
                case SyntaxKind.BarToken:
                    return "|";
                case SyntaxKind.BackslashToken:
                    return "\\";
                case SyntaxKind.ColonToken:
                    return ":";
                case SyntaxKind.SemicolonToken:
                    return ";";
                case SyntaxKind.DoubleQuoteToken:
                    return "\"";
                case SyntaxKind.SingleQuoteToken:
                    return "'";
                case SyntaxKind.LessThanToken:
                    return "<";
                case SyntaxKind.CommaToken:
                    return ",";
                case SyntaxKind.GreaterThanToken:
                    return ">";
                case SyntaxKind.DotToken:
                    return ".";
                case SyntaxKind.QuestionToken:
                    return "?";
                case SyntaxKind.HashToken:
                    return "#";
                case SyntaxKind.SlashToken:
                    return "/";
                case SyntaxKind.SlashGreaterThanToken:
                    return "/>";
                case SyntaxKind.LessThanSlashToken:
                    return "</";
                case SyntaxKind.XmlCommentStartToken:
                    return "<!--";
                case SyntaxKind.XmlCommentEndToken:
                    return "-->";
                case SyntaxKind.XmlCDataStartToken:
                    return "<![CDATA[";
                case SyntaxKind.XmlCDataEndToken:
                    return "]]>";
                case SyntaxKind.XmlProcessingInstructionStartToken:
                    return "<?";
                case SyntaxKind.XmlProcessingInstructionEndToken:
                    return "?>";

                // compound
                case SyntaxKind.BarBarToken:
                    return "||";
                case SyntaxKind.AmpersandAmpersandToken:
                    return "&&";
                case SyntaxKind.MinusMinusToken:
                    return "--";
                case SyntaxKind.PlusPlusToken:
                    return "++";
                case SyntaxKind.ColonColonToken:
                    return "::";
                case SyntaxKind.QuestionQuestionToken:
                    return "??";
                case SyntaxKind.MinusGreaterThanToken:
                    return "->";
                case SyntaxKind.ExclamationEqualsToken:
                    return "!=";
                case SyntaxKind.EqualsEqualsToken:
                    return "==";
                case SyntaxKind.EqualsGreaterThanToken:
                    return "=>";
                case SyntaxKind.LessThanEqualsToken:
                    return "<=";
                case SyntaxKind.LessThanLessThanToken:
                    return "<<";
                case SyntaxKind.LessThanLessThanEqualsToken:
                    return "<<=";
                case SyntaxKind.GreaterThanEqualsToken:
                    return ">=";
                case SyntaxKind.GreaterThanGreaterThanToken:
                    return ">>";
                case SyntaxKind.GreaterThanGreaterThanEqualsToken:
                    return ">>=";
                case SyntaxKind.SlashEqualsToken:
                    return "/=";
                case SyntaxKind.AsteriskEqualsToken:
                    return "*=";
                case SyntaxKind.BarEqualsToken:
                    return "|=";
                case SyntaxKind.AmpersandEqualsToken:
                    return "&=";
                case SyntaxKind.PlusEqualsToken:
                    return "+=";
                case SyntaxKind.MinusEqualsToken:
                    return "-=";
                case SyntaxKind.CaretEqualsToken:
                    return "^=";
                case SyntaxKind.PercentEqualsToken:
                    return "%=";

                // Keywords
                case SyntaxKind.BoolKeyword:
                    return "bool";
                case SyntaxKind.ByteKeyword:
                    return "byte";
                case SyntaxKind.SByteKeyword:
                    return "sbyte";
                case SyntaxKind.ShortKeyword:
                    return "short";
                case SyntaxKind.UShortKeyword:
                    return "ushort";
                case SyntaxKind.IntKeyword:
                    return "int";
                case SyntaxKind.UIntKeyword:
                    return "uint";
                case SyntaxKind.LongKeyword:
                    return "long";
                case SyntaxKind.ULongKeyword:
                    return "ulong";
                case SyntaxKind.DoubleKeyword:
                    return "double";
                case SyntaxKind.FloatKeyword:
                    return "float";
                case SyntaxKind.DecimalKeyword:
                    return "decimal";
                case SyntaxKind.StringKeyword:
                    return "string";
                case SyntaxKind.CharKeyword:
                    return "char";
                case SyntaxKind.VoidKeyword:
                    return "void";
                case SyntaxKind.ObjectKeyword:
                    return "object";
                case SyntaxKind.TypeOfKeyword:
                    return "typeof";
                case SyntaxKind.SizeOfKeyword:
                    return "sizeof";
                case SyntaxKind.NullKeyword:
                    return "null";
                case SyntaxKind.TrueKeyword:
                    return "true";
                case SyntaxKind.FalseKeyword:
                    return "false";
                case SyntaxKind.IfKeyword:
                    return "if";
                case SyntaxKind.ElseKeyword:
                    return "else";
                case SyntaxKind.WhileKeyword:
                    return "while";
                case SyntaxKind.ForKeyword:
                    return "for";
                case SyntaxKind.ForEachKeyword:
                    return "foreach";
                case SyntaxKind.DoKeyword:
                    return "do";
                case SyntaxKind.SwitchKeyword:
                    return "switch";
                case SyntaxKind.CaseKeyword:
                    return "case";
                case SyntaxKind.DefaultKeyword:
                    return "default";
                case SyntaxKind.TryKeyword:
                    return "try";
                case SyntaxKind.CatchKeyword:
                    return "catch";
                case SyntaxKind.FinallyKeyword:
                    return "finally";
                case SyntaxKind.LockKeyword:
                    return "lock";
                case SyntaxKind.GotoKeyword:
                    return "goto";
                case SyntaxKind.BreakKeyword:
                    return "break";
                case SyntaxKind.ContinueKeyword:
                    return "continue";
                case SyntaxKind.ReturnKeyword:
                    return "return";
                case SyntaxKind.ThrowKeyword:
                    return "throw";
                case SyntaxKind.PublicKeyword:
                    return "public";
                case SyntaxKind.PrivateKeyword:
                    return "private";
                case SyntaxKind.InternalKeyword:
                    return "internal";
                case SyntaxKind.ProtectedKeyword:
                    return "protected";
                case SyntaxKind.StaticKeyword:
                    return "static";
                case SyntaxKind.ReadOnlyKeyword:
                    return "readonly";
                case SyntaxKind.SealedKeyword:
                    return "sealed";
                case SyntaxKind.ConstKeyword:
                    return "const";
                case SyntaxKind.FixedKeyword:
                    return "fixed";
                case SyntaxKind.StackAllocKeyword:
                    return "stackalloc";
                case SyntaxKind.VolatileKeyword:
                    return "volatile";
                case SyntaxKind.NewKeyword:
                    return "new";
                case SyntaxKind.OverrideKeyword:
                    return "override";
                case SyntaxKind.AbstractKeyword:
                    return "abstract";
                case SyntaxKind.VirtualKeyword:
                    return "virtual";
                case SyntaxKind.EventKeyword:
                    return "event";
                case SyntaxKind.ExternKeyword:
                    return "extern";
                case SyntaxKind.RefKeyword:
                    return "ref";
                case SyntaxKind.OutKeyword:
                    return "out";
                case SyntaxKind.InKeyword:
                    return "in";
                case SyntaxKind.IsKeyword:
                    return "is";
                case SyntaxKind.AsKeyword:
                    return "as";
                case SyntaxKind.ParamsKeyword:
                    return "params";
                case SyntaxKind.ArgListKeyword:
                    return "__arglist";
                case SyntaxKind.MakeRefKeyword:
                    return "__makeref";
                case SyntaxKind.RefTypeKeyword:
                    return "__reftype";
                case SyntaxKind.RefValueKeyword:
                    return "__refvalue";
                case SyntaxKind.ThisKeyword:
                    return "this";
                case SyntaxKind.BaseKeyword:
                    return "base";
                case SyntaxKind.NamespaceKeyword:
                    return "namespace";
                case SyntaxKind.UsingKeyword:
                    return "using";
                case SyntaxKind.ClassKeyword:
                    return "class";
                case SyntaxKind.StructKeyword:
                    return "struct";
                case SyntaxKind.InterfaceKeyword:
                    return "interface";
                case SyntaxKind.EnumKeyword:
                    return "enum";
                case SyntaxKind.DelegateKeyword:
                    return "delegate";
                case SyntaxKind.CheckedKeyword:
                    return "checked";
                case SyntaxKind.UncheckedKeyword:
                    return "unchecked";
                case SyntaxKind.UnsafeKeyword:
                    return "unsafe";
                case SyntaxKind.OperatorKeyword:
                    return "operator";
                case SyntaxKind.ImplicitKeyword:
                    return "implicit";
                case SyntaxKind.ExplicitKeyword:
                    return "explicit";
                case SyntaxKind.ElifKeyword:
                    return "elif";
                case SyntaxKind.EndIfKeyword:
                    return "endif";
                case SyntaxKind.RegionKeyword:
                    return "region";
                case SyntaxKind.EndRegionKeyword:
                    return "endregion";
                case SyntaxKind.DefineKeyword:
                    return "define";
                case SyntaxKind.UndefKeyword:
                    return "undef";
                case SyntaxKind.WarningKeyword:
                    return "warning";
                case SyntaxKind.ErrorKeyword:
                    return "error";
                case SyntaxKind.LineKeyword:
                    return "line";
                case SyntaxKind.PragmaKeyword:
                    return "pragma";
                case SyntaxKind.HiddenKeyword:
                    return "hidden";
                case SyntaxKind.ChecksumKeyword:
                    return "checksum";
                case SyntaxKind.DisableKeyword:
                    return "disable";
                case SyntaxKind.RestoreKeyword:
                    return "restore";
                case SyntaxKind.ReferenceKeyword:
                    return "r";
                case SyntaxKind.LoadKeyword:
                    return "load";

                // contextual keywords
                case SyntaxKind.YieldKeyword:
                    return "yield";
                case SyntaxKind.PartialKeyword:
                    return "partial";
                case SyntaxKind.FromKeyword:
                    return "from";
                case SyntaxKind.GroupKeyword:
                    return "group";
                case SyntaxKind.JoinKeyword:
                    return "join";
                case SyntaxKind.IntoKeyword:
                    return "into";
                case SyntaxKind.LetKeyword:
                    return "let";
                case SyntaxKind.ByKeyword:
                    return "by";
                case SyntaxKind.WhereKeyword:
                    return "where";
                case SyntaxKind.SelectKeyword:
                    return "select";
                case SyntaxKind.GetKeyword:
                    return "get";
                case SyntaxKind.SetKeyword:
                    return "set";
                case SyntaxKind.AddKeyword:
                    return "add";
                case SyntaxKind.RemoveKeyword:
                    return "remove";
                case SyntaxKind.OrderByKeyword:
                    return "orderby";
                case SyntaxKind.AliasKeyword:
                    return "alias";
                case SyntaxKind.OnKeyword:
                    return "on";
                case SyntaxKind.EqualsKeyword:
                    return "equals";
                case SyntaxKind.AscendingKeyword:
                    return "ascending";
                case SyntaxKind.DescendingKeyword:
                    return "descending";
                case SyntaxKind.AssemblyKeyword:
                    return "assembly";
                case SyntaxKind.ModuleKeyword:
                    return "module";
                case SyntaxKind.TypeKeyword:
                    return "type";
                case SyntaxKind.FieldKeyword:
                    return "field";
                case SyntaxKind.MethodKeyword:
                    return "method";
                case SyntaxKind.ParamKeyword:
                    return "param";
                case SyntaxKind.PropertyKeyword:
                    return "property";
                case SyntaxKind.TypeVarKeyword:
                    return "typevar";
                case SyntaxKind.GlobalKeyword:
                    return "global";
                case SyntaxKind.NameOfKeyword:
                    return "nameof";
                case SyntaxKind.AsyncKeyword:
                    return "async";
                case SyntaxKind.AwaitKeyword:
                    return "await";
                case SyntaxKind.WhenKeyword:
                    return "when";
                case SyntaxKind.ReplaceKeyword:
                    return "replace";
                case SyntaxKind.OriginalKeyword:
                    return "original";
                case SyntaxKind.InterpolatedVerbatimStringStartToken:
                    return "$@\"";
                case SyntaxKind.InterpolatedStringStartToken:
                    return "$\"";
                case SyntaxKind.InterpolatedStringEndToken:
                    return "\"";
                default:
                    return string.Empty;
            }
        }

        public static bool IsTypeParameterVarianceKeyword(SyntaxKind kind)
        {
            return kind == SyntaxKind.OutKeyword || kind == SyntaxKind.InKeyword;
        }

        public static bool IsDocumentationCommentTrivia(SyntaxKind kind)
        {
            return kind == SyntaxKind.SingleLineDocumentationCommentTrivia ||
                kind == SyntaxKind.MultiLineDocumentationCommentTrivia;
        }
    }
}<|MERGE_RESOLUTION|>--- conflicted
+++ resolved
@@ -1077,12 +1077,8 @@
                 case SyntaxKind.AsyncKeyword:
                 case SyntaxKind.AwaitKeyword:
                 case SyntaxKind.WhenKeyword:
-<<<<<<< HEAD
-                case SyntaxKind.MatchKeyword:
                 case SyntaxKind.ReplaceKeyword:
                 case SyntaxKind.OriginalKeyword:
-=======
->>>>>>> e29ef595
                     return true;
                 default:
                     return false;
@@ -1182,15 +1178,10 @@
                     return SyntaxKind.WhenKeyword;
                 case "nameof":
                     return SyntaxKind.NameOfKeyword;
-<<<<<<< HEAD
-                case "match":
-                    return SyntaxKind.MatchKeyword;
                 case "replace":
                     return SyntaxKind.ReplaceKeyword;
                 case "original":
                     return SyntaxKind.OriginalKeyword;
-=======
->>>>>>> e29ef595
                 default:
                     return SyntaxKind.None;
             }
