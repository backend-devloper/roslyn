--- conflicted
+++ resolved
@@ -218,23 +218,13 @@
         {
             get
             {
-<<<<<<< HEAD
-                return this.ReturnType.TypeSymbol is ByRefReturnErrorTypeSymbol;
-=======
                 return this.RefKind == RefKind.Ref;
->>>>>>> 86625f3a
             }
         }
 
         Cci.ITypeReference Cci.ISignature.GetType(EmitContext context)
         {
-<<<<<<< HEAD
-            ByRefReturnErrorTypeSymbol byRefType = this.ReturnType.TypeSymbol as ByRefReturnErrorTypeSymbol;
-            return ((PEModuleBuilder)context.Module).Translate(
-                (object)byRefType == null ? this.ReturnType.TypeSymbol : byRefType.ReferencedType,
-=======
-            return ((PEModuleBuilder)context.Module).Translate(this.ReturnType,
->>>>>>> 86625f3a
+            return ((PEModuleBuilder)context.Module).Translate(this.ReturnType.TypeSymbol,
                 syntaxNodeOpt: (CSharpSyntaxNode)context.SyntaxNodeOpt,
                 diagnostics: context.Diagnostics);
         }
