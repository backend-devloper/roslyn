﻿// Copyright (c) Microsoft.  All Rights Reserved.  Licensed under the Apache License, Version 2.0.  See License.txt in the project root for license information.

using Microsoft.CodeAnalysis.CSharp.Symbols;
using Microsoft.CodeAnalysis.Emit;
using Roslyn.Utilities;
using System;
using System.Collections.Concurrent;
using System.Collections.Generic;
using System.Collections.Immutable;
using System.Diagnostics;
using System.Linq;
using System.Threading;
using Microsoft.CodeAnalysis.CSharp.Symbols.Metadata.PE;

namespace Microsoft.CodeAnalysis.CSharp.Emit
{
    internal sealed class CSharpSymbolMatcher : SymbolMatcher
    {
        private readonly MatchDefs _defs;
        private readonly MatchSymbols _symbols;

        public CSharpSymbolMatcher(
            IReadOnlyDictionary<AnonymousTypeKey, AnonymousTypeValue> anonymousTypeMap,
            SourceAssemblySymbol sourceAssembly,
            EmitContext sourceContext,
            SourceAssemblySymbol otherAssembly,
            EmitContext otherContext,
            ImmutableDictionary<Cci.ITypeDefinition, ImmutableArray<Cci.ITypeDefinitionMember>> otherSynthesizedMembersOpt)
        {
            _defs = new MatchDefsToSource(sourceContext, otherContext);
            _symbols = new MatchSymbols(anonymousTypeMap, sourceAssembly, otherAssembly, otherSynthesizedMembersOpt, new DeepTranslator(otherAssembly.GetSpecialType(SpecialType.System_Object)));
        }

        public CSharpSymbolMatcher(
            IReadOnlyDictionary<AnonymousTypeKey, AnonymousTypeValue> anonymousTypeMap,
            SourceAssemblySymbol sourceAssembly,
            EmitContext sourceContext,
            PEAssemblySymbol otherAssembly)
        {
            _defs = new MatchDefsToMetadata(sourceContext, otherAssembly);

            _symbols = new MatchSymbols(
                anonymousTypeMap,
                sourceAssembly,
                otherAssembly,
                otherSynthesizedMembersOpt: null,
                deepTranslatorOpt: null);
        }

        public override Cci.IDefinition MapDefinition(Cci.IDefinition definition)
        {
            var symbol = definition as Symbol;
            if ((object)symbol != null)
            {
                return (Cci.IDefinition)_symbols.Visit(symbol);
            }

            return _defs.VisitDef(definition);
        }

        public override Cci.ITypeReference MapReference(Cci.ITypeReference reference)
        {
            var symbol = reference as Symbol;
            if ((object)symbol != null)
            {
                return (Cci.ITypeReference)_symbols.Visit(symbol);
            }

            return null;
        }

        internal bool TryGetAnonymousTypeName(NamedTypeSymbol template, out string name, out int index)
        {
            return _symbols.TryGetAnonymousTypeName(template, out name, out index);
        }

        private abstract class MatchDefs
        {
            private readonly EmitContext _sourceContext;
            private readonly ConcurrentDictionary<Cci.IDefinition, Cci.IDefinition> _matches;
            private IReadOnlyDictionary<string, Cci.INamespaceTypeDefinition> _lazyTopLevelTypes;

            public MatchDefs(EmitContext sourceContext)
            {
                _sourceContext = sourceContext;
                _matches = new ConcurrentDictionary<Cci.IDefinition, Cci.IDefinition>(ReferenceEqualityComparer.Instance);
            }

            public Cci.IDefinition VisitDef(Cci.IDefinition def)
            {
                return _matches.GetOrAdd(def, this.VisitDefInternal);
            }

            private Cci.IDefinition VisitDefInternal(Cci.IDefinition def)
            {
                var type = def as Cci.ITypeDefinition;
                if (type != null)
                {
                    var namespaceType = type.AsNamespaceTypeDefinition(_sourceContext);
                    if (namespaceType != null)
                    {
                        return VisitNamespaceType(namespaceType);
                    }

                    var nestedType = type.AsNestedTypeDefinition(_sourceContext);
                    Debug.Assert(nestedType != null);

                    var otherContainer = (Cci.ITypeDefinition)this.VisitDef(nestedType.ContainingTypeDefinition);
                    if (otherContainer == null)
                    {
                        return null;
                    }

                    return VisitTypeMembers(otherContainer, nestedType, GetNestedTypes, (a, b) => StringOrdinalComparer.Equals(a.Name, b.Name));
                }

                var member = def as Cci.ITypeDefinitionMember;
                if (member != null)
                {
                    var otherContainer = (Cci.ITypeDefinition)this.VisitDef(member.ContainingTypeDefinition);
                    if (otherContainer == null)
                    {
                        return null;
                    }

                    var field = def as Cci.IFieldDefinition;
                    if (field != null)
                    {
                        return VisitTypeMembers(otherContainer, field, GetFields, (a, b) => StringOrdinalComparer.Equals(a.Name, b.Name));
                    }
                }

                // We are only expecting types and fields currently.
                throw ExceptionUtilities.UnexpectedValue(def);
            }

            protected abstract IEnumerable<Cci.INamespaceTypeDefinition> GetTopLevelTypes();
            protected abstract IEnumerable<Cci.INestedTypeDefinition> GetNestedTypes(Cci.ITypeDefinition def);
            protected abstract IEnumerable<Cci.IFieldDefinition> GetFields(Cci.ITypeDefinition def);

            private Cci.INamespaceTypeDefinition VisitNamespaceType(Cci.INamespaceTypeDefinition def)
            {
                // All generated top-level types are assumed to be in the global namespace.
                // However, this may be an embedded NoPIA type within a namespace.
                // Since we do not support edits that include references to NoPIA types
                // (see #855640), it's reasonable to simply drop such cases.
                if (!string.IsNullOrEmpty(def.NamespaceName))
                {
                    return null;
                }

                var topLevelTypes = this.GetTopLevelTypesByName();
                Cci.INamespaceTypeDefinition otherDef;
                topLevelTypes.TryGetValue(def.Name, out otherDef);
                return otherDef;
            }

            private IReadOnlyDictionary<string, Cci.INamespaceTypeDefinition> GetTopLevelTypesByName()
            {
                if (_lazyTopLevelTypes == null)
                {
                    var typesByName = new Dictionary<string, Cci.INamespaceTypeDefinition>(StringOrdinalComparer.Instance);
                    foreach (var type in this.GetTopLevelTypes())
                    {
                        // All generated top-level types are assumed to be in the global namespace.
                        if (string.IsNullOrEmpty(type.NamespaceName))
                        {
                            typesByName.Add(type.Name, type);
                        }
                    }
                    Interlocked.CompareExchange(ref _lazyTopLevelTypes, typesByName, null);
                }
                return _lazyTopLevelTypes;
            }

            private static T VisitTypeMembers<T>(
                Cci.ITypeDefinition otherContainer,
                T member,
                Func<Cci.ITypeDefinition, IEnumerable<T>> getMembers,
                Func<T, T, bool> predicate)
                where T : class, Cci.ITypeDefinitionMember
            {
                // We could cache the members by name (see Matcher.VisitNamedTypeMembers)
                // but the assumption is this class is only used for types with few members
                // so caching is not necessary and linear search is acceptable.
                return getMembers(otherContainer).FirstOrDefault(otherMember => predicate(member, otherMember));
            }
        }

        private sealed class MatchDefsToMetadata : MatchDefs
        {
            private readonly PEAssemblySymbol _otherAssembly;

            public MatchDefsToMetadata(EmitContext sourceContext, PEAssemblySymbol otherAssembly) :
                base(sourceContext)
            {
                _otherAssembly = otherAssembly;
            }

            protected override IEnumerable<Cci.INamespaceTypeDefinition> GetTopLevelTypes()
            {
                var builder = ArrayBuilder<Cci.INamespaceTypeDefinition>.GetInstance();
                GetTopLevelTypes(builder, _otherAssembly.GlobalNamespace);
                return builder.ToArrayAndFree();
            }

            protected override IEnumerable<Cci.INestedTypeDefinition> GetNestedTypes(Cci.ITypeDefinition def)
            {
                var type = (PENamedTypeSymbol)def;
                return type.GetTypeMembers().Cast<Cci.INestedTypeDefinition>();
            }

            protected override IEnumerable<Cci.IFieldDefinition> GetFields(Cci.ITypeDefinition def)
            {
                var type = (PENamedTypeSymbol)def;
                return type.GetFieldsToEmit().Cast<Cci.IFieldDefinition>();
            }

            private static void GetTopLevelTypes(ArrayBuilder<Cci.INamespaceTypeDefinition> builder, NamespaceSymbol @namespace)
            {
                foreach (var member in @namespace.GetMembers())
                {
                    if (member.Kind == SymbolKind.Namespace)
                    {
                        GetTopLevelTypes(builder, (NamespaceSymbol)member);
                    }
                    else
                    {
                        builder.Add((Cci.INamespaceTypeDefinition)member);
                    }
                }
            }
        }

        private sealed class MatchDefsToSource : MatchDefs
        {
            private readonly EmitContext _otherContext;

            public MatchDefsToSource(
                EmitContext sourceContext,
                EmitContext otherContext) :
                base(sourceContext)
            {
                _otherContext = otherContext;
            }

            protected override IEnumerable<Cci.INamespaceTypeDefinition> GetTopLevelTypes()
            {
                return _otherContext.Module.GetTopLevelTypes(_otherContext);
            }

            protected override IEnumerable<Cci.INestedTypeDefinition> GetNestedTypes(Cci.ITypeDefinition def)
            {
                return def.GetNestedTypes(_otherContext);
            }

            protected override IEnumerable<Cci.IFieldDefinition> GetFields(Cci.ITypeDefinition def)
            {
                return def.GetFields(_otherContext);
            }
        }

        private sealed class MatchSymbols : CSharpSymbolVisitor<Symbol>
        {
            private readonly IReadOnlyDictionary<AnonymousTypeKey, AnonymousTypeValue> _anonymousTypeMap;
            private readonly SourceAssemblySymbol _sourceAssembly;

            // metadata or source assembly:
            private readonly AssemblySymbol _otherAssembly;
            private readonly ImmutableDictionary<Cci.ITypeDefinition, ImmutableArray<Cci.ITypeDefinitionMember>> _otherSynthesizedMembersOpt;

            private readonly SymbolComparer _comparer;
            private readonly ConcurrentDictionary<Symbol, Symbol> _matches;

            // A cache of members per type, populated when the first member for a given
            // type is needed. Within each type, members are indexed by name. The reason
            // for caching, and indexing by name, is to avoid searching sequentially
            // through all members of a given kind each time a member is matched.
            private readonly ConcurrentDictionary<NamedTypeSymbol, IReadOnlyDictionary<string, ImmutableArray<Cci.ITypeDefinitionMember>>> _otherTypeMembers;

            public MatchSymbols(
                IReadOnlyDictionary<AnonymousTypeKey, AnonymousTypeValue> anonymousTypeMap,
                SourceAssemblySymbol sourceAssembly,
                AssemblySymbol otherAssembly,
                ImmutableDictionary<Cci.ITypeDefinition, ImmutableArray<Cci.ITypeDefinitionMember>> otherSynthesizedMembersOpt,
                DeepTranslator deepTranslatorOpt)
            {
                _anonymousTypeMap = anonymousTypeMap;
                _sourceAssembly = sourceAssembly;
                _otherAssembly = otherAssembly;
                _otherSynthesizedMembersOpt = otherSynthesizedMembersOpt;
                _comparer = new SymbolComparer(this, deepTranslatorOpt);
                _matches = new ConcurrentDictionary<Symbol, Symbol>(ReferenceEqualityComparer.Instance);
                _otherTypeMembers = new ConcurrentDictionary<NamedTypeSymbol, IReadOnlyDictionary<string, ImmutableArray<Cci.ITypeDefinitionMember>>>();
            }

            internal bool TryGetAnonymousTypeName(NamedTypeSymbol type, out string name, out int index)
            {
                AnonymousTypeValue otherType;
                if (this.TryFindAnonymousType(type, out otherType))
                {
                    name = otherType.Name;
                    index = otherType.UniqueIndex;
                    return true;
                }
                name = null;
                index = -1;
                return false;
            }

            public override Symbol DefaultVisit(Symbol symbol)
            {
                // Symbol should have been handled elsewhere.
                throw ExceptionUtilities.Unreachable;
            }

            public override Symbol Visit(Symbol symbol)
            {
                Debug.Assert((object)symbol.ContainingAssembly != (object)_otherAssembly);

                // Add an entry for the match, even if there is no match, to avoid
                // matching the same symbol unsuccessfully multiple times.
                return _matches.GetOrAdd(symbol, base.Visit);
            }

            public override Symbol VisitArrayType(ArrayTypeSymbol symbol)
            {
                var otherElementType = (TypeSymbol)this.Visit(symbol.ElementType.TypeSymbol);
                if ((object)otherElementType == null)
                {
                    // For a newly added type, there is no match in the previous generation, so it could be null.
                    return null;
                }
                var otherModifiers = VisitCustomModifiers(symbol.ElementType.CustomModifiers);

                if (symbol.IsSZArray)
                {
                    return ArrayTypeSymbol.CreateSZArray(_otherAssembly, symbol.ElementType.Update(otherElementType, otherModifiers));
                }

                return ArrayTypeSymbol.CreateMDArray(_otherAssembly, symbol.ElementType.Update(otherElementType, otherModifiers), symbol.Rank, symbol.Sizes, symbol.LowerBounds);
            }

            public override Symbol VisitEvent(EventSymbol symbol)
            {
                return this.VisitNamedTypeMember(symbol, AreEventsEqual);
            }

            public override Symbol VisitField(FieldSymbol symbol)
            {
                return this.VisitNamedTypeMember(symbol, AreFieldsEqual);
            }

            public override Symbol VisitMethod(MethodSymbol symbol)
            {
                // Not expecting constructed method.
                Debug.Assert(symbol.IsDefinition);
                return this.VisitNamedTypeMember(symbol, AreMethodsEqual);
            }

            public override Symbol VisitModule(ModuleSymbol module)
            {
                var otherAssembly = (AssemblySymbol)Visit(module.ContainingAssembly);
                if ((object)otherAssembly == null)
                {
                    return null;
                }

                // manifest module:
                if (module.Ordinal == 0)
                {
                    return otherAssembly.Modules[0];
                }

                // match non-manifest module by name:
                for (int i = 1; i < otherAssembly.Modules.Length; i++)
                {
                    var otherModule = otherAssembly.Modules[i];

                    // use case sensitive comparison -- modules whose names differ in casing are considered distinct:
                    if (StringComparer.Ordinal.Equals(otherModule.Name, module.Name))
                    {
                        return otherModule;
                    }
                }

                return null;
            }

            public override Symbol VisitAssembly(AssemblySymbol assembly)
            {
                if (assembly.IsLinked)
                {
                    return assembly;
                }

                // When we map synthesized symbols from previous generations to the latest compilation 
                // we might encounter a symbol that is defined in arbitrary preceding generation, 
                // not just the immediately preceding generation. If the source assembly uses time-based 
                // versioning assemblies of preceding generations might differ in their version number.
                if (IdentityEqualIgnoringVersionWildcard(assembly, _sourceAssembly))
                {
                    return _otherAssembly;
                }

                // find a referenced assembly with the same source identity (modulo assembly version patterns):
                foreach (var otherReferencedAssembly in _otherAssembly.Modules[0].ReferencedAssemblySymbols)
                {
                    if (IdentityEqualIgnoringVersionWildcard(assembly, otherReferencedAssembly))
                    {
                        return otherReferencedAssembly;
                    }
                }

                return null;
            }

            private static bool IdentityEqualIgnoringVersionWildcard(AssemblySymbol left, AssemblySymbol right)
            {
                var leftIdentity = left.Identity;
                var rightIdentity = right.Identity;

                return AssemblyIdentityComparer.SimpleNameComparer.Equals(leftIdentity.Name, rightIdentity.Name) &&
                       (left.AssemblyVersionPattern ?? leftIdentity.Version).Equals(right.AssemblyVersionPattern ?? rightIdentity.Version) &&
                       AssemblyIdentity.EqualIgnoringNameAndVersion(leftIdentity, rightIdentity);
            }

            public override Symbol VisitNamespace(NamespaceSymbol @namespace)
            {
                var otherContainer = this.Visit(@namespace.ContainingSymbol);
                Debug.Assert((object)otherContainer != null);

                switch (otherContainer.Kind)
                {
                    case SymbolKind.NetModule:
                        Debug.Assert(@namespace.IsGlobalNamespace);
                        return ((ModuleSymbol)otherContainer).GlobalNamespace;

                    case SymbolKind.Namespace:
                        return FindMatchingNamespaceMember((NamespaceSymbol)otherContainer, @namespace, (s, o) => true);

                    default:
                        throw ExceptionUtilities.UnexpectedValue(otherContainer.Kind);
                }
            }

            public override Symbol VisitDynamicType(DynamicTypeSymbol symbol)
            {
                return _otherAssembly.GetSpecialType(SpecialType.System_Object);
            }

            public override Symbol VisitNamedType(NamedTypeSymbol sourceType)
            {
                var originalDef = sourceType.OriginalDefinition;
                if ((object)originalDef != (object)sourceType)
                {
                    HashSet<DiagnosticInfo> useSiteDiagnostics = null;
                    var typeArguments = sourceType.GetAllTypeArguments(ref useSiteDiagnostics);

                    var otherDef = (NamedTypeSymbol)this.Visit(originalDef);
                    if ((object)otherDef == null)
                    {
                        return null;
                    }

                    var otherTypeParameters = otherDef.GetAllTypeParameters();
                    bool translationFailed = false;

                    var otherTypeArguments = typeArguments.SelectAsArray((t, v) =>
                                                                            {
                                                                                var newType = (TypeSymbol)v.Visit(t.TypeSymbol);

                                                                                if ((object)newType == null)
                                                                                {
                                                                                    // For a newly added type, there is no match in the previous generation, so it could be null.
                                                                                    translationFailed = true;
                                                                                    newType = t.TypeSymbol;
                                                                                }

                                                                                return t.Update(newType, v.VisitCustomModifiers(t.CustomModifiers));
                                                                            }, this);

                    if (translationFailed)
                    {
                        // For a newly added type, there is no match in the previous generation, so it could be null.
                        return null;
                    }

                    // TODO: LambdaFrame has alpha renamed type parameters, should we rather fix that?
                    var typeMap = new TypeMap(otherTypeParameters, otherTypeArguments, allowAlpha: true);
                    return typeMap.SubstituteNamedType(otherDef);
                }
                else if (sourceType.IsTupleType)
                {
                    var otherDef = (NamedTypeSymbol)this.Visit(sourceType.TupleUnderlyingType);
                    if ((object)otherDef == null || !otherDef.IsTupleOrCompatibleWithTupleOfCardinality(sourceType.TupleElementTypes.Length))
                    {
                        return null;
                    }

                    return TupleTypeSymbol.Create(otherDef, sourceType.TupleElementNames);
                }

                Debug.Assert(sourceType.IsDefinition);

                var otherContainer = this.Visit(sourceType.ContainingSymbol);
                // Containing type will be missing from other assembly
                // if the type was added in the (newer) source assembly.
                if ((object)otherContainer == null)
                {
                    return null;
                }

                switch (otherContainer.Kind)
                {
                    case SymbolKind.Namespace:
                        if (AnonymousTypeManager.IsAnonymousTypeTemplate(sourceType))
                        {
                            Debug.Assert((object)otherContainer == (object)_otherAssembly.GlobalNamespace);
                            AnonymousTypeValue value;
                            this.TryFindAnonymousType(sourceType, out value);
                            return (NamedTypeSymbol)value.Type;
                        }
                        else if (sourceType.IsAnonymousType)
                        {
                            return this.Visit(AnonymousTypeManager.TranslateAnonymousTypeSymbol(sourceType));
                        }
                        else
                        {
                            return FindMatchingNamespaceMember((NamespaceSymbol)otherContainer, sourceType, AreNamedTypesEqual);
                        }

                    case SymbolKind.NamedType:
                        return FindMatchingNamedTypeMember((NamedTypeSymbol)otherContainer, sourceType, AreNamedTypesEqual);

                    default:
                        throw ExceptionUtilities.UnexpectedValue(otherContainer.Kind);
                }
            }

            public override Symbol VisitParameter(ParameterSymbol parameter)
            {
                // Should never reach here. Should be matched as a result of matching the container.
                throw ExceptionUtilities.Unreachable;
            }

            public override Symbol VisitPointerType(PointerTypeSymbol symbol)
            {
                var otherPointedAtType = (TypeSymbol)this.Visit(symbol.PointedAtType.TypeSymbol);
                if ((object)otherPointedAtType == null)
                {
                    // For a newly added type, there is no match in the previous generation, so it could be null.
                    return null;
                }
                var otherModifiers = VisitCustomModifiers(symbol.PointedAtType.CustomModifiers);
                return new PointerTypeSymbol(symbol.PointedAtType.Update(otherPointedAtType, otherModifiers));
            }

            public override Symbol VisitProperty(PropertySymbol symbol)
            {
                return this.VisitNamedTypeMember(symbol, ArePropertiesEqual);
            }

            public override Symbol VisitTypeParameter(TypeParameterSymbol symbol)
            {
                var indexed = symbol as IndexedTypeParameterSymbol;
                if ((object)indexed != null)
                {
                    return indexed;
                }

                ImmutableArray<TypeParameterSymbol> otherTypeParameters;
                var otherContainer = this.Visit(symbol.ContainingSymbol);
                Debug.Assert((object)otherContainer != null);

                switch (otherContainer.Kind)
                {
                    case SymbolKind.NamedType:
                    case SymbolKind.ErrorType:
                        otherTypeParameters = ((NamedTypeSymbol)otherContainer).TypeParameters;
                        break;
                    case SymbolKind.Method:
                        otherTypeParameters = ((MethodSymbol)otherContainer).TypeParameters;
                        break;
                    default:
                        throw ExceptionUtilities.UnexpectedValue(otherContainer.Kind);
                }

                return otherTypeParameters[symbol.Ordinal];
            }

            private ImmutableArray<CustomModifier> VisitCustomModifiers(ImmutableArray<CustomModifier> modifiers)
            {
                return modifiers.SelectAsArray(VisitCustomModifier);
            }

            private CustomModifier VisitCustomModifier(CustomModifier modifier)
            {
                var type = (NamedTypeSymbol)this.Visit((Symbol)modifier.Modifier);
                Debug.Assert((object)type != null);
                return modifier.IsOptional ?
                    CSharpCustomModifier.CreateOptional(type) :
                    CSharpCustomModifier.CreateRequired(type);
            }

            internal bool TryFindAnonymousType(NamedTypeSymbol type, out AnonymousTypeValue otherType)
            {
                Debug.Assert((object)type.ContainingSymbol == (object)_sourceAssembly.GlobalNamespace);
                Debug.Assert(AnonymousTypeManager.IsAnonymousTypeTemplate(type));

                var key = AnonymousTypeManager.GetAnonymousTypeKey(type);
                return _anonymousTypeMap.TryGetValue(key, out otherType);
            }

            private static T FindMatchingNamespaceMember<T>(NamespaceSymbol otherNamespace, T sourceMember, Func<T, T, bool> predicate)
                where T : Symbol
            {
                Debug.Assert(!string.IsNullOrEmpty(sourceMember.Name));

                foreach (var otherMember in otherNamespace.GetMembers(sourceMember.Name))
                {
                    if (sourceMember.Kind != otherMember.Kind)
                    {
                        continue;
                    }

                    var other = (T)otherMember;
                    if (predicate(sourceMember, other))
                    {
                        return other;
                    }
                }

                return null;
            }

            private Symbol VisitNamedTypeMember<T>(T member, Func<T, T, bool> predicate)
                where T : Symbol
            {
                var otherType = (NamedTypeSymbol)this.Visit(member.ContainingType);
                // Containing type may be null for synthesized
                // types such as iterators.
                if ((object)otherType == null)
                {
                    return null;
                }

                return FindMatchingNamedTypeMember(otherType, member, predicate);
            }

            private T FindMatchingNamedTypeMember<T>(NamedTypeSymbol otherType, T sourceMember, Func<T, T, bool> predicate)
                where T : Symbol
            {
                Debug.Assert(!string.IsNullOrEmpty(sourceMember.Name));

                var otherMembersByName = _otherTypeMembers.GetOrAdd(otherType, GetOtherTypeMembers);

                ImmutableArray<Cci.ITypeDefinitionMember> otherMembers;
                if (otherMembersByName.TryGetValue(sourceMember.Name, out otherMembers))
                {
                    foreach (var otherMember in otherMembers)
                    {
                        T other = otherMember as T;
                        if (other != null && predicate(sourceMember, other))
                        {
                            return other;
                        }
                    }
                }

                return null;
            }

            private bool AreArrayTypesEqual(ArrayTypeSymbol type, ArrayTypeSymbol other)
            {
                // TODO: Test with overloads (from PE base class?) that have modifiers.
                Debug.Assert(type.ElementType.CustomModifiers.IsEmpty);
                Debug.Assert(other.ElementType.CustomModifiers.IsEmpty);

                return type.HasSameShapeAs(other) &&
                    AreTypesEqual(type.ElementType.TypeSymbol, other.ElementType.TypeSymbol);
            }

            private bool AreEventsEqual(EventSymbol @event, EventSymbol other)
            {
<<<<<<< HEAD
                Debug.Assert(s_nameComparer.Equals(@event.Name, other.Name));
                return _comparer.Equals(@event.Type.TypeSymbol, other.Type.TypeSymbol);
=======
                Debug.Assert(StringOrdinalComparer.Equals(@event.Name, other.Name));
                return _comparer.Equals(@event.Type, other.Type);
>>>>>>> 10136dde
            }

            private bool AreFieldsEqual(FieldSymbol field, FieldSymbol other)
            {
<<<<<<< HEAD
                Debug.Assert(s_nameComparer.Equals(field.Name, other.Name));
                return _comparer.Equals(field.Type.TypeSymbol, other.Type.TypeSymbol);
=======
                Debug.Assert(StringOrdinalComparer.Equals(field.Name, other.Name));
                return _comparer.Equals(field.Type, other.Type);
>>>>>>> 10136dde
            }

            private bool AreMethodsEqual(MethodSymbol method, MethodSymbol other)
            {
                Debug.Assert(StringOrdinalComparer.Equals(method.Name, other.Name));

                Debug.Assert(method.IsDefinition);
                Debug.Assert(other.IsDefinition);

                method = SubstituteTypeParameters(method);
                other = SubstituteTypeParameters(other);

                return _comparer.Equals(method.ReturnType.TypeSymbol, other.ReturnType.TypeSymbol) &&
                    method.Parameters.SequenceEqual(other.Parameters, AreParametersEqual) &&
                    method.TypeParameters.SequenceEqual(other.TypeParameters, AreTypesEqual);
            }

            private static MethodSymbol SubstituteTypeParameters(MethodSymbol method)
            {
                Debug.Assert(method.IsDefinition);

                var typeParameters = method.TypeParameters;
                int n = typeParameters.Length;
                if (n == 0)
                {
                    return method;
                }

                return method.Construct(IndexedTypeParameterSymbol.Take(n).Cast<TypeParameterSymbol, TypeSymbol>());
            }

            private bool AreNamedTypesEqual(NamedTypeSymbol type, NamedTypeSymbol other)
            {
                Debug.Assert(StringOrdinalComparer.Equals(type.Name, other.Name));
                // TODO: Test with overloads (from PE base class?) that have modifiers.
<<<<<<< HEAD
=======
                Debug.Assert(!type.HasTypeArgumentsCustomModifiers);
                Debug.Assert(!other.HasTypeArgumentsCustomModifiers);

                // Tuple types should be unwrapped to their underlying type before getting here (see MatchSymbols.VisitNamedType)
                Debug.Assert(!type.IsTupleType);
                Debug.Assert(!other.IsTupleType);

>>>>>>> 10136dde
                return type.TypeArgumentsNoUseSiteDiagnostics.SequenceEqual(other.TypeArgumentsNoUseSiteDiagnostics, AreTypesEqual);
            }

            private bool AreParametersEqual(ParameterSymbol parameter, ParameterSymbol other)
            {
                Debug.Assert(parameter.Ordinal == other.Ordinal);
                return StringOrdinalComparer.Equals(parameter.Name, other.Name) &&
                    (parameter.RefKind == other.RefKind) &&
                    _comparer.Equals(parameter.Type.TypeSymbol, other.Type.TypeSymbol);
            }

            private bool ArePointerTypesEqual(PointerTypeSymbol type, PointerTypeSymbol other)
            {
                // TODO: Test with overloads (from PE base class?) that have modifiers.
                Debug.Assert(type.PointedAtType.CustomModifiers.IsEmpty);
                Debug.Assert(other.PointedAtType.CustomModifiers.IsEmpty);

                return AreTypesEqual(type.PointedAtType.TypeSymbol, other.PointedAtType.TypeSymbol);
            }

            private bool ArePropertiesEqual(PropertySymbol property, PropertySymbol other)
            {
<<<<<<< HEAD
                Debug.Assert(s_nameComparer.Equals(property.Name, other.Name));
                return _comparer.Equals(property.Type.TypeSymbol, other.Type.TypeSymbol) &&
=======
                Debug.Assert(StringOrdinalComparer.Equals(property.Name, other.Name));
                return _comparer.Equals(property.Type, other.Type) &&
>>>>>>> 10136dde
                    property.Parameters.SequenceEqual(other.Parameters, AreParametersEqual);
            }

            private static bool AreTypeParametersEqual(TypeParameterSymbol type, TypeParameterSymbol other)
            {
                Debug.Assert(type.Ordinal == other.Ordinal);
                Debug.Assert(StringOrdinalComparer.Equals(type.Name, other.Name));
                // Comparing constraints is unnecessary: two methods cannot differ by
                // constraints alone and changing the signature of a method is a rude
                // edit. Furthermore, comparing constraint types might lead to a cycle.
                Debug.Assert(type.HasConstructorConstraint == other.HasConstructorConstraint);
                Debug.Assert(type.HasValueTypeConstraint == other.HasValueTypeConstraint);
                Debug.Assert(type.HasReferenceTypeConstraint == other.HasReferenceTypeConstraint);
                Debug.Assert(type.ConstraintTypesNoUseSiteDiagnostics.Length == other.ConstraintTypesNoUseSiteDiagnostics.Length);
                return true;
            }

            private bool AreTypesEqual(TypeSymbolWithAnnotations type, TypeSymbolWithAnnotations other)
            {
                Debug.Assert(type.CustomModifiers.IsDefaultOrEmpty);
                Debug.Assert(other.CustomModifiers.IsDefaultOrEmpty);
                return AreTypesEqual(type.TypeSymbol, other.TypeSymbol);
            }

            private bool AreTypesEqual(TypeSymbol type, TypeSymbol other)
            {
                if (type.Kind != other.Kind)
                {
                    return false;
                }

                switch (type.Kind)
                {
                    case SymbolKind.ArrayType:
                        return AreArrayTypesEqual((ArrayTypeSymbol)type, (ArrayTypeSymbol)other);

                    case SymbolKind.PointerType:
                        return ArePointerTypesEqual((PointerTypeSymbol)type, (PointerTypeSymbol)other);

                    case SymbolKind.NamedType:
                    case SymbolKind.ErrorType:
                        return AreNamedTypesEqual((NamedTypeSymbol)type, (NamedTypeSymbol)other);

                    case SymbolKind.TypeParameter:
                        return AreTypeParametersEqual((TypeParameterSymbol)type, (TypeParameterSymbol)other);

                    default:
                        throw ExceptionUtilities.UnexpectedValue(type.Kind);
                }
            }

            private IReadOnlyDictionary<string, ImmutableArray<Cci.ITypeDefinitionMember>> GetOtherTypeMembers(NamedTypeSymbol otherType)
            {
                var members = ArrayBuilder<Cci.ITypeDefinitionMember>.GetInstance();

                members.AddRange(otherType.GetEventsToEmit());
                members.AddRange(otherType.GetFieldsToEmit());
                members.AddRange(otherType.GetMethodsToEmit());
                members.AddRange(otherType.GetTypeMembers());
                members.AddRange(otherType.GetPropertiesToEmit());

                ImmutableArray<Cci.ITypeDefinitionMember> synthesizedMembers;
                if (_otherSynthesizedMembersOpt != null && _otherSynthesizedMembersOpt.TryGetValue(otherType, out synthesizedMembers))
                {
                    members.AddRange(synthesizedMembers);
                }

                var result = members.ToDictionary(s => ((Symbol)s).Name, StringOrdinalComparer.Instance);
                members.Free();
                return result;
            }

            private sealed class SymbolComparer
            {
                private readonly MatchSymbols _matcher;
                private readonly DeepTranslator _deepTranslatorOpt;

                public SymbolComparer(MatchSymbols matcher, DeepTranslator deepTranslatorOpt)
                {
                    Debug.Assert(matcher != null);
                    _matcher = matcher;
                    _deepTranslatorOpt = deepTranslatorOpt;
                }

                public bool Equals(TypeSymbol source, TypeSymbol other)
                {
                    var visitedSource = (TypeSymbol)_matcher.Visit(source);
                    var visitedOther = (_deepTranslatorOpt != null) ? (TypeSymbol)_deepTranslatorOpt.Visit(other) : other;

                    return visitedSource?.Equals(visitedOther, TypeCompareKind.IgnoreDynamicAndTupleNames) == true;
                }
            }
        }

        internal sealed class DeepTranslator : CSharpSymbolVisitor<Symbol>
        {
            private readonly ConcurrentDictionary<Symbol, Symbol> _matches;
            private readonly NamedTypeSymbol _systemObject;

            public DeepTranslator(NamedTypeSymbol systemObject)
            {
                _matches = new ConcurrentDictionary<Symbol, Symbol>(ReferenceEqualityComparer.Instance);
                _systemObject = systemObject;
            }

            public override Symbol DefaultVisit(Symbol symbol)
            {
                // Symbol should have been handled elsewhere.
                throw ExceptionUtilities.Unreachable;
            }

            public override Symbol Visit(Symbol symbol)
            {
                return _matches.GetOrAdd(symbol, base.Visit(symbol));
            }

            public override Symbol VisitArrayType(ArrayTypeSymbol symbol)
            {
                var translatedElementType = (TypeSymbol)this.Visit(symbol.ElementType.TypeSymbol);
                var translatedModifiers = VisitCustomModifiers(symbol.ElementType.CustomModifiers);

                if (symbol.IsSZArray)
                {
                    return ArrayTypeSymbol.CreateSZArray(symbol.BaseTypeNoUseSiteDiagnostics.ContainingAssembly, symbol.ElementType.Update(translatedElementType, translatedModifiers));
                }

                return ArrayTypeSymbol.CreateMDArray(symbol.BaseTypeNoUseSiteDiagnostics.ContainingAssembly, symbol.ElementType.Update(translatedElementType, translatedModifiers), symbol.Rank, symbol.Sizes, symbol.LowerBounds);
            }

            public override Symbol VisitDynamicType(DynamicTypeSymbol symbol)
            {
                return _systemObject;
            }

            public override Symbol VisitNamedType(NamedTypeSymbol type)
            {
                var originalDef = type.OriginalDefinition;
                if ((object)originalDef != type)
                {
                    HashSet<DiagnosticInfo> useSiteDiagnostics = null;
                    var translatedTypeArguments = type.GetAllTypeArguments(ref useSiteDiagnostics).SelectAsArray((t, v) => t.Update((TypeSymbol)v.Visit(t.TypeSymbol), 
                                                                                                                                                  v.VisitCustomModifiers(t.CustomModifiers)), 
                                                                                                                 this);

                    var translatedOriginalDef = (NamedTypeSymbol)this.Visit(originalDef);
                    var typeMap = new TypeMap(translatedOriginalDef.GetAllTypeParameters(), translatedTypeArguments, allowAlpha: true);
                    return typeMap.SubstituteNamedType(translatedOriginalDef);
                }

                Debug.Assert(type.IsDefinition);

                if (type.IsAnonymousType)
                {
                    return this.Visit(AnonymousTypeManager.TranslateAnonymousTypeSymbol(type));
                }

                return type;
            }

            public override Symbol VisitPointerType(PointerTypeSymbol symbol)
            {
                var translatedPointedAtType = (TypeSymbol)this.Visit(symbol.PointedAtType.TypeSymbol);
                var translatedModifiers = VisitCustomModifiers(symbol.PointedAtType.CustomModifiers);
                return new PointerTypeSymbol(symbol.PointedAtType.Update(translatedPointedAtType, translatedModifiers));
            }

            public override Symbol VisitTypeParameter(TypeParameterSymbol symbol)
            {
                return symbol;
            }

            private ImmutableArray<CustomModifier> VisitCustomModifiers(ImmutableArray<CustomModifier> modifiers)
            {
                return modifiers.SelectAsArray(VisitCustomModifier);
            }

            private CustomModifier VisitCustomModifier(CustomModifier modifier)
            {
                var translatedType = (NamedTypeSymbol)this.Visit((Symbol)modifier.Modifier);
                Debug.Assert((object)translatedType != null);
                return modifier.IsOptional ?
                    CSharpCustomModifier.CreateOptional(translatedType) :
                    CSharpCustomModifier.CreateRequired(translatedType);
            }
        }
    }
}<|MERGE_RESOLUTION|>--- conflicted
+++ resolved
@@ -683,24 +683,14 @@
 
             private bool AreEventsEqual(EventSymbol @event, EventSymbol other)
             {
-<<<<<<< HEAD
-                Debug.Assert(s_nameComparer.Equals(@event.Name, other.Name));
+                Debug.Assert(StringOrdinalComparer.Equals(@event.Name, other.Name));
                 return _comparer.Equals(@event.Type.TypeSymbol, other.Type.TypeSymbol);
-=======
-                Debug.Assert(StringOrdinalComparer.Equals(@event.Name, other.Name));
-                return _comparer.Equals(@event.Type, other.Type);
->>>>>>> 10136dde
             }
 
             private bool AreFieldsEqual(FieldSymbol field, FieldSymbol other)
             {
-<<<<<<< HEAD
-                Debug.Assert(s_nameComparer.Equals(field.Name, other.Name));
+                Debug.Assert(StringOrdinalComparer.Equals(field.Name, other.Name));
                 return _comparer.Equals(field.Type.TypeSymbol, other.Type.TypeSymbol);
-=======
-                Debug.Assert(StringOrdinalComparer.Equals(field.Name, other.Name));
-                return _comparer.Equals(field.Type, other.Type);
->>>>>>> 10136dde
             }
 
             private bool AreMethodsEqual(MethodSymbol method, MethodSymbol other)
@@ -736,8 +726,6 @@
             {
                 Debug.Assert(StringOrdinalComparer.Equals(type.Name, other.Name));
                 // TODO: Test with overloads (from PE base class?) that have modifiers.
-<<<<<<< HEAD
-=======
                 Debug.Assert(!type.HasTypeArgumentsCustomModifiers);
                 Debug.Assert(!other.HasTypeArgumentsCustomModifiers);
 
@@ -745,7 +733,6 @@
                 Debug.Assert(!type.IsTupleType);
                 Debug.Assert(!other.IsTupleType);
 
->>>>>>> 10136dde
                 return type.TypeArgumentsNoUseSiteDiagnostics.SequenceEqual(other.TypeArgumentsNoUseSiteDiagnostics, AreTypesEqual);
             }
 
@@ -768,13 +755,8 @@
 
             private bool ArePropertiesEqual(PropertySymbol property, PropertySymbol other)
             {
-<<<<<<< HEAD
-                Debug.Assert(s_nameComparer.Equals(property.Name, other.Name));
+                Debug.Assert(StringOrdinalComparer.Equals(property.Name, other.Name));
                 return _comparer.Equals(property.Type.TypeSymbol, other.Type.TypeSymbol) &&
-=======
-                Debug.Assert(StringOrdinalComparer.Equals(property.Name, other.Name));
-                return _comparer.Equals(property.Type, other.Type) &&
->>>>>>> 10136dde
                     property.Parameters.SequenceEqual(other.Parameters, AreParametersEqual);
             }
 
