﻿// Copyright (c) Microsoft.  All Rights Reserved.  Licensed under the Apache License, Version 2.0.  See License.txt in the project root for license information.

using System;
using System.Collections.Generic;
using System.Collections.Immutable;
using System.Diagnostics;
using System.Runtime.InteropServices;
using Microsoft.CodeAnalysis.PooledObjects;
using Microsoft.CodeAnalysis.CSharp.Emit;
using Roslyn.Utilities;

namespace Microsoft.CodeAnalysis.CSharp.Symbols
{
    /// <summary>
    /// A container synthesized for a lambda, iterator method, async method, or dynamic-sites.
    /// </summary>
    internal abstract class SynthesizedContainer : NamedTypeSymbol
    {
        private readonly ImmutableArray<TypeParameterSymbol> _typeParameters;
        private readonly ImmutableArray<TypeParameterSymbol> _constructedFromTypeParameters;

        protected SynthesizedContainer(string name, int parameterCount, bool returnsVoid)
        {
            Debug.Assert(name != null);
            Name = name;
            TypeMap = TypeMap.Empty;
            _typeParameters = CreateTypeParameters(parameterCount, returnsVoid);
            _constructedFromTypeParameters = default(ImmutableArray<TypeParameterSymbol>);
        }

        protected SynthesizedContainer(string name, MethodSymbol containingMethod)
        {
            Debug.Assert(name != null);
            Name = name;
            if (containingMethod == null)
            {
                TypeMap = TypeMap.Empty;
                _typeParameters = ImmutableArray<TypeParameterSymbol>.Empty;
            }
            else
            {
                TypeMap = TypeMap.Empty.WithConcatAlphaRename(containingMethod, this, out _typeParameters, out _constructedFromTypeParameters);
            }
        }

        protected SynthesizedContainer(string name, ImmutableArray<TypeParameterSymbol> typeParameters, TypeMap typeMap)
        {
            Debug.Assert(name != null);
            Debug.Assert(!typeParameters.IsDefault);
            Debug.Assert(typeMap != null);

            Name = name;
            _typeParameters = typeParameters;
            TypeMap = typeMap;
        }

        private ImmutableArray<TypeParameterSymbol> CreateTypeParameters(int parameterCount, bool returnsVoid)
        {
            var typeParameters = ArrayBuilder<TypeParameterSymbol>.GetInstance(parameterCount + (returnsVoid ? 0 : 1));
            for (int i = 0; i < parameterCount; i++)
            {
                typeParameters.Add(new AnonymousTypeManager.AnonymousTypeParameterSymbol(this, i, "T" + (i + 1)));
            }

            if (!returnsVoid)
            {
                typeParameters.Add(new AnonymousTypeManager.AnonymousTypeParameterSymbol(this, parameterCount, "TResult"));
            }

            return typeParameters.ToImmutableAndFree();
        }

        internal TypeMap TypeMap { get; }

        internal virtual MethodSymbol Constructor => null;

        internal sealed override bool IsInterface => this.TypeKind == TypeKind.Interface;

        internal override void AddSynthesizedAttributes(PEModuleBuilder moduleBuilder, ref ArrayBuilder<SynthesizedAttributeData> attributes)
        {
            base.AddSynthesizedAttributes(moduleBuilder, ref attributes);

            if (ContainingSymbol.Kind == SymbolKind.NamedType && ContainingSymbol.IsImplicitlyDeclared)
            {
                return;
            }

            var compilation = ContainingSymbol.DeclaringCompilation;

            // this can only happen if frame is not nested in a source type/namespace (so far we do not do this)
            // if this happens for whatever reason, we do not need "CompilerGenerated" anyways
            Debug.Assert(compilation != null, "SynthesizedClass is not contained in a source module?");

            AddSynthesizedAttribute(ref attributes, compilation.TrySynthesizeAttribute(
                WellKnownMember.System_Runtime_CompilerServices_CompilerGeneratedAttribute__ctor));
        }

        /// <summary>
        /// Note: Can be default if this SynthesizedContainer was constructed with <see cref="SynthesizedContainer(string, int, bool)"/>
        /// </summary>
        internal ImmutableArray<TypeParameterSymbol> ConstructedFromTypeParameters => _constructedFromTypeParameters;

        public sealed override ImmutableArray<TypeParameterSymbol> TypeParameters => _typeParameters;

        public sealed override string Name { get; }

        public override ImmutableArray<Location> Locations => ImmutableArray<Location>.Empty;

        public override ImmutableArray<SyntaxReference> DeclaringSyntaxReferences => ImmutableArray<SyntaxReference>.Empty;

        public override IEnumerable<string> MemberNames => SpecializedCollections.EmptyEnumerable<string>();

        public override NamedTypeSymbol ConstructedFrom => this;

        public override bool IsSealed => true;

        public override bool IsAbstract => (object)Constructor == null && this.TypeKind != TypeKind.Struct;

        internal override ImmutableArray<TypeSymbolWithAnnotations> TypeArgumentsNoUseSiteDiagnostics
        {
            get { return TypeParameters.SelectAsArray(TypeMap.AsTypeSymbolWithAnnotations); }
        }

<<<<<<< HEAD
=======
        internal override bool HasCodeAnalysisEmbeddedAttribute => false;

        public override ImmutableArray<CustomModifier> GetTypeArgumentCustomModifiers(int ordinal) => GetEmptyTypeArgumentCustomModifiers(ordinal);
 
>>>>>>> dc7c4675
        public override ImmutableArray<Symbol> GetMembers()
        {
            Symbol constructor = this.Constructor;
            return (object)constructor == null ? ImmutableArray<Symbol>.Empty : ImmutableArray.Create(constructor);
        }

        public override ImmutableArray<Symbol> GetMembers(string name)
        {
            var ctor = Constructor;
            return ((object)ctor != null && name == ctor.Name) ? ImmutableArray.Create<Symbol>(ctor) : ImmutableArray<Symbol>.Empty;
        }

        internal override IEnumerable<FieldSymbol> GetFieldsToEmit()
        {
            foreach (var m in this.GetMembers())
            {
                switch (m.Kind)
                {
                    case SymbolKind.Field:
                        yield return (FieldSymbol)m;
                        break;
                }
            }
        }

        internal override ImmutableArray<Symbol> GetEarlyAttributeDecodingMembers() => this.GetMembersUnordered();

        internal override ImmutableArray<Symbol> GetEarlyAttributeDecodingMembers(string name) => this.GetMembers(name);

        public override ImmutableArray<NamedTypeSymbol> GetTypeMembers() => ImmutableArray<NamedTypeSymbol>.Empty;

        public override ImmutableArray<NamedTypeSymbol> GetTypeMembers(string name) => ImmutableArray<NamedTypeSymbol>.Empty;

        public override ImmutableArray<NamedTypeSymbol> GetTypeMembers(string name, int arity) => ImmutableArray<NamedTypeSymbol>.Empty;

        public override Accessibility DeclaredAccessibility => Accessibility.Private;

        public override bool IsStatic => false;

        internal sealed override bool IsByRefLikeType => false;

        internal sealed override bool IsReadOnly => false;

        internal override ImmutableArray<NamedTypeSymbol> InterfacesNoUseSiteDiagnostics(ConsList<Symbol> basesBeingResolved) => ImmutableArray<NamedTypeSymbol>.Empty;

        internal override ImmutableArray<NamedTypeSymbol> GetInterfacesToEmit() => CalculateInterfacesToEmit();

        internal override NamedTypeSymbol BaseTypeNoUseSiteDiagnostics
            => ContainingAssembly.GetSpecialType(this.TypeKind == TypeKind.Struct ? SpecialType.System_ValueType : SpecialType.System_Object);

        internal override NamedTypeSymbol GetDeclaredBaseType(ConsList<Symbol> basesBeingResolved) => BaseTypeNoUseSiteDiagnostics;

        internal override ImmutableArray<NamedTypeSymbol> GetDeclaredInterfaces(ConsList<Symbol> basesBeingResolved) => InterfacesNoUseSiteDiagnostics(basesBeingResolved);

        public override bool MightContainExtensionMethods => false;

        public override int Arity => TypeParameters.Length;

        internal override bool MangleName => Arity > 0;

        public override bool IsImplicitlyDeclared => true;

        internal override bool ShouldAddWinRTMembers => false;

        internal override bool IsWindowsRuntimeImport => false;

        internal override bool IsComImport => false;

        internal sealed override ObsoleteAttributeData ObsoleteAttributeData => null;

        internal sealed override ImmutableArray<string> GetAppliedConditionalSymbols() => ImmutableArray<string>.Empty;

        internal override bool HasDeclarativeSecurity => false;

        internal override CharSet MarshallingCharSet => DefaultMarshallingCharSet;

        internal override bool IsSerializable => false;

        internal override IEnumerable<Cci.SecurityAttribute> GetSecurityInformation()
        {
            throw ExceptionUtilities.Unreachable;
        }

        internal override AttributeUsageInfo GetAttributeUsageInfo() => default(AttributeUsageInfo);

        internal override TypeLayout Layout => default(TypeLayout);

        internal override bool HasSpecialName => false;
    }
}<|MERGE_RESOLUTION|>--- conflicted
+++ resolved
@@ -121,13 +121,8 @@
             get { return TypeParameters.SelectAsArray(TypeMap.AsTypeSymbolWithAnnotations); }
         }
 
-<<<<<<< HEAD
-=======
         internal override bool HasCodeAnalysisEmbeddedAttribute => false;
 
-        public override ImmutableArray<CustomModifier> GetTypeArgumentCustomModifiers(int ordinal) => GetEmptyTypeArgumentCustomModifiers(ordinal);
- 
->>>>>>> dc7c4675
         public override ImmutableArray<Symbol> GetMembers()
         {
             Symbol constructor = this.Constructor;
