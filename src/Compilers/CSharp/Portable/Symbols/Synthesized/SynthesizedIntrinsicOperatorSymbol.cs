﻿// Copyright (c) Microsoft.  All Rights Reserved.  Licensed under the Apache License, Version 2.0.  See License.txt in the project root for license information.

using System.Collections.Generic;
using System.Collections.Immutable;
using System.Diagnostics;
using Roslyn.Utilities;
using System;

namespace Microsoft.CodeAnalysis.CSharp.Symbols
{
    internal sealed class SynthesizedIntrinsicOperatorSymbol : MethodSymbol
    {
        private readonly TypeSymbol _containingType;
        private readonly string _name;
        private readonly ImmutableArray<ParameterSymbol> _parameters;
        private readonly TypeSymbol _returnType;
        private readonly bool _isCheckedBuiltin;

        public SynthesizedIntrinsicOperatorSymbol(TypeSymbol leftType, string name, TypeSymbol rightType, TypeSymbol returnType, bool isCheckedBuiltin)
        {
<<<<<<< HEAD
            if (leftType.Equals(rightType, TypeSymbolEqualityOptions.IgnoreCustomModifiersAndArraySizesAndLowerBounds))
            {
                _containingType = leftType;
            }
            else if (rightType.Equals(returnType, TypeSymbolEqualityOptions.IgnoreCustomModifiersAndArraySizesAndLowerBounds))
=======
            if (leftType.Equals(rightType, TypeCompareKind.IgnoreCustomModifiersAndArraySizesAndLowerBounds))
            {
                _containingType = leftType;
            }
            else if (rightType.Equals(returnType, TypeCompareKind.IgnoreCustomModifiersAndArraySizesAndLowerBounds))
>>>>>>> 17da1b47
            {
                _containingType = rightType;
            }
            else
            {
<<<<<<< HEAD
                Debug.Assert(leftType.Equals(returnType, TypeSymbolEqualityOptions.IgnoreCustomModifiersAndArraySizesAndLowerBounds));
=======
                Debug.Assert(leftType.Equals(returnType, TypeCompareKind.IgnoreCustomModifiersAndArraySizesAndLowerBounds));
>>>>>>> 17da1b47
                _containingType = leftType;
            }

            _name = name;
            _returnType = returnType;

            Debug.Assert((leftType.IsDynamic() || rightType.IsDynamic()) == returnType.IsDynamic());
            Debug.Assert(_containingType.IsDynamic() == returnType.IsDynamic());

            _parameters = (new ParameterSymbol[] {new SynthesizedOperatorParameterSymbol(this, leftType, 0, "left"),
                                                      new SynthesizedOperatorParameterSymbol(this, rightType, 1, "right")}).AsImmutableOrNull();
            _isCheckedBuiltin = isCheckedBuiltin;
        }

        public SynthesizedIntrinsicOperatorSymbol(TypeSymbol container, string name, TypeSymbol returnType, bool isCheckedBuiltin)
        {
            _containingType = container;
            _name = name;
            _returnType = returnType;
            _parameters = (new ParameterSymbol[] { new SynthesizedOperatorParameterSymbol(this, container, 0, "value") }).AsImmutableOrNull();
            _isCheckedBuiltin = isCheckedBuiltin;
        }

        public override string Name
        {
            get
            {
                return _name;
            }
        }

        public override bool IsCheckedBuiltin
        {
            get
            {
                return _isCheckedBuiltin;
            }
        }

        public override MethodKind MethodKind
        {
            get
            {
                return MethodKind.BuiltinOperator;
            }
        }

        public override bool IsImplicitlyDeclared
        {
            get
            {
                return true;
            }
        }

        internal override CSharpCompilation DeclaringCompilation
        {
            get
            {
                return null;
            }
        }

        public override string GetDocumentationCommentId()
        {
            return null;
        }

        internal override bool IsMetadataNewSlot(bool ignoreInterfaceImplementationChanges = false)
        {
            return false;
        }

        internal override bool IsMetadataVirtual(bool ignoreInterfaceImplementationChanges = false)
        {
            return false;
        }

        internal override bool IsMetadataFinal
        {
            get
            {
                return false;
            }
        }

        public override int Arity
        {
            get
            {
                return 0;
            }
        }

        public override bool IsExtensionMethod
        {
            get
            {
                return false;
            }
        }

        internal override bool HasSpecialName
        {
            get
            {
                return true;
            }
        }

        internal override System.Reflection.MethodImplAttributes ImplementationAttributes
        {
            get
            {
                return System.Reflection.MethodImplAttributes.Managed;
            }
        }

        internal override bool HasDeclarativeSecurity
        {
            get
            {
                return false;
            }
        }

        public override DllImportData GetDllImportData()
        {
            return null;
        }

        internal override IEnumerable<Cci.SecurityAttribute> GetSecurityInformation()
        {
            return SpecializedCollections.EmptyEnumerable<Cci.SecurityAttribute>();
        }

        internal override MarshalPseudoCustomAttributeData ReturnValueMarshallingInformation
        {
            get
            {
                return null;
            }
        }

        internal override bool RequiresSecurityObject
        {
            get
            {
                return false;
            }
        }

        public override bool HidesBaseMethodsByName
        {
            get
            {
                return false;
            }
        }

        public override bool IsVararg
        {
            get
            {
                return false;
            }
        }

        public override bool ReturnsVoid
        {
            get
            {
                return false;
            }
        }

        public override bool IsAsync
        {
            get
            {
                return false;
            }
        }

        internal override RefKind RefKind
        {
            get
            {
                return RefKind.None;
            }
        }

        public override TypeSymbolWithAnnotations ReturnType
        {
            get
            {
                return TypeSymbolWithAnnotations.Create(_returnType);
            }
        }

        public override ImmutableArray<TypeSymbolWithAnnotations> TypeArguments
        {
            get
            {
                return ImmutableArray<TypeSymbolWithAnnotations>.Empty;
            }
        }

        public override ImmutableArray<TypeParameterSymbol> TypeParameters
        {
            get
            {
                return ImmutableArray<TypeParameterSymbol>.Empty;
            }
        }

        public override ImmutableArray<ParameterSymbol> Parameters
        {
            get
            {
                return _parameters;
            }
        }

        public override ImmutableArray<MethodSymbol> ExplicitInterfaceImplementations
        {
            get
            {
                return ImmutableArray<MethodSymbol>.Empty;
            }
        }

        public override ImmutableArray<CustomModifier> RefCustomModifiers
        {
            get
            {
                return ImmutableArray<CustomModifier>.Empty;
            }
        }

        public override Symbol AssociatedSymbol
        {
            get
            {
                return null;
            }
        }

        internal override ImmutableArray<string> GetAppliedConditionalSymbols()
        {
            return ImmutableArray<string>.Empty;
        }

        internal override Cci.CallingConvention CallingConvention
        {
            get
            {
                return Cci.CallingConvention.Default;
            }
        }

        internal override bool GenerateDebugInfo
        {
            get
            {
                return false;
            }
        }

        public override Symbol ContainingSymbol
        {
            get
            {
                return _containingType;
            }
        }

        public override NamedTypeSymbol ContainingType
        {
            get
            {
                return _containingType as NamedTypeSymbol;
            }
        }

        public override ImmutableArray<Location> Locations
        {
            get
            {
                return ImmutableArray<Location>.Empty;
            }
        }

        public override ImmutableArray<SyntaxReference> DeclaringSyntaxReferences
        {
            get
            {
                return ImmutableArray<SyntaxReference>.Empty;
            }
        }

        public override Accessibility DeclaredAccessibility
        {
            get
            {
                return Accessibility.Public;
            }
        }

        public override bool IsStatic
        {
            get
            {
                return true;
            }
        }

        public override bool IsVirtual
        {
            get
            {
                return false;
            }
        }

        public override bool IsOverride
        {
            get
            {
                return false;
            }
        }

        public override bool IsAbstract
        {
            get
            {
                return false;
            }
        }

        public override bool IsSealed
        {
            get
            {
                return false;
            }
        }

        public override bool IsExtern
        {
            get
            {
                return false;
            }
        }

        internal override ObsoleteAttributeData ObsoleteAttributeData
        {
            get
            {
                return null;
            }
        }

        internal override int CalculateLocalSyntaxOffset(int localPosition, SyntaxTree localTree)
        {
            throw ExceptionUtilities.Unreachable;
        }

        public override bool Equals(object obj)
        {
            if (obj == (object)this)
            {
                return true;
            }

            var other = obj as SynthesizedIntrinsicOperatorSymbol;

            if ((object)other == null)
            {
                return false;
            }

            if (_isCheckedBuiltin == other._isCheckedBuiltin &&
                _parameters.Length == other._parameters.Length &&
                string.Equals(_name, other._name, StringComparison.Ordinal) &&
                _containingType == other._containingType &&
                _returnType == other._returnType)
            {
                for (int i = 0; i < _parameters.Length; i++)
                {
                    if (_parameters[i].Type.TypeSymbol != other._parameters[i].Type.TypeSymbol)
                    {
                        return false;
                    }
                }

                return true;
            }

            return false;
        }

        public override int GetHashCode()
        {
            return Hash.Combine(_name, Hash.Combine(_containingType, _parameters.Length));
        }

        private sealed class SynthesizedOperatorParameterSymbol : SynthesizedParameterSymbolBase
        {
            public SynthesizedOperatorParameterSymbol(
                SynthesizedIntrinsicOperatorSymbol container,
                TypeSymbol type,
                int ordinal,
                string name
            ) : base(container, TypeSymbolWithAnnotations.Create(type), ordinal, RefKind.None, name)
            {
            }

            public override bool Equals(object obj)
            {
                if (obj == (object)this)
                {
                    return true;
                }

                var other = obj as SynthesizedOperatorParameterSymbol;

                if ((object)other == null)
                {
                    return false;
                }

                return Ordinal == other.Ordinal && ContainingSymbol == other.ContainingSymbol;
            }

            public override int GetHashCode()
            {
                return Hash.Combine(ContainingSymbol, Ordinal.GetHashCode());
            }

            public override ImmutableArray<CustomModifier> RefCustomModifiers
            {
                get { return ImmutableArray<CustomModifier>.Empty; }
            }
        }
    }
}<|MERGE_RESOLUTION|>--- conflicted
+++ resolved
@@ -18,29 +18,17 @@
 
         public SynthesizedIntrinsicOperatorSymbol(TypeSymbol leftType, string name, TypeSymbol rightType, TypeSymbol returnType, bool isCheckedBuiltin)
         {
-<<<<<<< HEAD
-            if (leftType.Equals(rightType, TypeSymbolEqualityOptions.IgnoreCustomModifiersAndArraySizesAndLowerBounds))
+            if (leftType.Equals(rightType, TypeCompareKind.IgnoreCustomModifiersAndArraySizesAndLowerBounds))
             {
                 _containingType = leftType;
             }
-            else if (rightType.Equals(returnType, TypeSymbolEqualityOptions.IgnoreCustomModifiersAndArraySizesAndLowerBounds))
-=======
-            if (leftType.Equals(rightType, TypeCompareKind.IgnoreCustomModifiersAndArraySizesAndLowerBounds))
-            {
-                _containingType = leftType;
-            }
             else if (rightType.Equals(returnType, TypeCompareKind.IgnoreCustomModifiersAndArraySizesAndLowerBounds))
->>>>>>> 17da1b47
             {
                 _containingType = rightType;
             }
             else
             {
-<<<<<<< HEAD
-                Debug.Assert(leftType.Equals(returnType, TypeSymbolEqualityOptions.IgnoreCustomModifiersAndArraySizesAndLowerBounds));
-=======
                 Debug.Assert(leftType.Equals(returnType, TypeCompareKind.IgnoreCustomModifiersAndArraySizesAndLowerBounds));
->>>>>>> 17da1b47
                 _containingType = leftType;
             }
 
