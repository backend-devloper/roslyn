﻿// Licensed to the .NET Foundation under one or more agreements.
// The .NET Foundation licenses this file to you under the MIT license.
// See the LICENSE file in the project root for more information.

using System;
using System.Collections.Generic;
using System.Collections.Immutable;
using System.Diagnostics;
using System.Linq;
using Microsoft.CodeAnalysis.PooledObjects;

namespace Microsoft.CodeAnalysis.CSharp.Symbols
{
    internal sealed class SynthesizedEmbeddedNullableAttributeSymbol : SynthesizedEmbeddedAttributeSymbolBase
    {
        private readonly ImmutableArray<FieldSymbol> _fields;
        private readonly ImmutableArray<MethodSymbol> _constructors;
        private readonly TypeSymbol _byteTypeSymbol;

        private const string NullableFlagsFieldName = "NullableFlags";

        public SynthesizedEmbeddedNullableAttributeSymbol(
            string name,
            NamespaceSymbol containingNamespace,
            ModuleSymbol containingModule,
            NamedTypeSymbol systemAttributeType,
            TypeSymbol systemByteType)
            : base(name, containingNamespace, containingModule, baseType: systemAttributeType)
        {
            _byteTypeSymbol = systemByteType;

            var annotatedByteType = TypeWithAnnotations.Create(systemByteType);

            var byteArrayType = TypeWithAnnotations.Create(
                ArrayTypeSymbol.CreateSZArray(
                    systemByteType.ContainingAssembly,
                    annotatedByteType));

            _fields = ImmutableArray.Create<FieldSymbol>(
                new SynthesizedFieldSymbol(
                    this,
                    byteArrayType.Type,
                    NullableFlagsFieldName,
                    isPublic: true,
                    isReadOnly: true,
                    isStatic: false));

            _constructors = ImmutableArray.Create<MethodSymbol>(
                new SynthesizedEmbeddedAttributeConstructorWithBodySymbol(
                    this,
                    m => ImmutableArray.Create(SynthesizedParameterSymbol.Create(m, annotatedByteType, 0, RefKind.None)),
                    GenerateSingleByteConstructorBody),
                new SynthesizedEmbeddedAttributeConstructorWithBodySymbol(
                    this,
                    m => ImmutableArray.Create(SynthesizedParameterSymbol.Create(m, byteArrayType, 0, RefKind.None)),
                    GenerateByteArrayConstructorBody));

            // Ensure we never get out of sync with the description
            Debug.Assert(_constructors.Length == AttributeDescription.NullableAttribute.Signatures.Length);
        }

        internal override IEnumerable<FieldSymbol> GetFieldsToEmit() => _fields;

        public override ImmutableArray<MethodSymbol> Constructors => _constructors;

        internal override AttributeUsageInfo GetAttributeUsageInfo()
        {
            return new AttributeUsageInfo(
                AttributeTargets.Class | AttributeTargets.Event | AttributeTargets.Field | AttributeTargets.GenericParameter | AttributeTargets.Parameter | AttributeTargets.Property | AttributeTargets.ReturnValue,
                allowMultiple: false,
                inherited: false);
        }

        private void GenerateByteArrayConstructorBody(SyntheticBoundNodeFactory factory, ArrayBuilder<BoundStatement> statements, ImmutableArray<ParameterSymbol> parameters)
        {
            statements.Add(
                factory.ExpressionStatement(
                    factory.AssignmentExpression(
                        factory.Field(
                            factory.This(),
                            _fields.Single()),
                        factory.Parameter(parameters.Single())
                    )
                )
            );
        }

        private void GenerateSingleByteConstructorBody(SyntheticBoundNodeFactory factory, ArrayBuilder<BoundStatement> statements, ImmutableArray<ParameterSymbol> parameters)
        {
            statements.Add(
                factory.ExpressionStatement(
                    factory.AssignmentExpression(
                        factory.Field(
                            factory.This(),
                            _fields.Single()),
                        factory.Array(
                            _byteTypeSymbol,
                            ImmutableArray.Create<BoundExpression>(
                                factory.Parameter(parameters.Single())
                            )
                        )
                    )
                )
            );
        }
    }

    internal sealed class SynthesizedEmbeddedAttributeConstructorWithBodySymbol : SynthesizedInstanceConstructor
    {
        private readonly ImmutableArray<ParameterSymbol> _parameters;

        private readonly Action<SyntheticBoundNodeFactory, ArrayBuilder<BoundStatement>, ImmutableArray<ParameterSymbol>> _getConstructorBody;

        internal SynthesizedEmbeddedAttributeConstructorWithBodySymbol(
            NamedTypeSymbol containingType,
            Func<MethodSymbol, ImmutableArray<ParameterSymbol>> getParameters,
            Action<SyntheticBoundNodeFactory, ArrayBuilder<BoundStatement>, ImmutableArray<ParameterSymbol>> getConstructorBody) :
            base(containingType)
        {
            _parameters = getParameters(this);
            _getConstructorBody = getConstructorBody;
        }

        public override ImmutableArray<ParameterSymbol> Parameters => _parameters;

        internal override void GenerateMethodBody(TypeCompilationState compilationState, BindingDiagnosticBag diagnostics)
        {
            GenerateMethodBodyCore(compilationState, diagnostics);
        }

<<<<<<< HEAD
        protected override void GenerateMethodBodyStatements(SyntheticBoundNodeFactory factory, ArrayBuilder<BoundStatement> statements, BindingDiagnosticBag diagnostics) => _getConstructorBody(factory, statements, _parameters);
=======
        internal override void GenerateMethodBodyStatements(SyntheticBoundNodeFactory factory, ArrayBuilder<BoundStatement> statements, DiagnosticBag diagnostics) => _getConstructorBody(factory, statements, _parameters);
>>>>>>> 17d441c3
    }
}
<|MERGE_RESOLUTION|>--- conflicted
+++ resolved
@@ -128,10 +128,6 @@
             GenerateMethodBodyCore(compilationState, diagnostics);
         }
 
-<<<<<<< HEAD
-        protected override void GenerateMethodBodyStatements(SyntheticBoundNodeFactory factory, ArrayBuilder<BoundStatement> statements, BindingDiagnosticBag diagnostics) => _getConstructorBody(factory, statements, _parameters);
-=======
-        internal override void GenerateMethodBodyStatements(SyntheticBoundNodeFactory factory, ArrayBuilder<BoundStatement> statements, DiagnosticBag diagnostics) => _getConstructorBody(factory, statements, _parameters);
->>>>>>> 17d441c3
+        internal override void GenerateMethodBodyStatements(SyntheticBoundNodeFactory factory, ArrayBuilder<BoundStatement> statements, BindingDiagnosticBag diagnostics) => _getConstructorBody(factory, statements, _parameters);
     }
 }
