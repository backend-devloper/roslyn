--- conflicted
+++ resolved
@@ -1,10 +1,7 @@
 ﻿// Copyright (c) Microsoft.  All Rights Reserved.  Licensed under the Apache License, Version 2.0.  See License.txt in the project root for license information.
 
-<<<<<<< HEAD
+using Microsoft.CodeAnalysis.PooledObjects;
 using Microsoft.CodeAnalysis.CSharp.Emit;
-=======
-using Microsoft.CodeAnalysis.PooledObjects;
->>>>>>> 14a5a3c9
 using Roslyn.Utilities;
 
 namespace Microsoft.CodeAnalysis.CSharp.Symbols
