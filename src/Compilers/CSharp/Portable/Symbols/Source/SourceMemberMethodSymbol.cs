--- conflicted
+++ resolved
@@ -207,15 +207,11 @@
         {
         }
 
-<<<<<<< HEAD
         protected SourceMemberMethodSymbol(
             NamedTypeSymbol containingType,
             SyntaxReference syntaxReferenceOpt,
             ImmutableArray<Location> locations)
-=======
-        protected SourceMemberMethodSymbol(NamedTypeSymbol containingType, SyntaxReference syntaxReferenceOpt, ImmutableArray<Location> locations)
             : base(syntaxReferenceOpt)
->>>>>>> 46ab38dc
         {
             Debug.Assert((object)containingType != null);
             Debug.Assert(!locations.IsEmpty);
