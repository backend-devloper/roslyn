﻿// Copyright (c) Microsoft.  All Rights Reserved.  Licensed under the Apache License, Version 2.0.  See License.txt in the project root for license information.

using System.Collections.Immutable;
using System.Diagnostics;
using System.Linq;
using System.Globalization;
using System.Threading;
using Microsoft.CodeAnalysis.CSharp.Symbols;
using Microsoft.CodeAnalysis.CSharp.Syntax;
using Roslyn.Utilities;

namespace Microsoft.CodeAnalysis.CSharp.Symbols
{
    internal sealed class SourceMemberMethodSymbol : SourceMethodSymbol
    {
        private readonly ImmutableArray<TypeParameterSymbol> _typeParameters;
        private readonly TypeSymbol _explicitInterfaceType;
        private readonly string _name;
        private readonly bool _isExpressionBodied;
        private readonly RefKind _refKind;

        private ImmutableArray<MethodSymbol> _lazyExplicitInterfaceImplementations;
        private ImmutableArray<ParameterSymbol> _lazyParameters;
        private TypeSymbolWithAnnotations _lazyReturnType;
        private bool _lazyIsVararg;

        /// <summary>
        /// A collection of type parameter constraints, populated when
        /// constraints for the first type parameter is requested.
        /// </summary>
        private ImmutableArray<TypeParameterConstraintClause> _lazyTypeParameterConstraints;

        /// <summary>
        /// If this symbol represents a partial method definition or implementation part, its other part (if any).
        /// This should be set, if at all, before this symbol appears among the members of its owner.  
        /// The implementation part is not listed among the "members" of the enclosing type.
        /// </summary>
        private SourceMemberMethodSymbol _otherPartOfPartial;

        /// <summary>
        /// A binder to use for binding generic constraints. The field is only non-null while the .ctor
        /// is executing, and allows constraints to be bound before the method is added to the
        /// containing type. (Until the method symbol has been added to the container, we cannot
        /// get a binder for the method without triggering a recursive attempt to bind the method.)
        /// </summary>
        private readonly Binder _constraintClauseBinder;

        public static SourceMemberMethodSymbol CreateMethodSymbol(
            NamedTypeSymbol containingType,
            Binder bodyBinder,
            MethodDeclarationSyntax syntax,
            DiagnosticBag diagnostics)
        {
            var interfaceSpecifier = syntax.ExplicitInterfaceSpecifier;
            var nameToken = syntax.Identifier;

            TypeSymbol explicitInterfaceType;
            string discardedAliasQualifier;
            var name = ExplicitInterfaceHelpers.GetMemberNameAndInterfaceSymbol(bodyBinder, interfaceSpecifier, nameToken.ValueText, diagnostics, out explicitInterfaceType, out discardedAliasQualifier);
            var location = new SourceLocation(nameToken);

            var methodKind = interfaceSpecifier == null
                ? MethodKind.Ordinary
                : MethodKind.ExplicitInterfaceImplementation;

            return new SourceMemberMethodSymbol(containingType, explicitInterfaceType, name, location, bodyBinder, syntax, methodKind, diagnostics);
        }

        private SourceMemberMethodSymbol(
            NamedTypeSymbol containingType,
            TypeSymbol explicitInterfaceType,
            string name,
            Location location,
            Binder bodyBinder,
            MethodDeclarationSyntax syntax,
            MethodKind methodKind,
            DiagnosticBag diagnostics) :
            base(containingType,
                 syntax.GetReference(),
                 // Prefer a block body if both exist
                 syntax.Body?.GetReference() ?? syntax.ExpressionBody?.GetReference(),
                 location)
        {
            _name = name;
            _explicitInterfaceType = explicitInterfaceType;

            SyntaxTokenList modifiers = syntax.Modifiers;

            // The following two values are used to compute and store the initial value of the flags
            // However, these two components are placeholders; the correct value will be
            // computed lazily later and then the flags will be fixed up.
            const bool returnsVoid = false;

            var firstParam = syntax.ParameterList.Parameters.FirstOrDefault();
            bool isExtensionMethod = firstParam != null &&
                !firstParam.IsArgList &&
                firstParam.Modifiers.Any(SyntaxKind.ThisKeyword);

            bool modifierErrors;
            var declarationModifiers = this.MakeModifiers(modifiers, methodKind, location, diagnostics, out modifierErrors);

            var isMetadataVirtualIgnoringModifiers = (object)explicitInterfaceType != null; //explicit impls must be marked metadata virtual

            this.MakeFlags(methodKind, declarationModifiers, returnsVoid, isExtensionMethod, isMetadataVirtualIgnoringModifiers);

            // NOTE: by creating a WithMethodTypeParametersBinder, we are effectively duplicating the
            // functionality of the BinderFactory.  Unfortunately, we cannot use the BinderFactory
            // because it depends on having access to the member list of our containing type and
            // that list cannot be complete because we're not finished constructing this member.
            // TODO: at least keep this in sync with BinderFactory.VisitMethodDeclaration.
            bodyBinder = bodyBinder.WithUnsafeRegionIfNecessary(modifiers);

            Binder withTypeParamsBinder;
            if (syntax.Arity == 0)
            {
                withTypeParamsBinder = bodyBinder;
                _typeParameters = ImmutableArray<TypeParameterSymbol>.Empty;
            }
            else
            {
                var parameterBinder = new WithMethodTypeParametersBinder(this, bodyBinder);
                withTypeParamsBinder = parameterBinder;
                _typeParameters = MakeTypeParameters(syntax, diagnostics);
            }

            bool hasBlockBody = syntax.Body != null;
            _isExpressionBodied = !hasBlockBody && syntax.ExpressionBody != null;

            if (hasBlockBody || _isExpressionBodied)
            {
                CheckModifiersForBody(location, diagnostics);
            }

            _refKind = syntax.RefKeyword.Kind().GetRefKind();

            var info = ModifierUtils.CheckAccessibility(this.DeclarationModifiers);
            if (info != null)
            {
                diagnostics.Add(info, location);
            }

            if (this.IsPartial)
            {
                // Partial methods must be completed early because they are matched up
                // by signature while producing the enclosing type's member list. However,
                // that means any type parameter constraints will be bound before the method
                // is added to the containing type. To enable binding of constraints before the
                // .ctor completes we hold on to the current binder while the .ctor is executing.
                // If we change the handling of partial methods, so that partial methods are
                // completed lazily, the 'constraintClauseBinder' field should be removed.
                _constraintClauseBinder = withTypeParamsBinder;

                state.NotePartComplete(CompletionPart.StartMethodChecks);
                MethodChecks(syntax, withTypeParamsBinder, diagnostics);
                state.NotePartComplete(CompletionPart.FinishMethodChecks);
                _constraintClauseBinder = null;
            }
        }

        public override bool ReturnsVoid
        {
            get
            {
                LazyMethodChecks();
                return base.ReturnsVoid;
            }
        }

        private void MethodChecks(MethodDeclarationSyntax syntax, Binder withTypeParamsBinder, DiagnosticBag diagnostics)
        {
            SyntaxToken arglistToken;

            // Constraint checking for parameter and return types must be delayed until
            // the method has been added to the containing type member list since
            // evaluating the constraints may depend on accessing this method from
            // the container (comparing this method to others to find overrides for
            // instance). Constraints are checked in AfterAddingTypeMembersChecks.
            var signatureBinder = withTypeParamsBinder.WithAdditionalFlagsAndContainingMemberOrLambda(BinderFlags.SuppressConstraintChecks, this);

            _lazyParameters = ParameterHelpers.MakeParameters(signatureBinder, this, syntax.ParameterList, true, out arglistToken, diagnostics, false);
            _lazyIsVararg = (arglistToken.Kind() == SyntaxKind.ArgListKeyword);
            _lazyReturnType = signatureBinder.BindType(syntax.ReturnType, diagnostics);

            if (_lazyReturnType.IsRestrictedType())
            {
                if (_lazyReturnType.SpecialType == SpecialType.System_TypedReference &&
                    (this.ContainingType.SpecialType == SpecialType.System_TypedReference || this.ContainingType.SpecialType == SpecialType.System_ArgIterator))
                {
                    // Two special cases: methods in the special types TypedReference and ArgIterator are allowed to return TypedReference
                }
                else
                {
                    // Method or delegate cannot return type '{0}'
                    diagnostics.Add(ErrorCode.ERR_MethodReturnCantBeRefAny, syntax.ReturnType.Location, _lazyReturnType.TypeSymbol);
                }
            }

            var returnsVoid = _lazyReturnType.SpecialType == SpecialType.System_Void;
            if (this.RefKind != RefKind.None && returnsVoid)
            {
                diagnostics.Add(ErrorCode.ERR_VoidReturningMethodCannotReturnByRef, syntax.RefKeyword.GetLocation());
            }

            // set ReturnsVoid flag
            this.SetReturnsVoid(returnsVoid);

            var location = this.Locations[0];
            this.CheckEffectiveAccessibility(_lazyReturnType, _lazyParameters, diagnostics);

            // Checks taken from MemberDefiner::defineMethod
            if (this.Name == WellKnownMemberNames.DestructorName && this.ParameterCount == 0 && this.Arity == 0 && this.ReturnsVoid)
            {
                diagnostics.Add(ErrorCode.WRN_FinalizeMethod, location);
            }

            // errors relevant for extension methods
            if (IsExtensionMethod)
            {
                var parameter0Type = this.Parameters[0].Type.TypeSymbol;
                if (!parameter0Type.IsValidExtensionParameterType())
                {
                    // Duplicate Dev10 behavior by selecting the parameter type.
                    var parameterSyntax = syntax.ParameterList.Parameters[0];
                    Debug.Assert(parameterSyntax.Type != null);
                    var loc = parameterSyntax.Type.Location;
                    diagnostics.Add(ErrorCode.ERR_BadTypeforThis, loc, parameter0Type);
                }
                else if ((object)ContainingType.ContainingType != null)
                {
                    diagnostics.Add(ErrorCode.ERR_ExtensionMethodsDecl, location, ContainingType.Name);
                }
                else if (!ContainingType.IsScriptClass && !(ContainingType.IsStatic && ContainingType.Arity == 0))
                {
                    // Duplicate Dev10 behavior by selecting the containing type identifier. However if there
                    // is no containing type (in the interactive case for instance), select the method identifier.
                    var typeDecl = syntax.Parent as TypeDeclarationSyntax;
                    var identifier = (typeDecl != null) ? typeDecl.Identifier : syntax.Identifier;
                    var loc = identifier.GetLocation();
                    diagnostics.Add(ErrorCode.ERR_BadExtensionAgg, loc);
                }
                else if (!IsStatic)
                {
                    diagnostics.Add(ErrorCode.ERR_BadExtensionMeth, location);
                }
                else
                {
                    // Verify ExtensionAttribute is available.
                    var attributeConstructor = withTypeParamsBinder.Compilation.GetWellKnownTypeMember(WellKnownMember.System_Runtime_CompilerServices_ExtensionAttribute__ctor);
                    if ((object)attributeConstructor == null)
                    {
                        var memberDescriptor = WellKnownMembers.GetDescriptor(WellKnownMember.System_Runtime_CompilerServices_ExtensionAttribute__ctor);
                        // do not use Binder.ReportUseSiteErrorForAttributeCtor in this case, because we'll need to report a special error id, not a generic use site error.
                        diagnostics.Add(
                            ErrorCode.ERR_ExtensionAttrNotFound,
                            syntax.ParameterList.Parameters[0].Modifiers.FirstOrDefault(SyntaxKind.ThisKeyword).GetLocation(),
                            memberDescriptor.DeclaringTypeMetadataName);
                    }
                }
            }

            if (this.MethodKind == MethodKind.UserDefinedOperator)
            {
                foreach (var p in this.Parameters)
                {
                    if (p.RefKind != RefKind.None)
                    {
                        diagnostics.Add(ErrorCode.ERR_IllegalRefParam, location);
                        break;
                    }
                }
            }
            else if (IsPartial)
            {
                // check that there are no out parameters in a partial
                foreach (var p in this.Parameters)
                {
                    if (p.RefKind == RefKind.Out)
                    {
                        diagnostics.Add(ErrorCode.ERR_PartialMethodCannotHaveOutParameters, location);
                        break;
                    }
                }

                if (MethodKind == MethodKind.ExplicitInterfaceImplementation)
                {
                    diagnostics.Add(ErrorCode.ERR_PartialMethodNotExplicit, location);
                }

                if (!ContainingType.IsPartial() || ContainingType.IsInterface)
                {
                    diagnostics.Add(ErrorCode.ERR_PartialMethodOnlyInPartialClass, location);
                }
            }

            if (!IsPartial)
            {
                LazyAsyncMethodChecks(CancellationToken.None);
                Debug.Assert(state.HasComplete(CompletionPart.FinishAsyncMethodChecks));
            }

            // The runtime will not treat this method as an override or implementation of another
            // method unless both the signatures and the custom modifiers match.  Hence, in the
            // case of overrides and *explicit* implementations, we need to copy the custom modifiers
            // that are in the signature of the overridden/implemented method.  (From source, we know
            // that there can only be one such method, so there are no conflicts.)  This is
            // unnecessary for implicit implementations because, if the custom modifiers don't match,
            // we'll insert a bridge method (an explicit implementation that delegates to the implicit
            // implementation) with the correct custom modifiers 
            // (see SourceNamedTypeSymbol.ImplementInterfaceMember).

            // Note: we're checking if the syntax indicates explicit implementation rather,
            // than if explicitInterfaceType is null because we don't want to look for an
            // overridden property if this is supposed to be an explicit implementation.
            if (syntax.ExplicitInterfaceSpecifier == null)
            {
                Debug.Assert(_lazyExplicitInterfaceImplementations.IsDefault);
                _lazyExplicitInterfaceImplementations = ImmutableArray<MethodSymbol>.Empty;

                // This value may not be correct, but we need something while we compute this.OverriddenMethod.
                // May be re-assigned below.
                Debug.Assert(_lazyReturnType.CustomModifiers.IsEmpty);

                // If this method is an override, we may need to copy custom modifiers from
                // the overridden method (so that the runtime will recognize it as an override).
                // We check for this case here, while we can still modify the parameters and
                // return type without losing the appearance of immutability.
                if (this.IsOverride)
                {
                    // This computation will necessarily be performed with partially incomplete
                    // information.  There is no way we can determine the complete signature
                    // (i.e. including custom modifiers) until we have found the method that
                    // this method overrides.  To accommodate this, MethodSymbol.OverriddenOrHiddenMembers
                    // is written to allow relaxed matching of custom modifiers for source methods,
                    // on the assumption that they will be updated appropriately.
                    MethodSymbol overriddenMethod = this.OverriddenMethod;

                    if ((object)overriddenMethod != null)
                    {
                        CustomModifierUtils.CopyMethodCustomModifiers(overriddenMethod, this, out _lazyReturnType, out _lazyParameters, alsoCopyParamsModifier: true);
                    }
                }
            }
            else if ((object)_explicitInterfaceType != null)
            {
                //do this last so that it can assume the method symbol is constructed (except for ExplicitInterfaceImplementation)
                MethodSymbol implementedMethod = this.FindExplicitlyImplementedMethod(_explicitInterfaceType, syntax.Identifier.ValueText, syntax.ExplicitInterfaceSpecifier, diagnostics);

                if ((object)implementedMethod != null)
                {
                    Debug.Assert(_lazyExplicitInterfaceImplementations.IsDefault);
                    _lazyExplicitInterfaceImplementations = ImmutableArray.Create<MethodSymbol>(implementedMethod);

                    CustomModifierUtils.CopyMethodCustomModifiers(implementedMethod, this, out _lazyReturnType, out _lazyParameters, alsoCopyParamsModifier: false);
                }
                else
                {
                    Debug.Assert(_lazyExplicitInterfaceImplementations.IsDefault);
                    _lazyExplicitInterfaceImplementations = ImmutableArray<MethodSymbol>.Empty;

                    Debug.Assert(_lazyReturnType.CustomModifiers.IsEmpty);
                }
            }

            CheckModifiers(location, diagnostics);
        }

        // This is also used for async lambdas.  Probably not the best place to locate this method, but where else could it go?
        internal static void ReportAsyncParameterErrors(MethodSymbol method, DiagnosticBag diagnostics, Location location)
        {
            if (method.IsAsync)
            {
                foreach (var parameter in method.Parameters)
                {
                    var loc = parameter.Locations.Any() ? parameter.Locations[0] : location;
                    if (parameter.RefKind != RefKind.None)
                    {
                        diagnostics.Add(ErrorCode.ERR_BadAsyncArgType, loc);
                    }
                    else if (parameter.Type.IsUnsafe())
                    {
                        diagnostics.Add(ErrorCode.ERR_UnsafeAsyncArgType, loc);
                    }
                    else if (parameter.Type.IsRestrictedType())
                    {
                        diagnostics.Add(ErrorCode.ERR_BadSpecialByRefLocal, loc, parameter.Type.TypeSymbol);
                    }
                }
            }
        }

        protected sealed override void LazyAsyncMethodChecks(CancellationToken cancellationToken)
        {
            Debug.Assert(this.IsPartial == state.HasComplete(CompletionPart.FinishMethodChecks),
                "Partial methods complete method checks during construction.  " +
                "Other methods can't complete method checks before executing this method.");

            if (!this.IsAsync)
            {
                if (state.NotePartComplete(CompletionPart.StartAsyncMethodChecks))
                {
                    if (IsPartialDefinition && (object)PartialImplementationPart == null)
                    {
                        DeclaringCompilation.SymbolDeclaredEvent(this);
                    }

                    state.NotePartComplete(CompletionPart.FinishAsyncMethodChecks);
                }
                else
                {
                    state.SpinWaitComplete(CompletionPart.FinishAsyncMethodChecks, cancellationToken);
                }

                return;
            }

            DiagnosticBag diagnostics = DiagnosticBag.GetInstance();
            Location errorLocation = this.Locations[0];

            Debug.Assert(this.RefKind == RefKind.None);
            if (!this.IsGenericTaskReturningAsync(this.DeclaringCompilation) && !this.IsTaskReturningAsync(this.DeclaringCompilation) && !this.IsVoidReturningAsync())
            {
                // The return type of an async method must be void, Task or Task<T>
                diagnostics.Add(ErrorCode.ERR_BadAsyncReturn, errorLocation);
            }

            for (NamedTypeSymbol curr = this.ContainingType; (object)curr != null; curr = curr.ContainingType)
            {
                var sourceNamedTypeSymbol = curr as SourceNamedTypeSymbol;
                if ((object)sourceNamedTypeSymbol != null && sourceNamedTypeSymbol.HasSecurityCriticalAttributes)
                {
                    diagnostics.Add(ErrorCode.ERR_SecurityCriticalOrSecuritySafeCriticalOnAsyncInClassOrStruct, errorLocation);
                    break;
                }
            }

            if ((this.ImplementationAttributes & System.Reflection.MethodImplAttributes.Synchronized) != 0)
            {
                diagnostics.Add(ErrorCode.ERR_SynchronizedAsyncMethod, errorLocation);
            }

            if (diagnostics.IsEmptyWithoutResolution)
            {
                ReportAsyncParameterErrors(this, diagnostics, errorLocation);
            }

            if (state.NotePartComplete(CompletionPart.StartAsyncMethodChecks))
            {
                AddDeclarationDiagnostics(diagnostics);
                if (IsPartialDefinition) DeclaringCompilation.SymbolDeclaredEvent(this);
                state.NotePartComplete(CompletionPart.FinishAsyncMethodChecks);
            }
            else
            {
                state.SpinWaitComplete(CompletionPart.FinishAsyncMethodChecks, cancellationToken);
            }

            diagnostics.Free();
        }

        protected override void MethodChecks(DiagnosticBag diagnostics)
        {
            var syntax = GetSyntax();
            var withTypeParamsBinder = this.DeclaringCompilation.GetBinderFactory(syntax.SyntaxTree).GetBinder(syntax.ReturnType);
            MethodChecks(syntax, withTypeParamsBinder, diagnostics);
        }

        internal MethodDeclarationSyntax GetSyntax()
        {
            Debug.Assert(syntaxReferenceOpt != null);
            return (MethodDeclarationSyntax)syntaxReferenceOpt.GetSyntax();
        }

        public override ImmutableArray<TypeParameterSymbol> TypeParameters
        {
            get { return _typeParameters; }
        }

        internal TypeParameterConstraintKind GetTypeParameterConstraints(int ordinal)
        {
            var clause = this.GetTypeParameterConstraintClause(ordinal);
            return (clause != null) ? clause.Constraints : TypeParameterConstraintKind.None;
        }

        internal ImmutableArray<TypeSymbolWithAnnotations> GetTypeParameterConstraintTypes(int ordinal)
        {
            var clause = this.GetTypeParameterConstraintClause(ordinal);
            return (clause != null) ? clause.ConstraintTypes : ImmutableArray<TypeSymbolWithAnnotations>.Empty;
        }

        private TypeParameterConstraintClause GetTypeParameterConstraintClause(int ordinal)
        {
            if (_lazyTypeParameterConstraints.IsDefault)
            {
                var diagnostics = DiagnosticBag.GetInstance();
                if (ImmutableInterlocked.InterlockedInitialize(ref _lazyTypeParameterConstraints, MakeTypeParameterConstraints(diagnostics)))
                {
                    this.AddDeclarationDiagnostics(diagnostics);
                }
                diagnostics.Free();
            }

            var clauses = _lazyTypeParameterConstraints;
            return (clauses.Length > 0) ? clauses[ordinal] : null;
        }

        private ImmutableArray<TypeParameterConstraintClause> MakeTypeParameterConstraints(DiagnosticBag diagnostics)
        {
            var typeParameters = this.TypeParameters;
            if (typeParameters.Length == 0)
            {
                return ImmutableArray<TypeParameterConstraintClause>.Empty;
            }

            var syntax = GetSyntax();
            var constraintClauses = syntax.ConstraintClauses;
            if (constraintClauses.Count == 0)
            {
                return ImmutableArray<TypeParameterConstraintClause>.Empty;
            }

            var syntaxTree = syntax.SyntaxTree;

            // If we're binding these constraints before the method has been
            // fully constructed (see partial method comment in .ctor), we have
            // a binder. Otherwise, lookup the binder in the BinderFactory.
            var binder = _constraintClauseBinder;
            if (binder == null)
            {
                var compilation = this.DeclaringCompilation;
                var binderFactory = compilation.GetBinderFactory(syntaxTree);
                binder = binderFactory.GetBinder(constraintClauses[0]);
            }

            // Wrap binder from factory in a generic constraints specific binder
            // to avoid checking constraints when binding type names.
            Debug.Assert(!binder.Flags.Includes(BinderFlags.GenericConstraintsClause));
            binder = binder.WithAdditionalFlags(BinderFlags.GenericConstraintsClause | BinderFlags.SuppressConstraintChecks);

            var result = binder.BindTypeParameterConstraintClauses(this, typeParameters, constraintClauses, diagnostics);
            this.CheckConstraintTypesVisibility(new SourceLocation(syntax.Identifier), result, diagnostics);
            return result;
        }

        public override bool IsVararg
        {
            get
            {
                LazyMethodChecks();
                return _lazyIsVararg;
            }
        }

        public override ImmutableArray<Location> Locations
        {
            get
            {
                return this.locations;
            }
        }

        internal override int ParameterCount
        {
            get
            {
                return !_lazyParameters.IsDefault ? _lazyParameters.Length : GetSyntax().ParameterList.ParameterCount;
            }
        }

        public override ImmutableArray<ParameterSymbol> Parameters
        {
            get
            {
                LazyMethodChecks();
                return _lazyParameters;
            }
        }

<<<<<<< HEAD
        public override TypeSymbolWithAnnotations ReturnType
=======
        internal override RefKind RefKind
        {
            get { return _refKind; }
        }

        public override TypeSymbol ReturnType
>>>>>>> 86625f3a
        {
            get
            {
                LazyMethodChecks();
                return _lazyReturnType;
            }
        }

        internal static void InitializePartialMethodParts(SourceMemberMethodSymbol definition, SourceMemberMethodSymbol implementation)
        {
            Debug.Assert(definition.IsPartialDefinition);
            Debug.Assert(implementation.IsPartialImplementation);
            Debug.Assert((object)definition._otherPartOfPartial == null);
            Debug.Assert((object)implementation._otherPartOfPartial == null);

            definition._otherPartOfPartial = implementation;
            implementation._otherPartOfPartial = definition;
        }

        /// <summary>
        /// If this is a partial implementation part returns the definition part and vice versa.
        /// </summary>
        internal SourceMemberMethodSymbol OtherPartOfPartial
        {
            get { return _otherPartOfPartial; }
        }

        /// <summary>
        /// Returns true if this symbol represents a partial method definition (the part that specifies a signature but no body).
        /// </summary>
        internal bool IsPartialDefinition
        {
            get
            {
                return this.IsPartial
                    && this.BodySyntax == null;
            }
        }

        /// <summary>
        /// Returns true if this symbol represents a partial method implementation (the part that specifies both signature and body).
        /// </summary>
        internal bool IsPartialImplementation
        {
            get
            {
                return this.IsPartial
                    && this.BodySyntax != null;
            }
        }

        /// <summary>
        /// True if this is a partial method that doesn't have an implementation part.
        /// </summary>
        internal bool IsPartialWithoutImplementation
        {
            get
            {
                return this.IsPartialDefinition && (object)_otherPartOfPartial == null;
            }
        }

        /// <summary>
        /// Returns the implementation part of a partial method definition, 
        /// or null if this is not a partial method or it is the definition part.
        /// </summary>
        internal SourceMemberMethodSymbol SourcePartialDefinition
        {
            get
            {
                return this.IsPartialImplementation ? _otherPartOfPartial : null;
            }
        }

        /// <summary>
        /// Returns the definition part of a partial method implementation, 
        /// or null if this is not a partial method or it is the implementation part.
        /// </summary>
        internal SourceMemberMethodSymbol SourcePartialImplementation
        {
            get
            {
                return this.IsPartialDefinition ? _otherPartOfPartial : null;
            }
        }

        public override MethodSymbol PartialDefinitionPart
        {
            get
            {
                return SourcePartialDefinition;
            }
        }

        public override MethodSymbol PartialImplementationPart
        {
            get
            {
                return SourcePartialImplementation;
            }
        }

        public override string GetDocumentationCommentXml(CultureInfo preferredCulture = null, bool expandIncludes = false, CancellationToken cancellationToken = default(CancellationToken))
        {
            return SourceDocumentationCommentUtils.GetAndCacheDocumentationComment(this.SourcePartialImplementation ?? this, expandIncludes, ref lazyDocComment);
        }

        internal override bool IsExplicitInterfaceImplementation
        {
            get
            {
                return this.GetSyntax().ExplicitInterfaceSpecifier != null;
            }
        }

        public override ImmutableArray<MethodSymbol> ExplicitInterfaceImplementations
        {
            get
            {
                LazyMethodChecks();
                return _lazyExplicitInterfaceImplementations;
            }
        }

        public override string Name
        {
            get
            {
                return _name;
            }
        }

        protected override SourceMethodSymbol BoundAttributesSource
        {
            get
            {
                return this.SourcePartialDefinition;
            }
        }

        internal override OneOrMany<SyntaxList<AttributeListSyntax>> GetAttributeDeclarations()
        {
            if ((object)this.SourcePartialImplementation != null)
            {
                return OneOrMany.Create(ImmutableArray.Create(AttributeDeclarationSyntaxList, this.SourcePartialImplementation.AttributeDeclarationSyntaxList));
            }
            else
            {
                return OneOrMany.Create(AttributeDeclarationSyntaxList);
            }
        }

        private SyntaxList<AttributeListSyntax> AttributeDeclarationSyntaxList
        {
            get
            {
                var sourceContainer = this.ContainingType as SourceMemberContainerTypeSymbol;
                if ((object)sourceContainer != null && sourceContainer.AnyMemberHasAttributes)
                {
                    return this.GetSyntax().AttributeLists;
                }

                return default(SyntaxList<AttributeListSyntax>);
            }
        }

        internal override bool IsExpressionBodied
        {
            get { return _isExpressionBodied; }
        }

        private DeclarationModifiers MakeModifiers(SyntaxTokenList modifiers, MethodKind methodKind, Location location, DiagnosticBag diagnostics, out bool modifierErrors)
        {
            bool isInterface = this.ContainingType.IsInterface;
            var defaultAccess = isInterface ? DeclarationModifiers.Public : DeclarationModifiers.Private;

            // Check that the set of modifiers is allowed
            var allowedModifiers = DeclarationModifiers.Partial | DeclarationModifiers.Unsafe;

            if (methodKind != MethodKind.ExplicitInterfaceImplementation)
            {
                allowedModifiers |= DeclarationModifiers.New;

                if (!isInterface)
                {
                    allowedModifiers |=
                        DeclarationModifiers.AccessibilityMask |
                        DeclarationModifiers.Sealed |
                        DeclarationModifiers.Abstract |
                        DeclarationModifiers.Static |
                        DeclarationModifiers.Virtual |
                        DeclarationModifiers.Override;
                }
            }

            if (!isInterface)
            {
                allowedModifiers |= DeclarationModifiers.Extern |
                    DeclarationModifiers.Async;
            }

            var mods = ModifierUtils.MakeAndCheckNontypeMemberModifiers(modifiers, defaultAccess, allowedModifiers, location, diagnostics, out modifierErrors);

            this.CheckUnsafeModifier(mods, diagnostics);

            mods = AddImpliedModifiers(mods, isInterface, methodKind);
            return mods;
        }

        private static DeclarationModifiers AddImpliedModifiers(DeclarationModifiers mods, bool containingTypeIsInterface, MethodKind methodKind)
        {
            // Let's overwrite modifiers for interface and explicit interface implementation methods with what they are supposed to be. 
            // Proper errors must have been reported by now.
            if (containingTypeIsInterface)
            {
                mods = (mods & ~DeclarationModifiers.AccessibilityMask) | DeclarationModifiers.Public | DeclarationModifiers.Abstract;
            }
            else if (methodKind == MethodKind.ExplicitInterfaceImplementation)
            {
                mods = (mods & ~DeclarationModifiers.AccessibilityMask) | DeclarationModifiers.Private;
            }
            return mods;
        }

        private ImmutableArray<TypeParameterSymbol> MakeTypeParameters(MethodDeclarationSyntax syntax, DiagnosticBag diagnostics)
        {
            Debug.Assert(syntax.TypeParameterList != null);

            OverriddenMethodTypeParameterMapBase typeMap = null;
            if (this.IsOverride)
            {
                typeMap = new OverriddenMethodTypeParameterMap(this);
            }
            else if (this.IsExplicitInterfaceImplementation)
            {
                typeMap = new ExplicitInterfaceMethodTypeParameterMap(this);
            }

            var typeParameters = syntax.TypeParameterList.Parameters;
            var result = ArrayBuilder<TypeParameterSymbol>.GetInstance();

            for (int ordinal = 0; ordinal < typeParameters.Count; ordinal++)
            {
                var parameter = typeParameters[ordinal];
                var identifier = parameter.Identifier;
                var location = identifier.GetLocation();
                var name = identifier.ValueText;

                // Note: It is not an error to have a type parameter named the same as its enclosing method: void M<M>() {}

                for (int i = 0; i < result.Count; i++)
                {
                    if (name == result[i].Name)
                    {
                        diagnostics.Add(ErrorCode.ERR_DuplicateTypeParameter, location, name);
                        break;
                    }
                }

                var tpEnclosing = ContainingType.FindEnclosingTypeParameter(name);
                if ((object)tpEnclosing != null)
                {
                    // Type parameter '{0}' has the same name as the type parameter from outer type '{1}'
                    diagnostics.Add(ErrorCode.WRN_TypeParameterSameAsOuterTypeParameter, location, name, tpEnclosing.ContainingType);
                }

                var syntaxRefs = ImmutableArray.Create(parameter.GetReference());
                var locations = ImmutableArray.Create(location);
                var typeParameter = (typeMap != null) ?
                    (TypeParameterSymbol)new SourceOverridingMethodTypeParameterSymbol(
                        typeMap,
                        name,
                        ordinal,
                        locations,
                        syntaxRefs) :
                    new SourceMethodTypeParameterSymbol(
                        this,
                        name,
                        ordinal,
                        locations,
                        syntaxRefs);

                result.Add(typeParameter);
            }

            return result.ToImmutableAndFree();
        }

        private void CheckModifiers(Location location, DiagnosticBag diagnostics)
        {
            const DeclarationModifiers partialMethodInvalidModifierMask = (DeclarationModifiers.AccessibilityMask & ~DeclarationModifiers.Private) |
                     DeclarationModifiers.Virtual |
                     DeclarationModifiers.Abstract |
                     DeclarationModifiers.Override |
                     DeclarationModifiers.New |
                     DeclarationModifiers.Sealed |
                     DeclarationModifiers.Extern;

            if (IsPartial && !ReturnsVoid)
            {
                diagnostics.Add(ErrorCode.ERR_PartialMethodMustReturnVoid, location);
            }
            else if (IsPartial && !ContainingType.IsInterface && (DeclarationModifiers & partialMethodInvalidModifierMask) != 0)
            {
                diagnostics.Add(ErrorCode.ERR_PartialMethodInvalidModifier, location);
            }
            else if (this.DeclaredAccessibility == Accessibility.Private && (IsVirtual || IsAbstract || IsOverride))
            {
                diagnostics.Add(ErrorCode.ERR_VirtualPrivate, location, this);
            }
            else if (IsStatic && (IsOverride || IsVirtual || IsAbstract))
            {
                // A static member '{0}' cannot be marked as override, virtual, or abstract
                diagnostics.Add(ErrorCode.ERR_StaticNotVirtual, location, this);
            }
            else if (IsOverride && (IsNew || IsVirtual))
            {
                // A member '{0}' marked as override cannot be marked as new or virtual
                diagnostics.Add(ErrorCode.ERR_OverrideNotNew, location, this);
            }
            else if (IsSealed && !IsOverride)
            {
                // '{0}' cannot be sealed because it is not an override
                diagnostics.Add(ErrorCode.ERR_SealedNonOverride, location, this);
            }
            else if (!ContainingType.IsInterfaceType() && _lazyReturnType.TypeSymbol.IsStatic)
            {
                // '{0}': static types cannot be used as return types
                diagnostics.Add(ErrorCode.ERR_ReturnTypeIsStaticClass, location, _lazyReturnType.TypeSymbol);
            }
            else if (IsAbstract && IsExtern)
            {
                diagnostics.Add(ErrorCode.ERR_AbstractAndExtern, location, this);
            }
            else if (IsAbstract && IsSealed)
            {
                diagnostics.Add(ErrorCode.ERR_AbstractAndSealed, location, this);
            }
            else if (IsAbstract && IsVirtual)
            {
                diagnostics.Add(ErrorCode.ERR_AbstractNotVirtual, location, this);
            }
            else if (IsAbstract && ContainingType.TypeKind == TypeKind.Struct)
            {
                // The modifier '{0}' is not valid for this item
                diagnostics.Add(ErrorCode.ERR_BadMemberFlag, location, SyntaxFacts.GetText(SyntaxKind.AbstractKeyword));
            }
            else if (IsVirtual && ContainingType.TypeKind == TypeKind.Struct)
            {
                // The modifier '{0}' is not valid for this item
                diagnostics.Add(ErrorCode.ERR_BadMemberFlag, location, SyntaxFacts.GetText(SyntaxKind.VirtualKeyword));
            }
            else if (IsAbstract && !ContainingType.IsAbstract && (ContainingType.TypeKind == TypeKind.Class || ContainingType.TypeKind == TypeKind.Submission))
            {
                // '{0}' is abstract but it is contained in non-abstract class '{1}'
                diagnostics.Add(ErrorCode.ERR_AbstractInConcreteClass, location, this, ContainingType);
            }
            else if (IsVirtual && ContainingType.IsSealed)
            {
                // '{0}' is a new virtual member in sealed class '{1}'
                diagnostics.Add(ErrorCode.ERR_NewVirtualInSealed, location, this, ContainingType);
            }
            else if (bodySyntaxReferenceOpt == null && IsAsync)
            {
                diagnostics.Add(ErrorCode.ERR_BadAsyncLacksBody, location);
            }
            else if (bodySyntaxReferenceOpt == null && !IsExtern && !IsAbstract && !IsPartial && !IsExpressionBodied)
            {
                diagnostics.Add(ErrorCode.ERR_ConcreteMissingBody, location, this);
            }
            else if (ContainingType.IsSealed && this.DeclaredAccessibility.HasProtected() && !this.IsOverride)
            {
                diagnostics.Add(AccessCheck.GetProtectedMemberInSealedTypeError(ContainingType), location, this);
            }
            else if (ContainingType.IsStatic && !IsStatic)
            {
                diagnostics.Add(ErrorCode.ERR_InstanceMemberInStaticClass, location, Name);
            }
            else if (_lazyIsVararg && (IsGenericMethod || ContainingType.IsGenericType || _lazyParameters.Length > 0 && _lazyParameters[_lazyParameters.Length - 1].IsParams))
            {
                diagnostics.Add(ErrorCode.ERR_BadVarargs, location);
            }
            else if (_lazyIsVararg && IsAsync)
            {
                diagnostics.Add(ErrorCode.ERR_VarargsAsync, location);
            }
        }

        internal override void AddSynthesizedAttributes(ModuleCompilationState compilationState, ref ArrayBuilder<SynthesizedAttributeData> attributes)
        {
            base.AddSynthesizedAttributes(compilationState, ref attributes);

            if (this.IsExtensionMethod)
            {
                // No need to check if [Extension] attribute was explicitly set since
                // we'll issue CS1112 error in those cases and won't generate IL.
                var compilation = this.DeclaringCompilation;

                AddSynthesizedAttribute(ref attributes, compilation.TrySynthesizeAttribute(
                    WellKnownMember.System_Runtime_CompilerServices_ExtensionAttribute__ctor));
            }
        }

        internal override void ForceComplete(SourceLocation locationOpt, CancellationToken cancellationToken)
        {
            var implementingPart = this.SourcePartialImplementation;
            if ((object)implementingPart != null)
            {
                implementingPart.ForceComplete(locationOpt, cancellationToken);
            }

            base.ForceComplete(locationOpt, cancellationToken);
        }

        internal override void AfterAddingTypeMembersChecks(ConversionsBase conversions, DiagnosticBag diagnostics)
        {
            // Check constraints on return type and parameters. Note: Dev10 uses the
            // method name location for any such errors. We'll do the same for return
            // type errors but for parameter errors, we'll use the parameter location.

            if ((object)_explicitInterfaceType != null)
            {
                var syntax = this.GetSyntax();
                Debug.Assert(syntax.ExplicitInterfaceSpecifier != null);
                _explicitInterfaceType.CheckAllConstraints(conversions, new SourceLocation(syntax.ExplicitInterfaceSpecifier.Name), diagnostics);
            }

            this.ReturnType.CheckAllConstraints(conversions, this.Locations[0], diagnostics);

            foreach (var parameter in this.Parameters)
            {
                parameter.Type.CheckAllConstraints(conversions, parameter.Locations[0], diagnostics);
            }

            var implementingPart = this.SourcePartialImplementation;
            if ((object)implementingPart != null)
            {
                PartialMethodChecks(this, implementingPart, diagnostics);
            }
        }

        /// <summary>
        /// Report differences between the defining and implementing
        /// parts of a partial method. Diagnostics are reported on the
        /// implementing part, matching Dev10 behavior.
        /// </summary>
        private static void PartialMethodChecks(SourceMemberMethodSymbol definition, SourceMemberMethodSymbol implementation, DiagnosticBag diagnostics)
        {
            Debug.Assert(!ReferenceEquals(definition, implementation));

            if (definition.IsStatic != implementation.IsStatic)
            {
                diagnostics.Add(ErrorCode.ERR_PartialMethodStaticDifference, implementation.Locations[0]);
            }

            if (definition.IsExtensionMethod != implementation.IsExtensionMethod)
            {
                diagnostics.Add(ErrorCode.ERR_PartialMethodExtensionDifference, implementation.Locations[0]);
            }

            if (definition.IsUnsafe != implementation.IsUnsafe && definition.CompilationAllowsUnsafe()) // Don't cascade.
            {
                diagnostics.Add(ErrorCode.ERR_PartialMethodUnsafeDifference, implementation.Locations[0]);
            }

            if (definition.IsParams() != implementation.IsParams())
            {
                diagnostics.Add(ErrorCode.ERR_PartialMethodParamsDifference, implementation.Locations[0]);
            }

            if (!HaveSameConstraints(definition, implementation))
            {
                diagnostics.Add(ErrorCode.ERR_PartialMethodInconsistentConstraints, implementation.Locations[0], implementation);
            }
        }

        /// <summary>
        /// Returns true if the two partial methods have the same constraints.
        /// </summary>
        private static bool HaveSameConstraints(SourceMemberMethodSymbol part1, SourceMemberMethodSymbol part2)
        {
            Debug.Assert(!ReferenceEquals(part1, part2));
            Debug.Assert(part1.Arity == part2.Arity);

            var typeParameters1 = part1.TypeParameters;

            int arity = typeParameters1.Length;
            if (arity == 0)
            {
                return true;
            }

            var typeParameters2 = part2.TypeParameters;
            var indexedTypeParameters = IndexedTypeParameterSymbol.Take(arity);
            var typeMap1 = new TypeMap(typeParameters1, indexedTypeParameters, allowAlpha: true);
            var typeMap2 = new TypeMap(typeParameters2, indexedTypeParameters, allowAlpha: true);

            return MemberSignatureComparer.HaveSameConstraints(typeParameters1, typeMap1, typeParameters2, typeMap2);
        }

        internal override bool CallsAreOmitted(SyntaxTree syntaxTree)
        {
            if (this.IsPartialWithoutImplementation)
            {
                return true;
            }

            return base.CallsAreOmitted(syntaxTree);
        }

        internal override bool GenerateDebugInfo => !IsAsync && !IsIterator;
    }
}<|MERGE_RESOLUTION|>--- conflicted
+++ resolved
@@ -575,16 +575,12 @@
             }
         }
 
-<<<<<<< HEAD
+        internal override RefKind RefKind
+        {
+            get { return _refKind; }
+        }
+
         public override TypeSymbolWithAnnotations ReturnType
-=======
-        internal override RefKind RefKind
-        {
-            get { return _refKind; }
-        }
-
-        public override TypeSymbol ReturnType
->>>>>>> 86625f3a
         {
             get
             {
