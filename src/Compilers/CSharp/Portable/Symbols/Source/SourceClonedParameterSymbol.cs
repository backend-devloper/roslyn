﻿// Licensed to the .NET Foundation under one or more agreements.
// The .NET Foundation licenses this file to you under the MIT license.
// See the LICENSE file in the project root for more information.

#nullable disable

using System.Collections.Immutable;
using System.Diagnostics;
using Roslyn.Utilities;

namespace Microsoft.CodeAnalysis.CSharp.Symbols
{
    /// <summary>
    /// Represents a source parameter cloned from another <see cref="SourceParameterSymbol"/>, when they must share attribute data and default constant value.
    /// For example, parameters on a property symbol are cloned to generate parameters on accessors.
    /// Similarly parameters on delegate invoke method are cloned to delegate begin/end invoke methods.
    /// </summary>
    internal abstract class SourceClonedParameterSymbol : SourceParameterSymbolBase
    {
        // if true suppresses params-array and default value:
        private readonly bool _suppressOptional;

        protected readonly SourceParameterSymbol _originalParam;

        internal SourceClonedParameterSymbol(SourceParameterSymbol originalParam, Symbol newOwner, int newOrdinal, bool suppressOptional)
            : base(newOwner, newOrdinal)
        {
            Debug.Assert((object)originalParam != null);
            _suppressOptional = suppressOptional;
            _originalParam = originalParam;
        }

        public override bool IsImplicitlyDeclared => true;

        public override bool IsDiscard => _originalParam.IsDiscard;

        public override ImmutableArray<SyntaxReference> DeclaringSyntaxReferences
        {
            get
            {
                // Since you can't get from the syntax node that represents the original parameter 
                // back to this symbol we decided not to return the original syntax node here.
                return ImmutableArray<SyntaxReference>.Empty;
            }
        }

        public override bool IsParams
        {
            get { return !_suppressOptional && _originalParam.IsParams; }
        }

        internal override bool IsMetadataOptional
        {
            get
            {
                // pseudo-custom attributes are not suppressed:
                return _suppressOptional ? _originalParam.HasOptionalAttribute : _originalParam.IsMetadataOptional;
            }
        }

        internal override ConstantValue ExplicitDefaultConstantValue
        {
            get
            {
                // pseudo-custom attributes are not suppressed:
                return _suppressOptional ? _originalParam.DefaultValueFromAttributes : _originalParam.ExplicitDefaultConstantValue;
            }
        }

        internal override ConstantValue DefaultValueFromAttributes
        {
            get { return _originalParam.DefaultValueFromAttributes; }
        }

<<<<<<< HEAD
=======
        public override bool IsNullChecked => _originalParam.IsNullChecked;

>>>>>>> 8d416fab
        #region Forwarded

        public override TypeWithAnnotations TypeWithAnnotations
        {
            get { return _originalParam.TypeWithAnnotations; }
        }

        public override RefKind RefKind
        {
            get { return _originalParam.RefKind; }
        }

        internal override bool IsMetadataIn
        {
            get { return _originalParam.IsMetadataIn; }
        }

        internal override bool IsMetadataOut
        {
            get { return _originalParam.IsMetadataOut; }
        }

        public override ImmutableArray<Location> Locations
        {
            get { return _originalParam.Locations; }
        }

        public override ImmutableArray<CSharpAttributeData> GetAttributes()
        {
            return _originalParam.GetAttributes();
        }

        public sealed override string Name
        {
            get { return _originalParam.Name; }
        }

        public override ImmutableArray<CustomModifier> RefCustomModifiers
        {
            get { return _originalParam.RefCustomModifiers; }
        }

        internal override MarshalPseudoCustomAttributeData MarshallingInformation
        {
            get { return _originalParam.MarshallingInformation; }
        }

        internal override bool IsIDispatchConstant
        {
            get { return _originalParam.IsIDispatchConstant; }
        }

        internal override bool IsIUnknownConstant
        {
            get { return _originalParam.IsIUnknownConstant; }
        }

        internal override FlowAnalysisAnnotations FlowAnalysisAnnotations
        {
            get { return FlowAnalysisAnnotations.None; }
        }

        internal override ImmutableHashSet<string> NotNullIfParameterNotNull
        {
            get { return ImmutableHashSet<string>.Empty; }
        }

        internal override ImmutableArray<int> InterpolatedStringHandlerArgumentIndexes => throw ExceptionUtilities.Unreachable;

        internal override bool HasInterpolatedStringHandlerArgumentError => throw ExceptionUtilities.Unreachable;

        #endregion
    }
}<|MERGE_RESOLUTION|>--- conflicted
+++ resolved
@@ -72,11 +72,8 @@
             get { return _originalParam.DefaultValueFromAttributes; }
         }
 
-<<<<<<< HEAD
-=======
         public override bool IsNullChecked => _originalParam.IsNullChecked;
 
->>>>>>> 8d416fab
         #region Forwarded
 
         public override TypeWithAnnotations TypeWithAnnotations
