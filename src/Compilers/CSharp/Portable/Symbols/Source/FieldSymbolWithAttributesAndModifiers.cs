--- conflicted
+++ resolved
@@ -201,26 +201,6 @@
             else if (ReportExplicitUseOfReservedAttributes(in arguments,
                 ReservedAttributes.DynamicAttribute | ReservedAttributes.IsReadOnlyAttribute | ReservedAttributes.IsUnmanagedAttribute | ReservedAttributes.IsByRefLikeAttribute | ReservedAttributes.TupleElementNamesAttribute | ReservedAttributes.NullableAttribute | ReservedAttributes.NativeIntegerAttribute))
             {
-<<<<<<< HEAD
-                // DynamicAttribute should not be set explicitly.
-                diagnostics.Add(ErrorCode.ERR_ExplicitDynamicAttr, arguments.AttributeSyntaxOpt.Location);
-            }
-            else if (attribute.IsTargetAttribute(this, AttributeDescription.IsReadOnlyAttribute))
-            {
-                // IsReadOnlyAttribute should not be set explicitly.
-                diagnostics.Add(ErrorCode.ERR_ExplicitReservedAttr, arguments.AttributeSyntaxOpt.Location, AttributeDescription.IsReadOnlyAttribute.FullName);
-            }
-            else if (attribute.IsTargetAttribute(this, AttributeDescription.IsUnmanagedAttribute))
-            {
-                // IsUnmanagedAttribute should not be set explicitly.
-                diagnostics.Add(ErrorCode.ERR_ExplicitReservedAttr, arguments.AttributeSyntaxOpt.Location, AttributeDescription.IsUnmanagedAttribute.FullName);
-            }
-            else if (attribute.IsTargetAttribute(this, AttributeDescription.IsByRefLikeAttribute))
-            {
-                // IsByRefLikeAttribute should not be set explicitly.
-                diagnostics.Add(ErrorCode.ERR_ExplicitReservedAttr, arguments.AttributeSyntaxOpt.Location, AttributeDescription.IsByRefLikeAttribute.FullName);
-=======
->>>>>>> 586615da
             }
             else if (attribute.IsTargetAttribute(this, AttributeDescription.DateTimeConstantAttribute))
             {
@@ -230,18 +210,6 @@
             {
                 VerifyConstantValueMatches(attribute.DecodeDecimalConstantValue(), ref arguments);
             }
-<<<<<<< HEAD
-            else if (attribute.IsTargetAttribute(this, AttributeDescription.TupleElementNamesAttribute))
-            {
-                diagnostics.Add(ErrorCode.ERR_ExplicitTupleElementNamesAttribute, arguments.AttributeSyntaxOpt.Location);
-            }
-            else if (attribute.IsTargetAttribute(this, AttributeDescription.NullableAttribute))
-            {
-                // NullableAttribute should not be set explicitly.
-                diagnostics.Add(ErrorCode.ERR_ExplicitNullableAttribute, arguments.AttributeSyntaxOpt.Location);
-            }
-=======
->>>>>>> 586615da
             else if (attribute.IsTargetAttribute(this, AttributeDescription.AllowNullAttribute))
             {
                 arguments.GetOrCreateData<FieldWellKnownAttributeData>().HasAllowNullAttribute = true;
