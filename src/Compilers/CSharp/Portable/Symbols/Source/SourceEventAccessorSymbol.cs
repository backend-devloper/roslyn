--- conflicted
+++ resolved
@@ -111,16 +111,12 @@
             }
         }
 
-<<<<<<< HEAD
-        public sealed override TypeSymbolWithAnnotations ReturnType
-=======
         internal override RefKind RefKind
         {
             get { return RefKind.None; }
         }
 
-        public sealed override TypeSymbol ReturnType
->>>>>>> 86625f3a
+        public sealed override TypeSymbolWithAnnotations ReturnType
         {
             get
             {
