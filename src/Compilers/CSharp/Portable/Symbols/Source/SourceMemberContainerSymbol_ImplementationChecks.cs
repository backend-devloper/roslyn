﻿// Licensed to the .NET Foundation under one or more agreements.
// The .NET Foundation licenses this file to you under the MIT license.
// See the LICENSE file in the project root for more information.

using System;
using System.Collections.Generic;
using System.Collections.Immutable;
using System.Diagnostics;
using System.Linq;
using System.Threading;
using Microsoft.CodeAnalysis.PooledObjects;
using Roslyn.Utilities;

namespace Microsoft.CodeAnalysis.CSharp.Symbols
{
    internal delegate void ReportMismatchInReturnType<TArg>(DiagnosticBag bag, MethodSymbol overriddenMethod, MethodSymbol overridingMethod, bool topLevel, TArg arg);
    internal delegate void ReportMismatchInParameterType<TArg>(DiagnosticBag bag, MethodSymbol overriddenMethod, MethodSymbol overridingMethod, ParameterSymbol parameter, bool topLevel, TArg arg);

    internal partial class SourceMemberContainerTypeSymbol
    {
        /// <summary>
        /// In some circumstances (e.g. implicit implementation of an interface method by a non-virtual method in a 
        /// base type from another assembly) it is necessary for the compiler to generate explicit implementations for
        /// some interface methods.  They don't go in the symbol table, but if we are emitting, then we should
        /// generate code for them.
        /// </summary>
        internal ImmutableArray<SynthesizedExplicitImplementationForwardingMethod> GetSynthesizedExplicitImplementations(
            CancellationToken cancellationToken)
        {
            if (_lazySynthesizedExplicitImplementations.IsDefault)
            {
                var diagnostics = DiagnosticBag.GetInstance();
                try
                {
                    cancellationToken.ThrowIfCancellationRequested();
                    CheckMembersAgainstBaseType(diagnostics, cancellationToken);

                    cancellationToken.ThrowIfCancellationRequested();
                    CheckAbstractClassImplementations(diagnostics);

                    cancellationToken.ThrowIfCancellationRequested();
                    CheckInterfaceUnification(diagnostics);

                    if (this.IsInterface)
                    {
                        cancellationToken.ThrowIfCancellationRequested();
                        this.CheckInterfaceVarianceSafety(diagnostics);
                    }

                    if (ImmutableInterlocked.InterlockedCompareExchange(
                            ref _lazySynthesizedExplicitImplementations,
                            ComputeInterfaceImplementations(diagnostics, cancellationToken),
                            default(ImmutableArray<SynthesizedExplicitImplementationForwardingMethod>)).IsDefault)
                    {
                        // Do not cancel from this point on.  We've assigned the member, so we must add
                        // the diagnostics.
                        AddDeclarationDiagnostics(diagnostics);

                        state.NotePartComplete(CompletionPart.SynthesizedExplicitImplementations);
                    }
                }
                finally
                {
                    diagnostics.Free();
                }
            }

            return _lazySynthesizedExplicitImplementations;
        }

        private void CheckAbstractClassImplementations(DiagnosticBag diagnostics)
        {
            NamedTypeSymbol baseType = this.BaseTypeNoUseSiteDiagnostics;

            if (this.IsAbstract || (object)baseType == null || !baseType.IsAbstract)
            {
                return;
            }

            // CONSIDER: We know that no-one will ask for NotOverriddenAbstractMembers again
            // (since this class is concrete), so we could just call the construction method
            // directly to avoid storing the result.
            foreach (var abstractMember in this.AbstractMembers)
            {
                // Dev10 reports failure to implement properties/events in terms of the accessors
                if (abstractMember.Kind == SymbolKind.Method)
                {
                    diagnostics.Add(ErrorCode.ERR_UnimplementedAbstractMethod, this.Locations[0], this, abstractMember);
                }
            }
        }

        private ImmutableArray<SynthesizedExplicitImplementationForwardingMethod> ComputeInterfaceImplementations(
            DiagnosticBag diagnostics,
            CancellationToken cancellationToken)
        {
            var synthesizedImplementations = ArrayBuilder<SynthesizedExplicitImplementationForwardingMethod>.GetInstance();

            // NOTE: We can't iterator over this collection directly, since it is not ordered.  Instead we 
            // iterate over AllInterfaces and filter out the interfaces that are not in this set.  This is 
            // preferable to doing the DFS ourselves because both AllInterfaces and 
            // InterfacesAndTheirBaseInterfaces are cached and used in multiple places.
            MultiDictionary<NamedTypeSymbol, NamedTypeSymbol> interfacesAndTheirBases = this.InterfacesAndTheirBaseInterfacesNoUseSiteDiagnostics;

            foreach (var @interface in this.AllInterfacesNoUseSiteDiagnostics)
            {
                cancellationToken.ThrowIfCancellationRequested();

                if (!interfacesAndTheirBases[@interface].Contains(@interface))
                {
                    continue;
                }

                HasBaseTypeDeclaringInterfaceResult? hasBaseClassDeclaringInterface = null;

                foreach (var interfaceMember in @interface.GetMembersUnordered())
                {
                    cancellationToken.ThrowIfCancellationRequested();

                    // Only require implementations for members that can be implemented in C#.
                    SymbolKind interfaceMemberKind = interfaceMember.Kind;
                    switch (interfaceMemberKind)
                    {
                        case SymbolKind.Method:
                        case SymbolKind.Property:
                        case SymbolKind.Event:
                            if (!interfaceMember.IsImplementableInterfaceMember())
                            {
                                continue;
                            }
                            break;
                        default:
                            continue;
                    }

                    SymbolAndDiagnostics implementingMemberAndDiagnostics;

                    if (this.IsInterface)
                    {
                        MultiDictionary<Symbol, Symbol>.ValueSet explicitImpl = this.GetExplicitImplementationForInterfaceMember(interfaceMember);

                        switch (explicitImpl.Count)
                        {
                            case 0:
                                continue; // There is no requirement to implement anything in an interface
                            case 1:
                                implementingMemberAndDiagnostics = new SymbolAndDiagnostics(explicitImpl.Single(), ImmutableArray<Diagnostic>.Empty);
                                break;
                            default:
                                Diagnostic diag = new CSDiagnostic(new CSDiagnosticInfo(ErrorCode.ERR_DuplicateExplicitImpl, interfaceMember), this.Locations[0]);
                                implementingMemberAndDiagnostics = new SymbolAndDiagnostics(null, ImmutableArray.Create(diag));
                                break;
                        }
                    }
                    else
                    {
                        implementingMemberAndDiagnostics = this.FindImplementationForInterfaceMemberInNonInterfaceWithDiagnostics(interfaceMember);
                    }

                    var implementingMember = implementingMemberAndDiagnostics.Symbol;
                    var synthesizedImplementation = this.SynthesizeInterfaceMemberImplementation(implementingMemberAndDiagnostics, interfaceMember);

                    bool wasImplementingMemberFound = (object)implementingMember != null;

                    if ((object)synthesizedImplementation != null)
                    {
                        if (synthesizedImplementation.IsVararg)
                        {
                            diagnostics.Add(
                                ErrorCode.ERR_InterfaceImplementedImplicitlyByVariadic,
                                GetImplicitImplementationDiagnosticLocation(interfaceMember, this, implementingMember), implementingMember, interfaceMember, this);
                        }
                        else
                        {
                            synthesizedImplementations.Add(synthesizedImplementation);
                        }
                    }

                    if (wasImplementingMemberFound && interfaceMemberKind == SymbolKind.Event)
                    {
                        // NOTE: unlike dev11, we're including a related location for the implementing type, because
                        // otherwise the only error location will be in the containing type of the implementing event
                        // (i.e. no indication of which type's interface list is actually problematic).

                        EventSymbol interfaceEvent = (EventSymbol)interfaceMember;
                        EventSymbol implementingEvent = (EventSymbol)implementingMember;
                        EventSymbol maybeWinRTEvent;
                        EventSymbol maybeRegularEvent;

                        if (interfaceEvent.IsWindowsRuntimeEvent)
                        {
                            maybeWinRTEvent = interfaceEvent; // Definitely WinRT.
                            maybeRegularEvent = implementingEvent; // Maybe regular.
                        }
                        else
                        {
                            maybeWinRTEvent = implementingEvent; // Maybe WinRT.
                            maybeRegularEvent = interfaceEvent; // Definitely regular.
                        }

                        if (interfaceEvent.IsWindowsRuntimeEvent != implementingEvent.IsWindowsRuntimeEvent)
                        {
                            // At this point (and not before), we know that maybeWinRTEvent is definitely a WinRT event and maybeRegularEvent is definitely a regular event.
                            var args = new object[] { implementingEvent, interfaceEvent, maybeWinRTEvent, maybeRegularEvent };
                            var info = new CSDiagnosticInfo(ErrorCode.ERR_MixingWinRTEventWithRegular, args, ImmutableArray<Symbol>.Empty, ImmutableArray.Create<Location>(this.Locations[0]));
                            diagnostics.Add(info, implementingEvent.Locations[0]);
                        }
                    }

                    // Dev10: If a whole property is missing, report the property.  If the property is present, but an accessor
                    // is missing, report just the accessor.

                    var associatedPropertyOrEvent = interfaceMemberKind == SymbolKind.Method ? ((MethodSymbol)interfaceMember).AssociatedSymbol : null;
                    if ((object)associatedPropertyOrEvent == null ||
                        ReportAccessorOfInterfacePropertyOrEvent(associatedPropertyOrEvent) ||
                        (wasImplementingMemberFound && !implementingMember.IsAccessor()))
                    {
                        //we're here because 
                        //(a) the interface member is not an accessor, or 
                        //(b) the interface member is an accessor of an interesting (see ReportAccessorOfInterfacePropertyOrEvent) property or event, or
                        //(c) the implementing member exists and is not an accessor.
                        bool reportedAnError = false;
                        if (implementingMemberAndDiagnostics.Diagnostics.Any())
                        {
                            diagnostics.AddRange(implementingMemberAndDiagnostics.Diagnostics);
                            reportedAnError = implementingMemberAndDiagnostics.Diagnostics.Any(d => d.Severity == DiagnosticSeverity.Error);
                        }

                        if (!reportedAnError)
                        {
                            if (!wasImplementingMemberFound ||
                                (!implementingMember.ContainingType.Equals(this, TypeCompareKind.ConsiderEverything) &&
                                implementingMember.GetExplicitInterfaceImplementations().Contains(interfaceMember, ExplicitInterfaceImplementationTargetMemberEqualityComparer.Instance)))
                            {
                                // NOTE: An alternative approach would be to keep track of this while searching for the implementing member.
                                // In some cases, we might even be able to stop looking and just accept that a base type has things covered
                                // (though we'd have to be careful about losing diagnostics and we might produce fewer bridge methods).
                                // However, this approach has the advantage that there is no cost unless we encounter a base type that
                                // claims to implement an interface, but we can't figure out how (i.e. free in nearly all cases).
                                hasBaseClassDeclaringInterface = hasBaseClassDeclaringInterface ?? HasBaseClassDeclaringInterface(@interface);

                                HasBaseTypeDeclaringInterfaceResult matchResult = hasBaseClassDeclaringInterface.GetValueOrDefault();

                                if (matchResult != HasBaseTypeDeclaringInterfaceResult.ExactMatch &&
                                    wasImplementingMemberFound && implementingMember.ContainingType.IsInterface)
                                {
                                    HasBaseInterfaceDeclaringInterface(implementingMember.ContainingType, @interface, ref matchResult);
                                }

                                // If a base type from metadata declares that it implements the interface, we'll just trust it.
                                // (See fFoundImport in SymbolPreparer::CheckInterfaceMethodImplementation.)
                                switch (matchResult)
                                {
                                    case HasBaseTypeDeclaringInterfaceResult.NoMatch:
                                        {
                                            // CONSIDER: Dev10 does not emit this diagnostic for interface properties if the
                                            // derived type attempts to implement an accessor directly as a method.

                                            // Suppress for bogus properties and events and for indexed properties.
                                            if (!interfaceMember.MustCallMethodsDirectly() && !interfaceMember.IsIndexedProperty())
                                            {
                                                DiagnosticInfo useSiteDiagnostic = interfaceMember.GetUseSiteDiagnostic();

                                                if (useSiteDiagnostic != null && useSiteDiagnostic.DefaultSeverity == DiagnosticSeverity.Error)
                                                {
                                                    diagnostics.Add(useSiteDiagnostic, GetImplementsLocation(@interface));
                                                }
                                                else
                                                {
                                                    diagnostics.Add(ErrorCode.ERR_UnimplementedInterfaceMember, GetImplementsLocation(@interface) ?? this.Locations[0], this, interfaceMember);
                                                }
                                            }
                                        }
                                        break;

                                    case HasBaseTypeDeclaringInterfaceResult.ExactMatch:
                                        break;

                                    case HasBaseTypeDeclaringInterfaceResult.IgnoringNullableMatch:
                                        diagnostics.Add(ErrorCode.WRN_NullabilityMismatchInInterfaceImplementedByBase, GetImplementsLocation(@interface) ?? this.Locations[0], this, interfaceMember);
                                        break;

                                    default:
                                        throw ExceptionUtilities.UnexpectedValue(matchResult);
                                }
                            }

                            if (wasImplementingMemberFound && interfaceMemberKind == SymbolKind.Method)
                            {
                                // Don't report use site errors on properties - we'll report them on each of their accessors.

                                // Don't report use site errors for implementations in other types unless 
                                // a synthesized implementation is needed that invokes the base method.
                                // We can do so only if there are no use-site errors.

                                if ((object)synthesizedImplementation != null || TypeSymbol.Equals(implementingMember.ContainingType, this, TypeCompareKind.ConsiderEverything2))
                                {
                                    DiagnosticInfo useSiteDiagnostic = interfaceMember.GetUseSiteDiagnostic();
                                    // CAVEAT: don't report ERR_ByRefReturnUnsupported since by-ref return types are 
                                    // specifically allowed for the purposes of interface implementation (for C++ interop).
                                    // However, if there's a reference to the interface member in source, then we do want
                                    // to produce a use site error.
                                    if (useSiteDiagnostic != null && (ErrorCode)useSiteDiagnostic.Code != ErrorCode.ERR_ByRefReturnUnsupported)
                                    {
                                        // Don't report a use site error with a location in another compilation.  For example,
                                        // if the error is that a base type in another assembly implemented an interface member
                                        // on our behalf and the use site error is that the current assembly does not reference
                                        // some required assembly, then we want to report the error in the current assembly -
                                        // not in the implementing assembly.
                                        Location location = implementingMember.IsFromCompilation(this.DeclaringCompilation)
                                            ? implementingMember.Locations[0]
                                            : this.Locations[0];
                                        Symbol.ReportUseSiteDiagnostic(useSiteDiagnostic, diagnostics, location);
                                    }
                                }
                            }
                        }
                    }
                }
            }

            return synthesizedImplementations.ToImmutableAndFree();
        }

        protected abstract Location GetCorrespondingBaseListLocation(NamedTypeSymbol @base);

        internal Location GetImplementsLocation(NamedTypeSymbol implementedInterface)
        {
            // We ideally want to identify the interface location in the base list with an exact match but
            // will fall back and use the first derived interface if exact interface is not present.
            // this is the similar logic as the VB implementation.
            Debug.Assert(this.InterfacesAndTheirBaseInterfacesNoUseSiteDiagnostics[implementedInterface].Contains(implementedInterface));
            HashSet<DiagnosticInfo> unuseddiagnostics = null;

            NamedTypeSymbol directInterface = null;
            foreach (var iface in this.InterfacesNoUseSiteDiagnostics())
            {
                if (TypeSymbol.Equals(iface, implementedInterface, TypeCompareKind.ConsiderEverything2))
                {
                    directInterface = iface;
                    break;
                }
                else if ((object)directInterface == null && iface.ImplementsInterface(implementedInterface, ref unuseddiagnostics))
                {
                    directInterface = iface;
                }
            }

            Debug.Assert((object)directInterface != null);
            return GetCorrespondingBaseListLocation(directInterface);
        }

        /// <summary>
        /// It's not interesting to report diagnostics on implementation of interface accessors
        /// if the corresponding events or properties are not implemented (i.e. we want to suppress
        /// cascading diagnostics).
        /// Caveat: Indexed property accessors are always interesting.
        /// Caveat: It's also uninteresting if a WinRT event is implemented by a non-WinRT event,
        /// or vice versa.
        /// </summary>
        private bool ReportAccessorOfInterfacePropertyOrEvent(Symbol interfacePropertyOrEvent)
        {
            Debug.Assert((object)interfacePropertyOrEvent != null);

            // Accessors of indexed properties are always interesting.
            if (interfacePropertyOrEvent.IsIndexedProperty())
            {
                return true;
            }

            Symbol implementingPropertyOrEvent;

            if (this.IsInterface)
            {
                MultiDictionary<Symbol, Symbol>.ValueSet explicitImpl = this.GetExplicitImplementationForInterfaceMember(interfacePropertyOrEvent);

                switch (explicitImpl.Count)
                {
                    case 0:
                        return true;
                    case 1:
                        implementingPropertyOrEvent = explicitImpl.Single();
                        break;
                    default:
                        implementingPropertyOrEvent = null;
                        break;
                }
            }
            else
            {
                implementingPropertyOrEvent = this.FindImplementationForInterfaceMemberInNonInterface(interfacePropertyOrEvent);
            }

            // If the property or event wasn't implemented, then we'd prefer to report diagnostics about that.
            if ((object)implementingPropertyOrEvent == null)
            {
                return false;
            }

            // If the property or event was an event and was implemented, but the WinRT-ness didn't agree,
            // then we'd prefer to report diagnostics about that.
            if (interfacePropertyOrEvent.Kind == SymbolKind.Event && implementingPropertyOrEvent.Kind == SymbolKind.Event &&
                ((EventSymbol)interfacePropertyOrEvent).IsWindowsRuntimeEvent != ((EventSymbol)implementingPropertyOrEvent).IsWindowsRuntimeEvent)
            {
                return false;
            }

            return true;
        }

        private enum HasBaseTypeDeclaringInterfaceResult
        {
            NoMatch,
            IgnoringNullableMatch,
            ExactMatch,
        }

        private HasBaseTypeDeclaringInterfaceResult HasBaseClassDeclaringInterface(NamedTypeSymbol @interface)
        {
            HasBaseTypeDeclaringInterfaceResult result = HasBaseTypeDeclaringInterfaceResult.NoMatch;

            for (NamedTypeSymbol currType = this.BaseTypeNoUseSiteDiagnostics; (object)currType != null; currType = currType.BaseTypeNoUseSiteDiagnostics)
            {
                if (DeclaresBaseInterface(currType, @interface, ref result))
                {
                    break;
                }
            }

            return result;
        }

        static private bool DeclaresBaseInterface(NamedTypeSymbol currType, NamedTypeSymbol @interface, ref HasBaseTypeDeclaringInterfaceResult result)
        {
            MultiDictionary<NamedTypeSymbol, NamedTypeSymbol>.ValueSet set = currType.InterfacesAndTheirBaseInterfacesNoUseSiteDiagnostics[@interface];

            if (set.Count != 0)
            {
                if (set.Contains(@interface))
                {
                    result = HasBaseTypeDeclaringInterfaceResult.ExactMatch;
                    return true;
                }
                else if (result == HasBaseTypeDeclaringInterfaceResult.NoMatch && set.Contains(@interface, Symbols.SymbolEqualityComparer.IgnoringNullable))
                {
                    result = HasBaseTypeDeclaringInterfaceResult.IgnoringNullableMatch;
                }
            }

            return false;
        }

        private void HasBaseInterfaceDeclaringInterface(NamedTypeSymbol baseInterface, NamedTypeSymbol @interface, ref HasBaseTypeDeclaringInterfaceResult matchResult)
        {
            // Let's check for the trivial case first
            if (DeclaresBaseInterface(baseInterface, @interface, ref matchResult))
            {
                return;
            }

            foreach (var interfaceType in this.AllInterfacesNoUseSiteDiagnostics)
            {
                if ((object)interfaceType == baseInterface)
                {
                    continue;
                }

                if (interfaceType.Equals(baseInterface, TypeCompareKind.CLRSignatureCompareOptions) &&
                    DeclaresBaseInterface(interfaceType, @interface, ref matchResult))
                {
                    return;
                }
            }
        }

        private void CheckMembersAgainstBaseType(
            DiagnosticBag diagnostics,
            CancellationToken cancellationToken)
        {
            switch (this.TypeKind)
            {
                // These checks don't make sense for enums and delegates:
                case TypeKind.Enum:
                case TypeKind.Delegate:
                    return;

                case TypeKind.Class:
                case TypeKind.Struct:
                case TypeKind.Interface:
                case TypeKind.Submission: // we have to check that "override" is not used 
                    break;

                default:
                    throw ExceptionUtilities.UnexpectedValue(this.TypeKind);
            }

            foreach (var member in this.GetMembersUnordered())
            {
                cancellationToken.ThrowIfCancellationRequested();

                bool suppressAccessors;
                switch (member.Kind)
                {
                    case SymbolKind.Method:
                        var method = (MethodSymbol)member;
                        if (MethodSymbol.CanOverrideOrHide(method.MethodKind) && !method.IsAccessor())
                        {
                            if (member.IsOverride)
                            {
                                CheckOverrideMember(method, method.OverriddenOrHiddenMembers, diagnostics, out suppressAccessors);
                            }
                            else
                            {
                                var sourceMethod = method as SourceMemberMethodSymbol;
                                if ((object)sourceMethod != null) // skip submission initializer
                                {
                                    var isNew = sourceMethod.IsNew;
                                    CheckNonOverrideMember(method, isNew, method.OverriddenOrHiddenMembers, diagnostics, out suppressAccessors);
                                }
                            }
                        }
                        else if (method.MethodKind == MethodKind.Destructor)
                        {
                            // NOTE: Normal finalize methods CanOverrideOrHide and will go through the normal code path.

                            // First is fine, since there should only be one, since there are no parameters.
                            MethodSymbol overridden = method.GetFirstRuntimeOverriddenMethodIgnoringNewSlot(ignoreInterfaceImplementationChanges: true);

                            // NOTE: Dev11 doesn't expose symbols, so it can treat destructors as override and let them go through the normal
                            // checks.  Roslyn can't, since the language says they are not virtual/override and that's what we need to expose
                            // in the symbol model.  Having said that, Dev11 doesn't seem to produce override errors other than this one
                            // (see SymbolPreparer::prepareOperator).
                            if ((object)overridden != null && overridden.IsMetadataFinal)
                            {
                                diagnostics.Add(ErrorCode.ERR_CantOverrideSealed, method.Locations[0], method, overridden);
                            }
                        }
                        break;
                    case SymbolKind.Property:
                        var property = (PropertySymbol)member;
                        var getMethod = property.GetMethod;
                        var setMethod = property.SetMethod;

                        // Handle the accessors here, instead of in the loop, so that we can ensure that
                        // they're checked *after* the corresponding property.
                        if (member.IsOverride)
                        {
                            CheckOverrideMember(property, property.OverriddenOrHiddenMembers, diagnostics, out suppressAccessors);

                            if (!suppressAccessors)
                            {
                                if ((object)getMethod != null)
                                {
                                    CheckOverrideMember(getMethod, getMethod.OverriddenOrHiddenMembers, diagnostics, out suppressAccessors);
                                }
                                if ((object)setMethod != null)
                                {
                                    CheckOverrideMember(setMethod, setMethod.OverriddenOrHiddenMembers, diagnostics, out suppressAccessors);
                                }
                            }
                        }
                        else
                        {
                            var isNewProperty = ((SourcePropertySymbol)property).IsNew;
                            CheckNonOverrideMember(property, isNewProperty, property.OverriddenOrHiddenMembers, diagnostics, out suppressAccessors);

                            if (!suppressAccessors)
                            {
                                if ((object)getMethod != null)
                                {
                                    CheckNonOverrideMember(getMethod, isNewProperty, getMethod.OverriddenOrHiddenMembers, diagnostics, out suppressAccessors);
                                }
                                if ((object)setMethod != null)
                                {
                                    CheckNonOverrideMember(setMethod, isNewProperty, setMethod.OverriddenOrHiddenMembers, diagnostics, out suppressAccessors);
                                }
                            }
                        }
                        break;
                    case SymbolKind.Event:
                        var @event = (EventSymbol)member;
                        var addMethod = @event.AddMethod;
                        var removeMethod = @event.RemoveMethod;

                        // Handle the accessors here, instead of in the loop, so that we can ensure that
                        // they're checked *after* the corresponding event.
                        if (member.IsOverride)
                        {
                            CheckOverrideMember(@event, @event.OverriddenOrHiddenMembers, diagnostics, out suppressAccessors);

                            if (!suppressAccessors)
                            {
                                if ((object)addMethod != null)
                                {
                                    CheckOverrideMember(addMethod, addMethod.OverriddenOrHiddenMembers, diagnostics, out suppressAccessors);
                                }
                                if ((object)removeMethod != null)
                                {
                                    CheckOverrideMember(removeMethod, removeMethod.OverriddenOrHiddenMembers, diagnostics, out suppressAccessors);
                                }
                            }
                        }
                        else
                        {
                            var isNewEvent = ((SourceEventSymbol)@event).IsNew;
                            CheckNonOverrideMember(@event, isNewEvent, @event.OverriddenOrHiddenMembers, diagnostics, out suppressAccessors);

                            if (!suppressAccessors)
                            {
                                if ((object)addMethod != null)
                                {
                                    CheckNonOverrideMember(addMethod, isNewEvent, addMethod.OverriddenOrHiddenMembers, diagnostics, out suppressAccessors);
                                }
                                if ((object)removeMethod != null)
                                {
                                    CheckNonOverrideMember(removeMethod, isNewEvent, removeMethod.OverriddenOrHiddenMembers, diagnostics, out suppressAccessors);
                                }
                            }
                        }
                        break;
                    case SymbolKind.Field:
                        var sourceField = member as SourceFieldSymbol;
                        var isNewField = (object)sourceField != null && sourceField.IsNew;

                        // We don't want to report diagnostics for field-like event backing fields (redundant),
                        // but that shouldn't be an issue since they shouldn't be in the member list.
                        Debug.Assert((object)sourceField == null || (object)sourceField.AssociatedSymbol == null ||
                            sourceField.AssociatedSymbol.Kind != SymbolKind.Event);

                        CheckNewModifier(member, isNewField, diagnostics);
                        break;
                    case SymbolKind.NamedType:
                        CheckNewModifier(member, ((SourceMemberContainerTypeSymbol)member).IsNew, diagnostics);
                        break;
                }
            }
        }

        private void CheckNewModifier(Symbol symbol, bool isNew, DiagnosticBag diagnostics)
        {
            Debug.Assert(symbol.Kind == SymbolKind.Field || symbol.Kind == SymbolKind.NamedType);

            // Do not give warnings about missing 'new' modifier for implicitly declared members,
            // e.g. backing fields for auto-properties
            if (symbol.IsImplicitlyDeclared)
            {
                return;
            }

            if (symbol.ContainingType.IsInterface)
            {
                CheckNonOverrideMember(symbol, isNew,
                                       OverriddenOrHiddenMembersHelpers.MakeInterfaceOverriddenOrHiddenMembers(symbol, memberIsFromSomeCompilation: true),
                                       diagnostics, out _);
                return;
            }

            // for error cases
            if ((object)this.BaseTypeNoUseSiteDiagnostics == null)
            {
                return;
            }

            int symbolArity = symbol.GetMemberArity();
            Location symbolLocation = symbol.Locations.FirstOrDefault();
            bool unused = false;

            NamedTypeSymbol currType = this.BaseTypeNoUseSiteDiagnostics;
            while ((object)currType != null)
            {
                foreach (var hiddenMember in currType.GetMembers(symbol.Name))
                {
                    if (hiddenMember.Kind == SymbolKind.Method && !((MethodSymbol)hiddenMember).CanBeHiddenByMemberKind(symbol.Kind))
                    {
                        continue;
                    }

                    HashSet<DiagnosticInfo> useSiteDiagnostics = null;
                    bool isAccessible = AccessCheck.IsSymbolAccessible(hiddenMember, this, ref useSiteDiagnostics);
                    diagnostics.Add(symbolLocation, useSiteDiagnostics);

                    if (isAccessible && hiddenMember.GetMemberArity() == symbolArity)
                    {
                        if (!isNew)
                        {
                            diagnostics.Add(ErrorCode.WRN_NewRequired, symbolLocation, symbol, hiddenMember);
                        }

                        AddHidingAbstractDiagnostic(symbol, symbolLocation, hiddenMember, diagnostics, ref unused);

                        return;
                    }
                }

                currType = currType.BaseTypeNoUseSiteDiagnostics;
            }

            if (isNew)
            {
                diagnostics.Add(ErrorCode.WRN_NewNotRequired, symbolLocation, symbol);
            }
        }

        private void CheckOverrideMember(
            Symbol overridingMember,
            OverriddenOrHiddenMembersResult overriddenOrHiddenMembers,
            DiagnosticBag diagnostics,
            out bool suppressAccessors)
        {
            Debug.Assert((object)overridingMember != null);
            Debug.Assert(overriddenOrHiddenMembers != null);

            suppressAccessors = false;

            var overridingMemberIsMethod = overridingMember.Kind == SymbolKind.Method;
            var overridingMemberIsProperty = overridingMember.Kind == SymbolKind.Property;
            var overridingMemberIsEvent = overridingMember.Kind == SymbolKind.Event;

            Debug.Assert(overridingMemberIsMethod ^ overridingMemberIsProperty ^ overridingMemberIsEvent);

            var overridingMemberLocation = overridingMember.Locations[0];

            var overriddenMembers = overriddenOrHiddenMembers.OverriddenMembers;
            Debug.Assert(!overriddenMembers.IsDefault);

            if (overriddenMembers.Length == 0)
            {
                var hiddenMembers = overriddenOrHiddenMembers.HiddenMembers;
                Debug.Assert(!hiddenMembers.IsDefault);

                if (hiddenMembers.Any())
                {
                    ErrorCode errorCode =
                        overridingMemberIsMethod ? ErrorCode.ERR_CantOverrideNonFunction :
                        overridingMemberIsProperty ? ErrorCode.ERR_CantOverrideNonProperty :
                        ErrorCode.ERR_CantOverrideNonEvent;

                    diagnostics.Add(errorCode, overridingMemberLocation, overridingMember, hiddenMembers[0]);
                }
                else
                {
                    Symbol associatedPropertyOrEvent = null;
                    if (overridingMemberIsMethod)
                    {
                        associatedPropertyOrEvent = ((MethodSymbol)overridingMember).AssociatedSymbol;
                    }

                    if ((object)associatedPropertyOrEvent == null)
                    {
                        bool suppressError = false;
                        if (overridingMemberIsMethod || overridingMember.IsIndexer())
                        {
                            var parameterTypes = overridingMemberIsMethod
                                ? ((MethodSymbol)overridingMember).ParameterTypesWithAnnotations
                                : ((PropertySymbol)overridingMember).ParameterTypesWithAnnotations;

                            foreach (var parameterType in parameterTypes)
                            {
                                if (isOrContainsErrorType(parameterType.Type))
                                {
                                    suppressError = true; // The parameter type must be fixed before the override can be found, so suppress error
                                    break;
                                }
                            }
                        }

                        if (!suppressError)
                        {
                            diagnostics.Add(ErrorCode.ERR_OverrideNotExpected, overridingMemberLocation, overridingMember);
                        }
                    }
                    else if (associatedPropertyOrEvent.Kind == SymbolKind.Property) //no specific errors for event accessors
                    {
                        PropertySymbol associatedProperty = (PropertySymbol)associatedPropertyOrEvent;
                        PropertySymbol overriddenProperty = associatedProperty.OverriddenProperty;

                        if ((object)overriddenProperty == null)
                        {
                            //skip remaining checks
                        }
                        else if (associatedProperty.GetMethod == overridingMember && (object)overriddenProperty.GetMethod == null)
                        {
                            diagnostics.Add(ErrorCode.ERR_NoGetToOverride, overridingMemberLocation, overridingMember, overriddenProperty);
                        }
                        else if (associatedProperty.SetMethod == overridingMember && (object)overriddenProperty.SetMethod == null)
                        {
                            diagnostics.Add(ErrorCode.ERR_NoSetToOverride, overridingMemberLocation, overridingMember, overriddenProperty);
                        }
                        else
                        {
                            diagnostics.Add(ErrorCode.ERR_OverrideNotExpected, overridingMemberLocation, overridingMember);
                        }
                    }
                }
            }
            else
            {
                NamedTypeSymbol overridingType = overridingMember.ContainingType;
                if (overriddenMembers.Length > 1)
                {
                    diagnostics.Add(ErrorCode.ERR_AmbigOverride, overridingMemberLocation,
                        overriddenMembers[0].OriginalDefinition, overriddenMembers[1].OriginalDefinition, overridingType);
                    suppressAccessors = true;
                }
                else
                {
                    var overriddenMember = overriddenMembers[0];

                    //otherwise, it would have been excluded during lookup
                    HashSet<DiagnosticInfo> useSiteDiagnosticsNotUsed = null;
                    Debug.Assert(AccessCheck.IsSymbolAccessible(overriddenMember, overridingType, ref useSiteDiagnosticsNotUsed));

                    Debug.Assert(overriddenMember.Kind == overridingMember.Kind);

                    if (overriddenMember.MustCallMethodsDirectly())
                    {
                        diagnostics.Add(ErrorCode.ERR_CantOverrideBogusMethod, overridingMemberLocation, overridingMember, overriddenMember);
                        suppressAccessors = true;
                    }
                    else if (!overriddenMember.IsVirtual && !overriddenMember.IsAbstract && !overriddenMember.IsOverride &&
                        !(overridingMemberIsMethod && ((MethodSymbol)overriddenMember).MethodKind == MethodKind.Destructor)) //destructors are metadata virtual
                    {
                        // CONSIDER: To match Dev10, skip the error for properties, and don't suppressAccessors
                        diagnostics.Add(ErrorCode.ERR_CantOverrideNonVirtual, overridingMemberLocation, overridingMember, overriddenMember);
                        suppressAccessors = true;
                    }
                    else if (overriddenMember.IsSealed)
                    {
                        // CONSIDER: To match Dev10, skip the error for properties, and don't suppressAccessors
                        diagnostics.Add(ErrorCode.ERR_CantOverrideSealed, overridingMemberLocation, overridingMember, overriddenMember);
                        suppressAccessors = true;
                    }
                    else if (!overridingMember.IsPartialMethod() && !OverrideHasCorrectAccessibility(overriddenMember, overridingMember))
                    {
                        var accessibility = SyntaxFacts.GetText(overriddenMember.DeclaredAccessibility);
                        diagnostics.Add(ErrorCode.ERR_CantChangeAccessOnOverride, overridingMemberLocation, overridingMember, accessibility, overriddenMember);
                        suppressAccessors = true;
                    }
                    else if (overridingMember.ContainsTupleNames() &&
                        MemberSignatureComparer.ConsideringTupleNamesCreatesDifference(overridingMember, overriddenMember))
                    {
                        // it is ok to override with no tuple names, for compatibility with C# 6, but otherwise names should match
                        diagnostics.Add(ErrorCode.ERR_CantChangeTupleNamesOnOverride, overridingMemberLocation, overridingMember, overriddenMember);
                    }
                    else
                    {
                        // As in dev11, we don't compare obsoleteness to the immediately-overridden member,
                        // but to the least-overridden member.
                        var leastOverriddenMember = overriddenMember.GetLeastOverriddenMember(overriddenMember.ContainingType);

                        overridingMember.ForceCompleteObsoleteAttribute();
                        leastOverriddenMember.ForceCompleteObsoleteAttribute();

                        Debug.Assert(overridingMember.ObsoleteState != ThreeState.Unknown);
                        Debug.Assert(leastOverriddenMember.ObsoleteState != ThreeState.Unknown);

                        bool overridingMemberIsObsolete = overridingMember.ObsoleteState == ThreeState.True;
                        bool leastOverriddenMemberIsObsolete = leastOverriddenMember.ObsoleteState == ThreeState.True;

                        if (overridingMemberIsObsolete != leastOverriddenMemberIsObsolete)
                        {
                            ErrorCode code = overridingMemberIsObsolete
                                ? ErrorCode.WRN_ObsoleteOverridingNonObsolete
                                : ErrorCode.WRN_NonObsoleteOverridingObsolete;

                            diagnostics.Add(code, overridingMemberLocation, overridingMember, leastOverriddenMember);
                        }

                        if (overridingMemberIsProperty)
                        {
                            PropertySymbol overridingProperty = (PropertySymbol)overridingMember;
                            PropertySymbol overriddenProperty = (PropertySymbol)overriddenMember;

                            TypeWithAnnotations overridingMemberType = overridingProperty.TypeWithAnnotations;
                            TypeWithAnnotations overriddenMemberType = overriddenProperty.TypeWithAnnotations;

                            // Check for mismatched byref returns and return type. Ignore custom modifiers, because this diagnostic is based on the C# semantics.
                            if (overridingProperty.RefKind != overriddenProperty.RefKind)
                            {
                                diagnostics.Add(ErrorCode.ERR_CantChangeRefReturnOnOverride, overridingMemberLocation, overridingMember, overriddenMember);
                                suppressAccessors = true; //we get really unhelpful errors from the accessor if the ref kind is mismatched
                            }
                            else if (!IsValidOverrideReturnType(overridingProperty, overridingMemberType, overriddenMemberType, diagnostics))
                            {
                                // if the type is or contains an error type, the type must be fixed before the override can be found, so suppress error
                                if (!isOrContainsErrorType(overridingMemberType.Type))
                                {
                                    diagnostics.Add(ErrorCode.ERR_CantChangeTypeOnOverride, overridingMemberLocation, overridingMember, overriddenMember, overriddenMemberType.Type);
                                }
                                suppressAccessors = true; //we get really unhelpful errors from the accessor if the type is mismatched
                            }
                            else
                            {
                                if (overridingProperty.GetMethod is object)
                                {
                                    MethodSymbol overriddenGetMethod = overriddenProperty.GetOwnOrInheritedGetMethod();
                                    checkValidNullableMethodOverride(
                                        overridingProperty.GetMethod.Locations[0],
                                        overriddenGetMethod,
                                        overridingProperty.GetMethod,
                                        diagnostics,
                                        checkReturnType: true,
                                        // Don't check parameters on the getter if there is a setter
                                        // because they will be a subset of the setter
                                        checkParameters: overridingProperty.SetMethod is null ||
                                                         overriddenGetMethod?.AssociatedSymbol != overriddenProperty ||
                                                         overriddenProperty.GetOwnOrInheritedSetMethod()?.AssociatedSymbol != overriddenProperty);
                                }

                                if (overridingProperty.SetMethod is object)
                                {
                                    checkValidNullableMethodOverride(
                                        overridingProperty.SetMethod.Locations[0],
                                        overriddenProperty.GetOwnOrInheritedSetMethod(),
                                        overridingProperty.SetMethod,
                                        diagnostics,
                                        checkReturnType: false,
                                        checkParameters: true);
                                }
                            }

                            // If the overriding property is sealed, then the overridden accessors cannot be inaccessible, since we
                            // have to override them to make them sealed in metadata.
                            // CONSIDER: It might be nice if this had its own error code(s) since it's an implementation restriction,
                            // rather than a language restriction as above.
                            if (overridingProperty.IsSealed)
                            {
                                MethodSymbol ownOrInheritedGetMethod = overridingProperty.GetOwnOrInheritedGetMethod();
                                HashSet<DiagnosticInfo> useSiteDiagnostics = null;
                                if (overridingProperty.GetMethod != ownOrInheritedGetMethod && !AccessCheck.IsSymbolAccessible(ownOrInheritedGetMethod, overridingType, ref useSiteDiagnostics))
                                {
                                    diagnostics.Add(ErrorCode.ERR_NoGetToOverride, overridingMemberLocation, overridingProperty, overriddenProperty);
                                }

                                MethodSymbol ownOrInheritedSetMethod = overridingProperty.GetOwnOrInheritedSetMethod();
                                if (overridingProperty.SetMethod != ownOrInheritedSetMethod && !AccessCheck.IsSymbolAccessible(ownOrInheritedSetMethod, overridingType, ref useSiteDiagnostics))
                                {
                                    diagnostics.Add(ErrorCode.ERR_NoSetToOverride, overridingMemberLocation, overridingProperty, overriddenProperty);
                                }

                                diagnostics.Add(overridingMemberLocation, useSiteDiagnostics);
                            }
                        }
                        else if (overridingMemberIsEvent)
                        {
                            EventSymbol overridingEvent = (EventSymbol)overridingMember;
                            EventSymbol overriddenEvent = (EventSymbol)overriddenMember;

                            TypeWithAnnotations overridingMemberType = overridingEvent.TypeWithAnnotations;
                            TypeWithAnnotations overriddenMemberType = overriddenEvent.TypeWithAnnotations;

                            // Ignore custom modifiers because this diagnostic is based on the C# semantics.
                            if (!overridingMemberType.Equals(overriddenMemberType, TypeCompareKind.AllIgnoreOptions))
                            {
                                // if the type is or contains an error type, the type must be fixed before the override can be found, so suppress error
                                if (!isOrContainsErrorType(overridingMemberType.Type))
                                {
                                    diagnostics.Add(ErrorCode.ERR_CantChangeTypeOnOverride, overridingMemberLocation, overridingMember, overriddenMember, overriddenMemberType.Type);
                                }
                                suppressAccessors = true; //we get really unhelpful errors from the accessor if the type is mismatched
                            }
                            else
                            {
                                CheckValidNullableEventOverride(overridingEvent.DeclaringCompilation, overriddenEvent, overridingEvent,
                                                                diagnostics,
                                                                (diagnostics, overriddenEvent, overridingEvent, location) => diagnostics.Add(ErrorCode.WRN_NullabilityMismatchInTypeOnOverride, location),
                                                                overridingMemberLocation);
                            }
                        }
                        else
                        {
                            Debug.Assert(overridingMemberIsMethod);

                            var overridingMethod = (MethodSymbol)overridingMember;
                            var overriddenMethod = (MethodSymbol)overriddenMember;

                            if (overridingMethod.IsGenericMethod)
                            {
                                overriddenMethod = overriddenMethod.Construct(overridingMethod.TypeArgumentsWithAnnotations);
                            }

                            // Check for mismatched byref returns and return type. Ignore custom modifiers, because this diagnostic is based on the C# semantics.
                            if (overridingMethod.RefKind != overriddenMethod.RefKind)
                            {
                                diagnostics.Add(ErrorCode.ERR_CantChangeRefReturnOnOverride, overridingMemberLocation, overridingMember, overriddenMember);
                            }
                            else if (!IsValidOverrideReturnType(overridingMethod, overridingMethod.ReturnTypeWithAnnotations, overriddenMethod.ReturnTypeWithAnnotations, diagnostics))
                            {
                                // if the Return type is or contains an error type, the return type must be fixed before the override can be found, so suppress error
                                if (!isOrContainsErrorType(overridingMethod.ReturnType))
                                {
                                    // If the return type would be a valid covariant return, suggest using covariant return feature.
                                    HashSet<DiagnosticInfo> discardedUseSiteDiagnostics = null;
                                    if (DeclaringCompilation.Conversions.HasIdentityOrImplicitReferenceConversion(overridingMethod.ReturnTypeWithAnnotations.Type, overriddenMethod.ReturnTypeWithAnnotations.Type, ref discardedUseSiteDiagnostics))
                                    {
                                        var diagnosticInfo = MessageID.IDS_FeatureCovariantReturnsForOverrides.GetFeatureAvailabilityDiagnosticInfo(this.DeclaringCompilation);
                                        Debug.Assert(diagnosticInfo is { });
                                        diagnostics.Add(diagnosticInfo, overridingMemberLocation);
                                    }
                                    else
                                    {
                                        // error CS0508: return type must be 'C<V>' to match overridden member 'M<T>()'
                                        diagnostics.Add(ErrorCode.ERR_CantChangeReturnTypeOnOverride, overridingMemberLocation, overridingMember, overriddenMember, overriddenMethod.ReturnType);
                                    }
                                }
                            }
                            else if (overriddenMethod.IsRuntimeFinalizer())
                            {
                                diagnostics.Add(ErrorCode.ERR_OverrideFinalizeDeprecated, overridingMemberLocation);
                            }
                            else if (!overridingMethod.IsAccessor())
                            {
                                // Accessors will have already been checked above
                                checkValidNullableMethodOverride(
                                    overridingMemberLocation,
                                    overriddenMethod,
                                    overridingMethod,
                                    diagnostics,
                                    checkReturnType: true,
                                    checkParameters: true);
                            }
                        }

                        // NOTE: this error may be redundant (if an error has already been reported
                        // for the return type or parameter type in question), but the scenario is
                        // too rare to justify complicated checks.
                        DiagnosticInfo useSiteDiagnostic = overriddenMember.GetUseSiteDiagnostic();
                        if (useSiteDiagnostic != null)
                        {
                            suppressAccessors = ReportUseSiteDiagnostic(useSiteDiagnostic, diagnostics, overridingMember.Locations[0]);
                        }
                    }
                }
            }

            // From: SymbolPreparer.cpp
            // DevDiv Bugs 115384: Both out and ref parameters are implemented as references. In addition, out parameters are 
            // decorated with OutAttribute. In CLR when a signature is looked up in virtual dispatch, CLR does not distinguish
            // between these to parameter types. The choice is the last method in the vtable. Therefore we check and warn if 
            // there would potentially be a mismatch in CLRs and C#s choice of the overridden method. Unfortunately we have no 
            // way of communicating to CLR which method is the overridden one. We only run into this problem when the 
            // parameters are generic.
            var runtimeOverriddenMembers = overriddenOrHiddenMembers.RuntimeOverriddenMembers;
            Debug.Assert(!runtimeOverriddenMembers.IsDefault);
            if (runtimeOverriddenMembers.Length > 1 && overridingMember.Kind == SymbolKind.Method) // The runtime doesn't define overriding for properties or events.
            {
                // CONSIDER: Dev10 doesn't seem to report this warning for indexers.
                var ambiguousMethod = runtimeOverriddenMembers[0];
                diagnostics.Add(ErrorCode.WRN_MultipleRuntimeOverrideMatches, ambiguousMethod.Locations[0], ambiguousMethod, overridingMember);
                suppressAccessors = true;
            }

            return;

            static bool isOrContainsErrorType(TypeSymbol typeSymbol)
            {
                return (object)typeSymbol.VisitType((currentTypeSymbol, unused1, unused2) => currentTypeSymbol.IsErrorType(), (object)null) != null;
            }

            static void checkValidNullableMethodOverride(
                Location overridingMemberLocation,
                MethodSymbol overriddenMethod,
                MethodSymbol overridingMethod,
                DiagnosticBag diagnostics,
                bool checkReturnType,
                bool checkParameters)
            {
                CheckValidNullableMethodOverride(overridingMethod.DeclaringCompilation, overriddenMethod, overridingMethod, diagnostics,
                                                 checkReturnType ? ReportBadReturn : null,
                                                 checkParameters ? ReportBadParameter : null,
                                                 overridingMemberLocation);
            }
        }

<<<<<<< HEAD
        /// <summary>
        /// Return true if <paramref name="overridingReturnType"/> is valid for the return type of an override method when the overridden method's return type is <paramref name="overriddenReturnType"/>.
        /// </summary>
        private bool IsValidOverrideReturnType(Symbol overridingSymbol, TypeWithAnnotations overridingReturnType, TypeWithAnnotations overriddenReturnType, DiagnosticBag diagnostics)
        {
            if (DeclaringCompilation.LanguageVersion >= MessageID.IDS_FeatureCovariantReturnsForOverrides.RequiredVersion())
            {
                HashSet<DiagnosticInfo> useSiteDiagnostics = null;
                var result = DeclaringCompilation.Conversions.HasIdentityOrImplicitReferenceConversion(overridingReturnType.Type, overriddenReturnType.Type, ref useSiteDiagnostics);
                if (useSiteDiagnostics != null)
                {
                    Location symbolLocation = overridingSymbol.Locations.FirstOrDefault();
                    diagnostics.Add(symbolLocation, useSiteDiagnostics);
                }

                return result;
            }
            else
            {
                return overridingReturnType.Equals(overriddenReturnType, TypeCompareKind.AllIgnoreOptions);
            }
        }

        static readonly ReportMismatchinReturnType<Location> ReportBadReturn =
=======
        static readonly ReportMismatchInReturnType<Location> ReportBadReturn =
>>>>>>> a526cc1c
            (DiagnosticBag diagnostics, MethodSymbol overriddenMethod, MethodSymbol overridingMethod, bool topLevel, Location location)
            => diagnostics.Add(topLevel ?
                ErrorCode.WRN_TopLevelNullabilityMismatchInReturnTypeOnOverride :
                ErrorCode.WRN_NullabilityMismatchInReturnTypeOnOverride,
                location);

        static readonly ReportMismatchInParameterType<Location> ReportBadParameter =
            (DiagnosticBag diagnostics, MethodSymbol overriddenMethod, MethodSymbol overridingMethod, ParameterSymbol overridingParameter, bool topLevel, Location location)
            => diagnostics.Add(
                topLevel ? ErrorCode.WRN_TopLevelNullabilityMismatchInParameterTypeOnOverride : ErrorCode.WRN_NullabilityMismatchInParameterTypeOnOverride,
                location,
                new FormattedSymbol(overridingParameter, SymbolDisplayFormat.ShortFormat));

        internal static void CheckValidNullableMethodOverride<TArg>(
            CSharpCompilation compilation,
            MethodSymbol overriddenMethod,
            MethodSymbol overridingMethod,
            DiagnosticBag diagnostics,
            ReportMismatchInReturnType<TArg> reportMismatchInReturnType,
            ReportMismatchInParameterType<TArg> reportMismatchInParameterType,
            TArg extraArgument)
        {
            if (!PerformValidNullableOverrideCheck(compilation, overriddenMethod, overridingMethod))
            {
                return;
            }

            if ((overriddenMethod.FlowAnalysisAnnotations & FlowAnalysisAnnotations.DoesNotReturn) == FlowAnalysisAnnotations.DoesNotReturn &&
                (overridingMethod.FlowAnalysisAnnotations & FlowAnalysisAnnotations.DoesNotReturn) != FlowAnalysisAnnotations.DoesNotReturn)
            {
                diagnostics.Add(ErrorCode.WRN_DoesNotReturnMismatch, overridingMethod.Locations[0], new FormattedSymbol(overridingMethod, SymbolDisplayFormat.MinimallyQualifiedFormat));
            }

            var conversions = compilation.Conversions.WithNullability(true);
            if (reportMismatchInReturnType != null)
            {
                // check nested nullability
                if (!isValidNullableConversion(
                        conversions,
                        overridingMethod.RefKind,
                        overridingMethod.ReturnTypeWithAnnotations.Type,
                        overriddenMethod.ReturnTypeWithAnnotations.Type))
                {
                    reportMismatchInReturnType(diagnostics, overriddenMethod, overridingMethod, false, extraArgument);
                    return;
                }

                // check top-level nullability including flow analysis annotations
                if (!NullableWalker.AreParameterAnnotationsCompatible(
                        overridingMethod.RefKind == RefKind.Ref ? RefKind.Ref : RefKind.Out,
                        overriddenMethod.ReturnTypeWithAnnotations,
                        overriddenMethod.ReturnTypeFlowAnalysisAnnotations,
                        overridingMethod.ReturnTypeWithAnnotations,
                        overridingMethod.ReturnTypeFlowAnalysisAnnotations))
                {
                    reportMismatchInReturnType(diagnostics, overriddenMethod, overridingMethod, true, extraArgument);
                    return;
                }
            }

            if (reportMismatchInParameterType == null)
            {
                return;
            }

            ImmutableArray<ParameterSymbol> overridingParameters = overridingMethod.GetParameters();
            var overriddenParameters = overriddenMethod.GetParameters();

            for (int i = 0; i < overriddenMethod.ParameterCount; i++)
            {
                var overriddenParameter = overriddenParameters[i];
                var overriddenParameterType = overriddenParameter.TypeWithAnnotations;
                var overridingParameter = overridingParameters[i];
                var overridingParameterType = overridingParameter.TypeWithAnnotations;
                // check nested nullability
                if (!isValidNullableConversion(
                        conversions,
                        overridingParameter.RefKind,
                        overriddenParameterType.Type,
                        overridingParameterType.Type))
                {
                    reportMismatchInParameterType(diagnostics, overriddenMethod, overridingMethod, overridingParameter, false, extraArgument);
                }
                // check top-level nullability including flow analysis annotations
                else if (!NullableWalker.AreParameterAnnotationsCompatible(
                        overridingParameter.RefKind,
                        overriddenParameterType,
                        overriddenParameter.FlowAnalysisAnnotations,
                        overridingParameterType,
                        overridingParameter.FlowAnalysisAnnotations))
                {
                    reportMismatchInParameterType(diagnostics, overriddenMethod, overridingMethod, overridingParameter, true, extraArgument);
                }
            }

            static bool isValidNullableConversion(
                ConversionsBase conversions,
                RefKind refKind,
                TypeSymbol sourceType,
                TypeSymbol targetType)
            {
                switch (refKind)
                {
                    case RefKind.Ref:
                        // ref variables are invariant
                        return sourceType.Equals(
                            targetType,
                            TypeCompareKind.AllIgnoreOptions & ~(TypeCompareKind.IgnoreNullableModifiersForReferenceTypes));

                    case RefKind.Out:
                        // out variables have inverted variance
                        (sourceType, targetType) = (targetType, sourceType);
                        break;

                    default:
                        break;
                }

                Debug.Assert(conversions.IncludeNullability);
                HashSet<DiagnosticInfo> discardedDiagnostics = null;
                return conversions.ClassifyImplicitConversionFromType(sourceType, targetType, ref discardedDiagnostics).Kind != ConversionKind.NoConversion;
            }
        }

        private static bool PerformValidNullableOverrideCheck(
            CSharpCompilation compilation,
            Symbol overriddenMember,
            Symbol overridingMember)
        {
            // Don't do any validation if the nullable feature is not enabled or
            // the override is not written directly in source
            return overriddenMember is object &&
                   overridingMember is object &&
                   compilation is object &&
                   compilation.IsFeatureEnabled(MessageID.IDS_FeatureNullableReferenceTypes);
        }

        internal static void CheckValidNullableEventOverride<TArg>(
            CSharpCompilation compilation,
            EventSymbol overriddenEvent,
            EventSymbol overridingEvent,
            DiagnosticBag diagnostics,
            Action<DiagnosticBag, EventSymbol, EventSymbol, TArg> reportMismatch,
            TArg extraArgument)
        {
            if (!PerformValidNullableOverrideCheck(compilation, overriddenEvent, overridingEvent))
            {
                return;
            }

            var conversions = compilation.Conversions.WithNullability(true);
            if (!conversions.HasAnyNullabilityImplicitConversion(overriddenEvent.TypeWithAnnotations, overridingEvent.TypeWithAnnotations))
            {
                reportMismatch(diagnostics, overriddenEvent, overridingEvent, extraArgument);
            }
        }

        private static void CheckNonOverrideMember(
            Symbol hidingMember,
            bool hidingMemberIsNew,
            OverriddenOrHiddenMembersResult overriddenOrHiddenMembers,
            DiagnosticBag diagnostics, out bool suppressAccessors)
        {
            suppressAccessors = false;

            var hidingMemberLocation = hidingMember.Locations[0];

            Debug.Assert(overriddenOrHiddenMembers != null);
            Debug.Assert(!overriddenOrHiddenMembers.OverriddenMembers.Any()); //since hidingMethod.IsOverride is false
            Debug.Assert(!overriddenOrHiddenMembers.RuntimeOverriddenMembers.Any()); //since hidingMethod.IsOverride is false

            var hiddenMembers = overriddenOrHiddenMembers.HiddenMembers;
            Debug.Assert(!hiddenMembers.IsDefault);

            if (hiddenMembers.Length == 0)
            {
                if (hidingMemberIsNew && !hidingMember.IsAccessor())
                {
                    diagnostics.Add(ErrorCode.WRN_NewNotRequired, hidingMemberLocation, hidingMember);
                }
            }
            else
            {
                var diagnosticAdded = false;

                //for interfaces, we always report WRN_NewRequired
                //if we went into the loop, the pseudo-abstract nature of interfaces would throw off the other checks
                if (!hidingMember.ContainingType.IsInterface)
                {
                    foreach (var hiddenMember in hiddenMembers)
                    {
                        diagnosticAdded |= AddHidingAbstractDiagnostic(hidingMember, hidingMemberLocation, hiddenMember, diagnostics, ref suppressAccessors);

                        //can actually get both, so don't use else if
                        if (!hidingMemberIsNew && hiddenMember.Kind == hidingMember.Kind &&
                            !hidingMember.IsAccessor() &&
                            (hiddenMember.IsAbstract || hiddenMember.IsVirtual || hiddenMember.IsOverride))
                        {
                            diagnostics.Add(ErrorCode.WRN_NewOrOverrideExpected, hidingMemberLocation, hidingMember, hiddenMember);
                            diagnosticAdded = true;
                        }

                        if (diagnosticAdded)
                        {
                            break;
                        }
                    }
                }

                if (!hidingMemberIsNew && !diagnosticAdded && !hidingMember.IsAccessor() && !hidingMember.IsOperator())
                {
                    diagnostics.Add(ErrorCode.WRN_NewRequired, hidingMemberLocation, hidingMember, hiddenMembers[0]);
                }
            }
        }

        /// <summary>
        /// If necessary, report a diagnostic for a hidden abstract member.
        /// </summary>
        /// <returns>True if a diagnostic was reported.</returns>
        private static bool AddHidingAbstractDiagnostic(Symbol hidingMember, Location hidingMemberLocation, Symbol hiddenMember, DiagnosticBag diagnostics, ref bool suppressAccessors)
        {
            switch (hiddenMember.Kind)
            {
                case SymbolKind.Method:
                case SymbolKind.Property:
                case SymbolKind.Event:
                    break; // Can result in diagnostic
                default:
                    return false; // Cannot result in diagnostic
            }

            // If the hidden member isn't abstract, the diagnostic doesn't apply.
            // If the hiding member is in a non-abstract type, then suppress this cascading error.
            if (!hiddenMember.IsAbstract || !hidingMember.ContainingType.IsAbstract)
            {
                return false;
            }

            switch (hidingMember.DeclaredAccessibility)
            {
                case Accessibility.Internal:
                case Accessibility.Private:
                case Accessibility.ProtectedAndInternal:
                    break;
                case Accessibility.Public:
                case Accessibility.ProtectedOrInternal:
                case Accessibility.Protected:
                    {
                        // At this point we know we're going to report ERR_HidingAbstractMethod, we just have to
                        // figure out the substitutions.

                        switch (hidingMember.Kind)
                        {
                            case SymbolKind.Method:
                                var associatedPropertyOrEvent = ((MethodSymbol)hidingMember).AssociatedSymbol;
                                if ((object)associatedPropertyOrEvent != null)
                                {
                                    //Dev10 reports that the property/event is doing the hiding, rather than the method
                                    diagnostics.Add(ErrorCode.ERR_HidingAbstractMethod, associatedPropertyOrEvent.Locations[0], associatedPropertyOrEvent, hiddenMember);
                                    break;
                                }

                                goto default;
                            case SymbolKind.Property:
                            case SymbolKind.Event:
                                // NOTE: We used to let the accessors take care of this case, but then we weren't handling the case
                                // where a hiding and hidden properties did not have any accessors in common.

                                // CONSIDER: Dev10 actually reports an error for each accessor of a hidden property/event, but that seems unnecessary.
                                suppressAccessors = true;

                                goto default;
                            default:
                                diagnostics.Add(ErrorCode.ERR_HidingAbstractMethod, hidingMemberLocation, hidingMember, hiddenMember);
                                break;
                        }

                        return true;
                    }
                default:
                    throw ExceptionUtilities.UnexpectedValue(hidingMember.DeclaredAccessibility);
            }
            return false;
        }

        private static bool OverrideHasCorrectAccessibility(Symbol overridden, Symbol overriding)
        {
            // Check declared accessibility rather than effective accessibility since there's a different
            // check (CS0560) that determines whether the containing types have compatible accessibility.
            if (!overriding.ContainingAssembly.HasInternalAccessTo(overridden.ContainingAssembly) &&
                overridden.DeclaredAccessibility == Accessibility.ProtectedOrInternal)
            {
                return overriding.DeclaredAccessibility == Accessibility.Protected;
            }
            else
            {
                return overridden.DeclaredAccessibility == overriding.DeclaredAccessibility;
            }
        }

        /// <summary>
        /// It is invalid for a type to directly (vs through a base class) implement two interfaces that
        /// unify (i.e. are the same for some substitution of type parameters).
        /// </summary>
        /// <remarks>
        /// CONSIDER: check this while building up InterfacesAndTheirBaseInterfaces (only in the SourceNamedTypeSymbol case).
        /// </remarks>
        private void CheckInterfaceUnification(DiagnosticBag diagnostics)
        {
            if (!this.IsGenericType)
            {
                return;
            }

            // CONSIDER: filtering the list to only include generic types would save iterations.

            int numInterfaces = this.InterfacesAndTheirBaseInterfacesNoUseSiteDiagnostics.Count;

            if (numInterfaces < 2)
            {
                return;
            }

            // NOTE: a typical approach to finding duplicates in less than quadratic time
            // is to use a HashSet with an appropriate comparer.  Unfortunately, this approach
            // does not apply (at least, not straightforwardly), because CanUnifyWith is not
            // transitive and, thus, is not an equivalence relation.

            NamedTypeSymbol[] interfaces = this.InterfacesAndTheirBaseInterfacesNoUseSiteDiagnostics.Keys.ToArray();

            for (int i1 = 0; i1 < numInterfaces; i1++)
            {
                for (int i2 = i1 + 1; i2 < numInterfaces; i2++)
                {
                    NamedTypeSymbol interface1 = interfaces[i1];
                    NamedTypeSymbol interface2 = interfaces[i2];

                    // CanUnifyWith is the real check - the others just short-circuit
                    if (interface1.IsGenericType && interface2.IsGenericType &&
                        TypeSymbol.Equals(interface1.OriginalDefinition, interface2.OriginalDefinition, TypeCompareKind.ConsiderEverything2) &&
                        interface1.CanUnifyWith(interface2))
                    {
                        if (GetImplementsLocation(interface1).SourceSpan.Start > GetImplementsLocation(interface2).SourceSpan.Start)
                        {
                            // Mention interfaces in order of their appearance in the base list, for consistency.
                            var temp = interface1;
                            interface1 = interface2;
                            interface2 = temp;
                        }

                        diagnostics.Add(ErrorCode.ERR_UnifyingInterfaceInstantiations, this.Locations[0], this, interface1, interface2);
                    }
                }
            }
        }

        /// <summary>
        /// Though there is a method that C# considers to be an implementation of the interface method, that
        /// method may not be considered an implementation by the CLR.  In particular, implicit implementation
        /// methods that are non-virtual or that have different (usually fewer) custom modifiers than the
        /// interface method, will not be considered CLR overrides.  To address this problem, we either make
        /// them virtual (in metadata, not in C#), or we introduce an explicit interface implementation that
        /// delegates to the implicit implementation.
        /// </summary>
        /// <param name="implementingMemberAndDiagnostics">Returned from FindImplementationForInterfaceMemberWithDiagnostics.</param>
        /// <param name="interfaceMember">The interface method or property that is being implemented.</param>
        /// <returns>Synthesized implementation or null if not needed.</returns>
        private SynthesizedExplicitImplementationForwardingMethod SynthesizeInterfaceMemberImplementation(SymbolAndDiagnostics implementingMemberAndDiagnostics, Symbol interfaceMember)
        {
            if (interfaceMember.DeclaredAccessibility != Accessibility.Public)
            {
                // Non-public interface members cannot be implemented implicitly,
                // appropriate errors are reported elsewhere. Let's not synthesize
                // forwarding methods, or modify metadata virtualness of the
                // implementing methods.
                return null;
            }

            foreach (Diagnostic diagnostic in implementingMemberAndDiagnostics.Diagnostics)
            {
                if (diagnostic.Severity == DiagnosticSeverity.Error)
                {
                    return null;
                }
            }

            Symbol implementingMember = implementingMemberAndDiagnostics.Symbol;

            //don't worry about properties or events - we'll catch them through their accessors
            if ((object)implementingMember == null || implementingMember.Kind != SymbolKind.Method)
            {
                return null;
            }

            MethodSymbol interfaceMethod = (MethodSymbol)interfaceMember;
            MethodSymbol implementingMethod = (MethodSymbol)implementingMember;

            // Interface properties/events with non-public accessors cannot be implemented implicitly,
            // appropriate errors are reported elsewhere. Let's not synthesize
            // forwarding methods, or modify metadata virtualness of the
            // implementing accessors, even for public ones.
            if (interfaceMethod.AssociatedSymbol?.IsEventOrPropertyWithImplementableNonPublicAccessor() == true)
            {
                return null;
            }

            //explicit implementations are always respected by the CLR
            if (implementingMethod.ExplicitInterfaceImplementations.Contains(interfaceMethod, ExplicitInterfaceImplementationTargetMemberEqualityComparer.Instance))
            {
                return null;
            }

            MethodSymbol implementingMethodOriginalDefinition = implementingMethod.OriginalDefinition;

            bool needSynthesizedImplementation = true;

            // If the implementing method is from a source file in the same module and the
            // override is correct from the runtime's perspective (esp the custom modifiers
            // match), then we can just twiddle the metadata virtual bit.  Otherwise, we need
            // to create an explicit implementation that delegates to the real implementation.
            if (MemberSignatureComparer.RuntimeImplicitImplementationComparer.Equals(implementingMethod, interfaceMethod) &&
                IsOverrideOfPossibleImplementationUnderRuntimeRules(implementingMethod, @interfaceMethod.ContainingType))
            {
                if (ReferenceEquals(this.ContainingModule, implementingMethodOriginalDefinition.ContainingModule))
                {
                    SourceMemberMethodSymbol sourceImplementMethodOriginalDefinition = implementingMethodOriginalDefinition as SourceMemberMethodSymbol;
                    if ((object)sourceImplementMethodOriginalDefinition != null)
                    {
                        sourceImplementMethodOriginalDefinition.EnsureMetadataVirtual();
                        needSynthesizedImplementation = false;
                    }
                }
                else if (implementingMethod.IsMetadataVirtual(ignoreInterfaceImplementationChanges: true))
                {
                    // If the signatures match and the implementation method is definitely virtual, then we're set.
                    needSynthesizedImplementation = false;
                }
            }

            if (!needSynthesizedImplementation)
            {
                return null;
            }

            return new SynthesizedExplicitImplementationForwardingMethod(interfaceMethod, implementingMethod, this);
        }

        /// <summary>
        /// The CLR will only look for an implementation of an interface method in a type that
        ///   1) declares that it implements that interface; or
        ///   2) is a base class of a type that declares that it implements the interface but not
        ///        a subtype of a class that declares that it implements the interface.
        ///        
        /// For example,
        /// 
        ///   interface I
        ///   class A
        ///   class B : A, I
        ///   class C : B
        ///   class D : C, I
        /// 
        /// Suppose the runtime is looking for D's implementation of a member of I.  It will look in 
        /// D because of (1), will not look in C, will look in B because of (1), and will look in A
        /// because of (2).
        /// 
        /// The key point is that it does not look in C, which C# *does*.
        /// </summary>
        private static bool IsPossibleImplementationUnderRuntimeRules(MethodSymbol implementingMethod, NamedTypeSymbol @interface)
        {
            NamedTypeSymbol type = implementingMethod.ContainingType;
            if (type.InterfacesAndTheirBaseInterfacesNoUseSiteDiagnostics.ContainsKey(@interface))
            {
                return true;
            }

            NamedTypeSymbol baseType = type.BaseTypeNoUseSiteDiagnostics;
            return (object)baseType == null || !baseType.AllInterfacesNoUseSiteDiagnostics.Contains(@interface);
        }

        /// <summary>
        /// If C# picks a different implementation than the CLR (see IsPossibleImplementationUnderClrRules), then we might
        /// still be okay, but dynamic dispatch might result in C#'s choice getting called anyway.
        /// </summary>
        /// <remarks>
        /// This is based on SymbolPreparer::IsCLRMethodImplSame in the native compiler.
        /// 
        /// ACASEY: What the native compiler actually does is compute the C# answer, compute the CLR answer,
        /// and then confirm that they override the same method.  What I've done here is check for the situations
        /// where the answers could disagree.  I believe the results will be equivalent.  If in doubt, a more conservative
        /// check would be implementingMethod.ContainingType.InterfacesAndTheirBaseInterfaces.Contains(@interface).
        /// </remarks>
        private static bool IsOverrideOfPossibleImplementationUnderRuntimeRules(MethodSymbol implementingMethod, NamedTypeSymbol @interface)
        {
            MethodSymbol curr = implementingMethod;
            while ((object)curr != null)
            {
                if (IsPossibleImplementationUnderRuntimeRules(curr, @interface))
                {
                    return true;
                }

                curr = curr.OverriddenMethod;
            }
            return false;
        }

        internal sealed override ImmutableArray<NamedTypeSymbol> GetInterfacesToEmit()
        {
            return CalculateInterfacesToEmit();
        }
    }
}<|MERGE_RESOLUTION|>--- conflicted
+++ resolved
@@ -1072,7 +1072,6 @@
             }
         }
 
-<<<<<<< HEAD
         /// <summary>
         /// Return true if <paramref name="overridingReturnType"/> is valid for the return type of an override method when the overridden method's return type is <paramref name="overriddenReturnType"/>.
         /// </summary>
@@ -1096,10 +1095,7 @@
             }
         }
 
-        static readonly ReportMismatchinReturnType<Location> ReportBadReturn =
-=======
         static readonly ReportMismatchInReturnType<Location> ReportBadReturn =
->>>>>>> a526cc1c
             (DiagnosticBag diagnostics, MethodSymbol overriddenMethod, MethodSymbol overridingMethod, bool topLevel, Location location)
             => diagnostics.Add(topLevel ?
                 ErrorCode.WRN_TopLevelNullabilityMismatchInReturnTypeOnOverride :
