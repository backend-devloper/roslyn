--- conflicted
+++ resolved
@@ -79,7 +79,11 @@
                 // Don't initialize this.type - we'll just use the type of the field (which is lazy and handles var)
             }
 
-<<<<<<< HEAD
+            if (!IsStatic && ContainingType.IsReadOnly)
+            {
+                diagnostics.Add(ErrorCode.ERR_FieldlikeEventsInRoStruct, this.Locations[0]);
+            }
+
             if (inInterfaceType && !this.IsStatic)
             {
                 if (this.IsExtern)
@@ -93,11 +97,6 @@
                 {
                     diagnostics.Add(ErrorCode.ERR_EventNeedsBothAccessors, this.Locations[0], this);
                 }
-=======
-            if (!IsStatic && ContainingType.IsReadOnly)
-            {
-                diagnostics.Add(ErrorCode.ERR_FieldlikeEventsInRoStruct, this.Locations[0]);
->>>>>>> db50eb5f
             }
 
             // Accessors will assume that Type is available.
