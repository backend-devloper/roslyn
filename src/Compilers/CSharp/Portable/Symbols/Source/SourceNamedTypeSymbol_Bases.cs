﻿// Licensed to the .NET Foundation under one or more agreements.
// The .NET Foundation licenses this file to you under the MIT license.
// See the LICENSE file in the project root for more information.

using System;
using System.Collections.Immutable;
using System.Diagnostics;
using System.Linq;
using System.Threading;
using Microsoft.CodeAnalysis.CSharp.Symbols;
using Microsoft.CodeAnalysis.CSharp.Syntax;
using Microsoft.CodeAnalysis.PooledObjects;
using Microsoft.CodeAnalysis.Text;
using Roslyn.Utilities;
using System.Collections.Generic;
using Microsoft.CodeAnalysis.Collections;

namespace Microsoft.CodeAnalysis.CSharp.Symbols
{
    internal partial class SourceNamedTypeSymbol
    {
        private Tuple<NamedTypeSymbol, ImmutableArray<NamedTypeSymbol>> _lazyDeclaredBases;

        private NamedTypeSymbol _lazyBaseType = ErrorTypeSymbol.UnknownResultType;
        private ImmutableArray<NamedTypeSymbol> _lazyInterfaces;

        /// <summary>
        /// Gets the BaseType of this type. If the base type could not be determined, then 
        /// an instance of ErrorType is returned. If this kind of type does not have a base type
        /// (for example, interfaces), null is returned. Also the special class System.Object
        /// always has a BaseType of null.
        /// </summary>
        internal sealed override NamedTypeSymbol BaseTypeNoUseSiteDiagnostics
        {
            get
            {
                if (ReferenceEquals(_lazyBaseType, ErrorTypeSymbol.UnknownResultType))
                {
                    // force resolution of bases in containing type
                    // to make base resolution errors more deterministic
                    if ((object)ContainingType != null)
                    {
                        var tmp = ContainingType.BaseTypeNoUseSiteDiagnostics;
                    }

                    var diagnostics = BindingDiagnosticBag.GetInstance();
                    var acyclicBase = this.MakeAcyclicBaseType(diagnostics);
                    if (ReferenceEquals(Interlocked.CompareExchange(ref _lazyBaseType, acyclicBase, ErrorTypeSymbol.UnknownResultType), ErrorTypeSymbol.UnknownResultType))
                    {
                        AddDeclarationDiagnostics(diagnostics);
                    }
                    diagnostics.Free();
                }

                return _lazyBaseType;
            }
        }

        /// <summary>
        /// Gets the set of interfaces that this type directly implements. This set does not include
        /// interfaces that are base interfaces of directly implemented interfaces.
        /// </summary>
        internal sealed override ImmutableArray<NamedTypeSymbol> InterfacesNoUseSiteDiagnostics(ConsList<TypeSymbol> basesBeingResolved)
        {
            if (_lazyInterfaces.IsDefault)
            {
                if (basesBeingResolved != null && basesBeingResolved.ContainsReference(this.OriginalDefinition))
                {
                    return ImmutableArray<NamedTypeSymbol>.Empty;
                }

                var diagnostics = BindingDiagnosticBag.GetInstance();
                var acyclicInterfaces = MakeAcyclicInterfaces(basesBeingResolved, diagnostics);
                if (ImmutableInterlocked.InterlockedCompareExchange(ref _lazyInterfaces, acyclicInterfaces, default(ImmutableArray<NamedTypeSymbol>)).IsDefault)
                {
                    AddDeclarationDiagnostics(diagnostics);
                }
                diagnostics.Free();
            }

            return _lazyInterfaces;
        }

        protected override void CheckBase(BindingDiagnosticBag diagnostics)
        {
            var localBase = this.BaseTypeNoUseSiteDiagnostics;

            if ((object)localBase == null)
            {
                // nothing to verify
                return;
            }

            Location baseLocation = null;
            bool baseContainsErrorTypes = localBase.ContainsErrorType();

            if (!baseContainsErrorTypes)
            {
                baseLocation = FindBaseRefSyntax(localBase);
                Debug.Assert(!this.IsClassType() || localBase.IsObjectType() || baseLocation != null);
            }

            // you need to know all bases before you can ask this question... (asking this causes a cycle)
            if (this.IsGenericType && !baseContainsErrorTypes && this.DeclaringCompilation.IsAttributeType(localBase))
            {
                // A generic type cannot derive from '{0}' because it is an attribute class
                diagnostics.Add(ErrorCode.ERR_GenericDerivingFromAttribute, baseLocation, localBase);
            }

            // Check constraints on the first declaration with explicit bases.
            var singleDeclaration = this.FirstDeclarationWithExplicitBases();
            if (singleDeclaration != null)
            {
                var corLibrary = this.ContainingAssembly.CorLibrary;
                var conversions = new TypeConversions(corLibrary);
                var location = singleDeclaration.NameLocation;

                localBase.CheckAllConstraints(DeclaringCompilation, conversions, location, diagnostics);
            }

            // Records can only inherit from other records or object
            if (this.IsClassType() && !localBase.IsObjectType() && !baseContainsErrorTypes)
            {
                var useSiteInfo = new CompoundUseSiteInfo<AssemblySymbol>(diagnostics, ContainingAssembly);

                if (declaration.Kind == DeclarationKind.Record)
                {
<<<<<<< HEAD
                    if (SynthesizedRecordClone.FindValidCloneMethod(localBase, ref useSiteInfo) is null)
=======
                    if (SynthesizedRecordClone.FindValidCloneMethod(localBase, ref useSiteDiagnostics) is null ||
                        SynthesizedRecordPrintMembers.FindValidPrintMembersMethod(localBase, DeclaringCompilation) is null)
>>>>>>> cf21a7ab
                    {
                        diagnostics.Add(ErrorCode.ERR_BadRecordBase, baseLocation);
                    }
                }
                else if (SynthesizedRecordClone.FindValidCloneMethod(localBase, ref useSiteInfo) is object)
                {
                    diagnostics.Add(ErrorCode.ERR_BadInheritanceFromRecord, baseLocation);
                }

                diagnostics.Add(baseLocation, useSiteInfo);
            }
        }

        protected override void CheckInterfaces(BindingDiagnosticBag diagnostics)
        {
            // Check declared interfaces and all base interfaces. This is necessary
            // since references to all interfaces will be emitted to metadata
            // and it's possible to define derived interfaces with weaker
            // constraints than the base interfaces, at least in metadata.
            var interfaces = this.InterfacesAndTheirBaseInterfacesNoUseSiteDiagnostics;

            if (interfaces.IsEmpty)
            {
                // nothing to verify
                return;
            }

            // Check constraints on the first declaration with explicit bases.
            var singleDeclaration = this.FirstDeclarationWithExplicitBases();
            if (singleDeclaration != null)
            {
                var corLibrary = this.ContainingAssembly.CorLibrary;
                var conversions = new TypeConversions(corLibrary);
                var location = singleDeclaration.NameLocation;

                foreach (var pair in interfaces)
                {
                    MultiDictionary<NamedTypeSymbol, NamedTypeSymbol>.ValueSet set = pair.Value;

                    foreach (var @interface in set)
                    {
                        @interface.CheckAllConstraints(DeclaringCompilation, conversions, location, diagnostics);
                    }

                    if (set.Count > 1)
                    {
                        NamedTypeSymbol other = pair.Key;
                        foreach (var @interface in set)
                        {
                            if ((object)other == @interface)
                            {
                                continue;
                            }

                            Debug.Assert(!other.Equals(@interface, TypeCompareKind.ConsiderEverything));

                            if (other.Equals(@interface, TypeCompareKind.IgnoreNullableModifiersForReferenceTypes))
                            {
                                if (!other.Equals(@interface, TypeCompareKind.ObliviousNullableModifierMatchesAny))
                                {
                                    diagnostics.Add(ErrorCode.WRN_DuplicateInterfaceWithNullabilityMismatchInBaseList, location, @interface, this);
                                }
                            }
                            else if (other.Equals(@interface, TypeCompareKind.IgnoreTupleNames | TypeCompareKind.IgnoreNullableModifiersForReferenceTypes))
                            {
                                diagnostics.Add(ErrorCode.ERR_DuplicateInterfaceWithTupleNamesInBaseList, location, @interface, other, this);
                            }
                        }
                    }
                }
            }
        }

        // finds syntax location where given type was inherited
        // should be used for error reporting on unexpected inherited types.
        private SourceLocation FindBaseRefSyntax(NamedTypeSymbol baseSym)
        {
            foreach (var decl in this.declaration.Declarations)
            {
                BaseListSyntax bases = GetBaseListOpt(decl);
                if (bases != null)
                {
                    var baseBinder = this.DeclaringCompilation.GetBinder(bases);
                    // Wrap base binder in a location-specific binder that will avoid generic constraint checks.
                    baseBinder = baseBinder.WithAdditionalFlagsAndContainingMemberOrLambda(BinderFlags.SuppressConstraintChecks, this);

                    foreach (var baseTypeSyntax in bases.Types)
                    {
                        var b = baseTypeSyntax.Type;
                        var curBaseSym = baseBinder.BindType(b, BindingDiagnosticBag.Discarded).Type;

                        if (baseSym.Equals(curBaseSym))
                        {
                            return new SourceLocation(b);
                        }
                    }
                }
            }

            return null;
        }

        // Returns the first declaration in the merged declarations list that includes
        // base types or interfaces. Returns null if there are no such declarations.
        private SingleTypeDeclaration FirstDeclarationWithExplicitBases()
        {
            foreach (var singleDeclaration in this.declaration.Declarations)
            {
                var bases = GetBaseListOpt(singleDeclaration);
                if (bases != null)
                {
                    return singleDeclaration;
                }
            }

            return null;
        }

        internal Tuple<NamedTypeSymbol, ImmutableArray<NamedTypeSymbol>> GetDeclaredBases(ConsList<TypeSymbol> basesBeingResolved)
        {
            if (ReferenceEquals(_lazyDeclaredBases, null))
            {
                var diagnostics = BindingDiagnosticBag.GetInstance();
                if (Interlocked.CompareExchange(ref _lazyDeclaredBases, MakeDeclaredBases(basesBeingResolved, diagnostics), null) == null)
                {
                    AddDeclarationDiagnostics(diagnostics);
                }
                diagnostics.Free();
            }

            return _lazyDeclaredBases;
        }

        internal override NamedTypeSymbol GetDeclaredBaseType(ConsList<TypeSymbol> basesBeingResolved)
        {
            return GetDeclaredBases(basesBeingResolved).Item1;
        }

        internal override ImmutableArray<NamedTypeSymbol> GetDeclaredInterfaces(ConsList<TypeSymbol> basesBeingResolved)
        {
            return GetDeclaredBases(basesBeingResolved).Item2;
        }

        private Tuple<NamedTypeSymbol, ImmutableArray<NamedTypeSymbol>> MakeDeclaredBases(ConsList<TypeSymbol> basesBeingResolved, BindingDiagnosticBag diagnostics)
        {
            if (this.TypeKind == TypeKind.Enum)
            {
                // Handled by GetEnumUnderlyingType().
                return new Tuple<NamedTypeSymbol, ImmutableArray<NamedTypeSymbol>>(null, ImmutableArray<NamedTypeSymbol>.Empty);
            }

            var reportedPartialConflict = false;
            Debug.Assert(basesBeingResolved == null || !basesBeingResolved.ContainsReference(this.OriginalDefinition));
            var newBasesBeingResolved = basesBeingResolved.Prepend(this.OriginalDefinition);
            var baseInterfaces = ArrayBuilder<NamedTypeSymbol>.GetInstance();

            NamedTypeSymbol baseType = null;
            SourceLocation baseTypeLocation = null;

            var interfaceLocations = SpecializedSymbolCollections.GetPooledSymbolDictionaryInstance<NamedTypeSymbol, SourceLocation>();

            foreach (var decl in this.declaration.Declarations)
            {
                Tuple<NamedTypeSymbol, ImmutableArray<NamedTypeSymbol>> one = MakeOneDeclaredBases(newBasesBeingResolved, decl, diagnostics);
                if ((object)one == null) continue;

                var partBase = one.Item1;
                var partInterfaces = one.Item2;
                if (!reportedPartialConflict)
                {
                    if ((object)baseType == null)
                    {
                        baseType = partBase;
                        baseTypeLocation = decl.NameLocation;
                    }
                    else if (baseType.TypeKind == TypeKind.Error && (object)partBase != null)
                    {
                        // if the old base was an error symbol, copy it to the interfaces list so it doesn't get lost
                        partInterfaces = partInterfaces.Add(baseType);
                        baseType = partBase;
                        baseTypeLocation = decl.NameLocation;
                    }
                    else if ((object)partBase != null && !TypeSymbol.Equals(partBase, baseType, TypeCompareKind.ConsiderEverything2) && partBase.TypeKind != TypeKind.Error)
                    {
                        // the parts do not agree
                        var info = diagnostics.Add(ErrorCode.ERR_PartialMultipleBases, Locations[0], this);
                        baseType = new ExtendedErrorTypeSymbol(baseType, LookupResultKind.Ambiguous, info);
                        baseTypeLocation = decl.NameLocation;
                        reportedPartialConflict = true;
                    }
                }

                foreach (var t in partInterfaces)
                {
                    if (!interfaceLocations.ContainsKey(t))
                    {
                        baseInterfaces.Add(t);
                        interfaceLocations.Add(t, decl.NameLocation);
                    }
                }
            }

            CompoundUseSiteInfo<AssemblySymbol> useSiteInfo = new CompoundUseSiteInfo<AssemblySymbol>(diagnostics, ContainingAssembly);

            if (declaration.Kind == DeclarationKind.Record)
            {
                var type = DeclaringCompilation.GetWellKnownType(WellKnownType.System_IEquatable_T).Construct(this);
                if (baseInterfaces.IndexOf(type, SymbolEqualityComparer.AllIgnoreOptions) < 0)
                {
                    baseInterfaces.Add(type);
                    type.AddUseSiteInfo(ref useSiteInfo);
                }
            }

            if ((object)baseType != null)
            {
                Debug.Assert(baseTypeLocation != null);
                if (baseType.IsStatic)
                {
                    // '{1}': cannot derive from static class '{0}'
                    diagnostics.Add(ErrorCode.ERR_StaticBaseClass, baseTypeLocation, baseType, this);
                }

                if (!this.IsNoMoreVisibleThan(baseType, ref useSiteInfo))
                {
                    // Inconsistent accessibility: base class '{1}' is less accessible than class '{0}'
                    diagnostics.Add(ErrorCode.ERR_BadVisBaseClass, baseTypeLocation, this, baseType);
                }
            }

            var baseInterfacesRO = baseInterfaces.ToImmutableAndFree();
            if (DeclaredAccessibility != Accessibility.Private && IsInterface)
            {
                foreach (var i in baseInterfacesRO)
                {
                    if (!i.IsAtLeastAsVisibleAs(this, ref useSiteInfo))
                    {
                        // Inconsistent accessibility: base interface '{1}' is less accessible than interface '{0}'
                        diagnostics.Add(ErrorCode.ERR_BadVisBaseInterface, interfaceLocations[i], this, i);
                    }
                }
            }

            interfaceLocations.Free();

            diagnostics.Add(Locations[0], useSiteInfo);

            return new Tuple<NamedTypeSymbol, ImmutableArray<NamedTypeSymbol>>(baseType, baseInterfacesRO);
        }

        private static BaseListSyntax GetBaseListOpt(SingleTypeDeclaration decl)
        {
            if (decl.HasBaseDeclarations)
            {
                var typeDeclaration = (BaseTypeDeclarationSyntax)decl.SyntaxReference.GetSyntax();
                return typeDeclaration.BaseList;
            }

            return null;
        }

        // process the base list for one part of a partial class, or for the only part of any other type declaration.
        private Tuple<NamedTypeSymbol, ImmutableArray<NamedTypeSymbol>> MakeOneDeclaredBases(ConsList<TypeSymbol> newBasesBeingResolved, SingleTypeDeclaration decl, BindingDiagnosticBag diagnostics)
        {
            BaseListSyntax bases = GetBaseListOpt(decl);
            if (bases == null)
            {
                return null;
            }

            NamedTypeSymbol localBase = null;
            var localInterfaces = ArrayBuilder<NamedTypeSymbol>.GetInstance();
            var baseBinder = this.DeclaringCompilation.GetBinder(bases);

            // Wrap base binder in a location-specific binder that will avoid generic constraint checks
            // (to avoid cycles if the constraint types are not bound yet). Instead, constraint checks
            // are handled by the caller.
            baseBinder = baseBinder.WithAdditionalFlagsAndContainingMemberOrLambda(BinderFlags.SuppressConstraintChecks, this);

            int i = -1;
            foreach (var baseTypeSyntax in bases.Types)
            {
                i++;
                var typeSyntax = baseTypeSyntax.Type;
                if (typeSyntax.Kind() != SyntaxKind.PredefinedType && !SyntaxFacts.IsName(typeSyntax.Kind()))
                {
                    diagnostics.Add(ErrorCode.ERR_BadBaseType, typeSyntax.GetLocation());
                }

                var location = new SourceLocation(typeSyntax);

                TypeSymbol baseType;

                if (i == 0 && TypeKind == TypeKind.Class) // allow class in the first position
                {
                    baseType = baseBinder.BindType(typeSyntax, diagnostics, newBasesBeingResolved).Type;

                    SpecialType baseSpecialType = baseType.SpecialType;
                    if (IsRestrictedBaseType(baseSpecialType))
                    {
                        // check for one of the specific exceptions required for compiling mscorlib
                        if (this.SpecialType == SpecialType.System_Enum && baseSpecialType == SpecialType.System_ValueType ||
                            this.SpecialType == SpecialType.System_MulticastDelegate && baseSpecialType == SpecialType.System_Delegate)
                        {
                            // allowed
                        }
                        else if (baseSpecialType == SpecialType.System_Array && this.ContainingAssembly.CorLibrary == this.ContainingAssembly)
                        {
                            // Specific exception for System.ArrayContracts, which is only built when CONTRACTS_FULL is defined.
                            // (See InheritanceResolver::CheckForBaseClassErrors).
                        }
                        else
                        {
                            // '{0}' cannot derive from special class '{1}'
                            diagnostics.Add(ErrorCode.ERR_DeriveFromEnumOrValueType, location, this, baseType);
                            continue;
                        }
                    }

                    if (baseType.IsSealed && !this.IsStatic) // Give precedence to ERR_StaticDerivedFromNonObject
                    {
                        diagnostics.Add(ErrorCode.ERR_CantDeriveFromSealedType, location, this, baseType);
                        continue;
                    }

                    bool baseTypeIsErrorWithoutInterfaceGuess = false;

                    // If baseType is an error symbol and our best guess is that the desired symbol
                    // is an interface, then put baseType in the interfaces list, rather than the
                    // base type slot, to avoid the frustrating scenario where an error message
                    // indicates that the symbol being returned as the base type was elsewhere
                    // interpreted as an interface.
                    if (baseType.TypeKind == TypeKind.Error)
                    {
                        baseTypeIsErrorWithoutInterfaceGuess = true;

                        TypeKind guessTypeKind = baseType.GetNonErrorTypeKindGuess();
                        if (guessTypeKind == TypeKind.Interface)
                        {
                            //base type is an error *with* a guessed interface
                            baseTypeIsErrorWithoutInterfaceGuess = false;
                        }
                    }

                    if ((baseType.TypeKind == TypeKind.Class ||
                         baseType.TypeKind == TypeKind.Delegate ||
                         baseType.TypeKind == TypeKind.Struct ||
                         baseTypeIsErrorWithoutInterfaceGuess) &&
                        ((object)localBase == null))
                    {
                        localBase = (NamedTypeSymbol)baseType;
                        Debug.Assert((object)localBase != null);
                        if (this.IsStatic && localBase.SpecialType != SpecialType.System_Object)
                        {
                            // Static class '{0}' cannot derive from type '{1}'. Static classes must derive from object.
                            var info = diagnostics.Add(ErrorCode.ERR_StaticDerivedFromNonObject, location, this, localBase);
                            localBase = new ExtendedErrorTypeSymbol(localBase, LookupResultKind.NotReferencable, info);
                        }
                        continue;
                    }
                }
                else
                {
                    baseType = baseBinder.BindType(typeSyntax, diagnostics, newBasesBeingResolved).Type;
                }

                switch (baseType.TypeKind)
                {
                    case TypeKind.Interface:
                        foreach (var t in localInterfaces)
                        {
                            if (t.Equals(baseType, TypeCompareKind.ConsiderEverything))
                            {
                                diagnostics.Add(ErrorCode.ERR_DuplicateInterfaceInBaseList, location, baseType);
                            }
                            else if (t.Equals(baseType, TypeCompareKind.ObliviousNullableModifierMatchesAny))
                            {
                                // duplicates with ?/! differences are reported later, we report local differences between oblivious and ?/! here
                                diagnostics.Add(ErrorCode.WRN_DuplicateInterfaceWithNullabilityMismatchInBaseList, location, baseType, this);
                            }
                        }

                        if (this.IsStatic)
                        {
                            // '{0}': static classes cannot implement interfaces
                            diagnostics.Add(ErrorCode.ERR_StaticClassInterfaceImpl, location, this, baseType);
                        }

                        if (this.IsRefLikeType)
                        {
                            // '{0}': ref structs cannot implement interfaces
                            diagnostics.Add(ErrorCode.ERR_RefStructInterfaceImpl, location, this, baseType);
                        }

                        if (baseType.ContainsDynamic())
                        {
                            diagnostics.Add(ErrorCode.ERR_DeriveFromConstructedDynamic, location, this, baseType);
                        }

                        localInterfaces.Add((NamedTypeSymbol)baseType);
                        continue;

                    case TypeKind.Class:
                        if (TypeKind == TypeKind.Class)
                        {
                            if ((object)localBase == null)
                            {
                                localBase = (NamedTypeSymbol)baseType;
                                diagnostics.Add(ErrorCode.ERR_BaseClassMustBeFirst, location, baseType);
                                continue;
                            }
                            else
                            {
                                diagnostics.Add(ErrorCode.ERR_NoMultipleInheritance, location, this, localBase, baseType);
                                continue;
                            }
                        }
                        goto default;

                    case TypeKind.TypeParameter:
                        diagnostics.Add(ErrorCode.ERR_DerivingFromATyVar, location, baseType);
                        continue;

                    case TypeKind.Error:
                        // put the error type in the interface list so we don't lose track of it
                        localInterfaces.Add((NamedTypeSymbol)baseType);
                        continue;

                    case TypeKind.Dynamic:
                        diagnostics.Add(ErrorCode.ERR_DeriveFromDynamic, location, this);
                        continue;

                    case TypeKind.Submission:
                        throw ExceptionUtilities.UnexpectedValue(baseType.TypeKind);

                    default:
                        diagnostics.Add(ErrorCode.ERR_NonInterfaceInInterfaceList, location, baseType);
                        continue;
                }
            }

            if (this.SpecialType == SpecialType.System_Object && ((object)localBase != null || localInterfaces.Count != 0))
            {
                var name = GetName(bases.Parent);
                diagnostics.Add(ErrorCode.ERR_ObjectCantHaveBases, new SourceLocation(name));
            }

            return new Tuple<NamedTypeSymbol, ImmutableArray<NamedTypeSymbol>>(localBase, localInterfaces.ToImmutableAndFree());
        }

        /// <summary>
        /// Returns true if the type cannot be used as an explicit base class.
        /// </summary>
        private static bool IsRestrictedBaseType(SpecialType specialType)
        {
            switch (specialType)
            {
                case SpecialType.System_Array:
                case SpecialType.System_Enum:
                case SpecialType.System_Delegate:
                case SpecialType.System_MulticastDelegate:
                case SpecialType.System_ValueType:
                    return true;
            }

            return false;
        }

        private ImmutableArray<NamedTypeSymbol> MakeAcyclicInterfaces(ConsList<TypeSymbol> basesBeingResolved, BindingDiagnosticBag diagnostics)
        {
            var typeKind = this.TypeKind;

            if (typeKind == TypeKind.Enum)
            {
                Debug.Assert(GetDeclaredInterfaces(basesBeingResolved: null).IsEmpty, "Computation skipped for enums");
                return ImmutableArray<NamedTypeSymbol>.Empty;
            }

            var declaredInterfaces = GetDeclaredInterfaces(basesBeingResolved: basesBeingResolved);
            bool isInterface = (typeKind == TypeKind.Interface);

            ArrayBuilder<NamedTypeSymbol> result = isInterface ? ArrayBuilder<NamedTypeSymbol>.GetInstance() : null;
            foreach (var t in declaredInterfaces)
            {
                if (isInterface)
                {
                    if (BaseTypeAnalysis.TypeDependsOn(depends: t, on: this))
                    {
                        result.Add(new ExtendedErrorTypeSymbol(t, LookupResultKind.NotReferencable,
                            diagnostics.Add(ErrorCode.ERR_CycleInInterfaceInheritance, Locations[0], this, t)));
                        continue;
                    }
                    else
                    {
                        result.Add(t);
                    }
                }

                var useSiteInfo = new CompoundUseSiteInfo<AssemblySymbol>(diagnostics, ContainingAssembly);

                if (t.DeclaringCompilation != this.DeclaringCompilation)
                {
                    t.AddUseSiteInfo(ref useSiteInfo);

                    foreach (var @interface in t.AllInterfacesNoUseSiteDiagnostics)
                    {
                        if (@interface.DeclaringCompilation != this.DeclaringCompilation)
                        {
                            @interface.AddUseSiteInfo(ref useSiteInfo);
                        }
                    }
                }

                diagnostics.Add(Locations[0], useSiteInfo);
            }

            return isInterface ? result.ToImmutableAndFree() : declaredInterfaces;
        }

        private NamedTypeSymbol MakeAcyclicBaseType(BindingDiagnosticBag diagnostics)
        {
            var typeKind = this.TypeKind;
            var compilation = this.DeclaringCompilation;
            NamedTypeSymbol declaredBase;
            if (typeKind == TypeKind.Enum)
            {
                Debug.Assert((object)GetDeclaredBaseType(basesBeingResolved: null) == null, "Computation skipped for enums");
                declaredBase = compilation.GetSpecialType(SpecialType.System_Enum);
            }
            else
            {
                declaredBase = GetDeclaredBaseType(basesBeingResolved: null);
            }

            if ((object)declaredBase == null)
            {
                switch (typeKind)
                {
                    case TypeKind.Class:

                        if (this.SpecialType == SpecialType.System_Object)
                        {
                            return null;
                        }

                        declaredBase = compilation.GetSpecialType(SpecialType.System_Object);
                        break;

                    case TypeKind.Struct:
                        declaredBase = compilation.GetSpecialType(SpecialType.System_ValueType);
                        break;

                    case TypeKind.Interface:
                        return null;

                    case TypeKind.Delegate:
                        declaredBase = compilation.GetSpecialType(SpecialType.System_MulticastDelegate);
                        break;

                    default:
                        throw ExceptionUtilities.UnexpectedValue(typeKind);
                }
            }

            if (BaseTypeAnalysis.TypeDependsOn(declaredBase, this))
            {
                return new ExtendedErrorTypeSymbol(declaredBase, LookupResultKind.NotReferencable,
                    diagnostics.Add(ErrorCode.ERR_CircularBase, Locations[0], declaredBase, this));
            }

            this.SetKnownToHaveNoDeclaredBaseCycles();

            var useSiteInfo = new CompoundUseSiteInfo<AssemblySymbol>(diagnostics, ContainingAssembly);
            NamedTypeSymbol current = declaredBase;

            do
            {
                if (current.DeclaringCompilation == this.DeclaringCompilation)
                {
                    break;
                }

                current.AddUseSiteInfo(ref useSiteInfo);
                current = current.BaseTypeNoUseSiteDiagnostics;
            }
            while ((object)current != null);

            diagnostics.Add(useSiteInfo.Diagnostics.IsNullOrEmpty() ? Location.None : (FindBaseRefSyntax(declaredBase) ?? Locations[0]), useSiteInfo);

            return declaredBase;
        }
    }
}<|MERGE_RESOLUTION|>--- conflicted
+++ resolved
@@ -125,12 +125,8 @@
 
                 if (declaration.Kind == DeclarationKind.Record)
                 {
-<<<<<<< HEAD
-                    if (SynthesizedRecordClone.FindValidCloneMethod(localBase, ref useSiteInfo) is null)
-=======
-                    if (SynthesizedRecordClone.FindValidCloneMethod(localBase, ref useSiteDiagnostics) is null ||
+                    if (SynthesizedRecordClone.FindValidCloneMethod(localBase, ref useSiteInfo) is null ||
                         SynthesizedRecordPrintMembers.FindValidPrintMembersMethod(localBase, DeclaringCompilation) is null)
->>>>>>> cf21a7ab
                     {
                         diagnostics.Add(ErrorCode.ERR_BadRecordBase, baseLocation);
                     }
