﻿// Licensed to the .NET Foundation under one or more agreements.
// The .NET Foundation licenses this file to you under the MIT license.
// See the LICENSE file in the project root for more information.

using System;
using System.Collections.Immutable;
using System.Diagnostics;
using Microsoft.CodeAnalysis.CSharp.Syntax;
using Roslyn.Utilities;

namespace Microsoft.CodeAnalysis.CSharp.Symbols
{
    internal sealed class SourceUserDefinedOperatorSymbol : SourceUserDefinedOperatorSymbolBase
    {
        public static SourceUserDefinedOperatorSymbol CreateUserDefinedOperatorSymbol(
            SourceMemberContainerTypeSymbol containingType,
            OperatorDeclarationSyntax syntax,
            BindingDiagnosticBag diagnostics)
        {
            var location = syntax.OperatorToken.GetLocation();

            string name = OperatorFacts.OperatorNameFromDeclaration(syntax);

            return new SourceUserDefinedOperatorSymbol(
                containingType, name, location, syntax, diagnostics);
        }

        // NOTE: no need to call WithUnsafeRegionIfNecessary, since the signature
        // is bound lazily using binders from a BinderFactory (which will already include an
        // UnsafeBinder, if necessary).
        private SourceUserDefinedOperatorSymbol(
            SourceMemberContainerTypeSymbol containingType,
            string name,
            Location location,
            OperatorDeclarationSyntax syntax,
<<<<<<< HEAD
            BindingDiagnosticBag diagnostics,
            bool isExpressionBodied) :
=======
            DiagnosticBag diagnostics) :
>>>>>>> cf21a7ab
            base(
                MethodKind.UserDefinedOperator,
                name,
                containingType,
                location,
                syntax,
                MakeDeclarationModifiers(syntax, location, diagnostics),
                hasBody: syntax.HasAnyBody(),
                isExpressionBodied: syntax.Body == null && syntax.ExpressionBody != null,
                isIterator: SyntaxFacts.HasYieldOperations(syntax.Body),
                diagnostics)
        {
            CheckForBlockAndExpressionBody(
                syntax.Body, syntax.ExpressionBody, syntax, diagnostics);

            if (name != WellKnownMemberNames.EqualityOperatorName && name != WellKnownMemberNames.InequalityOperatorName)
            {
                CheckFeatureAvailabilityAndRuntimeSupport(syntax, location, hasBody: syntax.Body != null || syntax.ExpressionBody != null, diagnostics: diagnostics);
            }
        }

        internal OperatorDeclarationSyntax GetSyntax()
        {
            Debug.Assert(syntaxReferenceOpt != null);
            return (OperatorDeclarationSyntax)syntaxReferenceOpt.GetSyntax();
        }

        protected override int GetParameterCountFromSyntax()
        {
            return GetSyntax().ParameterList.ParameterCount;
        }

        protected override Location ReturnTypeLocation
        {
            get
            {
                return GetSyntax().ReturnType.Location;
            }
        }

        internal override bool GenerateDebugInfo
        {
            get { return true; }
        }

        internal sealed override OneOrMany<SyntaxList<AttributeListSyntax>> GetAttributeDeclarations()
        {
            return OneOrMany.Create(this.GetSyntax().AttributeLists);
        }

        protected override (TypeWithAnnotations ReturnType, ImmutableArray<ParameterSymbol> Parameters) MakeParametersAndBindReturnType(DiagnosticBag diagnostics)
        {
            OperatorDeclarationSyntax declarationSyntax = GetSyntax();
            return MakeParametersAndBindReturnType(declarationSyntax, declarationSyntax.ReturnType, diagnostics);
        }
    }
}<|MERGE_RESOLUTION|>--- conflicted
+++ resolved
@@ -33,12 +33,7 @@
             string name,
             Location location,
             OperatorDeclarationSyntax syntax,
-<<<<<<< HEAD
-            BindingDiagnosticBag diagnostics,
-            bool isExpressionBodied) :
-=======
-            DiagnosticBag diagnostics) :
->>>>>>> cf21a7ab
+            BindingDiagnosticBag diagnostics) :
             base(
                 MethodKind.UserDefinedOperator,
                 name,
