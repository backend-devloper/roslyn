--- conflicted
+++ resolved
@@ -124,19 +124,11 @@
             get { return underlyingParameter.Name; }
         }
 
-<<<<<<< HEAD
-=======
         public sealed override string MetadataName
         {
             get { return underlyingParameter.MetadataName; }
         }
 
-        public override ImmutableArray<CustomModifier> CustomModifiers
-        {
-            get { return underlyingParameter.CustomModifiers; }
-        }
-
->>>>>>> 45a4f28b
         internal override MarshalPseudoCustomAttributeData MarshallingInformation
         {
             get { return underlyingParameter.MarshallingInformation; }
