﻿// Copyright (c) Microsoft.  All Rights Reserved.  Licensed under the Apache License, Version 2.0.  See License.txt in the project root for license information.

using System;
using System.Collections.Immutable;
using Microsoft.CodeAnalysis.CSharp.Symbols;

namespace Microsoft.CodeAnalysis.CSharp.Symbols
{
    internal sealed partial class AnonymousTypeManager
    {
        /// <summary>
        /// Represents an anonymous type constructor.
        /// </summary>
        private sealed partial class AnonymousTypeConstructorSymbol : SynthesizedMethodBase
        {
            private readonly ImmutableArray<ParameterSymbol> _parameters;

            internal AnonymousTypeConstructorSymbol(NamedTypeSymbol container, ImmutableArray<AnonymousTypePropertySymbol> properties)
                : base(container, WellKnownMemberNames.InstanceConstructorName)
            {
                // Create constructor parameters
                int fieldsCount = properties.Length;
                if (fieldsCount > 0)
                {
                    ParameterSymbol[] paramsArr = new ParameterSymbol[fieldsCount];
                    for (int index = 0; index < fieldsCount; index++)
                    {
                        PropertySymbol property = properties[index];
<<<<<<< HEAD
                        paramsArr[index] = new SynthesizedParameterSymbol(this, property.Type, index, RefKind.None, property.Name);
=======
                        paramsArr[index] = SynthesizedParameterSymbol.Create(this, property.Type, index, RefKind.None, property.Name);
>>>>>>> 17da1b47
                    }
                    _parameters = paramsArr.AsImmutableOrNull();
                }
                else
                {
                    _parameters = ImmutableArray<ParameterSymbol>.Empty;
                }
            }

            public override MethodKind MethodKind
            {
                get { return MethodKind.Constructor; }
            }

            public override bool ReturnsVoid
            {
                get { return true; }
            }

            internal override RefKind RefKind
            {
                get { return RefKind.None; }
            }

            public override TypeSymbolWithAnnotations ReturnType
            {
                get { return TypeSymbolWithAnnotations.Create(this.Manager.System_Void); }
            }

            public override ImmutableArray<ParameterSymbol> Parameters
            {
                get { return _parameters; }
            }

            public override bool IsOverride
            {
                get { return false; }
            }

            internal sealed override bool IsMetadataVirtual(bool ignoreInterfaceImplementationChanges = false)
            {
                return false;
            }

            internal override bool IsMetadataFinal
            {
                get
                {
                    return false;
                }
            }

            public override ImmutableArray<Location> Locations
            {
                get
                {
                    // The accessor for an anonymous type constructor has the same location as the type.
                    return this.ContainingSymbol.Locations;
                }
            }
        }
    }
}<|MERGE_RESOLUTION|>--- conflicted
+++ resolved
@@ -2,7 +2,6 @@
 
 using System;
 using System.Collections.Immutable;
-using Microsoft.CodeAnalysis.CSharp.Symbols;
 
 namespace Microsoft.CodeAnalysis.CSharp.Symbols
 {
@@ -26,11 +25,7 @@
                     for (int index = 0; index < fieldsCount; index++)
                     {
                         PropertySymbol property = properties[index];
-<<<<<<< HEAD
-                        paramsArr[index] = new SynthesizedParameterSymbol(this, property.Type, index, RefKind.None, property.Name);
-=======
                         paramsArr[index] = SynthesizedParameterSymbol.Create(this, property.Type, index, RefKind.None, property.Name);
->>>>>>> 17da1b47
                     }
                     _parameters = paramsArr.AsImmutableOrNull();
                 }
