--- conflicted
+++ resolved
@@ -83,11 +83,7 @@
                         continue;
                     }
 
-<<<<<<< HEAD
-                    StructDependsClosure(field.Type.TypeSymbol, partialClosure, on);
-=======
-                    StructDependsClosure((NamedTypeSymbol)field.Type, partialClosure, on);
->>>>>>> 10136dde
+                    StructDependsClosure((NamedTypeSymbol)field.Type.TypeSymbol, partialClosure, on);
                 }
             }
         }
