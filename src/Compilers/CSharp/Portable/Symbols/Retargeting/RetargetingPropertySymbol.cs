--- conflicted
+++ resolved
@@ -78,19 +78,15 @@
             }
         }
 
-<<<<<<< HEAD
+        internal override RefKind RefKind
+        {
+            get
+            {
+                return _underlyingProperty.RefKind;
+            }
+        }
+
         public override TypeSymbolWithAnnotations Type
-=======
-        internal override RefKind RefKind
-        {
-            get
-            {
-                return _underlyingProperty.RefKind;
-            }
-        }
-
-        public override TypeSymbol Type
->>>>>>> 86625f3a
         {
             get
             {
