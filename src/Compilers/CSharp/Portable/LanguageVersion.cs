--- conflicted
+++ resolved
@@ -125,11 +125,7 @@
         CSharp7_3 = 703,
 
         /// <summary>
-<<<<<<< HEAD
-        /// C# language version 8.
-=======
         /// C# language version 8.0
->>>>>>> bf54a3d6
         /// </summary>
         CSharp8 = 800,
 
