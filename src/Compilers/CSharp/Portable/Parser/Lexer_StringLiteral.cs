--- conflicted
+++ resolved
@@ -483,18 +483,7 @@
                     }
                     else if (ch == '}')
                     {
-<<<<<<< HEAD
                         return; // end of interpolation
-=======
-                        if (_lexer.TextWindow.PeekChar(1) == '}')
-                        {
-                            _lexer.TextWindow.AdvanceChar(2); // }}
-                        }
-                        else
-                        {
-                            return; // end of interpolation
-                        }
->>>>>>> 29d5f015
                     }
                     else if (IsAtEnd())
                     {
