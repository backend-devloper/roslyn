--- conflicted
+++ resolved
@@ -3423,50 +3423,6 @@
             VerifyOperationTreeForTest<PrefixUnaryExpressionSyntax>(source, expectedOperationTree);
         }
 
-<<<<<<< HEAD
-        [Fact]
-        [CompilerTrait(CompilerFeature.IOperation)]
-        public void VerifyIndexOperator_Int()
-        {
-            var compilation = CreateCompilationWithIndexAndRange(@"
-class Test
-{
-    void M(int arg)
-    {
-        var x = /*<bind>*/^arg/*</bind>*/;
-    }
-}").VerifyDiagnostics();
-
-            string expectedOperationTree = @"
-IUnaryOperation (UnaryOperatorKind.Index) (OperationKind.UnaryOperator, Type: System.Index) (Syntax: '^arg')
-  Operand: 
-    IParameterReferenceOperation: arg (OperationKind.ParameterReference, Type: System.Int32) (Syntax: 'arg')
-";
-
-            VerifyOperationTreeForTest<PrefixUnaryExpressionSyntax>(compilation, expectedOperationTree);
-        }
-
-        [Fact]
-        [CompilerTrait(CompilerFeature.IOperation)]
-        public void VerifyIndexOperator_NullableInt()
-        {
-            var compilation = CreateCompilationWithIndexAndRange(@"
-class Test
-{
-    void M(int? arg)
-    {
-        var x = /*<bind>*/^arg/*</bind>*/;
-    }
-}").VerifyDiagnostics();
-
-            string expectedOperationTree = @"
-IUnaryOperation (UnaryOperatorKind.Index, IsLifted) (OperationKind.UnaryOperator, Type: System.Index?) (Syntax: '^arg')
-  Operand: 
-    IParameterReferenceOperation: arg (OperationKind.ParameterReference, Type: System.Int32?) (Syntax: 'arg')
-";
-
-            VerifyOperationTreeForTest<PrefixUnaryExpressionSyntax>(compilation, expectedOperationTree);
-=======
         [CompilerTrait(CompilerFeature.IOperation, CompilerFeature.Dataflow)]
         [Fact]
         public void LogicalNotFlow_01()
@@ -3589,7 +3545,50 @@
             var expectedDiagnostics = DiagnosticDescription.None;
 
             VerifyFlowGraphAndDiagnosticsForTest<BlockSyntax>(source, expectedGraph, expectedDiagnostics);
->>>>>>> 38989992
+        }
+
+        [Fact]
+        [CompilerTrait(CompilerFeature.IOperation)]
+        public void VerifyIndexOperator_Int()
+        {
+            var compilation = CreateCompilationWithIndexAndRange(@"
+class Test
+{
+    void M(int arg)
+    {
+        var x = /*<bind>*/^arg/*</bind>*/;
+    }
+}").VerifyDiagnostics();
+
+            string expectedOperationTree = @"
+IUnaryOperation (UnaryOperatorKind.Index) (OperationKind.UnaryOperator, Type: System.Index) (Syntax: '^arg')
+  Operand: 
+    IParameterReferenceOperation: arg (OperationKind.ParameterReference, Type: System.Int32) (Syntax: 'arg')
+";
+
+            VerifyOperationTreeForTest<PrefixUnaryExpressionSyntax>(compilation, expectedOperationTree);
+        }
+
+        [Fact]
+        [CompilerTrait(CompilerFeature.IOperation)]
+        public void VerifyIndexOperator_NullableInt()
+        {
+            var compilation = CreateCompilationWithIndexAndRange(@"
+class Test
+{
+    void M(int? arg)
+    {
+        var x = /*<bind>*/^arg/*</bind>*/;
+    }
+}").VerifyDiagnostics();
+
+            string expectedOperationTree = @"
+IUnaryOperation (UnaryOperatorKind.Index, IsLifted) (OperationKind.UnaryOperator, Type: System.Index?) (Syntax: '^arg')
+  Operand: 
+    IParameterReferenceOperation: arg (OperationKind.ParameterReference, Type: System.Int32?) (Syntax: 'arg')
+";
+
+            VerifyOperationTreeForTest<PrefixUnaryExpressionSyntax>(compilation, expectedOperationTree);
         }
     }
 }