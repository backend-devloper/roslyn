// Copyright (c) Microsoft.  All Rights Reserved.  Licensed under the Apache License, Version 2.0.  See License.txt in the project root for license information.

using Microsoft.CodeAnalysis.CSharp.Syntax;
using Microsoft.CodeAnalysis.Test.Utilities;
using Roslyn.Test.Utilities;
using Xunit;

namespace Microsoft.CodeAnalysis.CSharp.UnitTests
{
    public partial class IOperationTests : SemanticModelTestBase
    {
        [CompilerTrait(CompilerFeature.IOperation)]
        [Fact, WorkItem(19927, "https://github.com/dotnet/roslyn/issues/19927")]
        public void TestIsPatternExpression_VarPatternDeclaration()
        {
            string source = @"
using System;
class X
{
    void M()
    {
        int? x = 12;
        if (/*<bind>*/x is var y/*</bind>*/) Console.WriteLine(y);        
    }
}
";
            string expectedOperationTree = @"
IIsPatternOperation (OperationKind.IsPattern, Type: System.Boolean) (Syntax: 'x is var y')
  Expression: 
    ILocalReferenceOperation: x (OperationKind.LocalReference, Type: System.Int32?) (Syntax: 'x')
  Pattern: 
    IDeclarationPatternOperation (Declared Symbol: System.Int32? y) (OperationKind.DeclarationPattern, Type: null) (Syntax: 'var y')
";
            var expectedDiagnostics = DiagnosticDescription.None;

            VerifyOperationTreeAndDiagnosticsForTest<IsPatternExpressionSyntax>(source, expectedOperationTree, expectedDiagnostics);
        }

        [CompilerTrait(CompilerFeature.IOperation)]
        [Fact, WorkItem(19927, "https://github.com/dotnet/roslyn/issues/19927")]
        public void TestIsPatternExpression_PrimitiveTypePatternDeclaration()
        {
            string source = @"
using System;
class X
{
    void M()
    {
        int? x = 12;
        if (/*<bind>*/x is int y/*</bind>*/) Console.WriteLine(y);        
    }
}
";
            string expectedOperationTree = @"
IIsPatternOperation (OperationKind.IsPattern, Type: System.Boolean) (Syntax: 'x is int y')
  Expression: 
    ILocalReferenceOperation: x (OperationKind.LocalReference, Type: System.Int32?) (Syntax: 'x')
  Pattern: 
    IDeclarationPatternOperation (Declared Symbol: System.Int32 y) (OperationKind.DeclarationPattern, Type: null) (Syntax: 'int y')
";
            var expectedDiagnostics = DiagnosticDescription.None;

            VerifyOperationTreeAndDiagnosticsForTest<IsPatternExpressionSyntax>(source, expectedOperationTree, expectedDiagnostics);
        }

        [CompilerTrait(CompilerFeature.IOperation)]
        [Fact, WorkItem(19927, "https://github.com/dotnet/roslyn/issues/19927")]
        public void TestIsPatternExpression_ReferenceTypePatternDeclaration()
        {
            string source = @"
using System;
class X
{
    void M(X x)
    {
        if (/*<bind>*/x is X y/*</bind>*/) Console.WriteLine(y);        
    }
}
";
            string expectedOperationTree = @"
IIsPatternOperation (OperationKind.IsPattern, Type: System.Boolean) (Syntax: 'x is X y')
  Expression: 
    IParameterReferenceOperation: x (OperationKind.ParameterReference, Type: X) (Syntax: 'x')
  Pattern: 
    IDeclarationPatternOperation (Declared Symbol: X y) (OperationKind.DeclarationPattern, Type: null) (Syntax: 'X y')
";
            var expectedDiagnostics = DiagnosticDescription.None;

            VerifyOperationTreeAndDiagnosticsForTest<IsPatternExpressionSyntax>(source, expectedOperationTree, expectedDiagnostics);
        }

        [CompilerTrait(CompilerFeature.IOperation)]
        [Fact, WorkItem(19927, "https://github.com/dotnet/roslyn/issues/19927")]
        public void TestIsPatternExpression_TypeParameterTypePatternDeclaration()
        {
            string source = @"
using System;
class X
{
    void M<T>(T x) where T: class
    {
        if (/*<bind>*/x is T y/*</bind>*/) Console.WriteLine(y);        
    }
}
";
            string expectedOperationTree = @"
IIsPatternOperation (OperationKind.IsPattern, Type: System.Boolean) (Syntax: 'x is T y')
  Expression: 
    IParameterReferenceOperation: x (OperationKind.ParameterReference, Type: T) (Syntax: 'x')
  Pattern: 
    IDeclarationPatternOperation (Declared Symbol: T y) (OperationKind.DeclarationPattern, Type: null) (Syntax: 'T y')
";
            var expectedDiagnostics = DiagnosticDescription.None;

            VerifyOperationTreeAndDiagnosticsForTest<IsPatternExpressionSyntax>(source, expectedOperationTree, expectedDiagnostics);
        }

        [CompilerTrait(CompilerFeature.IOperation)]
        [Fact, WorkItem(19927, "https://github.com/dotnet/roslyn/issues/19927")]
        public void TestIsPatternExpression_DynamicTypePatternDeclaration()
        {
            string source = @"
using System;
class X
{
    void M(X x)
    {
        if (/*<bind>*/x is dynamic y/*</bind>*/) Console.WriteLine(y);        
    }
}
";
            string expectedOperationTree = @"
IIsPatternOperation (OperationKind.IsPattern, Type: System.Boolean, IsInvalid) (Syntax: 'x is dynamic y')
  Expression: 
    IParameterReferenceOperation: x (OperationKind.ParameterReference, Type: X) (Syntax: 'x')
  Pattern: 
    IDeclarationPatternOperation (Declared Symbol: dynamic y) (OperationKind.DeclarationPattern, Type: null, IsInvalid) (Syntax: 'dynamic y')
";
            var expectedDiagnostics = new DiagnosticDescription[] {
                // CS8208: It is not legal to use the type 'dynamic' in a pattern.
                //         if (/*<bind>*/x is dynamic y/*</bind>*/) Console.WriteLine(y);
                Diagnostic(ErrorCode.ERR_PatternDynamicType, "dynamic").WithLocation(7, 28)
            };

            VerifyOperationTreeAndDiagnosticsForTest<IsPatternExpressionSyntax>(source, expectedOperationTree, expectedDiagnostics);
        }

        [CompilerTrait(CompilerFeature.IOperation)]
        [Fact, WorkItem(19927, "https://github.com/dotnet/roslyn/issues/19927")]
        public void TestIsPatternExpression_ConstantPattern()
        {
            string source = @"
using System;
class X
{
    void M()
    {
        int? x = 12, y = 12;
        if (/*<bind>*/x is 12/*</bind>*/) Console.WriteLine(y);        
    }
}
";
            string expectedOperationTree = @"
IIsPatternOperation (OperationKind.IsPattern, Type: System.Boolean) (Syntax: 'x is 12')
  Expression: 
    ILocalReferenceOperation: x (OperationKind.LocalReference, Type: System.Int32?) (Syntax: 'x')
  Pattern: 
    IConstantPatternOperation (OperationKind.ConstantPattern, Type: null) (Syntax: '12')
      Value: 
        ILiteralOperation (OperationKind.Literal, Type: System.Int32, Constant: 12) (Syntax: '12')
";
            var expectedDiagnostics = DiagnosticDescription.None;

            VerifyOperationTreeAndDiagnosticsForTest<IsPatternExpressionSyntax>(source, expectedOperationTree, expectedDiagnostics);
        }

        [CompilerTrait(CompilerFeature.IOperation)]
        [Fact, WorkItem(19927, "https://github.com/dotnet/roslyn/issues/19927")]
        public void TestIsPatternExpression_ConstantPatternWithConversion()
        {
            string source = @"
using System;
class X
{
    void M()
    {
        int? x = 12, y = 12;
        if (/*<bind>*/x is (int)12.0/*</bind>*/) Console.WriteLine(y);        
    }
}
";
            string expectedOperationTree = @"
IIsPatternOperation (OperationKind.IsPattern, Type: System.Boolean) (Syntax: 'x is (int)12.0')
  Expression: 
    ILocalReferenceOperation: x (OperationKind.LocalReference, Type: System.Int32?) (Syntax: 'x')
  Pattern: 
    IConstantPatternOperation (OperationKind.ConstantPattern, Type: null) (Syntax: '(int)12.0')
      Value: 
<<<<<<< HEAD
        IConversionExpression (TryCast: False, Unchecked) (OperationKind.ConversionExpression, Type: System.Int32, Constant: 12) (Syntax: '(int)12.0')
=======
        IConversionOperation (Explicit, TryCast: False, Unchecked) (OperationKind.Conversion, Type: System.Int32, Constant: 12) (Syntax: '(int)12.0')
>>>>>>> c0005b5e
          Conversion: CommonConversion (Exists: True, IsIdentity: False, IsNumeric: True, IsReference: False, IsUserDefined: False) (MethodSymbol: null)
          Operand: 
            ILiteralOperation (OperationKind.Literal, Type: System.Double, Constant: 12) (Syntax: '12.0')
";
            var expectedDiagnostics = DiagnosticDescription.None;

            VerifyOperationTreeAndDiagnosticsForTest<IsPatternExpressionSyntax>(source, expectedOperationTree, expectedDiagnostics);
        }

        [CompilerTrait(CompilerFeature.IOperation)]
        [Fact, WorkItem(19927, "https://github.com/dotnet/roslyn/issues/19927")]
        public void TestIsPatternExpression_ConstantPatternWithNoImplicitConversion()
        {
            string source = @"
using System;
class X
{
    void M()
    {
        int? x = 12, y = 12;
        if (/*<bind>*/x is 12.0/*</bind>*/) Console.WriteLine(y);        
    }
}
";
            string expectedOperationTree = @"
IIsPatternOperation (OperationKind.IsPattern, Type: System.Boolean, IsInvalid) (Syntax: 'x is 12.0')
  Expression: 
    ILocalReferenceOperation: x (OperationKind.LocalReference, Type: System.Int32?) (Syntax: 'x')
  Pattern: 
    IConstantPatternOperation (OperationKind.ConstantPattern, Type: null, IsInvalid) (Syntax: '12.0')
      Value: 
<<<<<<< HEAD
        IConversionExpression (TryCast: False, Unchecked) (OperationKind.ConversionExpression, Type: System.Int32, Constant: 12, IsInvalid, IsImplicit) (Syntax: '12.0')
=======
        IConversionOperation (Implicit, TryCast: False, Unchecked) (OperationKind.Conversion, Type: System.Int32, Constant: 12, IsInvalid, IsImplicit) (Syntax: '12.0')
>>>>>>> c0005b5e
          Conversion: CommonConversion (Exists: True, IsIdentity: False, IsNumeric: True, IsReference: False, IsUserDefined: False) (MethodSymbol: null)
          Operand: 
            ILiteralOperation (OperationKind.Literal, Type: System.Double, Constant: 12, IsInvalid) (Syntax: '12.0')
";
            var expectedDiagnostics = new DiagnosticDescription[] {
                // CS0266: Cannot implicitly convert type 'double' to 'int?'. An explicit conversion exists (are you missing a cast?)
                //         if (/*<bind>*/x is 12.0/*</bind>*/) Console.WriteLine(y);
                Diagnostic(ErrorCode.ERR_NoImplicitConvCast, "12.0").WithArguments("double", "int?").WithLocation(8, 28)
            };

            VerifyOperationTreeAndDiagnosticsForTest<IsPatternExpressionSyntax>(source, expectedOperationTree, expectedDiagnostics);
        }

        [CompilerTrait(CompilerFeature.IOperation)]
        [Fact, WorkItem(19927, "https://github.com/dotnet/roslyn/issues/19927")]
        public void TestIsPatternExpression_ConstantPatternWithNoValidImplicitOrExplicitConversion()
        {
            string source = @"
using System;
class X
{
    void M()
    {
        int x = 12, y = 12;
        if (/*<bind>*/x is null/*</bind>*/) Console.WriteLine(y);        
    }
}
";
            string expectedOperationTree = @"
IIsPatternOperation (OperationKind.IsPattern, Type: System.Boolean, IsInvalid) (Syntax: 'x is null')
  Expression: 
    ILocalReferenceOperation: x (OperationKind.LocalReference, Type: System.Int32) (Syntax: 'x')
  Pattern: 
    IConstantPatternOperation (OperationKind.ConstantPattern, Type: null, IsInvalid) (Syntax: 'null')
      Value: 
<<<<<<< HEAD
        IConversionExpression (TryCast: False, Unchecked) (OperationKind.ConversionExpression, Type: System.Int32, IsInvalid, IsImplicit) (Syntax: 'null')
=======
        IConversionOperation (Implicit, TryCast: False, Unchecked) (OperationKind.Conversion, Type: System.Int32, IsInvalid, IsImplicit) (Syntax: 'null')
>>>>>>> c0005b5e
          Conversion: CommonConversion (Exists: False, IsIdentity: False, IsNumeric: False, IsReference: False, IsUserDefined: False) (MethodSymbol: null)
          Operand: 
            ILiteralOperation (OperationKind.Literal, Type: null, Constant: null, IsInvalid) (Syntax: 'null')
";
            var expectedDiagnostics = new DiagnosticDescription[] {
                // CS0037: Cannot convert null to 'int' because it is a non-nullable value type
                //         if (/*<bind>*/x is null/*</bind>*/) Console.WriteLine(y);
                Diagnostic(ErrorCode.ERR_ValueCantBeNull, "null").WithArguments("int").WithLocation(8, 28)
            };

            VerifyOperationTreeAndDiagnosticsForTest<IsPatternExpressionSyntax>(source, expectedOperationTree, expectedDiagnostics);
        }

        [CompilerTrait(CompilerFeature.IOperation)]
        [Fact, WorkItem(19927, "https://github.com/dotnet/roslyn/issues/19927")]
        public void TestIsPatternExpression_UndefinedTypeInPatternDeclaration()
        {
            string source = @"
using System;
class X
{
    void M()
    {
        int? x = 12;
        if (/*<bind>*/x is UndefinedType y/*</bind>*/) Console.WriteLine(y);        
    }
}
";
            string expectedOperationTree = @"
IIsPatternOperation (OperationKind.IsPattern, Type: System.Boolean, IsInvalid) (Syntax: 'x is UndefinedType y')
  Expression: 
    ILocalReferenceOperation: x (OperationKind.LocalReference, Type: System.Int32?) (Syntax: 'x')
  Pattern: 
    IDeclarationPatternOperation (Declared Symbol: UndefinedType y) (OperationKind.DeclarationPattern, Type: null, IsInvalid) (Syntax: 'UndefinedType y')
";
            var expectedDiagnostics = new DiagnosticDescription[] {
                // CS0246: The type or namespace name 'UndefinedType' could not be found (are you missing a using directive or an assembly reference?)
                //         if (/*<bind>*/x is UndefinedType y/*</bind>*/) Console.WriteLine(y);
                Diagnostic(ErrorCode.ERR_SingleTypeNameNotFound, "UndefinedType").WithArguments("UndefinedType").WithLocation(8, 28)
            };

            VerifyOperationTreeAndDiagnosticsForTest<IsPatternExpressionSyntax>(source, expectedOperationTree, expectedDiagnostics);
        }

        [CompilerTrait(CompilerFeature.IOperation)]
        [Fact, WorkItem(19927, "https://github.com/dotnet/roslyn/issues/19927")]
        public void TestIsPatternExpression_InvalidConstantPatternDeclaration()
        {
            string source = @"
using System;
class X
{
    void M()
    {
        int? x = 12, y = 12;
        if (/*<bind>*/x is y/*</bind>*/) Console.WriteLine(y);        
    }
}
";
            string expectedOperationTree = @"
IIsPatternOperation (OperationKind.IsPattern, Type: System.Boolean, IsInvalid) (Syntax: 'x is y')
  Expression: 
    ILocalReferenceOperation: x (OperationKind.LocalReference, Type: System.Int32?) (Syntax: 'x')
  Pattern: 
    IConstantPatternOperation (OperationKind.ConstantPattern, Type: null, IsInvalid) (Syntax: 'y')
      Value: 
        ILocalReferenceOperation: y (OperationKind.LocalReference, Type: System.Int32?, IsInvalid) (Syntax: 'y')
";
            var expectedDiagnostics = new DiagnosticDescription[] {
                // CS0150: A constant value is expected
                //         if (/*<bind>*/x is y/*</bind>*/) Console.WriteLine(y);
                Diagnostic(ErrorCode.ERR_ConstantExpected, "y").WithLocation(8, 28)
            };

            VerifyOperationTreeAndDiagnosticsForTest<BinaryExpressionSyntax>(source, expectedOperationTree, expectedDiagnostics);
        }

        [CompilerTrait(CompilerFeature.IOperation)]
        [Fact, WorkItem(19927, "https://github.com/dotnet/roslyn/issues/19927")]
        public void TestIsPatternExpression_InvalidTypeInPatternDeclaration()
        {
            string source = @"
using System;
class X
{
    void M()
    {
        int? x = 12;
        if (/*<bind>*/x is X y/*</bind>*/) Console.WriteLine(y);        
    }
}
";
            string expectedOperationTree = @"
IIsPatternOperation (OperationKind.IsPattern, Type: System.Boolean, IsInvalid) (Syntax: 'x is X y')
  Expression: 
    ILocalReferenceOperation: x (OperationKind.LocalReference, Type: System.Int32?) (Syntax: 'x')
  Pattern: 
    IDeclarationPatternOperation (Declared Symbol: X y) (OperationKind.DeclarationPattern, Type: null, IsInvalid) (Syntax: 'X y')
";
            var expectedDiagnostics = new DiagnosticDescription[] {
                // CS8121: An expression of type 'int?' cannot be handled by a pattern of type 'X'.
                //         if (/*<bind>*/x is X y/*</bind>*/) Console.WriteLine(y);
                Diagnostic(ErrorCode.ERR_PatternWrongType, "X").WithArguments("int?", "X").WithLocation(8, 28)
            };

            VerifyOperationTreeAndDiagnosticsForTest<IsPatternExpressionSyntax>(source, expectedOperationTree, expectedDiagnostics);
        }

        [CompilerTrait(CompilerFeature.IOperation)]
        [Fact, WorkItem(19927, "https://github.com/dotnet/roslyn/issues/19927")]
        public void TestIsPatternExpression_DuplicateLocalInPatternDeclaration()
        {
            string source = @"
using System;
class X
{
    void M()
    {
        int? x = 12, y = 12;
        if (/*<bind>*/x is int y/*</bind>*/) Console.WriteLine(y);        
    }
}
";
            string expectedOperationTree = @"
IIsPatternOperation (OperationKind.IsPattern, Type: System.Boolean, IsInvalid) (Syntax: 'x is int y')
  Expression: 
    ILocalReferenceOperation: x (OperationKind.LocalReference, Type: System.Int32?) (Syntax: 'x')
  Pattern: 
    IDeclarationPatternOperation (Declared Symbol: System.Int32 y) (OperationKind.DeclarationPattern, Type: null, IsInvalid) (Syntax: 'int y')
";
            var expectedDiagnostics = new DiagnosticDescription[] {
                // CS0128: A local variable or function named 'y' is already defined in this scope
                //         if (/*<bind>*/x is int y/*</bind>*/) Console.WriteLine(y);
                Diagnostic(ErrorCode.ERR_LocalDuplicate, "y").WithArguments("y").WithLocation(8, 32)
            };

            VerifyOperationTreeAndDiagnosticsForTest<IsPatternExpressionSyntax>(source, expectedOperationTree, expectedDiagnostics);
        }

        [CompilerTrait(CompilerFeature.IOperation)]
        [Fact, WorkItem(19927, "https://github.com/dotnet/roslyn/issues/19927")]
        public void TestIsPatternExpression_InvalidMultipleLocalsInPatternDeclaration()
        {
            string source = @"
using System;
class X
{
    void M()
    {
        int? x = 12, y = 12;
        if (/*<bind>*/x is int y2/*</bind>*/, y3) Console.WriteLine(y);        
    }
}
";
            string expectedOperationTree = @"
IIsPatternOperation (OperationKind.IsPattern, Type: System.Boolean) (Syntax: 'x is int y2')
  Expression: 
    ILocalReferenceOperation: x (OperationKind.LocalReference, Type: System.Int32?) (Syntax: 'x')
  Pattern: 
    IDeclarationPatternOperation (Declared Symbol: System.Int32 y2) (OperationKind.DeclarationPattern, Type: null) (Syntax: 'int y2')
";
            var expectedDiagnostics = new DiagnosticDescription[] {
                // CS1026: ) expected
                //         if (/*<bind>*/x is int y2/*</bind>*/, y3) Console.WriteLine(y);
                Diagnostic(ErrorCode.ERR_CloseParenExpected, ",").WithLocation(8, 45),
                // CS1525: Invalid expression term ','
                //         if (/*<bind>*/x is int y2/*</bind>*/, y3) Console.WriteLine(y);
                Diagnostic(ErrorCode.ERR_InvalidExprTerm, ",").WithArguments(",").WithLocation(8, 45),
                // CS1002: ; expected
                //         if (/*<bind>*/x is int y2/*</bind>*/, y3) Console.WriteLine(y);
                Diagnostic(ErrorCode.ERR_SemicolonExpected, ",").WithLocation(8, 45),
                // CS1513: } expected
                //         if (/*<bind>*/x is int y2/*</bind>*/, y3) Console.WriteLine(y);
                Diagnostic(ErrorCode.ERR_RbraceExpected, ",").WithLocation(8, 45),
                // CS1002: ; expected
                //         if (/*<bind>*/x is int y2/*</bind>*/, y3) Console.WriteLine(y);
                Diagnostic(ErrorCode.ERR_SemicolonExpected, ")").WithLocation(8, 49),
                // CS1513: } expected
                //         if (/*<bind>*/x is int y2/*</bind>*/, y3) Console.WriteLine(y);
                Diagnostic(ErrorCode.ERR_RbraceExpected, ")").WithLocation(8, 49),
                // CS0103: The name 'y3' does not exist in the current context
                //         if (/*<bind>*/x is int y2/*</bind>*/, y3) Console.WriteLine(y);
                Diagnostic(ErrorCode.ERR_NameNotInContext, "y3").WithArguments("y3").WithLocation(8, 47)
            };

            VerifyOperationTreeAndDiagnosticsForTest<IsPatternExpressionSyntax>(source, expectedOperationTree, expectedDiagnostics);
        }

        [CompilerTrait(CompilerFeature.IOperation)]
        [Fact, WorkItem(19927, "https://github.com/dotnet/roslyn/issues/19927")]
        public void TestIsPatternExpression_InvalidConstDeclarationInPatternDeclaration()
        {
            string source = @"
using System;
class X
{
    void M()
    {
        int x = 12;
        if (/*<bind>*/x is /*</bind>*/const int y) Console.WriteLine(y);        
    }
}
";
            string expectedOperationTree = @"
IIsPatternOperation (OperationKind.IsPattern, Type: System.Boolean, IsInvalid) (Syntax: 'x is /*</bind>*/')
  Expression: 
    ILocalReferenceOperation: x (OperationKind.LocalReference, Type: System.Int32) (Syntax: 'x')
  Pattern: 
    IConstantPatternOperation (OperationKind.ConstantPattern, Type: null, IsInvalid) (Syntax: '')
      Value: 
        IInvalidOperation (OperationKind.Invalid, Type: null, IsInvalid) (Syntax: '')
          Children(0)
";
            var expectedDiagnostics = new DiagnosticDescription[] {
                // CS1525: Invalid expression term 'const'
                //         if (/*<bind>*/x is /*</bind>*/const int y) Console.WriteLine(y);
                Diagnostic(ErrorCode.ERR_InvalidExprTerm, "const").WithArguments("const").WithLocation(8, 39),
                // CS1026: ) expected
                //         if (/*<bind>*/x is /*</bind>*/const int y) Console.WriteLine(y);
                Diagnostic(ErrorCode.ERR_CloseParenExpected, "const").WithLocation(8, 39),
                // CS1023: Embedded statement cannot be a declaration or labeled statement
                //         if (/*<bind>*/x is /*</bind>*/const int y) Console.WriteLine(y);
                Diagnostic(ErrorCode.ERR_BadEmbeddedStmt, "const int y").WithLocation(8, 39),
                // CS0145: A const field requires a value to be provided
                //         if (/*<bind>*/x is /*</bind>*/const int y) Console.WriteLine(y);
                Diagnostic(ErrorCode.ERR_ConstValueRequired, "y").WithLocation(8, 49),
                // CS1002: ; expected
                //         if (/*<bind>*/x is /*</bind>*/const int y) Console.WriteLine(y);
                Diagnostic(ErrorCode.ERR_SemicolonExpected, ")").WithLocation(8, 50),
                // CS1513: } expected
                //         if (/*<bind>*/x is /*</bind>*/const int y) Console.WriteLine(y);
                Diagnostic(ErrorCode.ERR_RbraceExpected, ")").WithLocation(8, 50),
                // CS0103: The name 'y' does not exist in the current context
                //         if (/*<bind>*/x is /*</bind>*/const int y) Console.WriteLine(y);
                Diagnostic(ErrorCode.ERR_NameNotInContext, "y").WithArguments("y").WithLocation(8, 70),
                // CS0168: The variable 'y' is declared but never used
                //         if (/*<bind>*/x is /*</bind>*/const int y) Console.WriteLine(y);
                Diagnostic(ErrorCode.WRN_UnreferencedVar, "y").WithArguments("y").WithLocation(8, 49)
            };

            VerifyOperationTreeAndDiagnosticsForTest<IsPatternExpressionSyntax>(source, expectedOperationTree, expectedDiagnostics);
        }

        [CompilerTrait(CompilerFeature.IOperation)]
        [Fact, WorkItem(19927, "https://github.com/dotnet/roslyn/issues/19927")]
        public void TestIsPatternExpression_InvalidInDefaultParameterInitializer()
        {
            string source = @"
using System;
class X
{
    void M(string x = /*<bind>*/string.Empty is string y/*</bind>*/)
    {    
    }
}
";
            string expectedOperationTree = @"
IIsPatternOperation (OperationKind.IsPattern, Type: System.Boolean, IsInvalid) (Syntax: 'string.Empty is string y')
  Expression: 
    IFieldReferenceOperation: System.String System.String.Empty (Static) (OperationKind.FieldReference, Type: System.String, IsInvalid) (Syntax: 'string.Empty')
      Instance Receiver: 
        null
  Pattern: 
    IDeclarationPatternOperation (Declared Symbol: System.String y) (OperationKind.DeclarationPattern, Type: null, IsInvalid) (Syntax: 'string y')
";
            var expectedDiagnostics = new DiagnosticDescription[] {
                // CS1736: Default parameter value for 'x' must be a compile-time constant
                //     void M(string x = /*<bind>*/string.Empty is string y/*</bind>*/)
                Diagnostic(ErrorCode.ERR_DefaultValueMustBeConstant, "string.Empty is string y").WithArguments("x").WithLocation(5, 33)
            };

            VerifyOperationTreeAndDiagnosticsForTest<IsPatternExpressionSyntax>(source, expectedOperationTree, expectedDiagnostics);
        }

        [CompilerTrait(CompilerFeature.IOperation)]
        [Fact, WorkItem(19927, "https://github.com/dotnet/roslyn/issues/19927")]
        public void TestIsPatternExpression_InvalidInFieldInitializer()
        {
            string source = @"
class C
{
    private readonly static object o = 1;
    private readonly bool b = /*<bind>*/o is int x/*</bind>*/ && x >= 5;
}
";
            string expectedOperationTree = @"
IIsPatternOperation (OperationKind.IsPattern, Type: System.Boolean, IsInvalid) (Syntax: 'o is int x')
  Expression: 
    IFieldReferenceOperation: System.Object C.o (Static) (OperationKind.FieldReference, Type: System.Object) (Syntax: 'o')
      Instance Receiver: 
        null
  Pattern: 
    IDeclarationPatternOperation (Declared Symbol: System.Int32 x) (OperationKind.DeclarationPattern, Type: null, IsInvalid) (Syntax: 'int x')
";
            var expectedDiagnostics = new DiagnosticDescription[] {
                // CS8200: Out variable and pattern variable declarations are not allowed within constructor initializers, field initializers, or property initializers.
                //     private readonly bool b = /*<bind>*/o is int x/*</bind>*/ && x >= 5;
                Diagnostic(ErrorCode.ERR_ExpressionVariableInConstructorOrFieldInitializer, "int x").WithLocation(5, 46)
            };

            VerifyOperationTreeAndDiagnosticsForTest<IsPatternExpressionSyntax>(source, expectedOperationTree, expectedDiagnostics);
        }

        [CompilerTrait(CompilerFeature.IOperation)]
        [Fact, WorkItem(19927, "https://github.com/dotnet/roslyn/issues/19927")]
        public void TestIsPatternExpression_InvalidInConstructorInitializer()
        {
            string source = @"
class C
{
    public C(object o): 
        this (/*<bind>*/o is int x/*</bind>*/ && x >= 5)
    {
    }

    public C (bool b)
    {
    }
}
";
            string expectedOperationTree = @"
IIsPatternOperation (OperationKind.IsPattern, Type: System.Boolean, IsInvalid) (Syntax: 'o is int x')
  Expression: 
    IParameterReferenceOperation: o (OperationKind.ParameterReference, Type: System.Object) (Syntax: 'o')
  Pattern: 
    IDeclarationPatternOperation (Declared Symbol: System.Int32 x) (OperationKind.DeclarationPattern, Type: null, IsInvalid) (Syntax: 'int x')
";
            var expectedDiagnostics = new DiagnosticDescription[] {
                // CS8200: Out variable and pattern variable declarations are not allowed within constructor initializers, field initializers, or property initializers.
                //         this (/*<bind>*/o is int x/*</bind>*/ && x >= 5)
                Diagnostic(ErrorCode.ERR_ExpressionVariableInConstructorOrFieldInitializer, "int x").WithLocation(5, 30)
            };

            VerifyOperationTreeAndDiagnosticsForTest<IsPatternExpressionSyntax>(source, expectedOperationTree, expectedDiagnostics);
        }

        [CompilerTrait(CompilerFeature.IOperation)]
        [Fact, WorkItem(19927, "https://github.com/dotnet/roslyn/issues/19927")]
        public void TestIsPatternExpression_InvalidInAttributeArgument()
        {
            string source = @"
class A: System.Attribute
{
    public A (bool i)
    {
    }
}

[A(/*<bind>*/o is int x/*</bind>*/ && x >= 5)]
class C
{
    private const object o = 1;
}
";
            string expectedOperationTree = @"
IIsPatternOperation (OperationKind.IsPattern, Type: System.Boolean, IsInvalid) (Syntax: 'o is int x')
  Expression: 
    IFieldReferenceOperation: System.Object C.o (Static) (OperationKind.FieldReference, Type: System.Object, Constant: 1, IsInvalid) (Syntax: 'o')
      Instance Receiver: 
        null
  Pattern: 
    IDeclarationPatternOperation (Declared Symbol: System.Int32 x) (OperationKind.DeclarationPattern, Type: null, IsInvalid) (Syntax: 'int x')
";
            var expectedDiagnostics = new DiagnosticDescription[] {
                // CS0134: 'C.o' is of type 'object'. A const field of a reference type other than string can only be initialized with null.
                //     private const object o = 1;
                Diagnostic(ErrorCode.ERR_NotNullConstRefField, "1").WithArguments("C.o", "object").WithLocation(12, 30),
                // CS0182: An attribute argument must be a constant expression, typeof expression or array creation expression of an attribute parameter type
                // [A(/*<bind>*/o is int x/*</bind>*/ && x >= 5)]
                Diagnostic(ErrorCode.ERR_BadAttributeArgument, "o is int x/*</bind>*/ && x >= 5").WithLocation(9, 14)
            };

            VerifyOperationTreeAndDiagnosticsForTest<IsPatternExpressionSyntax>(source, expectedOperationTree, expectedDiagnostics);
        }
    }
}<|MERGE_RESOLUTION|>--- conflicted
+++ resolved
@@ -196,11 +196,7 @@
   Pattern: 
     IConstantPatternOperation (OperationKind.ConstantPattern, Type: null) (Syntax: '(int)12.0')
       Value: 
-<<<<<<< HEAD
-        IConversionExpression (TryCast: False, Unchecked) (OperationKind.ConversionExpression, Type: System.Int32, Constant: 12) (Syntax: '(int)12.0')
-=======
-        IConversionOperation (Explicit, TryCast: False, Unchecked) (OperationKind.Conversion, Type: System.Int32, Constant: 12) (Syntax: '(int)12.0')
->>>>>>> c0005b5e
+        IConversionOperation (TryCast: False, Unchecked) (OperationKind.Conversion, Type: System.Int32, Constant: 12) (Syntax: '(int)12.0')
           Conversion: CommonConversion (Exists: True, IsIdentity: False, IsNumeric: True, IsReference: False, IsUserDefined: False) (MethodSymbol: null)
           Operand: 
             ILiteralOperation (OperationKind.Literal, Type: System.Double, Constant: 12) (Syntax: '12.0')
@@ -232,11 +228,7 @@
   Pattern: 
     IConstantPatternOperation (OperationKind.ConstantPattern, Type: null, IsInvalid) (Syntax: '12.0')
       Value: 
-<<<<<<< HEAD
-        IConversionExpression (TryCast: False, Unchecked) (OperationKind.ConversionExpression, Type: System.Int32, Constant: 12, IsInvalid, IsImplicit) (Syntax: '12.0')
-=======
-        IConversionOperation (Implicit, TryCast: False, Unchecked) (OperationKind.Conversion, Type: System.Int32, Constant: 12, IsInvalid, IsImplicit) (Syntax: '12.0')
->>>>>>> c0005b5e
+        IConversionOperation (TryCast: False, Unchecked) (OperationKind.Conversion, Type: System.Int32, Constant: 12, IsInvalid, IsImplicit) (Syntax: '12.0')
           Conversion: CommonConversion (Exists: True, IsIdentity: False, IsNumeric: True, IsReference: False, IsUserDefined: False) (MethodSymbol: null)
           Operand: 
             ILiteralOperation (OperationKind.Literal, Type: System.Double, Constant: 12, IsInvalid) (Syntax: '12.0')
@@ -272,11 +264,7 @@
   Pattern: 
     IConstantPatternOperation (OperationKind.ConstantPattern, Type: null, IsInvalid) (Syntax: 'null')
       Value: 
-<<<<<<< HEAD
-        IConversionExpression (TryCast: False, Unchecked) (OperationKind.ConversionExpression, Type: System.Int32, IsInvalid, IsImplicit) (Syntax: 'null')
-=======
-        IConversionOperation (Implicit, TryCast: False, Unchecked) (OperationKind.Conversion, Type: System.Int32, IsInvalid, IsImplicit) (Syntax: 'null')
->>>>>>> c0005b5e
+        IConversionOperation (TryCast: False, Unchecked) (OperationKind.Conversion, Type: System.Int32, IsInvalid, IsImplicit) (Syntax: 'null')
           Conversion: CommonConversion (Exists: False, IsIdentity: False, IsNumeric: False, IsReference: False, IsUserDefined: False) (MethodSymbol: null)
           Operand: 
             ILiteralOperation (OperationKind.Literal, Type: null, Constant: null, IsInvalid) (Syntax: 'null')
