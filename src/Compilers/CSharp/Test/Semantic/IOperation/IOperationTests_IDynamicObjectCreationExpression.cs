--- conflicted
+++ resolved
@@ -220,11 +220,7 @@
             Left: 
               IFieldReferenceOperation: System.Int32 C.X (OperationKind.FieldReference, Type: System.Int32) (Syntax: 'X')
                 Instance Receiver: 
-<<<<<<< HEAD
-                  IInstanceReferenceOperation (OperationKind.InstanceReference, Type: C) (Syntax: 'X')
-=======
-                  IInstanceReferenceExpression (OperationKind.InstanceReferenceExpression, Type: C, IsImplicit) (Syntax: 'X')
->>>>>>> 18ec6c78
+                  IInstanceReferenceOperation (OperationKind.InstanceReference, Type: C, IsImplicit) (Syntax: 'X')
             Right: 
               ILiteralOperation (OperationKind.Literal, Type: System.Int32, Constant: 0) (Syntax: '0')
 ";
@@ -275,11 +271,7 @@
             Left: 
               IFieldReferenceOperation: System.Int32 C.X (OperationKind.FieldReference, Type: System.Int32) (Syntax: 'X')
                 Instance Receiver: 
-<<<<<<< HEAD
-                  IInstanceReferenceOperation (OperationKind.InstanceReference, Type: C) (Syntax: 'X')
-=======
-                  IInstanceReferenceExpression (OperationKind.InstanceReferenceExpression, Type: C, IsImplicit) (Syntax: 'X')
->>>>>>> 18ec6c78
+                  IInstanceReferenceOperation (OperationKind.InstanceReference, Type: C, IsImplicit) (Syntax: 'X')
             Right: 
               ILiteralOperation (OperationKind.Literal, Type: System.Int32, Constant: 0) (Syntax: '0')
 ";
