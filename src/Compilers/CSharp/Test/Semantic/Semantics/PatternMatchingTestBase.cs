--- conflicted
+++ resolved
@@ -440,8 +440,6 @@
             Assert.Null(info.Symbol);
             Assert.Equal(CandidateReason.None, info.CandidateReason);
         }
-<<<<<<< HEAD
-=======
 
         protected static void VerifyDecisionDagDump<T>(Compilation comp, string expectedDecisionDag)
             where T : CSharpSyntaxNode
@@ -462,7 +460,6 @@
             AssertEx.Equal(expectedDecisionDag, decisionDag.Dump());
 #endif
         }
->>>>>>> 8d416fab
         #endregion helpers
     }
 }