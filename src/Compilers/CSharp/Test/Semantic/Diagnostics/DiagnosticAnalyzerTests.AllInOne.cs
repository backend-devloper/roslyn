﻿// Copyright (c) Microsoft.  All Rights Reserved.  Licensed under the Apache License, Version 2.0.  See License.txt in the project root for license information.

using System;
using System.Collections.Generic;
using System.Collections.Immutable;
using System.Threading;
using Microsoft.CodeAnalysis.CSharp.Test.Utilities;
using Microsoft.CodeAnalysis.Diagnostics;
using Microsoft.CodeAnalysis.Test.Utilities;
using Microsoft.CodeAnalysis.Text;
using Roslyn.Test.Utilities;
using Xunit;

namespace Microsoft.CodeAnalysis.CSharp.UnitTests
{
    public partial class DiagnosticAnalyzerTests
    {
        [Fact]
        public void DiagnosticAnalyzerAllInOne()
        {
            var source = TestResource.AllInOneCSharpCode;

            // AllInOneCSharpCode has no properties with initializers/attributes.
            var symbolKindsWithNoCodeBlocks = new HashSet<SymbolKind>();
            symbolKindsWithNoCodeBlocks.Add(SymbolKind.Property);

<<<<<<< HEAD
            var syntaxKindsMissing = new HashSet<SyntaxKind>();
=======
            var missingSyntaxKinds = new HashSet<SyntaxKind>();
>>>>>>> bf54a3d6

            var analyzer = new CSharpTrackingDiagnosticAnalyzer();
            CreateCompilationWithMscorlib45(source).VerifyAnalyzerDiagnostics(new[] { analyzer });
            analyzer.VerifyAllAnalyzerMembersWereCalled();
            analyzer.VerifyAnalyzeSymbolCalledForAllSymbolKinds();
<<<<<<< HEAD
            analyzer.VerifyAnalyzeNodeCalledForAllSyntaxKinds(syntaxKindsMissing);
=======
            analyzer.VerifyAnalyzeNodeCalledForAllSyntaxKinds(missingSyntaxKinds);
>>>>>>> bf54a3d6
            analyzer.VerifyOnCodeBlockCalledForAllSymbolAndMethodKinds(symbolKindsWithNoCodeBlocks);
        }

        [WorkItem(896075, "http://vstfdevdiv:8080/DevDiv2/DevDiv/_workitems/edit/896075")]
        [Fact]
        public void DiagnosticAnalyzerIndexerDeclaration()
        {
            var source = @"
public class C
{
    public string this[int index]
    {
        get { return string.Empty; }
        set { value = value + string.Empty; }
    }
}
";
            CreateCompilationWithMscorlib45(source).VerifyAnalyzerDiagnostics(new[] { new CSharpTrackingDiagnosticAnalyzer() });
        }

        // AllInOne does not include experimental features.
        #region Experimental Features

        [Fact]
        public void DiagnosticAnalyzerConditionalAccess()
        {
            var source = @"
public class C
{
    public string this[int index]
    {
        get { return string.Empty ?. ToString() ?[1] .ToString() ; }
        set { value = value + string.Empty; }
    }
}
";
            CreateCompilationWithMscorlib45(source).VerifyAnalyzerDiagnostics(new[] { new CSharpTrackingDiagnosticAnalyzer() });
        }

        [Fact]
        public void DiagnosticAnalyzerExpressionBodiedProperty()
        {
            var comp = CreateCompilationWithMscorlib45(@"
public class C
{
    public int P => 10;
}").VerifyAnalyzerDiagnostics(new[] { new CSharpTrackingDiagnosticAnalyzer() });
        }

        #endregion

        [Fact]
        [WorkItem(759, "https://github.com/dotnet/roslyn/issues/759")]
        public void AnalyzerDriverIsSafeAgainstAnalyzerExceptions()
        {
            var compilation = CreateCompilationWithMscorlib45(TestResource.AllInOneCSharpCode);
            ThrowingDiagnosticAnalyzer<SyntaxKind>.VerifyAnalyzerEngineIsSafeAgainstExceptions(analyzer =>
                compilation.GetAnalyzerDiagnostics(new[] { analyzer }, null, logAnalyzerExceptionAsDiagnostics: true));
        }

        [Fact]
        public void AnalyzerOptionsArePassedToAllAnalyzers()
        {
            var text = new StringText(string.Empty, encodingOpt: null);
            AnalyzerOptions options = new AnalyzerOptions
            (
                new[] { new TestAdditionalText("myfilepath", text) }.ToImmutableArray<AdditionalText>()
            );

            var compilation = CreateCompilationWithMscorlib45(TestResource.AllInOneCSharpCode);
            var analyzer = new OptionsDiagnosticAnalyzer<SyntaxKind>(options);
            compilation.GetAnalyzerDiagnostics(new[] { analyzer }, options);
            analyzer.VerifyAnalyzerOptions();
        }

        private sealed class TestAdditionalText : AdditionalText
        {
            private readonly SourceText _text;

            public TestAdditionalText(string path, SourceText text)
            {
                this.Path = path;
                _text = text;
            }

            public override string Path { get; }

            public override SourceText GetText(CancellationToken cancellationToken = default(CancellationToken)) => _text;
        }
    }
}<|MERGE_RESOLUTION|>--- conflicted
+++ resolved
@@ -24,21 +24,13 @@
             var symbolKindsWithNoCodeBlocks = new HashSet<SymbolKind>();
             symbolKindsWithNoCodeBlocks.Add(SymbolKind.Property);
 
-<<<<<<< HEAD
-            var syntaxKindsMissing = new HashSet<SyntaxKind>();
-=======
             var missingSyntaxKinds = new HashSet<SyntaxKind>();
->>>>>>> bf54a3d6
 
             var analyzer = new CSharpTrackingDiagnosticAnalyzer();
             CreateCompilationWithMscorlib45(source).VerifyAnalyzerDiagnostics(new[] { analyzer });
             analyzer.VerifyAllAnalyzerMembersWereCalled();
             analyzer.VerifyAnalyzeSymbolCalledForAllSymbolKinds();
-<<<<<<< HEAD
-            analyzer.VerifyAnalyzeNodeCalledForAllSyntaxKinds(syntaxKindsMissing);
-=======
             analyzer.VerifyAnalyzeNodeCalledForAllSyntaxKinds(missingSyntaxKinds);
->>>>>>> bf54a3d6
             analyzer.VerifyOnCodeBlockCalledForAllSymbolAndMethodKinds(symbolKindsWithNoCodeBlocks);
         }
 
