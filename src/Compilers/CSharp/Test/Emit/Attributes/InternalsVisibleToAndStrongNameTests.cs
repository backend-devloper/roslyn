﻿// Licensed to the .NET Foundation under one or more agreements.
// The .NET Foundation licenses this file to you under the MIT license.
// See the LICENSE file in the project root for more information.

#nullable disable

using System;
using System.Collections.Generic;
using System.Collections.Immutable;
using System.IO;
using System.Linq;
using System.Reflection.Metadata;
using System.Reflection.PortableExecutable;
using Microsoft.CodeAnalysis;
using Microsoft.CodeAnalysis.Collections;
using Microsoft.CodeAnalysis.CSharp.Symbols;
using Microsoft.CodeAnalysis.CSharp.Test.Utilities;
using Microsoft.CodeAnalysis.Emit;
using Microsoft.CodeAnalysis.Test.Utilities;
using Roslyn.Test.Utilities;
using Roslyn.Utilities;
using Xunit;
using static Roslyn.Test.Utilities.SigningTestHelpers;

namespace Microsoft.CodeAnalysis.CSharp.UnitTests
{
    public partial class InternalsVisibleToAndStrongNameTests : CSharpTestBase
    {
        public static IEnumerable<object[]> AllProviderParseOptions
        {
            get
            {
                if (ExecutionConditionUtil.IsWindows)
                {
                    return new[]
                    {
                        new object[] { TestOptions.Regular },
                        new object[] { TestOptions.RegularWithLegacyStrongName }
                    };
                }

                return SpecializedCollections.SingletonEnumerable(new object[] { TestOptions.Regular });
            }
        }

        #region Helpers

        public InternalsVisibleToAndStrongNameTests()
        {
            SigningTestHelpers.InstallKey();
        }

        private static readonly string s_keyPairFile = SigningTestHelpers.KeyPairFile;
        private static readonly string s_publicKeyFile = SigningTestHelpers.PublicKeyFile;
        private static readonly ImmutableArray<byte> s_publicKey = SigningTestHelpers.PublicKey;


        private static StrongNameProvider GetProviderWithPath(string keyFilePath) =>
            new DesktopStrongNameProvider(ImmutableArray.Create(keyFilePath), strongNameFileSystem: new VirtualizedStrongNameFileSystem());

        #endregion

        #region Naming Tests

        [WorkItem(529419, "http://vstfdevdiv:8080/DevDiv2/DevDiv/_workitems/edit/529419")]
        [Theory]
        [MemberData(nameof(AllProviderParseOptions))]
        public void AssemblyKeyFileAttributeNotExistFile(CSharpParseOptions parseOptions)
        {
            string source = @"
using System;
using System.Reflection;

[assembly: AssemblyKeyFile(""MyKey.snk"")]
[assembly: AssemblyKeyName(""Key Name"")]

public class Test
{
    public static void Main()
    {
        Console.Write(""Hello World!"");
    }
}
";
            // Dev11 RC gives error now (CS1548) + two warnings
            // Diagnostic(ErrorCode.WRN_UseSwitchInsteadOfAttribute).WithArguments(@"/keyfile", "AssemblyKeyFile"),
            // Diagnostic(ErrorCode.WRN_UseSwitchInsteadOfAttribute).WithArguments(@"/keycontainer", "AssemblyKeyName")
            var c = CreateCompilation(source,
                options: TestOptions.ReleaseDll.WithStrongNameProvider(new DesktopStrongNameProvider()),
                parseOptions: parseOptions);

            c.VerifyDiagnostics(
                Diagnostic(ErrorCode.ERR_PublicKeyFileFailure).WithArguments("MyKey.snk", CodeAnalysisResources.FileNotFound));
        }

        [Theory]
        [MemberData(nameof(AllProviderParseOptions))]
        public void PubKeyFromKeyFileAttribute(CSharpParseOptions parseOptions)
        {
            var x = s_keyPairFile;
            string s = String.Format("{0}{1}{2}", @"[assembly: System.Reflection.AssemblyKeyFile(@""", x, @""")] public class C {}");

            var other = CreateCompilation(s, options: TestOptions.SigningReleaseDll, parseOptions: parseOptions);
            other.VerifyDiagnostics();
            Assert.True(ByteSequenceComparer.Equals(s_publicKey, other.Assembly.Identity.PublicKey));

            CompileAndVerify(other, symbolValidator: (ModuleSymbol m) =>
            {
                bool haveAttribute = false;

                foreach (var attrData in m.ContainingAssembly.GetAttributes())
                {
                    if (attrData.IsTargetAttribute(m.ContainingAssembly, AttributeDescription.AssemblyKeyFileAttribute))
                    {
                        haveAttribute = true;
                        break;
                    }
                }

                Assert.True(haveAttribute);
            });
        }

        [Theory]
        [MemberData(nameof(AllProviderParseOptions))]
        public void PubKeyFromKeyFileAttribute_AssemblyKeyFileResolver(CSharpParseOptions parseOptions)
        {
            string keyFileDir = Path.GetDirectoryName(s_keyPairFile);
            string keyFileName = Path.GetFileName(s_keyPairFile);

            string s = string.Format("{0}{1}{2}", @"[assembly: System.Reflection.AssemblyKeyFile(@""", keyFileName, @""")] public class C {}");
            var syntaxTree = Parse(s, @"IVTAndStrongNameTests\AnotherTempDir\temp.cs", parseOptions);

            // verify failure with default assembly key file resolver
            var comp = CreateCompilation(syntaxTree, options: TestOptions.ReleaseDll);
            comp.VerifyDiagnostics(
                Diagnostic(ErrorCode.ERR_PublicKeyFileFailure).WithArguments(keyFileName, "Assembly signing not supported."));

            Assert.True(comp.Assembly.Identity.PublicKey.IsEmpty);

            // verify success with custom assembly key file resolver with keyFileDir added to search paths
            comp = CSharpCompilation.Create(
                GetUniqueName(),
                new[] { syntaxTree },
                new[] { MscorlibRef },
                TestOptions.ReleaseDll.WithStrongNameProvider(GetProviderWithPath(keyFileDir)));

            comp.VerifyDiagnostics();

            Assert.True(ByteSequenceComparer.Equals(s_publicKey, comp.Assembly.Identity.PublicKey));
        }

        [ConditionalTheory(typeof(WindowsOnly), Reason = ConditionalSkipReason.TestHasWindowsPaths)]
        [MemberData(nameof(AllProviderParseOptions))]
        public void PubKeyFromKeyFileAttribute_AssemblyKeyFileResolver_RelativeToCurrentParent(CSharpParseOptions parseOptions)
        {
            string keyFileDir = Path.GetDirectoryName(s_keyPairFile);
            string keyFileName = Path.GetFileName(s_keyPairFile);

            string s = String.Format("{0}{1}{2}", @"[assembly: System.Reflection.AssemblyKeyFile(@""..\", keyFileName, @""")] public class C {}");
            var syntaxTree = Parse(s, @"IVTAndStrongNameTests\AnotherTempDir\temp.cs", parseOptions);

            // verify failure with default assembly key file resolver
            var comp = CreateCompilation(syntaxTree, options: TestOptions.ReleaseDll);
            comp.VerifyDiagnostics(
                // error CS7027: Error extracting public key from file '..\KeyPairFile.snk' -- File not found.
                Diagnostic(ErrorCode.ERR_PublicKeyFileFailure).WithArguments(@"..\" + keyFileName, "Assembly signing not supported."));

            Assert.True(comp.Assembly.Identity.PublicKey.IsEmpty);

            // verify success with custom assembly key file resolver with keyFileDir\TempSubDir added to search paths
            comp = CSharpCompilation.Create(
                GetUniqueName(),
                new[] { syntaxTree },
                new[] { MscorlibRef },
                TestOptions.ReleaseDll.WithStrongNameProvider(GetProviderWithPath(PathUtilities.CombineAbsoluteAndRelativePaths(keyFileDir, @"TempSubDir\"))));

            Assert.Empty(comp.GetDiagnostics());
            Assert.True(ByteSequenceComparer.Equals(s_publicKey, comp.Assembly.Identity.PublicKey));
        }

        [ConditionalFact(typeof(WindowsOnly), Reason = ConditionalSkipReason.TestHasWindowsPaths)]
        public void SigningNotAvailable001()
        {
            string keyFileDir = Path.GetDirectoryName(s_keyPairFile);
            string keyFileName = Path.GetFileName(s_keyPairFile);

            string s = String.Format("{0}{1}{2}", @"[assembly: System.Reflection.AssemblyKeyFile(@""..\", keyFileName, @""")] public class C {}");
            var syntaxTree = Parse(s, @"IVTAndStrongNameTests\AnotherTempDir\temp.cs", TestOptions.RegularWithLegacyStrongName);
            var provider = new TestDesktopStrongNameProvider(
                ImmutableArray.Create(PathUtilities.CombineAbsoluteAndRelativePaths(keyFileDir, @"TempSubDir\")),
                new VirtualizedStrongNameFileSystem())
            {
                GetStrongNameInterfaceFunc = () => throw new DllNotFoundException("aaa.dll not found.")
            };
            var options = TestOptions.ReleaseDll.WithStrongNameProvider(provider);

            // verify failure
            var comp = CreateCompilation(
                assemblyName: GetUniqueName(),
                source: new[] { syntaxTree },
                options: options);

            comp.VerifyEmitDiagnostics(
                // error CS7027: Error signing output with public key from file '..\KeyPair_6187d0d6-f691-47fd-985b-03570bc0668d.snk' -- aaa.dll not found.
                Diagnostic(ErrorCode.ERR_PublicKeyFileFailure).WithArguments("..\\" + keyFileName, "aaa.dll not found.").WithLocation(1, 1)
            );
        }

        [ConditionalTheory(typeof(WindowsOnly), Reason = ConditionalSkipReason.TestExecutionNeedsWindowsTypes)]
        [MemberData(nameof(AllProviderParseOptions))]
        public void PubKeyFromKeyContainerAttribute(CSharpParseOptions parseOptions)
        {
            var x = s_keyPairFile;
            string s = @"[assembly: System.Reflection.AssemblyKeyName(""roslynTestContainer"")] public class C {}";

            var other = CreateCompilation(s, options: TestOptions.SigningReleaseDll, parseOptions: parseOptions);
            other.VerifyDiagnostics();
            Assert.True(ByteSequenceComparer.Equals(s_publicKey, other.Assembly.Identity.PublicKey));

            CompileAndVerify(other, symbolValidator: (ModuleSymbol m) =>
            {
                bool haveAttribute = false;

                foreach (var attrData in m.ContainingAssembly.GetAttributes())
                {
                    if (attrData.IsTargetAttribute(m.ContainingAssembly, AttributeDescription.AssemblyKeyNameAttribute))
                    {
                        haveAttribute = true;
                        break;
                    }
                }

                Assert.True(haveAttribute);
            });
        }

        [Theory]
        [MemberData(nameof(AllProviderParseOptions))]
        public void PubKeyFromKeyFileOptions(CSharpParseOptions parseOptions)
        {
            string s = "public class C {}";
            var other = CreateCompilation(s, options: TestOptions.SigningReleaseDll.WithCryptoKeyFile(s_keyPairFile), parseOptions: parseOptions);

            other.VerifyDiagnostics();
            Assert.True(ByteSequenceComparer.Equals(s_publicKey, other.Assembly.Identity.PublicKey));
        }

        [Theory]
        [MemberData(nameof(AllProviderParseOptions))]
        public void PubKeyFromKeyFileOptions_ReferenceResolver(CSharpParseOptions parseOptions)
        {
            string keyFileDir = Path.GetDirectoryName(s_keyPairFile);
            string keyFileName = Path.GetFileName(s_keyPairFile);

            string s = "public class C {}";
            var syntaxTree = Parse(s, @"IVTAndStrongNameTests\AnotherTempDir\temp.cs");

            // verify failure with default resolver
            var comp = CreateCompilation(s, options: TestOptions.SigningReleaseDll.WithCryptoKeyFile(keyFileName), parseOptions: parseOptions);

            comp.VerifyDiagnostics(
                // error CS7027: Error extracting public key from file 'KeyPairFile.snk' -- File not found.
                Diagnostic(ErrorCode.ERR_PublicKeyFileFailure).WithArguments(keyFileName, CodeAnalysisResources.FileNotFound));

            Assert.True(comp.Assembly.Identity.PublicKey.IsEmpty);

            // verify success with custom assembly key file resolver with keyFileDir added to search paths
            comp = CSharpCompilation.Create(
                GetUniqueName(),
                new[] { syntaxTree },
                new[] { MscorlibRef },
                TestOptions.ReleaseDll.WithCryptoKeyFile(keyFileName).WithStrongNameProvider(GetProviderWithPath(keyFileDir)));

            Assert.Empty(comp.GetDiagnostics());
            Assert.True(ByteSequenceComparer.Equals(s_publicKey, comp.Assembly.Identity.PublicKey));
        }

        [Theory]
        [MemberData(nameof(AllProviderParseOptions))]
        public void PubKeyFromKeyFileOptionsJustPublicKey(CSharpParseOptions parseOptions)
        {
            string s = "public class C {}";
            var other = CreateCompilation(s,
                options: TestOptions.SigningReleaseDll.WithCryptoKeyFile(s_publicKeyFile).WithDelaySign(true),
                parseOptions: parseOptions);
            other.VerifyDiagnostics();
            Assert.True(ByteSequenceComparer.Equals(TestResources.General.snPublicKey.AsImmutableOrNull(), other.Assembly.Identity.PublicKey));
        }

        [Theory]
        [MemberData(nameof(AllProviderParseOptions))]
        public void PubKeyFromKeyFileOptionsJustPublicKey_ReferenceResolver(CSharpParseOptions parseOptions)
        {
            string publicKeyFileDir = Path.GetDirectoryName(s_publicKeyFile);
            string publicKeyFileName = Path.GetFileName(s_publicKeyFile);

            string s = "public class C {}";
            var syntaxTree = Parse(s, @"IVTAndStrongNameTests\AnotherTempDir\temp.cs");

            // verify failure with default resolver
            var comp = CreateCompilation(s,
                options: TestOptions.SigningReleaseDll.WithCryptoKeyFile(publicKeyFileName).WithDelaySign(true),
                parseOptions: parseOptions);

            comp.VerifyDiagnostics(
                // error CS7027: Error extracting public key from file 'PublicKeyFile.snk' -- File not found.
                Diagnostic(ErrorCode.ERR_PublicKeyFileFailure).WithArguments(publicKeyFileName, CodeAnalysisResources.FileNotFound),
                // warning CS7033: Delay signing was specified and requires a public key, but no public key was specified
                Diagnostic(ErrorCode.WRN_DelaySignButNoKey)
            );

            Assert.True(comp.Assembly.Identity.PublicKey.IsEmpty);

            // verify success with custom assembly key file resolver with publicKeyFileDir added to search paths
            comp = CSharpCompilation.Create(
                GetUniqueName(),
                new[] { syntaxTree },
                new[] { MscorlibRef },
                TestOptions.ReleaseDll.WithCryptoKeyFile(publicKeyFileName).WithDelaySign(true).WithStrongNameProvider(GetProviderWithPath(publicKeyFileDir)));
            Assert.Empty(comp.GetDiagnostics());
            Assert.True(ByteSequenceComparer.Equals(s_publicKey, comp.Assembly.Identity.PublicKey));
        }

        [Theory]
        [MemberData(nameof(AllProviderParseOptions))]
        public void PubKeyFileNotFoundOptions(CSharpParseOptions parseOptions)
        {
            string s = "public class C {}";
            var other = CreateCompilation(s, options: TestOptions.SigningReleaseDll.WithCryptoKeyFile("goo"), parseOptions: parseOptions);

            other.VerifyDiagnostics(
                Diagnostic(ErrorCode.ERR_PublicKeyFileFailure).WithArguments("goo", CodeAnalysisResources.FileNotFound));

            Assert.True(other.Assembly.Identity.PublicKey.IsEmpty);
        }

        [Theory]
        [MemberData(nameof(AllProviderParseOptions))]
        public void PubKeyFileBogusOptions(CSharpParseOptions parseOptions)
        {
            var tempFile = Temp.CreateFile().WriteAllBytes(new byte[] { 1, 2, 3, 4 });
            string s = "public class C {}";

            CSharpCompilation other = CreateCompilation(s, options: TestOptions.ReleaseDll.WithCryptoKeyFile(tempFile.Path), parseOptions: parseOptions);

            //TODO check for specific error
            Assert.NotEmpty(other.GetDiagnostics());
            Assert.True(other.Assembly.Identity.PublicKey.IsEmpty);
        }

        [WorkItem(5662, "https://github.com/dotnet/roslyn/issues/5662")]
        [ConditionalTheory(typeof(WindowsOnly), Reason = ConditionalSkipReason.TestExecutionNeedsWindowsTypes)]
        [MemberData(nameof(AllProviderParseOptions))]
        public void PubKeyContainerBogusOptions(CSharpParseOptions parseOptions)
        {
            string s = "public class C {}";
            var other = CreateCompilation(s, options: TestOptions.SigningReleaseDll.WithCryptoKeyContainer("goo"), parseOptions: parseOptions);

            // error CS7028: Error signing output with public key from container 'goo' -- Keyset does not exist (Exception from HRESULT: 0x80090016)
            var err = other.GetDiagnostics().Single();

            Assert.Equal((int)ErrorCode.ERR_PublicKeyContainerFailure, err.Code);
            Assert.Equal(2, err.Arguments.Count);
            Assert.Equal("goo", err.Arguments[0]);
            Assert.True(((string)err.Arguments[1]).EndsWith("0x80090016)", StringComparison.Ordinal), (string)err.Arguments[1]);

            Assert.True(other.Assembly.Identity.PublicKey.IsEmpty);
        }

        [Theory]
        [MemberData(nameof(AllProviderParseOptions))]
        public void KeyFileAttributeOptionConflict(CSharpParseOptions parseOptions)
        {
            string s = @"[assembly: System.Reflection.AssemblyKeyFile(""bogus"")] public class C {}";

            var other = CreateCompilation(s, options: TestOptions.SigningReleaseDll.WithCryptoKeyFile(s_keyPairFile), parseOptions: parseOptions);

            other.VerifyDiagnostics(Diagnostic(ErrorCode.WRN_CmdOptionConflictsSource).WithArguments("CryptoKeyFile", "System.Reflection.AssemblyKeyFileAttribute"));
            Assert.True(ByteSequenceComparer.Equals(s_publicKey, other.Assembly.Identity.PublicKey));
        }

        [ConditionalTheory(typeof(WindowsOnly), Reason = ConditionalSkipReason.TestExecutionNeedsWindowsTypes)]
        [MemberData(nameof(AllProviderParseOptions))]
        public void KeyContainerAttributeOptionConflict(CSharpParseOptions parseOptions)
        {
            string s = @"[assembly: System.Reflection.AssemblyKeyName(""bogus"")] public class C {}";

            var other = CreateCompilation(s, options: TestOptions.SigningReleaseDll.WithCryptoKeyContainer("RoslynTestContainer"), parseOptions: parseOptions);

            other.VerifyDiagnostics(Diagnostic(ErrorCode.WRN_CmdOptionConflictsSource).WithArguments("CryptoKeyContainer", "System.Reflection.AssemblyKeyNameAttribute"));
            Assert.True(ByteSequenceComparer.Equals(s_publicKey, other.Assembly.Identity.PublicKey));
        }

        [Theory]
        [MemberData(nameof(AllProviderParseOptions))]
        public void KeyFileAttributeEmpty(CSharpParseOptions parseOptions)
        {
            string s = @"[assembly: System.Reflection.AssemblyKeyFile("""")] public class C {}";

            var other = CreateCompilation(s, options: TestOptions.SigningReleaseDll, parseOptions: parseOptions);
            Assert.True(other.Assembly.Identity.PublicKey.IsEmpty);
            other.VerifyDiagnostics();
        }

        [Theory]
        [MemberData(nameof(AllProviderParseOptions))]
        public void KeyContainerEmpty(CSharpParseOptions parseOptions)
        {
            string s = @"[assembly: System.Reflection.AssemblyKeyName("""")] public class C {}";

            var other = CreateCompilation(s, options: TestOptions.SigningReleaseDll, parseOptions: parseOptions);
            Assert.True(other.Assembly.Identity.PublicKey.IsEmpty);
            other.VerifyDiagnostics();
        }

        [Theory]
        [MemberData(nameof(AllProviderParseOptions))]
        public void PublicKeyFromOptions_DelaySigned(CSharpParseOptions parseOptions)
        {
            string source = @"
[assembly: System.Reflection.AssemblyDelaySign(true)]
public class C {}";

            var c = CreateCompilation(source, options: TestOptions.ReleaseDll.WithCryptoPublicKey(s_publicKey), parseOptions: parseOptions);
            c.VerifyDiagnostics();
            Assert.True(ByteSequenceComparer.Equals(s_publicKey, c.Assembly.Identity.PublicKey));

            var metadata = ModuleMetadata.CreateFromImage(c.EmitToArray());
            var identity = metadata.Module.ReadAssemblyIdentityOrThrow();

            Assert.True(identity.HasPublicKey);
            AssertEx.Equal(identity.PublicKey, s_publicKey);
            Assert.Equal(CorFlags.ILOnly, metadata.Module.PEReaderOpt.PEHeaders.CorHeader.Flags);
        }

        [WorkItem(9150, "https://github.com/dotnet/roslyn/issues/9150")]
        [Theory]
        [MemberData(nameof(AllProviderParseOptions))]
        public void PublicKeyFromOptions_PublicSign(CSharpParseOptions parseOptions)
        {
            // attributes are ignored
            string source = @"
[assembly: System.Reflection.AssemblyKeyName(""roslynTestContainer"")]
[assembly: System.Reflection.AssemblyKeyFile(""some file"")]
public class C {}
";

            var c = CreateCompilation(source, options: TestOptions.ReleaseDll.WithCryptoPublicKey(s_publicKey).WithPublicSign(true), parseOptions: parseOptions);
            c.VerifyDiagnostics(
                // warning CS7103: Attribute 'System.Reflection.AssemblyKeyNameAttribute' is ignored when public signing is specified.
                Diagnostic(ErrorCode.WRN_AttributeIgnoredWhenPublicSigning).WithArguments("System.Reflection.AssemblyKeyNameAttribute").WithLocation(1, 1),
                // warning CS7103: Attribute 'System.Reflection.AssemblyKeyFileAttribute' is ignored when public signing is specified.
                Diagnostic(ErrorCode.WRN_AttributeIgnoredWhenPublicSigning).WithArguments("System.Reflection.AssemblyKeyFileAttribute").WithLocation(1, 1)
            );
            Assert.True(ByteSequenceComparer.Equals(s_publicKey, c.Assembly.Identity.PublicKey));

            var metadata = ModuleMetadata.CreateFromImage(c.EmitToArray());
            var identity = metadata.Module.ReadAssemblyIdentityOrThrow();

            Assert.True(identity.HasPublicKey);
            AssertEx.Equal(identity.PublicKey, s_publicKey);
            Assert.Equal(CorFlags.ILOnly | CorFlags.StrongNameSigned, metadata.Module.PEReaderOpt.PEHeaders.CorHeader.Flags);

            c = CreateCompilation(source, options: TestOptions.SigningReleaseModule.WithCryptoPublicKey(s_publicKey).WithPublicSign(true), parseOptions: parseOptions);

            c.VerifyDiagnostics(
                // error CS8201: Public signing is not supported for netmodules.
                Diagnostic(ErrorCode.ERR_PublicSignNetModule).WithLocation(1, 1)
            );

            c = CreateCompilation(source, options: TestOptions.SigningReleaseModule.WithCryptoKeyFile(s_publicKeyFile).WithPublicSign(true), parseOptions: parseOptions);

            c.VerifyDiagnostics(
                // error CS7091: Attribute 'System.Reflection.AssemblyKeyFileAttribute' given in a source file conflicts with option 'CryptoKeyFile'.
                Diagnostic(ErrorCode.ERR_CmdOptionConflictsSource).WithArguments("System.Reflection.AssemblyKeyFileAttribute", "CryptoKeyFile").WithLocation(1, 1),
                // error CS8201: Public signing is not supported for netmodules.
                Diagnostic(ErrorCode.ERR_PublicSignNetModule).WithLocation(1, 1)
            );

            var snk = Temp.CreateFile().WriteAllBytes(TestResources.General.snKey);

            string source1 = @"
[assembly: System.Reflection.AssemblyKeyName(""roslynTestContainer"")]
[assembly: System.Reflection.AssemblyKeyFile(@""" + snk.Path + @""")]
public class C {}
";

            c = CreateCompilation(source1, options: TestOptions.SigningReleaseModule.WithCryptoKeyFile(snk.Path).WithPublicSign(true));
            c.VerifyDiagnostics(
                // error CS8201: Public signing is not supported for netmodules.
                Diagnostic(ErrorCode.ERR_PublicSignNetModule).WithLocation(1, 1)
            );
        }

        [WorkItem(9150, "https://github.com/dotnet/roslyn/issues/9150")]
        [Theory]
        [MemberData(nameof(AllProviderParseOptions))]
        public void KeyFileFromAttributes_PublicSign(CSharpParseOptions parseOptions)
        {
            string source = @"
[assembly: System.Reflection.AssemblyKeyFile(""test.snk"")]
public class C {}
";
            var c = CreateCompilation(source, options: TestOptions.ReleaseDll.WithPublicSign(true), parseOptions: parseOptions);
            c.VerifyDiagnostics(
                // warning CS7103: Attribute 'System.Reflection.AssemblyKeyFileAttribute' is ignored when public signing is specified.
                Diagnostic(ErrorCode.WRN_AttributeIgnoredWhenPublicSigning).WithArguments("System.Reflection.AssemblyKeyFileAttribute").WithLocation(1, 1),
                // error CS8102: Public signing was specified and requires a public key, but no public key was specified.
                Diagnostic(ErrorCode.ERR_PublicSignButNoKey).WithLocation(1, 1)
            );

            Assert.True(c.Options.PublicSign);
        }

        [WorkItem(9150, "https://github.com/dotnet/roslyn/issues/9150")]
        [Theory]
        [MemberData(nameof(AllProviderParseOptions))]
        public void KeyContainerFromAttributes_PublicSign(CSharpParseOptions parseOptions)
        {
            string source = @"
[assembly: System.Reflection.AssemblyKeyName(""roslynTestContainer"")]
public class C {}
";
            var c = CreateCompilation(source, options: TestOptions.ReleaseDll.WithPublicSign(true), parseOptions: parseOptions);
            c.VerifyDiagnostics(
                // warning CS7103: Attribute 'System.Reflection.AssemblyKeyNameAttribute' is ignored when public signing is specified.
                Diagnostic(ErrorCode.WRN_AttributeIgnoredWhenPublicSigning).WithArguments("System.Reflection.AssemblyKeyNameAttribute").WithLocation(1, 1),
                // error CS8102: Public signing was specified and requires a public key, but no public key was specified.
                Diagnostic(ErrorCode.ERR_PublicSignButNoKey).WithLocation(1, 1)
            );

            Assert.True(c.Options.PublicSign);
        }

        private void VerifySignedBitSetAfterEmit(Compilation comp, bool expectedToBeSigned = true)
        {
            using (var outStream = comp.EmitToStream())
            {
                outStream.Position = 0;

                using (var reader = new PEReader(outStream))
                {
                    var flags = reader.PEHeaders.CorHeader.Flags;
                    Assert.Equal(expectedToBeSigned, flags.HasFlag(CorFlags.StrongNameSigned));
                }
            }
        }

        [Theory]
        [MemberData(nameof(AllProviderParseOptions))]
        public void SnkFile_PublicSign(CSharpParseOptions parseOptions)
        {
            var snk = Temp.CreateFile().WriteAllBytes(TestResources.General.snKey);

            var comp = CreateCompilation("public class C{}",
                options: TestOptions.ReleaseDll
                    .WithCryptoKeyFile(snk.Path)
                    .WithPublicSign(true),
                parseOptions: parseOptions);

            comp.VerifyDiagnostics();

            Assert.True(comp.Options.PublicSign);
            Assert.Null(comp.Options.DelaySign);
            Assert.False(comp.IsRealSigned);
            Assert.NotNull(comp.Options.CryptoKeyFile);

            VerifySignedBitSetAfterEmit(comp);
        }

        [Theory]
        [MemberData(nameof(AllProviderParseOptions))]
        public void PublicKeyFile_PublicSign(CSharpParseOptions parseOptions)
        {
            var pubKeyFile = Temp.CreateFile().WriteAllBytes(TestResources.General.snPublicKey);

            var comp = CreateCompilation("public class C {}",
                options: TestOptions.ReleaseDll
                    .WithCryptoKeyFile(pubKeyFile.Path)
                    .WithPublicSign(true),
                parseOptions: parseOptions);

            comp.VerifyDiagnostics();

            Assert.True(comp.Options.PublicSign);
            Assert.Null(comp.Options.DelaySign);
            Assert.False(comp.IsRealSigned);
            Assert.NotNull(comp.Options.CryptoKeyFile);

            VerifySignedBitSetAfterEmit(comp);
        }

        [Theory]
        [MemberData(nameof(AllProviderParseOptions))]
        public void PublicSign_DelaySignAttribute(CSharpParseOptions parseOptions)
        {
            var pubKeyFile = Temp.CreateFile().WriteAllBytes(TestResources.General.snPublicKey);

            var comp = CreateCompilation(@"
[assembly: System.Reflection.AssemblyDelaySign(true)]
public class C {}",
                options: TestOptions.ReleaseDll
                    .WithCryptoKeyFile(pubKeyFile.Path)
                    .WithPublicSign(true),
                parseOptions: parseOptions);

            comp.VerifyDiagnostics(
    // warning CS1616: Option 'PublicSign' overrides attribute 'System.Reflection.AssemblyDelaySignAttribute' given in a source file or added module
    Diagnostic(ErrorCode.WRN_CmdOptionConflictsSource).WithArguments("PublicSign", "System.Reflection.AssemblyDelaySignAttribute").WithLocation(1, 1));

            Assert.True(comp.Options.PublicSign);
            Assert.Null(comp.Options.DelaySign);
            Assert.False(comp.IsRealSigned);
            Assert.NotNull(comp.Options.CryptoKeyFile);

            VerifySignedBitSetAfterEmit(comp);
        }

        [Theory]
        [MemberData(nameof(AllProviderParseOptions))]
        public void KeyContainerNoSNProvider_PublicSign(CSharpParseOptions parseOptions)
        {
            var comp = CreateCompilation("public class C {}",
                options: TestOptions.ReleaseDll
                    .WithCryptoKeyContainer("roslynTestContainer")
                    .WithPublicSign(true),
                parseOptions: parseOptions);

            comp.VerifyDiagnostics(
    // error CS7102: Compilation options 'PublicSign' and 'CryptoKeyContainer' can't both be specified at the same time.
    Diagnostic(ErrorCode.ERR_MutuallyExclusiveOptions).WithArguments("PublicSign", "CryptoKeyContainer").WithLocation(1, 1),
    // error CS8102: Public signing was specified and requires a public key, but no public key was specified.
    Diagnostic(ErrorCode.ERR_PublicSignButNoKey).WithLocation(1, 1));
        }

        [Theory]
        [MemberData(nameof(AllProviderParseOptions))]
        public void KeyContainerDesktopProvider_PublicSign(CSharpParseOptions parseOptions)
        {
            var comp = CreateCompilation("public class C {}",
                options: TestOptions.SigningReleaseDll
                    .WithCryptoKeyContainer("roslynTestContainer")
                    .WithPublicSign(true),
                parseOptions: parseOptions);

            comp.VerifyDiagnostics(
    // error CS7102: Compilation options 'PublicSign' and 'CryptoKeyContainer' can't both be specified at the same time.
    Diagnostic(ErrorCode.ERR_MutuallyExclusiveOptions).WithArguments("PublicSign", "CryptoKeyContainer").WithLocation(1, 1),
    // error CS8102: Public signing was specified and requires a public key, but no public key was specified.
    Diagnostic(ErrorCode.ERR_PublicSignButNoKey).WithLocation(1, 1));

            Assert.True(comp.Options.PublicSign);
            Assert.Null(comp.Options.DelaySign);
            Assert.False(comp.IsRealSigned);
            Assert.NotNull(comp.Options.CryptoKeyContainer);
        }

        [Theory]
        [MemberData(nameof(AllProviderParseOptions))]
        public void PublicSignAndDelaySign(CSharpParseOptions parseOptions)
        {
            var snk = Temp.CreateFile().WriteAllBytes(TestResources.General.snKey);

            var comp = CreateCompilation("public class C {}",
                options: TestOptions.ReleaseDll
                    .WithPublicSign(true)
                    .WithDelaySign(true)
                    .WithCryptoKeyFile(snk.Path),
                parseOptions: parseOptions);

            comp.VerifyDiagnostics(
    // error CS7102: Compilation options 'PublicSign' and 'DelaySign' can't both be specified at the same time.
    Diagnostic(ErrorCode.ERR_MutuallyExclusiveOptions).WithArguments("PublicSign", "DelaySign").WithLocation(1, 1));

            Assert.True(comp.Options.PublicSign);
            Assert.True(comp.Options.DelaySign);
        }

        [Theory]
        [MemberData(nameof(AllProviderParseOptions))]
        public void PublicSignAndDelaySignFalse(CSharpParseOptions parseOptions)
        {
            var snk = Temp.CreateFile().WriteAllBytes(TestResources.General.snKey);

            var comp = CreateCompilation("public class C {}",
                options: TestOptions.ReleaseDll
                    .WithPublicSign(true)
                    .WithDelaySign(false)
                    .WithCryptoKeyFile(snk.Path),
                parseOptions: parseOptions);

            comp.VerifyDiagnostics();

            Assert.True(comp.Options.PublicSign);
            Assert.False(comp.Options.DelaySign);
        }

        [Theory]
        [MemberData(nameof(AllProviderParseOptions))]
        public void PublicSignNoKey(CSharpParseOptions parseOptions)
        {
            var comp = CreateCompilation("public class C {}",
                options: TestOptions.ReleaseDll.WithPublicSign(true),
                parseOptions: parseOptions);

            comp.VerifyDiagnostics(
    // error CS8102: Public signing was specified and requires a public key, but no public key was specified.
    Diagnostic(ErrorCode.ERR_PublicSignButNoKey).WithLocation(1, 1));
            Assert.True(comp.Options.PublicSign);
            Assert.True(comp.Assembly.PublicKey.IsDefaultOrEmpty);
        }

        [Theory]
        [MemberData(nameof(AllProviderParseOptions))]
        public void PublicKeyFromOptions_InvalidCompilationOptions(CSharpParseOptions parseOptions)
        {
            string source = @"public class C {}";

            var c = CreateCompilation(source, options: TestOptions.SigningReleaseDll.
                WithCryptoPublicKey(ImmutableArray.Create<byte>(1, 2, 3)).
                WithCryptoKeyContainer("roslynTestContainer").
                WithCryptoKeyFile("file.snk"),
                parseOptions: parseOptions);

            c.VerifyDiagnostics(
                // error CS7102: Compilation options 'CryptoPublicKey' and 'CryptoKeyFile' can't both be specified at the same time.
                Diagnostic(ErrorCode.ERR_MutuallyExclusiveOptions).WithArguments("CryptoPublicKey", "CryptoKeyFile").WithLocation(1, 1),
                // error CS7102: Compilation options 'CryptoPublicKey' and 'CryptoKeyContainer' can't both be specified at the same time.
                Diagnostic(ErrorCode.ERR_MutuallyExclusiveOptions).WithArguments("CryptoPublicKey", "CryptoKeyContainer").WithLocation(1, 1),
                // error CS7088: Invalid 'CryptoPublicKey' value: '01-02-03'.
                Diagnostic(ErrorCode.ERR_BadCompilationOptionValue).WithArguments("CryptoPublicKey", "01-02-03").WithLocation(1, 1));
        }

        #endregion

        #region IVT Access Checking

        [Theory]
        [MemberData(nameof(AllProviderParseOptions))]
        public void IVTBasicCompilation(CSharpParseOptions parseOptions)
        {
            string s = @"[assembly: System.Runtime.CompilerServices.InternalsVisibleTo(""WantsIVTAccess"")]
            public class C { internal void Goo() {} }";

            var other = CreateCompilation(s, options: TestOptions.SigningReleaseDll, assemblyName: "Paul", parseOptions: parseOptions);

            var c = CreateCompilation(
    @"public class A
{
    internal class B
    {
        protected B(C o)
        {
            o.Goo();
        }
    }
}",
                new[] { new CSharpCompilationReference(other) },
                assemblyName: "WantsIVTAccessButCantHave",
                options: TestOptions.SigningReleaseDll,
                parseOptions: parseOptions);

            //compilation should not succeed, and internals should not be imported.
            c.VerifyDiagnostics(

                // (7,15): error CS0122: 'C.Goo()' is inaccessible due to its protection level
                //             o.Goo();
                Diagnostic(ErrorCode.ERR_BadAccess, "Goo").WithArguments("C.Goo()").WithLocation(7, 15)
                );

            var c2 = CreateCompilation(
    @"public class A
{
    internal class B
    {
        protected B(C o)
        {
            o.Goo();
        }
    }
}",
                new[] { new CSharpCompilationReference(other) },
                assemblyName: "WantsIVTAccess",
                options: TestOptions.SigningReleaseDll);

            Assert.Empty(c2.GetDiagnostics());
        }

        [Theory]
        [MemberData(nameof(AllProviderParseOptions))]
        public void IVTBasicMetadata(CSharpParseOptions parseOptions)
        {
            string s = @"[assembly: System.Runtime.CompilerServices.InternalsVisibleTo(""WantsIVTAccess"")]
            public class C { internal void Goo() {} }";

            var otherStream = CreateCompilation(s, options: TestOptions.SigningReleaseDll, parseOptions: parseOptions).EmitToStream();

            var c = CreateCompilation(
    @"public class A
{
    internal class B
    {
        protected B(C o)
        {
            o.Goo();
        }
    }
}",
            references: new[] { AssemblyMetadata.CreateFromStream(otherStream, leaveOpen: true).GetReference() },
            assemblyName: "WantsIVTAccessButCantHave",
            options: TestOptions.SigningReleaseDll,
            parseOptions: parseOptions);

            //compilation should not succeed, and internals should not be imported.
            c.VerifyDiagnostics(Diagnostic(ErrorCode.ERR_NoSuchMemberOrExtension, "Goo").WithArguments("C", "Goo"));

            otherStream.Position = 0;

            var c2 = CreateCompilation(
    @"public class A
{
    internal class B
    {
        protected B(C o)
        {
            o.Goo();
        }
    }
}",
                new[] { MetadataReference.CreateFromStream(otherStream) },
                assemblyName: "WantsIVTAccess",
                options: TestOptions.SigningReleaseDll,
                parseOptions: parseOptions);

            Assert.Empty(c2.GetDiagnostics());
        }

        [ConditionalTheory(typeof(WindowsOnly), Reason = ConditionalSkipReason.TestExecutionNeedsWindowsTypes)]
        [MemberData(nameof(AllProviderParseOptions))]
        public void IVTSigned(CSharpParseOptions parseOptions)
        {
            string s = @"[assembly: System.Runtime.CompilerServices.InternalsVisibleTo(""John, PublicKey=00240000048000009400000006020000002400005253413100040000010001002b986f6b5ea5717d35c72d38561f413e267029efa9b5f107b9331d83df657381325b3a67b75812f63a9436ceccb49494de8f574f8e639d4d26c0fcf8b0e9a1a196b80b6f6ed053628d10d027e032df2ed1d60835e5f47d32c9ef6da10d0366a319573362c821b5f8fa5abc5bb22241de6f666a85d82d6ba8c3090d01636bd2bb"")]
            public class C { internal void Goo() {} }";

            var other = CreateCompilation(s,
                options: TestOptions.SigningReleaseDll.WithCryptoKeyFile(s_keyPairFile),
                assemblyName: "Paul",
                parseOptions: parseOptions);

            other.VerifyDiagnostics();

            var requestor = CreateCompilation(
    @"public class A
{
    internal class B
    {
        protected B(C o)
        {
            o.Goo();
        }
    }
}",
                new MetadataReference[] { new CSharpCompilationReference(other) },
                TestOptions.SigningReleaseDll.WithCryptoKeyContainer("roslynTestContainer"),
                assemblyName: "John",
                parseOptions: parseOptions);

            Assert.Empty(requestor.GetDiagnostics());
        }

        [Theory]
        [MemberData(nameof(AllProviderParseOptions))]
        public void IVTNotBothSigned_CStoCS(CSharpParseOptions parseOptions)
        {
            string s = @"[assembly: System.Runtime.CompilerServices.InternalsVisibleTo(""John, PublicKey=00240000048000009400000006020000002400005253413100040000010001002b986f6b5ea5717d35c72d38561f413e267029efa9b5f107b9331d83df657381325b3a67b75812f63a9436ceccb49494de8f574f8e639d4d26c0fcf8b0e9a1a196b80b6f6ed053628d10d027e032df2ed1d60835e5f47d32c9ef6da10d0366a319573362c821b5f8fa5abc5bb22241de6f666a85d82d6ba8c3090d01636bd2bb"")]
            public class C { internal void Goo() {} }";

            var other = CreateCompilation(s, assemblyName: "Paul", options: TestOptions.SigningReleaseDll, parseOptions: parseOptions);
            other.VerifyDiagnostics();

            var requestor = CreateCompilation(
    @"public class A
{
    internal class B
    {
        protected B(C o)
        {
            o.Goo();
        }
    }
}",
                references: new[] { new CSharpCompilationReference(other) },
                assemblyName: "John",
                options: TestOptions.SigningReleaseDll.WithCryptoKeyFile(s_keyPairFile),
                parseOptions: parseOptions);

            // We allow John to access Paul's internal Goo even though strong-named John should not be referencing weak-named Paul.
            // Paul has, after all, specifically granted access to John.

            // During emit time we should produce an error that says that a strong-named assembly cannot reference
            // a weak-named assembly. But the C# compiler doesn't currently do that. See https://github.com/dotnet/roslyn/issues/26722
            requestor.VerifyDiagnostics();
        }

        [Theory]
        [MemberData(nameof(AllProviderParseOptions))]
        public void CS0281Method(CSharpParseOptions parseOptions)
        {
            var friendClass = CreateCompilation(@"
using System.Runtime.CompilerServices;
[ assembly: InternalsVisibleTo(""cs0281, PublicKey=00240000048000009400000006020000002400005253413100040000010001002b986f6b5ea5717d35c72d38561f413e267029efa9b5f107b9331d83df657381325b3a67b75812f63a9436ceccb49494de8f574f8e639d4d26c0fcf8b0e9a1a196b80b6f6ed053628d10d027e032df2ed1d60835e5f47d32c9ef6da10d0366a319573362c821b5f8fa5abc5bb22241de6f666a85d82d6ba8c3090d01636bd2bb"") ]
public class PublicClass
{

    internal static void InternalMethod() { }
    protected static void ProtectedMethod() { }
    private static void PrivateMethod() { }
    internal protected static void InternalProtectedMethod() { }
    private protected static void PrivateProtectedMethod() { }
}", assemblyName: "Paul", parseOptions: parseOptions);

            string cs0281 = @"

public class Test
{
	static void Main ()
	{
		PublicClass.InternalMethod();
        PublicClass.ProtectedMethod();
        PublicClass.PrivateMethod();
        PublicClass.InternalProtectedMethod();
        PublicClass.PrivateProtectedMethod();
	}
}";
            var other = CreateCompilation(cs0281, references: new[] { friendClass.EmitToImageReference() }, assemblyName: "cs0281", options: TestOptions.SigningReleaseDll, parseOptions: parseOptions);
            other.VerifyDiagnostics(
                    // (7,15): error CS0281: Friend access was granted by 'Paul, Version=0.0.0.0, Culture=neutral, PublicKeyToken=null', but the public key of the output assembly ('') does not match that specified by the InternalsVisibleTo attribute in the granting assembly.
                    // 		PublicClass.InternalMethod();
                    Diagnostic(ErrorCode.ERR_FriendRefNotEqualToThis, "InternalMethod").WithArguments("Paul, Version=0.0.0.0, Culture=neutral, PublicKeyToken=null", "").WithLocation(7, 15),
                    // (8,21): error CS0122: 'PublicClass.ProtectedMethod()' is inaccessible due to its protection level
                    //         PublicClass.ProtectedMethod();
                    Diagnostic(ErrorCode.ERR_BadAccess, "ProtectedMethod").WithArguments("PublicClass.ProtectedMethod()").WithLocation(8, 21),
                    // (9,21): error CS0117: 'PublicClass' does not contain a definition for 'PrivateMethod'
                    //         PublicClass.PrivateMethod();
                    Diagnostic(ErrorCode.ERR_NoSuchMember, "PrivateMethod").WithArguments("PublicClass", "PrivateMethod").WithLocation(9, 21),
                    // (10,21): error CS0281: Friend access was granted by 'Paul, Version=0.0.0.0, Culture=neutral, PublicKeyToken=null', but the public key of the output assembly ('') does not match that specified by the InternalsVisibleTo attribute in the granting assembly.
                    //         PublicClass.InternalProtectedMethod();
                    Diagnostic(ErrorCode.ERR_FriendRefNotEqualToThis, "InternalProtectedMethod").WithArguments("Paul, Version=0.0.0.0, Culture=neutral, PublicKeyToken=null", "").WithLocation(10, 21),
                    // (11,21): error CS0281: Friend access was granted by 'Paul, Version=0.0.0.0, Culture=neutral, PublicKeyToken=null', but the public key of the output assembly ('') does not match that specified by the InternalsVisibleTo attribute in the granting assembly.
                    //         PublicClass.PrivateProtectedMethod();
                    Diagnostic(ErrorCode.ERR_FriendRefNotEqualToThis, "PrivateProtectedMethod").WithArguments("Paul, Version=0.0.0.0, Culture=neutral, PublicKeyToken=null", "").WithLocation(11, 21)
                    );
        }

        [Theory]
        [MemberData(nameof(AllProviderParseOptions))]
        public void CS0281Class(CSharpParseOptions parseOptions)
        {
            var friendClass = CreateCompilation(@"
using System.Runtime.CompilerServices;
[ assembly: InternalsVisibleTo(""cs0281, PublicKey=00240000048000009400000006020000002400005253413100040000010001002b986f6b5ea5717d35c72d38561f413e267029efa9b5f107b9331d83df657381325b3a67b75812f63a9436ceccb49494de8f574f8e639d4d26c0fcf8b0e9a1a196b80b6f6ed053628d10d027e032df2ed1d60835e5f47d32c9ef6da10d0366a319573362c821b5f8fa5abc5bb22241de6f666a85d82d6ba8c3090d01636bd2bb"") ]
internal class FriendClass
{

    public static void MyMethod() 
    {
    }
}", assemblyName: "Paul", parseOptions: parseOptions);

            string cs0281 = @"

public class Test
{
	static void Main ()
	{
		FriendClass.MyMethod ();
	}
}";
            var other = CreateCompilation(cs0281, references: new[] { friendClass.EmitToImageReference() }, assemblyName: "cs0281", options: TestOptions.SigningReleaseDll, parseOptions: parseOptions);

            // (7, 3): error CS0281: Friend access was granted by 'Paul, Version=0.0.0.0, Culture=neutral, PublicKeyToken=null', but the public key of the output assembly ('')
            // does not match that specified by the InternalsVisibleTo attribute in the granting assembly.
            // 		FriendClass.MyMethod ();
            other.VerifyDiagnostics(
                Diagnostic(ErrorCode.ERR_FriendRefNotEqualToThis, "FriendClass").WithArguments("Paul, Version=0.0.0.0, Culture=neutral, PublicKeyToken=null", "").WithLocation(7, 3)
            );
        }

        [Theory]
        [MemberData(nameof(AllProviderParseOptions))]
        public void IVTNotBothSigned_VBtoCS(CSharpParseOptions parseOptions)
        {
            string s = @"<assembly: System.Runtime.CompilerServices.InternalsVisibleTo(""John, PublicKey=00240000048000009400000006020000002400005253413100040000010001002b986f6b5ea5717d35c72d38561f413e267029efa9b5f107b9331d83df657381325b3a67b75812f63a9436ceccb49494de8f574f8e639d4d26c0fcf8b0e9a1a196b80b6f6ed053628d10d027e032df2ed1d60835e5f47d32c9ef6da10d0366a319573362c821b5f8fa5abc5bb22241de6f666a85d82d6ba8c3090d01636bd2bb"")>
            Public Class C
                Friend Sub Goo()
                End Sub
            End Class";

            var other = VisualBasic.VisualBasicCompilation.Create(
                syntaxTrees: new[] { VisualBasic.VisualBasicSyntaxTree.ParseText(s) },
                references: new[] { MscorlibRef_v4_0_30316_17626 },
                assemblyName: "Paul",
                options: new VisualBasic.VisualBasicCompilationOptions(OutputKind.DynamicallyLinkedLibrary).WithStrongNameProvider(DefaultDesktopStrongNameProvider));
            other.VerifyDiagnostics();

            var requestor = CreateCompilation(
    @"public class A
{
    internal class B
    {
        protected B(C o)
        {
            o.Goo();
        }
    }
}",
                references: new[] { MetadataReference.CreateFromImage(other.EmitToArray()) },
                assemblyName: "John",
                options: TestOptions.SigningReleaseDll.WithCryptoKeyFile(s_keyPairFile),
                parseOptions: parseOptions);

            // We allow John to access Paul's internal Goo even though strong-named John should not be referencing weak-named Paul.
            // Paul has, after all, specifically granted access to John.

            // During emit time we should produce an error that says that a strong-named assembly cannot reference
            // a weak-named assembly. But the C# compiler doesn't currently do that. See https://github.com/dotnet/roslyn/issues/26722
            requestor.VerifyDiagnostics();
        }

        [ConditionalTheory(typeof(WindowsOnly), Reason = ConditionalSkipReason.TestExecutionNeedsWindowsTypes)]
        [MemberData(nameof(AllProviderParseOptions))]
        public void IVTDeferredSuccess(CSharpParseOptions parseOptions)
        {
            string s = @"[assembly: System.Runtime.CompilerServices.InternalsVisibleTo(""John, PublicKey=00240000048000009400000006020000002400005253413100040000010001002b986f6b5ea5717d35c72d38561f413e267029efa9b5f107b9331d83df657381325b3a67b75812f63a9436ceccb49494de8f574f8e639d4d26c0fcf8b0e9a1a196b80b6f6ed053628d10d027e032df2ed1d60835e5f47d32c9ef6da10d0366a319573362c821b5f8fa5abc5bb22241de6f666a85d82d6ba8c3090d01636bd2bb"")]
            internal class CAttribute : System.Attribute { public CAttribute() {} }";

            var other = CreateCompilation(s,
                assemblyName: "Paul",
                options: TestOptions.SigningReleaseDll.WithCryptoKeyFile(s_keyPairFile),
                parseOptions: parseOptions);

            other.VerifyDiagnostics();

            var requestor = CreateCompilation(
    @"
[assembly: C()]  //causes optimistic granting
[assembly: System.Reflection.AssemblyKeyName(""roslynTestContainer"")]
public class A
{
}",
                new[] { new CSharpCompilationReference(other) },
                assemblyName: "John",
                options: TestOptions.SigningReleaseDll,
                parseOptions: parseOptions);

            Assert.True(ByteSequenceComparer.Equals(s_publicKey, requestor.Assembly.Identity.PublicKey));
            Assert.Empty(requestor.GetDiagnostics());
        }

        [ConditionalTheory(typeof(WindowsOnly), Reason = ConditionalSkipReason.TestExecutionNeedsWindowsTypes)]
        [MemberData(nameof(AllProviderParseOptions))]
        public void IVTDeferredFailSignMismatch(CSharpParseOptions parseOptions)
        {
            string s = @"[assembly: System.Runtime.CompilerServices.InternalsVisibleTo(""John, PublicKey=00240000048000009400000006020000002400005253413100040000010001002b986f6b5ea5717d35c72d38561f413e267029efa9b5f107b9331d83df657381325b3a67b75812f63a9436ceccb49494de8f574f8e639d4d26c0fcf8b0e9a1a196b80b6f6ed053628d10d027e032df2ed1d60835e5f47d32c9ef6da10d0366a319573362c821b5f8fa5abc5bb22241de6f666a85d82d6ba8c3090d01636bd2bb"")]
            internal class CAttribute : System.Attribute { public CAttribute() {} }";

            var other = CreateCompilation(s,
                assemblyName: "Paul",
                options: TestOptions.SigningReleaseDll,
                parseOptions: parseOptions); //not signed. cryptoKeyFile: KeyPairFile,

            other.VerifyDiagnostics();

            var requestor = CreateCompilation(
    @"
[assembly: C()]
[assembly: System.Reflection.AssemblyKeyName(""roslynTestContainer"")]
public class A
{
}",
                new[] { new CSharpCompilationReference(other) },
                assemblyName: "John",
                options: TestOptions.SigningReleaseDll);

            Assert.True(ByteSequenceComparer.Equals(s_publicKey, requestor.Assembly.Identity.PublicKey));
            requestor.VerifyDiagnostics();
        }

        [ConditionalTheory(typeof(WindowsOnly), Reason = ConditionalSkipReason.TestExecutionNeedsWindowsTypes)]
        [MemberData(nameof(AllProviderParseOptions))]
        public void IVTDeferredFailSignMismatch_AssemblyKeyName(CSharpParseOptions parseOptions)
        {
            string s = @"[assembly: System.Runtime.CompilerServices.InternalsVisibleTo(""John, PublicKey=00240000048000009400000006020000002400005253413100040000010001002b986f6b5ea5717d35c72d38561f413e267029efa9b5f107b9331d83df657381325b3a67b75812f63a9436ceccb49494de8f574f8e639d4d26c0fcf8b0e9a1a196b80b6f6ed053628d10d027e032df2ed1d60835e5f47d32c9ef6da10d0366a319573362c821b5f8fa5abc5bb22241de6f666a85d82d6ba8c3090d01636bd2bb"")]
            internal class AssemblyKeyNameAttribute : System.Attribute { public AssemblyKeyNameAttribute() {} }";

            var other = CreateCompilation(s,
                assemblyName: "Paul",
                options: TestOptions.SigningReleaseDll,
                parseOptions: parseOptions); //not signed. cryptoKeyFile: KeyPairFile,

            other.VerifyDiagnostics();

            var requestor = CreateCompilation(
    @"
[assembly: AssemblyKeyName()] //causes optimistic granting
[assembly: System.Reflection.AssemblyKeyName(""roslynTestContainer"")]
public class A
{
}",
                new[] { new CSharpCompilationReference(other) },
                assemblyName: "John",
                options: TestOptions.SigningReleaseDll);

            Assert.True(ByteSequenceComparer.Equals(s_publicKey, requestor.Assembly.Identity.PublicKey));
            requestor.VerifyDiagnostics(
                Diagnostic(ErrorCode.ERR_FriendRefSigningMismatch, arguments: new object[] { "Paul, Version=0.0.0.0, Culture=neutral, PublicKeyToken=null" }));
        }

        [ConditionalTheory(typeof(WindowsOnly), Reason = ConditionalSkipReason.TestExecutionNeedsWindowsTypes)]
        [MemberData(nameof(AllProviderParseOptions))]
        public void IVTDeferredFailKeyMismatch(CSharpParseOptions parseOptions)
        {
            //key is wrong in the first digit. correct key starts with 0
            string s = @"[assembly: System.Runtime.CompilerServices.InternalsVisibleTo(""John, PublicKey=10240000048000009400000006020000002400005253413100040000010001002b986f6b5ea5717d35c72d38561f413e267029efa9b5f107b9331d83df657381325b3a67b75812f63a9436ceccb49494de8f574f8e639d4d26c0fcf8b0e9a1a196b80b6f6ed053628d10d027e032df2ed1d60835e5f47d32c9ef6da10d0366a319573362c821b5f8fa5abc5bb22241de6f666a85d82d6ba8c3090d01636bd2bb"")]
            internal class CAttribute : System.Attribute { public CAttribute() {} }";

            var other = CreateCompilation(s,
                options: TestOptions.SigningReleaseDll.WithCryptoKeyFile(s_keyPairFile),
                assemblyName: "Paul",
                parseOptions: parseOptions);

            other.VerifyDiagnostics();

            var requestor = CreateCompilation(
    @"
[assembly: C()]
<<<<<<< HEAD
[assembly: System.Reflection.AssemblyKeyName(""roslynTestContainer"")]
public class A
{
}",
                new MetadataReference[] { new CSharpCompilationReference(other) },
                assemblyName: "John",
                options: TestOptions.SigningReleaseDll,
                parseOptions: parseOptions);

            Assert.True(ByteSequenceComparer.Equals(s_publicKey, requestor.Assembly.Identity.PublicKey));
            requestor.VerifyDiagnostics(
                // (2,12): error CS0122: 'CAttribute' is inaccessible due to its protection level
                // [assembly: C()]
                Diagnostic(ErrorCode.ERR_BadAccess, "C").WithArguments("CAttribute").WithLocation(2, 12)
                );
        }

        [ConditionalTheory(typeof(WindowsOnly), Reason = ConditionalSkipReason.TestExecutionNeedsWindowsTypes)]
        [MemberData(nameof(AllProviderParseOptions))]
        public void IVTDeferredFailKeyMismatch_AssemblyKeyName(CSharpParseOptions parseOptions)
        {
            //key is wrong in the first digit. correct key starts with 0
            string s = @"[assembly: System.Runtime.CompilerServices.InternalsVisibleTo(""John, PublicKey=10240000048000009400000006020000002400005253413100040000010001002b986f6b5ea5717d35c72d38561f413e267029efa9b5f107b9331d83df657381325b3a67b75812f63a9436ceccb49494de8f574f8e639d4d26c0fcf8b0e9a1a196b80b6f6ed053628d10d027e032df2ed1d60835e5f47d32c9ef6da10d0366a319573362c821b5f8fa5abc5bb22241de6f666a85d82d6ba8c3090d01636bd2bb"")]
            internal class AssemblyKeyNameAttribute : System.Attribute { public AssemblyKeyNameAttribute() {} }";

            var other = CreateCompilation(s,
                options: TestOptions.SigningReleaseDll.WithCryptoKeyFile(s_keyPairFile),
                assemblyName: "Paul",
                parseOptions: parseOptions);

            other.VerifyDiagnostics();

            var requestor = CreateCompilation(
    @"
[assembly: AssemblyKeyName()]
=======
>>>>>>> 8d416fab
[assembly: System.Reflection.AssemblyKeyName(""roslynTestContainer"")]
public class A
{
}",
                new MetadataReference[] { new CSharpCompilationReference(other) },
                assemblyName: "John",
                options: TestOptions.SigningReleaseDll,
                parseOptions: parseOptions);
<<<<<<< HEAD
=======

            Assert.True(ByteSequenceComparer.Equals(s_publicKey, requestor.Assembly.Identity.PublicKey));
            requestor.VerifyDiagnostics(
                // (2,12): error CS0122: 'CAttribute' is inaccessible due to its protection level
                // [assembly: C()]
                Diagnostic(ErrorCode.ERR_BadAccess, "C").WithArguments("CAttribute").WithLocation(2, 12)
                );
        }

        [ConditionalTheory(typeof(WindowsOnly), Reason = ConditionalSkipReason.TestExecutionNeedsWindowsTypes)]
        [MemberData(nameof(AllProviderParseOptions))]
        public void IVTDeferredFailKeyMismatch_AssemblyKeyName(CSharpParseOptions parseOptions)
        {
            //key is wrong in the first digit. correct key starts with 0
            string s = @"[assembly: System.Runtime.CompilerServices.InternalsVisibleTo(""John, PublicKey=10240000048000009400000006020000002400005253413100040000010001002b986f6b5ea5717d35c72d38561f413e267029efa9b5f107b9331d83df657381325b3a67b75812f63a9436ceccb49494de8f574f8e639d4d26c0fcf8b0e9a1a196b80b6f6ed053628d10d027e032df2ed1d60835e5f47d32c9ef6da10d0366a319573362c821b5f8fa5abc5bb22241de6f666a85d82d6ba8c3090d01636bd2bb"")]
            internal class AssemblyKeyNameAttribute : System.Attribute { public AssemblyKeyNameAttribute() {} }";

            var other = CreateCompilation(s,
                options: TestOptions.SigningReleaseDll.WithCryptoKeyFile(s_keyPairFile),
                assemblyName: "Paul",
                parseOptions: parseOptions);

            other.VerifyDiagnostics();

            var requestor = CreateCompilation(
    @"
[assembly: AssemblyKeyName()]
[assembly: System.Reflection.AssemblyKeyName(""roslynTestContainer"")]
public class A
{
}",
                new MetadataReference[] { new CSharpCompilationReference(other) },
                assemblyName: "John",
                options: TestOptions.SigningReleaseDll,
                parseOptions: parseOptions);
>>>>>>> 8d416fab

            Assert.True(ByteSequenceComparer.Equals(s_publicKey, requestor.Assembly.Identity.PublicKey));
            requestor.VerifyDiagnostics(
                // error CS0281: Friend access was granted by 'Paul, Version=0.0.0.0, Culture=neutral, PublicKeyToken=ce65828c82a341f2',
                // but the public key of the output assembly ('John, Version=0.0.0.0, Culture=neutral, PublicKeyToken=ce65828c82a341f2')
                // does not match that specified by the InternalsVisibleTo attribute in the granting assembly.
                Diagnostic(ErrorCode.ERR_FriendRefNotEqualToThis)
                    .WithArguments("Paul, Version=0.0.0.0, Culture=neutral, PublicKeyToken=ce65828c82a341f2", "John, Version=0.0.0.0, Culture=neutral, PublicKeyToken=ce65828c82a341f2")
                    .WithLocation(1, 1),
                // (2,12): error CS0122: 'AssemblyKeyNameAttribute' is inaccessible due to its protection level
                // [assembly: AssemblyKeyName()]
                Diagnostic(ErrorCode.ERR_BadAccess, "AssemblyKeyName").WithArguments("AssemblyKeyNameAttribute").WithLocation(2, 12)
                );
        }

        [ConditionalTheory(typeof(WindowsOnly), Reason = ConditionalSkipReason.TestExecutionNeedsWindowsTypes)]
        [MemberData(nameof(AllProviderParseOptions))]
        public void IVTSuccessThroughIAssembly(CSharpParseOptions parseOptions)
        {
            string s = @"[assembly: System.Runtime.CompilerServices.InternalsVisibleTo(""John, PublicKey=00240000048000009400000006020000002400005253413100040000010001002b986f6b5ea5717d35c72d38561f413e267029efa9b5f107b9331d83df657381325b3a67b75812f63a9436ceccb49494de8f574f8e639d4d26c0fcf8b0e9a1a196b80b6f6ed053628d10d027e032df2ed1d60835e5f47d32c9ef6da10d0366a319573362c821b5f8fa5abc5bb22241de6f666a85d82d6ba8c3090d01636bd2bb"")]
            internal class CAttribute : System.Attribute { public CAttribute() {} }";

            var other = CreateCompilation(s,
                assemblyName: "Paul",
                options: TestOptions.SigningReleaseDll.WithCryptoKeyFile(s_keyPairFile),
                parseOptions: parseOptions);

            other.VerifyDiagnostics();

            var requestor = CreateCompilation(
    @"
[assembly: C()]  //causes optimistic granting
[assembly: System.Reflection.AssemblyKeyName(""roslynTestContainer"")]
public class A
{
}",
                new MetadataReference[] { new CSharpCompilationReference(other) },
                options: TestOptions.SigningReleaseDll,
                assemblyName: "John",
                parseOptions: parseOptions);

            Assert.True(other.Assembly.GivesAccessTo(requestor.Assembly));
            Assert.Empty(requestor.GetDiagnostics());
        }

        [ConditionalTheory(typeof(WindowsOnly), Reason = ConditionalSkipReason.TestExecutionNeedsWindowsTypes)]
        [MemberData(nameof(AllProviderParseOptions))]
        public void IVTDeferredFailKeyMismatchIAssembly(CSharpParseOptions parseOptions)
        {
            //key is wrong in the first digit. correct key starts with 0
            string s = @"[assembly: System.Runtime.CompilerServices.InternalsVisibleTo(""John, PublicKey=10240000048000009400000006020000002400005253413100040000010001002b986f6b5ea5717d35c72d38561f413e267029efa9b5f107b9331d83df657381325b3a67b75812f63a9436ceccb49494de8f574f8e639d4d26c0fcf8b0e9a1a196b80b6f6ed053628d10d027e032df2ed1d60835e5f47d32c9ef6da10d0366a319573362c821b5f8fa5abc5bb22241de6f666a85d82d6ba8c3090d01636bd2bb"")]
            internal class CAttribute : System.Attribute { public CAttribute() {} }";

            var other = CreateCompilation(s,
                options: TestOptions.SigningReleaseDll.WithCryptoKeyFile(s_keyPairFile),
                assemblyName: "Paul",
                parseOptions: parseOptions);

            other.VerifyDiagnostics();

            var requestor = CreateCompilation(
    @"

[assembly: C()]
[assembly: System.Reflection.AssemblyKeyName(""roslynTestContainer"")]
public class A
{
}",
                new MetadataReference[] { new CSharpCompilationReference(other) },
                TestOptions.SigningReleaseDll,
                assemblyName: "John",
                parseOptions: parseOptions);

            Assert.False(other.Assembly.GivesAccessTo(requestor.Assembly));
            requestor.VerifyDiagnostics(
                // (3,12): error CS0122: 'CAttribute' is inaccessible due to its protection level
                // [assembly: C()]
                Diagnostic(ErrorCode.ERR_BadAccess, "C").WithArguments("CAttribute").WithLocation(3, 12)
                );
        }

        [ConditionalTheory(typeof(WindowsOnly), Reason = ConditionalSkipReason.TestExecutionNeedsWindowsTypes)]
        [MemberData(nameof(AllProviderParseOptions))]
        public void IVTDeferredFailKeyMismatchIAssembly_AssemblyKeyName(CSharpParseOptions parseOptions)
        {
            //key is wrong in the first digit. correct key starts with 0
            string s = @"[assembly: System.Runtime.CompilerServices.InternalsVisibleTo(""John, PublicKey=10240000048000009400000006020000002400005253413100040000010001002b986f6b5ea5717d35c72d38561f413e267029efa9b5f107b9331d83df657381325b3a67b75812f63a9436ceccb49494de8f574f8e639d4d26c0fcf8b0e9a1a196b80b6f6ed053628d10d027e032df2ed1d60835e5f47d32c9ef6da10d0366a319573362c821b5f8fa5abc5bb22241de6f666a85d82d6ba8c3090d01636bd2bb"")]
            internal class AssemblyKeyNameAttribute : System.Attribute { public AssemblyKeyNameAttribute() {} }";

            var other = CreateCompilation(s,
                options: TestOptions.SigningReleaseDll.WithCryptoKeyFile(s_keyPairFile),
                assemblyName: "Paul",
                parseOptions: parseOptions);

            other.VerifyDiagnostics();

            var requestor = CreateCompilation(
    @"

[assembly: AssemblyKeyName()]
[assembly: System.Reflection.AssemblyKeyName(""roslynTestContainer"")]
public class A
{
}",
                new MetadataReference[] { new CSharpCompilationReference(other) },
                TestOptions.SigningReleaseDll,
                assemblyName: "John",
                parseOptions: parseOptions);

            Assert.False(other.Assembly.GivesAccessTo(requestor.Assembly));
            requestor.VerifyDiagnostics(
                // error CS0281: Friend access was granted by 'Paul, Version=0.0.0.0, Culture=neutral, PublicKeyToken=ce65828c82a341f2',
                // but the public key of the output assembly ('John, Version=0.0.0.0, Culture=neutral, PublicKeyToken=ce65828c82a341f2')
                // does not match that specified by the InternalsVisibleTo attribute in the granting assembly.
                Diagnostic(ErrorCode.ERR_FriendRefNotEqualToThis)
                    .WithArguments("Paul, Version=0.0.0.0, Culture=neutral, PublicKeyToken=ce65828c82a341f2", "John, Version=0.0.0.0, Culture=neutral, PublicKeyToken=ce65828c82a341f2")
                    .WithLocation(1, 1),
                // (3,12): error CS0122: 'AssemblyKeyNameAttribute' is inaccessible due to its protection level
                // [assembly: AssemblyKeyName()]
                Diagnostic(ErrorCode.ERR_BadAccess, "AssemblyKeyName").WithArguments("AssemblyKeyNameAttribute").WithLocation(3, 12)
                );
        }

        [WorkItem(820450, "http://vstfdevdiv:8080/DevDiv2/DevDiv/_workitems/edit/820450")]
        [Theory]
        [MemberData(nameof(AllProviderParseOptions))]
        public void IVTGivesAccessToUsingDifferentKeys(CSharpParseOptions parseOptions)
        {
            string s = @"[assembly: System.Runtime.CompilerServices.InternalsVisibleTo(""John, PublicKey=00240000048000009400000006020000002400005253413100040000010001002b986f6b5ea5717d35c72d38561f413e267029efa9b5f107b9331d83df657381325b3a67b75812f63a9436ceccb49494de8f574f8e639d4d26c0fcf8b0e9a1a196b80b6f6ed053628d10d027e032df2ed1d60835e5f47d32c9ef6da10d0366a319573362c821b5f8fa5abc5bb22241de6f666a85d82d6ba8c3090d01636bd2bb"")]
            namespace ClassLibrary1 { internal class Class1 { } } ";

            var giver = CreateCompilation(s,
                assemblyName: "Paul",
                options: TestOptions.SigningReleaseDll.WithCryptoKeyFile(SigningTestHelpers.KeyPairFile2),
                parseOptions: parseOptions);

            giver.VerifyDiagnostics();

            var requestor = CreateCompilation(
    @"
namespace ClassLibrary2
{
    internal class A
    {
        public void Goo(ClassLibrary1.Class1 a)
        {
        }
    }
}",
                new MetadataReference[] { new CSharpCompilationReference(giver) },
                options: TestOptions.SigningReleaseDll.WithCryptoKeyFile(s_keyPairFile),
                assemblyName: "John",
                parseOptions: parseOptions);

            Assert.True(giver.Assembly.GivesAccessTo(requestor.Assembly));
            Assert.Empty(requestor.GetDiagnostics());
        }
        #endregion

        #region IVT instantiations

        [Theory]
        [MemberData(nameof(AllProviderParseOptions))]
        public void IVTHasCulture(CSharpParseOptions parseOptions)
        {
            var other = CreateCompilation(
            @"
using System.Runtime.CompilerServices;
[assembly: InternalsVisibleTo(""WantsIVTAccess, Culture=neutral"")]
public class C
{
  static void Goo() {}
}
", options: TestOptions.SigningReleaseDll, parseOptions: parseOptions);

            other.VerifyDiagnostics(Diagnostic(ErrorCode.ERR_FriendAssemblyBadArgs, @"InternalsVisibleTo(""WantsIVTAccess, Culture=neutral"")").WithArguments("WantsIVTAccess, Culture=neutral"));
        }

        [Theory]
        [MemberData(nameof(AllProviderParseOptions))]
        public void IVTNoKey(CSharpParseOptions parseOptions)
        {
            var other = CreateCompilation(
            @"
using System.Runtime.CompilerServices;
[assembly: InternalsVisibleTo(""WantsIVTAccess"")]
public class C
{
  static void Main() {}
}
", options: TestOptions.SigningReleaseExe.WithCryptoKeyFile(s_keyPairFile), parseOptions: parseOptions);

            other.VerifyDiagnostics(Diagnostic(ErrorCode.ERR_FriendAssemblySNReq, @"InternalsVisibleTo(""WantsIVTAccess"")").WithArguments("WantsIVTAccess"));
        }

        #endregion

        #region Signing

        [ConditionalTheory(typeof(DesktopOnly), Reason = "https://github.com/dotnet/coreclr/issues/21723")]
        [MemberData(nameof(AllProviderParseOptions))]
        public void MaxSizeKey(CSharpParseOptions parseOptions)
        {
            var pubKey = TestResources.General.snMaxSizePublicKeyString;
            string pubKeyToken = "1540923db30520b2";
            var pubKeyTokenBytes = new byte[] { 0x15, 0x40, 0x92, 0x3d, 0xb3, 0x05, 0x20, 0xb2 };

            var comp = CreateCompilation($@"
using System;
using System.Runtime.CompilerServices;

[assembly: InternalsVisibleTo(""MaxSizeComp2, PublicKey={pubKey}, PublicKeyToken={pubKeyToken}"")]

internal class C
{{
    public static void M()
    {{
        Console.WriteLine(""Called M"");
    }}
}}",
                options: TestOptions.SigningReleaseDll.WithCryptoKeyFile(SigningTestHelpers.MaxSizeKeyFile),
                parseOptions: parseOptions);

            comp.VerifyEmitDiagnostics();

            Assert.True(comp.IsRealSigned);
            VerifySignedBitSetAfterEmit(comp);
            Assert.Equal(TestResources.General.snMaxSizePublicKey, comp.Assembly.Identity.PublicKey);
            Assert.Equal<byte>(pubKeyTokenBytes, comp.Assembly.Identity.PublicKeyToken);

            var src = @"
class D
{
    public static void Main()
    {
        C.M();
    }
}";
            var comp2 = CreateCompilation(src,
                references: new[] { comp.ToMetadataReference() },
                assemblyName: "MaxSizeComp2",
                options: TestOptions.SigningReleaseExe.WithCryptoKeyFile(SigningTestHelpers.MaxSizeKeyFile),
                parseOptions: parseOptions);

            CompileAndVerify(comp2, expectedOutput: "Called M");
            Assert.Equal(TestResources.General.snMaxSizePublicKey, comp2.Assembly.Identity.PublicKey);
            Assert.Equal<byte>(pubKeyTokenBytes, comp2.Assembly.Identity.PublicKeyToken);

            var comp3 = CreateCompilation(src,
                references: new[] { comp.EmitToImageReference() },
                assemblyName: "MaxSizeComp2",
                options: TestOptions.SigningReleaseExe.WithCryptoKeyFile(SigningTestHelpers.MaxSizeKeyFile),
                parseOptions: parseOptions);

            CompileAndVerify(comp3, expectedOutput: "Called M");
            Assert.Equal(TestResources.General.snMaxSizePublicKey, comp3.Assembly.Identity.PublicKey);
            Assert.Equal<byte>(pubKeyTokenBytes, comp3.Assembly.Identity.PublicKeyToken);
        }

        [Theory]
        [MemberData(nameof(AllProviderParseOptions))]
        public void SignIt(CSharpParseOptions parseOptions)
        {
            var other = CreateCompilation(
            @"
public class C
{
  static void Goo() {}
}",
      options: TestOptions.SigningReleaseDll.WithCryptoKeyFile(s_keyPairFile), parseOptions: parseOptions);

            var tempFile = Temp.CreateFile();

            using (var outStrm = tempFile.Open())
            {
                var success = other.Emit(outStrm);
                Assert.True(success.Success);
            }

            Assert.True(IsFileFullSigned(tempFile));
        }

        private static bool IsFileFullSigned(TempFile file)
        {
            using (var metadata = new FileStream(file.Path, FileMode.Open))
            {
                return ILValidation.IsStreamFullSigned(metadata);
            }
        }

        private void ConfirmModuleAttributePresentAndAddingToAssemblyResultsInSignedOutput(MemoryStream moduleContents, AttributeDescription expectedModuleAttr, CSharpParseOptions parseOptions)
        {
            //a module doesn't get signed for real. It should have either a keyfile or keycontainer attribute
            //parked on a typeRef named 'AssemblyAttributesGoHere.' When the module is added to an assembly, the
            //resulting assembly is signed with the key referred to by the aforementioned attribute.

            EmitResult success;
            var tempFile = Temp.CreateFile();
            moduleContents.Position = 0;

            using (var metadata = ModuleMetadata.CreateFromStream(moduleContents))
            {
                var flags = metadata.Module.PEReaderOpt.PEHeaders.CorHeader.Flags;
                //confirm file does not claim to be signed
                Assert.Equal(0, (int)(flags & CorFlags.StrongNameSigned));

                var corlibName = RuntimeUtilities.IsCoreClrRuntime ? "netstandard" : "mscorlib";
                EntityHandle token = metadata.Module.GetTypeRef(metadata.Module.GetAssemblyRef(corlibName), "System.Runtime.CompilerServices", "AssemblyAttributesGoHere");
                Assert.False(token.IsNil);   //could the type ref be located? If not then the attribute's not there.
                var attrInfos = metadata.Module.FindTargetAttributes(token, expectedModuleAttr);
                Assert.Equal(1, attrInfos.Count());

                var source = @"
public class Z
{
}";

                //now that the module checks out, ensure that adding it to a compilation outputting a dll
                //results in a signed assembly.
                var assemblyComp = CreateCompilation(source,
                    new[] { metadata.GetReference() },
                    TestOptions.SigningReleaseDll,
                    parseOptions: parseOptions);

                using (var finalStrm = tempFile.Open())
                {
                    success = assemblyComp.Emit(finalStrm);
                }
            }

            success.Diagnostics.Verify();

            Assert.True(success.Success);
            Assert.True(IsFileFullSigned(tempFile));
        }

        [Theory]
        [MemberData(nameof(AllProviderParseOptions))]
        public void SignModuleKeyFileAttr(CSharpParseOptions parseOptions)
        {
            var x = s_keyPairFile;
            string s = String.Format("{0}{1}{2}", @"[assembly: System.Reflection.AssemblyKeyFile(@""", x, @""")] public class C {}");

            var other = CreateCompilation(s, options: TestOptions.SigningReleaseModule);

            var outStrm = other.EmitToStream();

            ConfirmModuleAttributePresentAndAddingToAssemblyResultsInSignedOutput(outStrm, AttributeDescription.AssemblyKeyFileAttribute, parseOptions);
        }

        [ConditionalTheory(typeof(WindowsOnly), Reason = ConditionalSkipReason.TestExecutionNeedsWindowsTypes)]
        [MemberData(nameof(AllProviderParseOptions))]
        public void SignModuleKeyContainerAttr(CSharpParseOptions parseOptions)
        {
            string s = @"[assembly: System.Reflection.AssemblyKeyName(""roslynTestContainer"")] public class C {}";

            var other = CreateCompilation(s, options: TestOptions.SigningReleaseModule);
            var outStrm = other.EmitToStream();

            ConfirmModuleAttributePresentAndAddingToAssemblyResultsInSignedOutput(outStrm, AttributeDescription.AssemblyKeyNameAttribute, parseOptions);
        }

        [WorkItem(5665, "https://github.com/dotnet/roslyn/issues/5665")]
        [ConditionalTheory(typeof(WindowsOnly), Reason = ConditionalSkipReason.TestExecutionNeedsWindowsTypes)]
        [MemberData(nameof(AllProviderParseOptions))]
        public void SignModuleKeyContainerBogus(CSharpParseOptions parseOptions)
        {
            string s = @"[assembly: System.Reflection.AssemblyKeyName(""bogus"")] public class C {}";

            var other = CreateCompilation(s, options: TestOptions.SigningReleaseModule, parseOptions: parseOptions);
            //shouldn't have an error. The attribute's contents are checked when the module is added.
            var reference = other.EmitToImageReference();

            s = @"class D {}";

            other = CreateCompilation(s, new[] { reference }, TestOptions.SigningReleaseDll);

            // error CS7028: Error signing output with public key from container 'bogus' -- Keyset does not exist (Exception from HRESULT: 0x80090016)
            var err = other.GetDiagnostics().Single();

            Assert.Equal((int)ErrorCode.ERR_PublicKeyContainerFailure, err.Code);
            Assert.Equal(2, err.Arguments.Count);
            Assert.Equal("bogus", err.Arguments[0]);
            Assert.True(((string)err.Arguments[1]).EndsWith("0x80090016)", StringComparison.Ordinal), (string)err.Arguments[1]);
        }

        [Theory]
        [MemberData(nameof(AllProviderParseOptions))]
        public void SignModuleKeyFileBogus(CSharpParseOptions parseOptions)
        {
            string s = @"[assembly: System.Reflection.AssemblyKeyFile(""bogus"")] public class C {}";

            var other = CreateCompilation(s, options: TestOptions.SigningReleaseModule);

            //shouldn't have an error. The attribute's contents are checked when the module is added.
            var reference = other.EmitToImageReference();

            s = @"class D {}";

            other = CreateCompilation(s, new[] { reference }, TestOptions.SigningReleaseDll, parseOptions: parseOptions);
            other.VerifyDiagnostics(Diagnostic(ErrorCode.ERR_PublicKeyFileFailure).WithArguments("bogus", CodeAnalysisResources.FileNotFound));
        }

        [Theory]
        [MemberData(nameof(AllProviderParseOptions))]
        public void AttemptToStrongNameWithOnlyPublicKey(CSharpParseOptions parseOptions)
        {
            string s = "public class C {}";

            var options = TestOptions.SigningReleaseDll.WithCryptoKeyFile(PublicKeyFile);
            var other = CreateCompilation(s, options: options, parseOptions: parseOptions);

            var outStrm = new MemoryStream();
            var refStrm = new MemoryStream();
            var success = other.Emit(outStrm, metadataPEStream: refStrm);

            Assert.False(success.Success);
            // The diagnostic contains a random file path, so just check the code.
            Assert.True(success.Diagnostics[0].Code == (int)ErrorCode.ERR_SignButNoPrivateKey);
        }

        [WorkItem(531195, "http://vstfdevdiv:8080/DevDiv2/DevDiv/_workitems/edit/531195")]
        [ConditionalTheory(typeof(WindowsOnly), Reason = ConditionalSkipReason.TestExecutionNeedsWindowsTypes)]
        [MemberData(nameof(AllProviderParseOptions))]
        public void SignModuleKeyContainerCmdLine(CSharpParseOptions parseOptions)
        {
            string s = "public class C {}";

            var options = TestOptions.SigningReleaseModule.WithCryptoKeyContainer("roslynTestContainer");
            var other = CreateCompilation(s, options: options);

            var outStrm = new MemoryStream();
            var success = other.Emit(outStrm);
            Assert.True(success.Success);

            ConfirmModuleAttributePresentAndAddingToAssemblyResultsInSignedOutput(outStrm, AttributeDescription.AssemblyKeyNameAttribute, parseOptions);
        }

        [WorkItem(531195, "http://vstfdevdiv:8080/DevDiv2/DevDiv/_workitems/edit/531195")]
        [ConditionalTheory(typeof(WindowsOnly), Reason = ConditionalSkipReason.TestExecutionNeedsWindowsTypes)]
        [MemberData(nameof(AllProviderParseOptions))]
        public void SignModuleKeyContainerCmdLine_1(CSharpParseOptions parseOptions)
        {
            string s = @"
[assembly: System.Reflection.AssemblyKeyName(""roslynTestContainer"")]
public class C {}";

            var options = TestOptions.SigningReleaseModule.WithCryptoKeyContainer("roslynTestContainer");

            var other = CreateCompilation(s, options: options, parseOptions: parseOptions);

            var outStrm = new MemoryStream();
            var success = other.Emit(outStrm);
            Assert.True(success.Success);

            ConfirmModuleAttributePresentAndAddingToAssemblyResultsInSignedOutput(outStrm, AttributeDescription.AssemblyKeyNameAttribute, parseOptions);
        }

        [WorkItem(531195, "http://vstfdevdiv:8080/DevDiv2/DevDiv/_workitems/edit/531195")]
        [Theory]
        [MemberData(nameof(AllProviderParseOptions))]
        public void SignModuleKeyContainerCmdLine_2(CSharpParseOptions parseOptions)
        {
            string s = @"
[assembly: System.Reflection.AssemblyKeyName(""bogus"")]
public class C {}";

            var other = CreateCompilation(s, options: TestOptions.SigningReleaseModule.WithCryptoKeyContainer("roslynTestContainer"), parseOptions: parseOptions);

            var outStrm = new MemoryStream();
            var success = other.Emit(outStrm);
            Assert.False(success.Success);
            success.Diagnostics.Verify(
        // error CS7091: Attribute 'System.Reflection.AssemblyKeyNameAttribute' given in a source file conflicts with option 'CryptoKeyContainer'.
        Diagnostic(ErrorCode.ERR_CmdOptionConflictsSource).WithArguments("System.Reflection.AssemblyKeyNameAttribute", "CryptoKeyContainer")
                );
        }

        [WorkItem(531195, "http://vstfdevdiv:8080/DevDiv2/DevDiv/_workitems/edit/531195")]
        [Theory]
        [MemberData(nameof(AllProviderParseOptions))]
        public void SignModuleKeyFileCmdLine(CSharpParseOptions parseOptions)
        {
            string s = "public class C {}";

            var options = TestOptions.SigningReleaseModule.WithCryptoKeyFile(s_keyPairFile);
            var other = CreateCompilation(s, options: options, parseOptions: parseOptions);

            var outStrm = new MemoryStream();
            var success = other.Emit(outStrm);
            Assert.True(success.Success);

            ConfirmModuleAttributePresentAndAddingToAssemblyResultsInSignedOutput(outStrm, AttributeDescription.AssemblyKeyFileAttribute, parseOptions);
        }

        [Theory]
        [MemberData(nameof(AllProviderParseOptions))]
        public void BothLegacyAndNonLegacyGiveTheSameOutput(CSharpParseOptions parseOptions)
        {
            string s = "public class C {}";

            var options = TestOptions.SigningReleaseDll
                .WithDeterministic(true)
                .WithModuleName("a.dll")
                .WithCryptoKeyFile(s_keyPairFile);
            var emitOptions = EmitOptions.Default.WithOutputNameOverride("a.dll");
            var compilation = CreateCompilation(s, options: options, parseOptions: parseOptions);
            var stream = compilation.EmitToStream(emitOptions);
            stream.Position = 0;
            using (var metadata = AssemblyMetadata.CreateFromStream(stream))
            {
                var key = metadata.GetAssembly().Identity.PublicKey;
                Assert.True(s_publicKey.SequenceEqual(key));
            }
        }

        [Theory]
        [MemberData(nameof(AllProviderParseOptions))]
        public void SignRefAssemblyKeyFileCmdLine(CSharpParseOptions parseOptions)
        {
            string s = "public class C {}";

            var options = TestOptions.SigningDebugDll.WithCryptoKeyFile(s_keyPairFile);
            var other = CreateCompilation(s, options: options, parseOptions: parseOptions);

            var outStrm = new MemoryStream();
            var refStrm = new MemoryStream();
            var success = other.Emit(outStrm, metadataPEStream: refStrm);
            Assert.True(success.Success);

            outStrm.Position = 0;
            refStrm.Position = 0;

            Assert.True(ILValidation.IsStreamFullSigned(outStrm));
            Assert.True(ILValidation.IsStreamFullSigned(refStrm));
        }

        [WorkItem(531195, "http://vstfdevdiv:8080/DevDiv2/DevDiv/_workitems/edit/531195")]
        [Theory]
        [MemberData(nameof(AllProviderParseOptions))]
        public void SignModuleKeyFileCmdLine_1(CSharpParseOptions parseOptions)
        {
            var x = s_keyPairFile;
            string s = String.Format("{0}{1}{2}", @"[assembly: System.Reflection.AssemblyKeyFile(@""", x, @""")] public class C {}");

            var options = TestOptions.SigningReleaseModule.WithCryptoKeyFile(s_keyPairFile);
            var other = CreateCompilation(s, options: options, parseOptions: parseOptions);

            var outStrm = new MemoryStream();
            var success = other.Emit(outStrm);
            Assert.True(success.Success);

            ConfirmModuleAttributePresentAndAddingToAssemblyResultsInSignedOutput(outStrm, AttributeDescription.AssemblyKeyFileAttribute, parseOptions);
        }

        [WorkItem(531195, "http://vstfdevdiv:8080/DevDiv2/DevDiv/_workitems/edit/531195")]
        [Theory]
        [MemberData(nameof(AllProviderParseOptions))]
        public void SignModuleKeyFileCmdLine_2(CSharpParseOptions parseOptions)
        {
            var x = s_keyPairFile;
            string s = @"[assembly: System.Reflection.AssemblyKeyFile(""bogus"")] public class C {}";

            var other = CreateCompilation(s, options: TestOptions.SigningReleaseModule.WithCryptoKeyFile(s_keyPairFile), parseOptions: parseOptions);

            var outStrm = new MemoryStream();
            var success = other.Emit(outStrm);
            Assert.False(success.Success);
            success.Diagnostics.Verify(
                // error CS7091: Attribute 'System.Reflection.AssemblyKeyFileAttribute' given in a source file conflicts with option 'CryptoKeyFile'.
                Diagnostic(ErrorCode.ERR_CmdOptionConflictsSource).WithArguments("System.Reflection.AssemblyKeyFileAttribute", "CryptoKeyFile"));
        }

        [Theory]
        [MemberData(nameof(AllProviderParseOptions))]
        public void SignItWithOnlyPublicKey(CSharpParseOptions parseOptions)
        {
            var other = CreateCompilation(
            @"
public class C
{
  static void Goo() {}
}",
      options: TestOptions.SigningReleaseDll.WithCryptoKeyFile(s_publicKeyFile), parseOptions: parseOptions);

            var outStrm = new MemoryStream();
            var emitResult = other.Emit(outStrm);
            other.VerifyDiagnostics(Diagnostic(ErrorCode.ERR_SignButNoPrivateKey).WithArguments(s_publicKeyFile));

            other = other.WithOptions(TestOptions.SigningReleaseModule.WithCryptoKeyFile(s_publicKeyFile));

            var assembly = CreateCompilation("",
                references: new[] { other.EmitToImageReference() },
                options: TestOptions.SigningReleaseDll,
                parseOptions: parseOptions);

            assembly.VerifyDiagnostics(Diagnostic(ErrorCode.ERR_SignButNoPrivateKey).WithArguments(s_publicKeyFile));
        }

        [Theory]
        [MemberData(nameof(AllProviderParseOptions))]
        public void AssemblySignatureKeyOnNetModule(CSharpParseOptions parseOptions)
        {
            var other = CreateCompilation(@"
[assembly: System.Reflection.AssemblySignatureKeyAttribute(
    ""00240000048000009400000006020000002400005253413100040000010001002b986f6b5ea5717d35c72d38561f413e267029efa9b5f107b9331d83df657381325b3a67b75812f63a9436ceccb49494de8f574f8e639d4d26c0fcf8b0e9a1a196b80b6f6ed053628d10d027e032df2ed1d60835e5f47d32c9ef6da10d0366a319573362c821b5f8fa5abc5bb22241de6f666a85d82d6ba8c3090d01636bd2bb"",
    ""bc6402e37ad723580b576953f40475ceae4b784d3661b90c3c6f5a1f7283388a7880683e0821610bee977f70506bb75584080e01b2ec97483c4d601ce1c981752a07276b420d78594d0ef28f8ec016d0a5b6d56cfc22e9f25a2ed9545942ccbf2d6295b9528641d98776e06a3273ab233271a3c9f53099b4d4e029582a6d5819"")]

public class C
{
    static void Goo() {}
}",
                options: TestOptions.SigningReleaseModule, parseOptions: parseOptions);

            var comp = CreateCompilation("",
                references: new[] { other.EmitToImageReference() },
                options: TestOptions.SigningReleaseDll,
                parseOptions: parseOptions);

            comp.VerifyDiagnostics();
            Assert.StartsWith("0024000004", ((SourceAssemblySymbol)comp.Assembly.Modules[1].ContainingAssembly).SignatureKey);
        }

        [Theory]
        [MemberData(nameof(AllProviderParseOptions))]
        public void DelaySignItWithOnlyPublicKey(CSharpParseOptions parseOptions)
        {
            var other = CreateCompilation(
                @"
[assembly: System.Reflection.AssemblyDelaySign(true)]
public class C
{
  static void Goo() {}
}", options: TestOptions.SigningReleaseDll.WithCryptoKeyFile(s_publicKeyFile), parseOptions: parseOptions);

            using (var outStrm = new MemoryStream())
            {
                var emitResult = other.Emit(outStrm);
                Assert.True(emitResult.Success);
            }
        }

        [Theory]
        [MemberData(nameof(AllProviderParseOptions))]
        public void DelaySignButNoKey(CSharpParseOptions parseOptions)
        {
            var other = CreateCompilation(
                @"
[assembly: System.Reflection.AssemblyDelaySign(true)]
public class C
{
  static void Goo() {}
}",
      options: TestOptions.SigningReleaseDll, parseOptions: parseOptions);

            var outStrm = new MemoryStream();
            var emitResult = other.Emit(outStrm);
            // Dev11: warning CS1699: Use command line option '/delaysign' or appropriate project settings instead of 'AssemblyDelaySignAttribute'
            //        warning CS1607: Assembly generation -- Delay signing was requested, but no key was given
            // Roslyn: warning CS7033: Delay signing was specified and requires a public key, but no public key was specified
            other.VerifyDiagnostics(Diagnostic(ErrorCode.WRN_DelaySignButNoKey));
            Assert.True(emitResult.Success);
        }

        [Theory]
        [MemberData(nameof(AllProviderParseOptions))]
        public void SignInMemory(CSharpParseOptions parseOptions)
        {
            var other = CreateCompilation(
                @"
public class C
{
  static void Goo() {}
}",
    options: TestOptions.SigningReleaseDll.WithCryptoKeyFile(s_keyPairFile), parseOptions: parseOptions);
            var outStrm = new MemoryStream();
            var emitResult = other.Emit(outStrm);
            Assert.True(emitResult.Success);
        }

        [Theory]
        [MemberData(nameof(AllProviderParseOptions))]
        public void DelaySignConflict(CSharpParseOptions parseOptions)
        {
            var other = CreateCompilation(
                @"
[assembly: System.Reflection.AssemblyDelaySign(true)]
public class C
{
  static void Goo() {}
}", options: TestOptions.SigningReleaseDll.WithDelaySign(false), parseOptions: parseOptions);

            var outStrm = new MemoryStream();
            //shouldn't get any key warning.
            other.VerifyDiagnostics(Diagnostic(ErrorCode.WRN_CmdOptionConflictsSource).WithArguments("DelaySign", "System.Reflection.AssemblyDelaySignAttribute"));
            var emitResult = other.Emit(outStrm);
            Assert.True(emitResult.Success);
        }

        [Theory]
        [MemberData(nameof(AllProviderParseOptions))]
        public void DelaySignNoConflict(CSharpParseOptions parseOptions)
        {
            var other = CreateCompilation(
                @"
[assembly: System.Reflection.AssemblyDelaySign(true)]
public class C
{
  static void Goo() {}
}", options: TestOptions.SigningReleaseDll.WithDelaySign(true).WithCryptoKeyFile(s_keyPairFile), parseOptions: parseOptions);

            var outStrm = new MemoryStream();
            //shouldn't get any key warning.
            other.VerifyDiagnostics();
            var emitResult = other.Emit(outStrm);
            Assert.True(emitResult.Success);
        }

        [Theory]
        [MemberData(nameof(AllProviderParseOptions))]
        public void DelaySignWithAssemblySignatureKey(CSharpParseOptions parseOptions)
        {
            DelaySignWithAssemblySignatureKeyHelper();

            void DelaySignWithAssemblySignatureKeyHelper()
            {
                //Note that this SignatureKey is some random one that I found in the devdiv build.
                //It is not related to the other keys we use in these tests.

                //In the native compiler, when the AssemblySignatureKey attribute is present, and
                //the binary is configured for delay signing, the contents of the assemblySignatureKey attribute
                //(rather than the contents of the keyfile or container) are used to compute the size needed to
                //reserve in the binary for its signature. Signing using this key is only supported via sn.exe

                var options = TestOptions.SigningReleaseDll
                    .WithDelaySign(true)
                    .WithCryptoKeyFile(s_keyPairFile);

                var other = CreateCompilation(
                    @"
[assembly: System.Reflection.AssemblyDelaySign(true)]
[assembly: System.Reflection.AssemblySignatureKey(""002400000c800000140100000602000000240000525341310008000001000100613399aff18ef1a2c2514a273a42d9042b72321f1757102df9ebada69923e2738406c21e5b801552ab8d200a65a235e001ac9adc25f2d811eb09496a4c6a59d4619589c69f5baf0c4179a47311d92555cd006acc8b5959f2bd6e10e360c34537a1d266da8085856583c85d81da7f3ec01ed9564c58d93d713cd0172c8e23a10f0239b80c96b07736f5d8b022542a4e74251a5f432824318b3539a5a087f8e53d2f135f9ca47f3bb2e10aff0af0849504fb7cea3ff192dc8de0edad64c68efde34c56d302ad55fd6e80f302d5efcdeae953658d3452561b5f36c542efdbdd9f888538d374cef106acf7d93a4445c3c73cd911f0571aaf3d54da12b11ddec375b3"", ""a5a866e1ee186f807668209f3b11236ace5e21f117803a3143abb126dd035d7d2f876b6938aaf2ee3414d5420d753621400db44a49c486ce134300a2106adb6bdb433590fef8ad5c43cba82290dc49530effd86523d9483c00f458af46890036b0e2c61d077d7fbac467a506eba29e467a87198b053c749aa2a4d2840c784e6d"")]
public class C
{
  static void Goo() {}
}",
                    options: options,
                    parseOptions: parseOptions);

                using (var metadata = ModuleMetadata.CreateFromImage(other.EmitToArray()))
                {
                    var header = metadata.Module.PEReaderOpt.PEHeaders.CorHeader;
                    //confirm header has expected SN signature size
                    Assert.Equal(256, header.StrongNameSignatureDirectory.Size);
                    // Delay sign should not have the strong name flag set
                    Assert.Equal(CorFlags.ILOnly, header.Flags);
                }
            }
        }

        [WorkItem(545720, "http://vstfdevdiv:8080/DevDiv2/DevDiv/_workitems/edit/545720")]
        [WorkItem(530050, "http://vstfdevdiv:8080/DevDiv2/DevDiv/_workitems/edit/530050")]
        [Theory]
        [MemberData(nameof(AllProviderParseOptions))]
        public void InvalidAssemblyName(CSharpParseOptions parseOptions)
        {
            var il = @"
.assembly extern mscorlib { }
.assembly asm1
{
    .custom instance void [mscorlib]System.Runtime.CompilerServices.InternalsVisibleToAttribute::.ctor(string) = ( 01 00 09 2F 5C 3A 2A 3F 27 3C 3E 7C 00 00 ) // .../\:*?'<>|..
}

.class private auto ansi beforefieldinit Base
       extends [mscorlib]System.Object
{
  .method public hidebysig specialname rtspecialname
          instance void  .ctor() cil managed
  {
    ldarg.0
    call       instance void [mscorlib]System.Object::.ctor()
    ret
  }
}
";

            var csharp = @"
class Derived : Base
{
}
";

            var ilRef = CompileIL(il, prependDefaultHeader: false);

            var comp = CreateCompilation(csharp, new[] { ilRef }, assemblyName: "asm2", options: TestOptions.SigningReleaseDll, parseOptions: parseOptions);
            comp.VerifyDiagnostics(
                // NOTE: dev10 reports WRN_InvalidAssemblyName, but Roslyn won't (DevDiv #15099).
                // (2,17): error CS0122: 'Base' is inaccessible due to its protection level
                // class Derived : Base
                Diagnostic(ErrorCode.ERR_BadAccess, "Base").WithArguments("Base").WithLocation(2, 17)
                );
        }

        [WorkItem(546331, "http://vstfdevdiv:8080/DevDiv2/DevDiv/_workitems/edit/546331")]
        [Theory]
        [MemberData(nameof(AllProviderParseOptions))]
        public void IvtVirtualCall1(CSharpParseOptions parseOptions)
        {
            var source1 = @"
[assembly: System.Runtime.CompilerServices.InternalsVisibleTo(""asm2"")]

public class A
{
    internal virtual void M() { }
    internal virtual int P { get { return 0; } }
    internal virtual event System.Action E { add { } remove { } }
}
";
            var source2 = @"
[assembly: System.Runtime.CompilerServices.InternalsVisibleTo(""asm3"")]

public class B : A
{
    internal override void M() { }
    internal override int P { get { return 0; } }
    internal override event System.Action E { add { } remove { } }
}
";
            var source3 = @"
using System;
using System.Linq.Expressions;

public class C : B
{
    internal override void M() { }

    void Test()
    {
        C c = new C();
        c.M();
        int x = c.P;
        c.E += null;
    }

    void TestET()
    {
        C c = new C();
        Expression<Action> expr = () => c.M();
    }
}
";

            var comp1 = CreateCompilationWithMscorlib45(source1, options: TestOptions.SigningReleaseDll, assemblyName: "asm1", parseOptions: parseOptions);
            comp1.VerifyDiagnostics();
            var ref1 = new CSharpCompilationReference(comp1);

            var comp2 = CreateCompilationWithMscorlib45(source2, new[] { ref1 }, options: TestOptions.SigningReleaseDll, assemblyName: "asm2", parseOptions: parseOptions);
            comp2.VerifyDiagnostics();
            var ref2 = new CSharpCompilationReference(comp2);

            var comp3 = CreateCompilationWithMscorlib45(source3, new[] { SystemCoreRef, ref1, ref2 }, options: TestOptions.SigningReleaseDll, assemblyName: "asm3", parseOptions: parseOptions);
            comp3.VerifyDiagnostics();

            // Note: calls B.M, not A.M, since asm1 is not accessible.
            var verifier = CompileAndVerify(comp3);

            verifier.VerifyIL("C.Test", @"
{
  // Code size       25 (0x19)
  .maxstack  2
  IL_0000:  newobj     ""C..ctor()""
  IL_0005:  dup
  IL_0006:  callvirt   ""void B.M()""
  IL_000b:  dup
  IL_000c:  callvirt   ""int B.P.get""
  IL_0011:  pop
  IL_0012:  ldnull
  IL_0013:  callvirt   ""void B.E.add""
  IL_0018:  ret
}");

            verifier.VerifyIL("C.TestET", @"
{
  // Code size       85 (0x55)
  .maxstack  3
  IL_0000:  newobj     ""C.<>c__DisplayClass2_0..ctor()""
  IL_0005:  dup
  IL_0006:  newobj     ""C..ctor()""
  IL_000b:  stfld      ""C C.<>c__DisplayClass2_0.c""
  IL_0010:  ldtoken    ""C.<>c__DisplayClass2_0""
  IL_0015:  call       ""System.Type System.Type.GetTypeFromHandle(System.RuntimeTypeHandle)""
  IL_001a:  call       ""System.Linq.Expressions.ConstantExpression System.Linq.Expressions.Expression.Constant(object, System.Type)""
  IL_001f:  ldtoken    ""C C.<>c__DisplayClass2_0.c""
  IL_0024:  call       ""System.Reflection.FieldInfo System.Reflection.FieldInfo.GetFieldFromHandle(System.RuntimeFieldHandle)""
  IL_0029:  call       ""System.Linq.Expressions.MemberExpression System.Linq.Expressions.Expression.Field(System.Linq.Expressions.Expression, System.Reflection.FieldInfo)""
  IL_002e:  ldtoken    ""void B.M()""
  IL_0033:  call       ""System.Reflection.MethodBase System.Reflection.MethodBase.GetMethodFromHandle(System.RuntimeMethodHandle)""
  IL_0038:  castclass  ""System.Reflection.MethodInfo""
  IL_003d:  ldc.i4.0
  IL_003e:  newarr     ""System.Linq.Expressions.Expression""
  IL_0043:  call       ""System.Linq.Expressions.MethodCallExpression System.Linq.Expressions.Expression.Call(System.Linq.Expressions.Expression, System.Reflection.MethodInfo, params System.Linq.Expressions.Expression[])""
  IL_0048:  ldc.i4.0
  IL_0049:  newarr     ""System.Linq.Expressions.ParameterExpression""
  IL_004e:  call       ""System.Linq.Expressions.Expression<System.Action> System.Linq.Expressions.Expression.Lambda<System.Action>(System.Linq.Expressions.Expression, params System.Linq.Expressions.ParameterExpression[])""
  IL_0053:  pop
  IL_0054:  ret
}
");
        }

        [WorkItem(546331, "http://vstfdevdiv:8080/DevDiv2/DevDiv/_workitems/edit/546331")]
        [Theory]
        [MemberData(nameof(AllProviderParseOptions))]
        public void IvtVirtualCall2(CSharpParseOptions parseOptions)
        {
            var source1 = @"
[assembly: System.Runtime.CompilerServices.InternalsVisibleTo(""asm2"")]
[assembly: System.Runtime.CompilerServices.InternalsVisibleTo(""asm4"")]

public class A
{
    internal virtual void M() { }
    internal virtual int P { get { return 0; } }
    internal virtual event System.Action E { add { } remove { } }
}
";
            var source2 = @"
[assembly: System.Runtime.CompilerServices.InternalsVisibleTo(""asm3"")]

public class B : A
{
    internal override void M() { }
    internal override int P { get { return 0; } }
    internal override event System.Action E { add { } remove { } }
}
";
            var source3 = @"
[assembly: System.Runtime.CompilerServices.InternalsVisibleTo(""asm4"")]

public class C : B
{
    internal override void M() { }
    internal override int P { get { return 0; } }
    internal override event System.Action E { add { } remove { } }
}
";
            var source4 = @"
using System;
using System.Linq.Expressions;

public class D : C
{
    internal override void M() { }

    void Test()
    {
        D d = new D();
        d.M();
        int x = d.P;
        d.E += null;
    }

    void TestET()
    {
        D d = new D();
        Expression<Action> expr = () => d.M();
    }
}
";

            var comp1 = CreateCompilationWithMscorlib45(source1, options: TestOptions.SigningReleaseDll, assemblyName: "asm1", parseOptions: parseOptions);
            comp1.VerifyDiagnostics();
            var ref1 = new CSharpCompilationReference(comp1);

            var comp2 = CreateCompilationWithMscorlib45(source2, new[] { ref1 }, options: TestOptions.SigningReleaseDll, assemblyName: "asm2", parseOptions: parseOptions);
            comp2.VerifyDiagnostics();
            var ref2 = new CSharpCompilationReference(comp2);

            var comp3 = CreateCompilationWithMscorlib45(source3, new[] { ref1, ref2 }, options: TestOptions.SigningReleaseDll, assemblyName: "asm3", parseOptions: parseOptions);
            comp3.VerifyDiagnostics();
            var ref3 = new CSharpCompilationReference(comp3);

            var comp4 = CreateCompilationWithMscorlib45(source4, new[] { SystemCoreRef, ref1, ref2, ref3 }, options: TestOptions.SigningReleaseDll, assemblyName: "asm4", parseOptions: parseOptions);
            comp4.VerifyDiagnostics();

            // Note: calls C.M, not A.M, since asm2 is not accessible (stops search).
            // Confirmed in Dev11.
            var verifier = CompileAndVerify(comp4);

            verifier.VerifyIL("D.Test", @"
{
  // Code size       25 (0x19)
  .maxstack  2
  IL_0000:  newobj     ""D..ctor()""
  IL_0005:  dup
  IL_0006:  callvirt   ""void C.M()""
  IL_000b:  dup
  IL_000c:  callvirt   ""int C.P.get""
  IL_0011:  pop
  IL_0012:  ldnull
  IL_0013:  callvirt   ""void C.E.add""
  IL_0018:  ret
}");

            verifier.VerifyIL("D.TestET", @"
{
  // Code size       85 (0x55)
  .maxstack  3
  IL_0000:  newobj     ""D.<>c__DisplayClass2_0..ctor()""
  IL_0005:  dup
  IL_0006:  newobj     ""D..ctor()""
  IL_000b:  stfld      ""D D.<>c__DisplayClass2_0.d""
  IL_0010:  ldtoken    ""D.<>c__DisplayClass2_0""
  IL_0015:  call       ""System.Type System.Type.GetTypeFromHandle(System.RuntimeTypeHandle)""
  IL_001a:  call       ""System.Linq.Expressions.ConstantExpression System.Linq.Expressions.Expression.Constant(object, System.Type)""
  IL_001f:  ldtoken    ""D D.<>c__DisplayClass2_0.d""
  IL_0024:  call       ""System.Reflection.FieldInfo System.Reflection.FieldInfo.GetFieldFromHandle(System.RuntimeFieldHandle)""
  IL_0029:  call       ""System.Linq.Expressions.MemberExpression System.Linq.Expressions.Expression.Field(System.Linq.Expressions.Expression, System.Reflection.FieldInfo)""
  IL_002e:  ldtoken    ""void C.M()""
  IL_0033:  call       ""System.Reflection.MethodBase System.Reflection.MethodBase.GetMethodFromHandle(System.RuntimeMethodHandle)""
  IL_0038:  castclass  ""System.Reflection.MethodInfo""
  IL_003d:  ldc.i4.0
  IL_003e:  newarr     ""System.Linq.Expressions.Expression""
  IL_0043:  call       ""System.Linq.Expressions.MethodCallExpression System.Linq.Expressions.Expression.Call(System.Linq.Expressions.Expression, System.Reflection.MethodInfo, params System.Linq.Expressions.Expression[])""
  IL_0048:  ldc.i4.0
  IL_0049:  newarr     ""System.Linq.Expressions.ParameterExpression""
  IL_004e:  call       ""System.Linq.Expressions.Expression<System.Action> System.Linq.Expressions.Expression.Lambda<System.Action>(System.Linq.Expressions.Expression, params System.Linq.Expressions.ParameterExpression[])""
  IL_0053:  pop
  IL_0054:  ret
}");
        }

        [Theory]
        [MemberData(nameof(AllProviderParseOptions))]
        public void IvtVirtual_ParamsAndDynamic(CSharpParseOptions parseOptions)
        {
            var source1 = @"
[assembly: System.Runtime.CompilerServices.InternalsVisibleTo(""asm2"")]

public class A
{
    internal virtual void F(params int[] a) { }
    internal virtual void G(System.Action<dynamic> a) { }

    [System.Obsolete(""obsolete"", true)]
    internal virtual void H() { }

    internal virtual int this[int x, params int[] a] { get { return 0; } }
}
";
            // use IL to generate code that doesn't have synthesized ParamArrayAttribute on int[] parameters:

            // [assembly: System.Runtime.CompilerServices.InternalsVisibleTo(""asm3"")]
            // public class B : A
            // {
            //     internal override void F(int[] a) { }
            //     internal override void G(System.Action<object> a) { }
            //     internal override void H() { }
            //     internal override int this[int x, int[] a] { get { return 0; } }
            // }

            var source2 = @"
.assembly extern asm1
{
  .ver 0:0:0:0
}
.assembly extern mscorlib
{
  .publickeytoken = (B7 7A 5C 56 19 34 E0 89 )                         // .z\V.4..
  .ver 4:0:0:0
}
.assembly asm2
{
  .custom instance void [mscorlib]System.Runtime.CompilerServices.InternalsVisibleToAttribute::.ctor(string) = ( 01 00 04 61 73 6D 33 00 00 )                      // ...asm3..
}

.class public auto ansi beforefieldinit B extends [asm1]A
{
  .custom instance void [mscorlib]System.Reflection.DefaultMemberAttribute::.ctor(string) = ( 01 00 04 49 74 65 6D 00 00 )                      // ...Item..

  .method assembly hidebysig strict virtual instance void  F(int32[] a) cil managed
  {
    nop
    ret
  }

  .method assembly hidebysig strict virtual instance void  G(class [mscorlib]System.Action`1<object> a) cil managed
  {
    nop
    ret
  }

  .method assembly hidebysig strict virtual instance void  H() cil managed
  {
    nop
    ret
  }

  .method assembly hidebysig specialname strict virtual instance int32  get_Item(int32 x, int32[] a) cil managed
  {
    ldloc.0
    ret
  }

  .method public hidebysig specialname rtspecialname instance void  .ctor() cil managed
  {
    ldarg.0
    call       instance void [asm1]A::.ctor()
    ret
  }

  .property instance int32 Item(int32, int32[])
  {
    .get instance int32 B::get_Item(int32,
                                    int32[])
  }
}";

            var source3 = @"
public class C : B
{
    void Test()
    {
        C c = new C();
        c.F();
        c.G(x => x.Bar());
        c.H();
        var z = c[1];
    }
}
";

            var comp1 = CreateCompilation(source1,
                options: TestOptions.SigningReleaseDll,
                assemblyName: "asm1",
                parseOptions: parseOptions);

            comp1.VerifyDiagnostics();
            var ref1 = new CSharpCompilationReference(comp1);

            var ref2 = CompileIL(source2, prependDefaultHeader: false);

            var comp3 = CreateCompilation(source3,
                new[] { ref1, ref2 },
                options: TestOptions.SigningReleaseDll,
                assemblyName: "asm3",
                parseOptions: parseOptions);

            comp3.VerifyDiagnostics(
                // (7,9): error CS7036: There is no argument given that corresponds to the required formal parameter 'a' of 'B.F(int[])'
                Diagnostic(ErrorCode.ERR_NoCorrespondingArgument, "F").WithArguments("a", "B.F(int[])").WithLocation(7, 11),
                // (8,20): error CS1061: 'object' does not contain a definition for 'Bar' and no extension method 'Bar' accepting a first argument of type 'object' could be found (are you missing a using directive or an assembly reference?)
                Diagnostic(ErrorCode.ERR_NoSuchMemberOrExtension, "Bar").WithArguments("object", "Bar").WithLocation(8, 20),
                // (10,17): error CS7036: There is no argument given that corresponds to the required formal parameter 'a' of 'B.this[int, int[]]'
                Diagnostic(ErrorCode.ERR_NoCorrespondingArgument, "c[1]").WithArguments("a", "B.this[int, int[]]").WithLocation(10, 17));
        }

        [WorkItem(529779, "http://vstfdevdiv:8080/DevDiv2/DevDiv/_workitems/edit/529779")]
        [Theory]
        [MemberData(nameof(AllProviderParseOptions))]
        public void Bug529779_1(CSharpParseOptions parseOptions)
        {
            CSharpCompilation unsigned = CreateCompilation(
    @"
public class C1
{}
", options: TestOptions.SigningReleaseDll, assemblyName: "Unsigned", parseOptions: parseOptions);

            CSharpCompilation other = CreateCompilation(
    @"
public class C
{
    internal void Goo()
    {
        var x = new System.Guid();
        System.Console.WriteLine(x);
    }
}
", options: TestOptions.SigningReleaseDll.WithCryptoKeyFile(s_keyPairFile), parseOptions: parseOptions);

            CompileAndVerify(other.WithReferences(new[] { other.References.ElementAt(0), new CSharpCompilationReference(unsigned) })).VerifyDiagnostics();

            CompileAndVerify(other.WithReferences(new[] { other.References.ElementAt(0), MetadataReference.CreateFromStream(unsigned.EmitToStream()) })).VerifyDiagnostics();
        }

        [WorkItem(529779, "http://vstfdevdiv:8080/DevDiv2/DevDiv/_workitems/edit/529779")]
        [Theory]
        [MemberData(nameof(AllProviderParseOptions))]
        public void Bug529779_2(CSharpParseOptions parseOptions)
        {
            CSharpCompilation unsigned = CreateCompilation(
    @"
public class C1
{}
", options: TestOptions.SigningReleaseDll, assemblyName: "Unsigned", parseOptions: parseOptions);

            CSharpCompilation other = CreateCompilation(
    @"
public class C
{
    internal void Goo()
    {
        var x = new C1();
        System.Console.WriteLine(x);
    }
}
", options: TestOptions.SigningReleaseDll.WithCryptoKeyFile(s_keyPairFile), parseOptions: parseOptions);

            var comps = new[] {other.WithReferences(new []{other.References.ElementAt(0), new CSharpCompilationReference(unsigned)}),
                            other.WithReferences(new []{other.References.ElementAt(0), MetadataReference.CreateFromStream(unsigned.EmitToStream()) })};

            foreach (var comp in comps)
            {
                var outStrm = new MemoryStream();
                var emitResult = comp.Emit(outStrm);

                // Dev12 reports an error
                Assert.True(emitResult.Success);

                emitResult.Diagnostics.Verify(
                    // warning CS8002: Referenced assembly 'Unsigned, Version=0.0.0.0, Culture=neutral, PublicKeyToken=null' does not have a strong name.
                    Diagnostic(ErrorCode.WRN_ReferencedAssemblyDoesNotHaveStrongName).WithArguments("Unsigned, Version=0.0.0.0, Culture=neutral, PublicKeyToken=null"));
            }
        }

#if !NETCOREAPP
        [ConditionalFact(typeof(WindowsDesktopOnly), Reason = ConditionalSkipReason.TestExecutionNeedsDesktopTypes)]
        [WorkItem(399, "https://github.com/dotnet/roslyn/issues/399")]
        public void Bug399()
        {
            // The referenced assembly Signed.dll from the repro steps
            var signed = Roslyn.Test.Utilities.Desktop.DesktopRuntimeUtil.CreateMetadataReferenceFromHexGZipImage(@"
1f8b0800000000000400f38d9ac0c0ccc0c0c002c4ffff3330ec6080000706c2a00188f9e477f1316ce13cabb883d1e7ac62
484666b14241517e7a5162ae4272625e5e7e894252aa4251699e42669e828b7fb0426e7e4aaa1e2f2f970ad48c005706061f
4626869e0db74260e63e606052e466e486388a0922f64f094828c01d26006633419430302068860488f8790f06a0bf1c5a41
4a410841c32930580334d71f9f2781f6f11011161800e83e0e242e0790ef81c4d72b49ad2801b99b19a216d9af484624e815
a5e6e42743dde00055c386e14427729c08020f9420b407d86856860b404bef30323070a2a90b5080c4372120f781b1f3ada8
5ec1078b0a8f606f87dacdfeae3b162edb7de055d1af12c942bde5a267ef37e6c6b787945936b0ece367e8f6f87566c6f7bd
46a67f5da4f50d2f8a7e95e159552d1bf747b3ccdae1679c666dd10626bb1bf9815ad1c1876d04a76d78163e4b32a8a77fb3
a77adbec4d15c75de79cd9a3a4a5155dd1fc50b86ce5bd7797cce73b057b3931323082dd020ab332133d033d630363434b90
082b430e90ac0162e53a06861740da00c40e2e29cacc4b2f06a9906084c49b72683083022324ad28bb877aba80d402f96b40
7ca79cfc24a87f81d1c1c8ca000daf5faac60c620c60db41d1c408c50c0c5c509a012e0272e3425078c1792c0d0c48aa407a
d41890d2355895288263e39b9f529a936ac7109c999e979aa2979293c3905b9c9c5f949399c4e0091184ca81d5332b80a9a9
8764e24b67aff2dff0feb1f6c7b7e6d50c1cdbab62c2244d1e74362c6000664a902ba600d5b1813c00e407053b1a821c0172
e1dddd9665aa576abb26acf9f6e2eaeaab7527ed1f49174726fc8f395ad7c676f650da9c159bbcd6a73cd031d8a9762d8d6b
47f9eac4955b0566f61fbc9010e4bbf0c405d6e6cc8392f63e6f4bc5339f2d9bb9725d79c0d5cecbacacc9af4522debeb30a
bebd207fe9963cbbe995f66bb227ac4c0cfd91c3dce095617a66ce0e9d0b9e8eae9b25965c514278ff1dac3cc0021e2821f3
e29df38b5c72727c1333f32001949a0a0e2c10f8af0a344300ab2123052840cb16e30176c72818100000c85fc49900080000", filePath: "Signed.dll");

            var compilation = CreateCompilation(
                "interface IDerived : ISigned { }",
                references: new[] { signed },
                options: TestOptions.SigningReleaseDll
                    .WithGeneralDiagnosticOption(ReportDiagnostic.Error)
                    .WithCryptoKeyFile(s_keyPairFile));

            // ACTUAL: error CS8002: Referenced assembly 'Signed, Version=1.0.0.0, Culture=neutral, PublicKeyToken=null' does not have a strong name.
            // EXPECTED: no errors
            compilation.VerifyEmitDiagnostics();
        }
#endif

        [ConditionalTheory(typeof(WindowsOnly), Reason = ConditionalSkipReason.TestExecutionNeedsWindowsTypes)]
        [MemberData(nameof(AllProviderParseOptions))]
        public void AssemblySignatureKeyAttribute_1(CSharpParseOptions parseOptions)
        {
            var other = CreateEmptyCompilation(
            @"
[assembly: System.Reflection.AssemblySignatureKeyAttribute(
""00240000048000009400000006020000002400005253413100040000010001002b986f6b5ea5717d35c72d38561f413e267029efa9b5f107b9331d83df657381325b3a67b75812f63a9436ceccb49494de8f574f8e639d4d26c0fcf8b0e9a1a196b80b6f6ed053628d10d027e032df2ed1d60835e5f47d32c9ef6da10d0366a319573362c821b5f8fa5abc5bb22241de6f666a85d82d6ba8c3090d01636bd2bb"",
""bc6402e37ad723580b576953f40475ceae4b784d3661b90c3c6f5a1f7283388a7880683e0821610bee977f70506bb75584080e01b2ec97483c4d601ce1c981752a07276b420d78594d0ef28f8ec016d0a5b6d56cfc22e9f25a2ed9545942ccbf2d6295b9528641d98776e06a3273ab233271a3c9f53099b4d4e029582a6d5819"")]

public class C
{
  static void Goo() {}
}",
                options: TestOptions.SigningReleaseDll.WithCryptoKeyFile(s_keyPairFile),
                references: new[] { MscorlibRef_v4_0_30316_17626 },
                parseOptions: parseOptions);

            var tempFile = Temp.CreateFile();

            using (var outStrm = tempFile.Open())
            {
                var success = other.Emit(outStrm);
                Assert.True(success.Success);
            }

            Assert.True(IsFileFullSigned(tempFile));
        }

        [Theory]
        [MemberData(nameof(AllProviderParseOptions))]
        public void AssemblySignatureKeyAttribute_2(CSharpParseOptions parseOptions)
        {
            var other = CreateEmptyCompilation(
            @"
[assembly: System.Reflection.AssemblySignatureKeyAttribute(
""xxx 00240000048000009400000006020000002400005253413100040000010001002b986f6b5ea5717d35c72d38561f413e267029efa9b5f107b9331d83df657381325b3a67b75812f63a9436ceccb49494de8f574f8e639d4d26c0fcf8b0e9a1a196b80b6f6ed053628d10d027e032df2ed1d60835e5f47d32c9ef6da10d0366a319573362c821b5f8fa5abc5bb22241de6f666a85d82d6ba8c3090d01636bd2bb"",
""bc6402e37ad723580b576953f40475ceae4b784d3661b90c3c6f5a1f7283388a7880683e0821610bee977f70506bb75584080e01b2ec97483c4d601ce1c981752a07276b420d78594d0ef28f8ec016d0a5b6d56cfc22e9f25a2ed9545942ccbf2d6295b9528641d98776e06a3273ab233271a3c9f53099b4d4e029582a6d5819"")]

public class C
{
  static void Goo() {}
}",
      options: TestOptions.SigningReleaseDll.WithCryptoKeyFile(s_keyPairFile), references: new[] { MscorlibRef_v4_0_30316_17626 }, parseOptions: parseOptions);

            var tempFile = Temp.CreateFile();

            using (var outStrm = tempFile.Open())
            {
                var success = other.Emit(outStrm);
                Assert.False(success.Success);
                success.Diagnostics.Verify(
                    // (3,1): error CS8003: Invalid signature public key specified in AssemblySignatureKeyAttribute.
                    // "xxx 00240000048000009400000006020000002400005253413100040000010001002b986f6b5ea5717d35c72d38561f413e267029efa9b5f107b9331d83df657381325b3a67b75812f63a9436ceccb49494de8f574f8e639d4d26c0fcf8b0e9a1a196b80b6f6ed053628d10d027e032df2ed1d60835e5f47d32c9ef6da10d0366a319573362c821b5f8fa5abc5bb22241de6f666a85d82d6ba8c3090d01636bd2bb",
                    Diagnostic(ErrorCode.ERR_InvalidSignaturePublicKey, @"""xxx 00240000048000009400000006020000002400005253413100040000010001002b986f6b5ea5717d35c72d38561f413e267029efa9b5f107b9331d83df657381325b3a67b75812f63a9436ceccb49494de8f574f8e639d4d26c0fcf8b0e9a1a196b80b6f6ed053628d10d027e032df2ed1d60835e5f47d32c9ef6da10d0366a319573362c821b5f8fa5abc5bb22241de6f666a85d82d6ba8c3090d01636bd2bb"""));
            }
        }

        [Theory]
        [MemberData(nameof(AllProviderParseOptions))]
        public void AssemblySignatureKeyAttribute_3(CSharpParseOptions parseOptions)
        {
            var source = @"
[assembly: System.Reflection.AssemblySignatureKeyAttribute(
""00240000048000009400000006020000002400005253413100040000010001002b986f6b5ea5717d35c72d38561f413e267029efa9b5f107b9331d83df657381325b3a67b75812f63a9436ceccb49494de8f574f8e639d4d26c0fcf8b0e9a1a196b80b6f6ed053628d10d027e032df2ed1d60835e5f47d32c9ef6da10d0366a319573362c821b5f8fa5abc5bb22241de6f666a85d82d6ba8c3090d01636bd2bb"",
""FFFFbc6402e37ad723580b576953f40475ceae4b784d3661b90c3c6f5a1f7283388a7880683e0821610bee977f70506bb75584080e01b2ec97483c4d601ce1c981752a07276b420d78594d0ef28f8ec016d0a5b6d56cfc22e9f25a2ed9545942ccbf2d6295b9528641d98776e06a3273ab233271a3c9f53099b4d4e029582a6d5819"")]

public class C
{
  static void Goo() {}
}";

            var options = TestOptions.SigningReleaseDll.WithCryptoKeyFile(s_keyPairFile);

            var other = CreateEmptyCompilation(source, options: options, references: new[] { MscorlibRef_v4_0_30316_17626 }, parseOptions: parseOptions);

            var tempFile = Temp.CreateFile();

            using (var outStrm = tempFile.Open())
            {
                var result = other.Emit(outStrm);
                Assert.False(result.Success);
                result.Diagnostics.VerifyErrorCodes(
                    // error CS7027: Error signing output with public key from file 'KeyPairFile.snk' -- Invalid countersignature specified in AssemblySignatureKeyAttribute. (Exception from HRESULT: 0x80131423)
                    Diagnostic(ErrorCode.ERR_PublicKeyFileFailure));
            }
        }

        [Theory]
        [MemberData(nameof(AllProviderParseOptions))]
        public void AssemblySignatureKeyAttribute_4(CSharpParseOptions parseOptions)
        {
            var other = CreateEmptyCompilation(
            @"
[assembly: System.Reflection.AssemblySignatureKeyAttribute(
""xxx 00240000048000009400000006020000002400005253413100040000010001002b986f6b5ea5717d35c72d38561f413e267029efa9b5f107b9331d83df657381325b3a67b75812f63a9436ceccb49494de8f574f8e639d4d26c0fcf8b0e9a1a196b80b6f6ed053628d10d027e032df2ed1d60835e5f47d32c9ef6da10d0366a319573362c821b5f8fa5abc5bb22241de6f666a85d82d6ba8c3090d01636bd2bb"",
""bc6402e37ad723580b576953f40475ceae4b784d3661b90c3c6f5a1f7283388a7880683e0821610bee977f70506bb75584080e01b2ec97483c4d601ce1c981752a07276b420d78594d0ef28f8ec016d0a5b6d56cfc22e9f25a2ed9545942ccbf2d6295b9528641d98776e06a3273ab233271a3c9f53099b4d4e029582a6d5819"")]

public class C
{
  static void Goo() {}
}",
                options: TestOptions.SigningReleaseDll.WithCryptoKeyFile(s_publicKeyFile).WithDelaySign(true),
                references: new[] { MscorlibRef_v4_0_30316_17626 },
                parseOptions: parseOptions);

            var tempFile = Temp.CreateFile();

            using (var outStrm = tempFile.Open())
            {
                var success = other.Emit(outStrm);
                Assert.False(success.Success);
                success.Diagnostics.Verify(
        // (3,1): error CS8003: Invalid signature public key specified in AssemblySignatureKeyAttribute.
        // "xxx 00240000048000009400000006020000002400005253413100040000010001002b986f6b5ea5717d35c72d38561f413e267029efa9b5f107b9331d83df657381325b3a67b75812f63a9436ceccb49494de8f574f8e639d4d26c0fcf8b0e9a1a196b80b6f6ed053628d10d027e032df2ed1d60835e5f47d32c9ef6da10d0366a319573362c821b5f8fa5abc5bb22241de6f666a85d82d6ba8c3090d01636bd2bb",
        Diagnostic(ErrorCode.ERR_InvalidSignaturePublicKey, @"""xxx 00240000048000009400000006020000002400005253413100040000010001002b986f6b5ea5717d35c72d38561f413e267029efa9b5f107b9331d83df657381325b3a67b75812f63a9436ceccb49494de8f574f8e639d4d26c0fcf8b0e9a1a196b80b6f6ed053628d10d027e032df2ed1d60835e5f47d32c9ef6da10d0366a319573362c821b5f8fa5abc5bb22241de6f666a85d82d6ba8c3090d01636bd2bb""")
                    );
            }
        }

        [Theory]
        [MemberData(nameof(AllProviderParseOptions))]
        public void AssemblySignatureKeyAttribute_5(CSharpParseOptions parseOptions)
        {
            var other = CreateEmptyCompilation(
            @"
[assembly: System.Reflection.AssemblySignatureKeyAttribute(
""00240000048000009400000006020000002400005253413100040000010001002b986f6b5ea5717d35c72d38561f413e267029efa9b5f107b9331d83df657381325b3a67b75812f63a9436ceccb49494de8f574f8e639d4d26c0fcf8b0e9a1a196b80b6f6ed053628d10d027e032df2ed1d60835e5f47d32c9ef6da10d0366a319573362c821b5f8fa5abc5bb22241de6f666a85d82d6ba8c3090d01636bd2bb"",
""FFFFbc6402e37ad723580b576953f40475ceae4b784d3661b90c3c6f5a1f7283388a7880683e0821610bee977f70506bb75584080e01b2ec97483c4d601ce1c981752a07276b420d78594d0ef28f8ec016d0a5b6d56cfc22e9f25a2ed9545942ccbf2d6295b9528641d98776e06a3273ab233271a3c9f53099b4d4e029582a6d5819"")]

public class C
{
  static void Goo() {}
}",
      options: TestOptions.SigningReleaseDll.WithCryptoKeyFile(s_publicKeyFile).WithDelaySign(true), references: new[] { MscorlibRef_v4_0_30316_17626 }, parseOptions: parseOptions);

            var tempFile = Temp.CreateFile();

            using (var outStrm = tempFile.Open())
            {
                var success = other.Emit(outStrm);
                Assert.True(success.Success);
            }
        }

        [Theory]
        [MemberData(nameof(AllProviderParseOptions))]
        public void AssemblySignatureKeyAttribute_6(CSharpParseOptions parseOptions)
        {
            var other = CreateEmptyCompilation(
            @"
[assembly: System.Reflection.AssemblySignatureKeyAttribute(
null,
""bc6402e37ad723580b576953f40475ceae4b784d3661b90c3c6f5a1f7283388a7880683e0821610bee977f70506bb75584080e01b2ec97483c4d601ce1c981752a07276b420d78594d0ef28f8ec016d0a5b6d56cfc22e9f25a2ed9545942ccbf2d6295b9528641d98776e06a3273ab233271a3c9f53099b4d4e029582a6d5819"")]

public class C
{
  static void Goo() {}
}",
      options: TestOptions.SigningReleaseDll.WithCryptoKeyFile(s_publicKeyFile).WithDelaySign(true), references: new[] { MscorlibRef_v4_0_30316_17626 }, parseOptions: parseOptions);

            var tempFile = Temp.CreateFile();

            using (var outStrm = tempFile.Open())
            {
                var success = other.Emit(outStrm);
                Assert.False(success.Success);
                success.Diagnostics.Verify(
        // (3,1): error CS8003: Invalid signature public key specified in AssemblySignatureKeyAttribute.
        // null,
        Diagnostic(ErrorCode.ERR_InvalidSignaturePublicKey, "null")
                    );
            }
        }

        [Theory]
        [MemberData(nameof(AllProviderParseOptions))]
        public void AssemblySignatureKeyAttribute_7(CSharpParseOptions parseOptions)
        {
            var other = CreateEmptyCompilation(
            @"
[assembly: System.Reflection.AssemblySignatureKeyAttribute(
""00240000048000009400000006020000002400005253413100040000010001002b986f6b5ea5717d35c72d38561f413e267029efa9b5f107b9331d83df657381325b3a67b75812f63a9436ceccb49494de8f574f8e639d4d26c0fcf8b0e9a1a196b80b6f6ed053628d10d027e032df2ed1d60835e5f47d32c9ef6da10d0366a319573362c821b5f8fa5abc5bb22241de6f666a85d82d6ba8c3090d01636bd2bb"",
null)]

public class C
{
  static void Goo() {}
}",
      options: TestOptions.SigningReleaseDll.WithCryptoKeyFile(s_publicKeyFile).WithDelaySign(true), references: new[] { MscorlibRef_v4_0_30316_17626 }, parseOptions: parseOptions);

            var tempFile = Temp.CreateFile();

            using (var outStrm = tempFile.Open())
            {
                var success = other.Emit(outStrm);
                Assert.True(success.Success);
            }
        }

        [WorkItem(781312, "http://vstfdevdiv:8080/DevDiv2/DevDiv/_workitems/edit/781312")]
        [Theory]
        [MemberData(nameof(AllProviderParseOptions))]
        public void Bug781312(CSharpParseOptions parseOptions)
        {
            var ca = CreateCompilation(
    @"
[assembly: System.Runtime.CompilerServices.InternalsVisibleTo(""Bug781312_B, PublicKey = 0024000004800000940000000602000000240000525341310004000001000100458a131798af87d9e33088a3ab1c6101cbd462760f023d4f41d97f691033649e60b42001e94f4d79386b5e087b0a044c54b7afce151b3ad19b33b332b83087e3b8b022f45b5e4ff9b9a1077b0572ff0679ce38f884c7bd3d9b4090e4a7ee086b7dd292dc20f81a3b1b8a0b67ee77023131e59831c709c81d11c6856669974cc4"")]

internal class A
{
    public int Value = 3;
}
", options: TestOptions.SigningReleaseDll, assemblyName: "Bug769840_A", parseOptions: parseOptions);

            CompileAndVerify(ca);

            var cb = CreateCompilation(
    @"
internal class B
{
    public A GetA()
    {
        return new A();
    }
}",
                options: TestOptions.SigningReleaseModule,
                assemblyName: "Bug781312_B",
                references: new[] { new CSharpCompilationReference(ca) },
                parseOptions: parseOptions);

            CompileAndVerify(cb, verify: Verification.Fails).Diagnostics.Verify();
        }

        [WorkItem(1072350, "http://vstfdevdiv:8080/DevDiv2/DevDiv/_workitems/edit/1072350")]
        [Theory]
        [MemberData(nameof(AllProviderParseOptions))]
        public void Bug1072350(CSharpParseOptions parseOptions)
        {
            const string sourceA = @"
[assembly: System.Runtime.CompilerServices.InternalsVisibleTo(""X "")]
internal class A
{
    internal static int I = 42;
}";

            const string sourceB = @"
class B
{
    static void Main()
    {
        System.Console.Write(A.I);
    }
}";

            var ca = CreateCompilation(sourceA, options: TestOptions.ReleaseDll, assemblyName: "ClassLibrary2", parseOptions: parseOptions);
            CompileAndVerify(ca);

            var cb = CreateCompilation(sourceB, options: TestOptions.ReleaseExe, assemblyName: "X", references: new[] { new CSharpCompilationReference(ca) }, parseOptions: parseOptions);
            CompileAndVerify(cb, expectedOutput: "42").Diagnostics.Verify();
        }

        [WorkItem(1072339, "http://vstfdevdiv:8080/DevDiv2/DevDiv/_workitems/edit/1072339")]
        [Theory]
        [MemberData(nameof(AllProviderParseOptions))]
        public void Bug1072339(CSharpParseOptions parseOptions)
        {
            const string sourceA = @"
[assembly: System.Runtime.CompilerServices.InternalsVisibleTo(""x"")]
internal class A
{
    internal static int I = 42;
}";

            const string sourceB = @"
class B
{
    static void Main()
    {
        System.Console.Write(A.I);
    }
}";

            var ca = CreateCompilation(sourceA, options: TestOptions.ReleaseDll, assemblyName: "ClassLibrary2", parseOptions: parseOptions);
            CompileAndVerify(ca);

            var cb = CreateCompilation(sourceB, options: TestOptions.ReleaseExe, assemblyName: "X", references: new[] { new CSharpCompilationReference(ca) }, parseOptions: parseOptions);
            CompileAndVerify(cb, expectedOutput: "42").Diagnostics.Verify();
        }

        [WorkItem(1095618, "http://vstfdevdiv:8080/DevDiv2/DevDiv/_workitems/edit/1095618")]
        [Theory]
        [MemberData(nameof(AllProviderParseOptions))]
        public void Bug1095618(CSharpParseOptions parseOptions)
        {
            const string source = @"[assembly: System.Runtime.CompilerServices.InternalsVisibleTo(""System.Runtime.Serialization, PublicKey = 10000000000000000400000000000000"")]";

            var ca = CreateCompilation(source, parseOptions: parseOptions);
            ca.VerifyDiagnostics(
                // (1,12): warning CS1700: Assembly reference 'System.Runtime.Serialization, PublicKey = 10000000000000000400000000000000' is invalid and cannot be resolved
                // [assembly: System.Runtime.CompilerServices.InternalsVisibleTo("System.Runtime.Serialization, PublicKey = 10000000000000000400000000000000")]
                Diagnostic(ErrorCode.WRN_InvalidAssemblyName, @"System.Runtime.CompilerServices.InternalsVisibleTo(""System.Runtime.Serialization, PublicKey = 10000000000000000400000000000000"")").WithArguments("System.Runtime.Serialization, PublicKey = 10000000000000000400000000000000").WithLocation(1, 12));

            var verifier = CompileAndVerify(ca, symbolValidator: module =>
            {
                var assembly = module.ContainingAssembly;
                Assert.NotNull(assembly);
                Assert.False(assembly.GetAttributes().Any(attr => attr.IsTargetAttribute(assembly, AttributeDescription.InternalsVisibleToAttribute)));
            });
        }

        [WorkItem(11497, "https://github.com/dotnet/roslyn/issues/11497")]
        [Theory]
        [MemberData(nameof(AllProviderParseOptions))]
        public void ConsistentErrorMessageWhenProvidingNullKeyFile(CSharpParseOptions parseOptions)
        {
            var options = TestOptions.DebugDll;
            Assert.Null(options.CryptoKeyFile);
            var compilation = CreateCompilation(string.Empty, options: options, parseOptions: parseOptions).VerifyDiagnostics();

            VerifySignedBitSetAfterEmit(compilation, expectedToBeSigned: false);
        }

        [WorkItem(11497, "https://github.com/dotnet/roslyn/issues/11497")]
        [Theory]
        [MemberData(nameof(AllProviderParseOptions))]
        public void ConsistentErrorMessageWhenProvidingEmptyKeyFile(CSharpParseOptions parseOptions)
        {
            var options = TestOptions.DebugDll.WithCryptoKeyFile(string.Empty);
            var compilation = CreateCompilation(string.Empty, options: options, parseOptions: parseOptions).VerifyDiagnostics();

            VerifySignedBitSetAfterEmit(compilation, expectedToBeSigned: false);
        }

        [WorkItem(11497, "https://github.com/dotnet/roslyn/issues/11497")]
        [Theory]
        [MemberData(nameof(AllProviderParseOptions))]
        public void ConsistentErrorMessageWhenProvidingNullKeyFile_PublicSign(CSharpParseOptions parseOptions)
        {
            var options = TestOptions.DebugDll.WithPublicSign(true);
            Assert.Null(options.CryptoKeyFile);
            CreateCompilation(string.Empty, options: options, parseOptions: parseOptions).VerifyDiagnostics(
                // error CS8102: Public signing was specified and requires a public key, but no public key was specified.
                Diagnostic(ErrorCode.ERR_PublicSignButNoKey).WithLocation(1, 1));
        }

        [WorkItem(11497, "https://github.com/dotnet/roslyn/issues/11497")]
        [Theory]
        [MemberData(nameof(AllProviderParseOptions))]
        public void ConsistentErrorMessageWhenProvidingEmptyKeyFile_PublicSign(CSharpParseOptions parseOptions)
        {
            var options = TestOptions.DebugDll.WithCryptoKeyFile(string.Empty).WithPublicSign(true);
            CreateCompilation(string.Empty, options: options, parseOptions: parseOptions).VerifyDiagnostics(
                // error CS8102: Public signing was specified and requires a public key, but no public key was specified.
                Diagnostic(ErrorCode.ERR_PublicSignButNoKey).WithLocation(1, 1));
        }

        [ConditionalFact(typeof(WindowsOnly), Reason = ConditionalSkipReason.TestExecutionHasCOMInterop)]
        public void LegacyDoesNotUseBuilder()
        {
            var provider = new TestDesktopStrongNameProvider(fileSystem: new VirtualizedStrongNameFileSystem())
            {
                SignBuilderFunc = delegate { throw null; }
            };

            var options = TestOptions.ReleaseDll
                .WithStrongNameProvider(provider)
                .WithCryptoKeyFile(s_keyPairFile);
            var other = CreateCompilation(
            @"
public class C
{
  static void Goo() {}
}", options: options, parseOptions: TestOptions.RegularWithLegacyStrongName);

            var tempFile = Temp.CreateFile();

            using (var outStrm = tempFile.Open())
            {
                var success = other.Emit(outStrm);
                Assert.True(success.Success);
            }

            Assert.True(IsFileFullSigned(tempFile));
        }
        #endregion

        [Theory]
        [MemberData(nameof(AllProviderParseOptions))]
        [WorkItem(1341051, "https://dev.azure.com/devdiv/DevDiv/_workitems/edit/1341051")]
        public void IVT_Circularity(CSharpParseOptions parseOptions)
        {
            string lib_cs = @"
[assembly: System.Runtime.CompilerServices.InternalsVisibleTo(""WantsIVTAccess"")]

public abstract class TestBaseClass
{
    protected internal virtual bool SupportSvgImages { get; }
}
";
            var libRef = CreateCompilation(lib_cs, options: TestOptions.SigningReleaseDll, parseOptions: parseOptions).EmitToImageReference();

            string source1 = @"
[assembly: Class1]
";

            string source2 = @"
public class Class1 : TestBaseClass
{
    protected internal override bool SupportSvgImages { get { return true; } }
}
";
            // To find what the property overrides, an IVT check is involved so we need to bind assembly-level attributes
            var c2 = CreateCompilation(new[] { source1, source2 }, new[] { libRef }, assemblyName: "WantsIVTAccess",
                options: TestOptions.SigningReleaseDll, parseOptions: parseOptions);
            c2.VerifyEmitDiagnostics(
                // (2,12): error CS0616: 'Class1' is not an attribute class
                // [assembly: Class1]
                Diagnostic(ErrorCode.ERR_NotAnAttributeClass, "Class1").WithArguments("Class1").WithLocation(2, 12)
                );
        }

        [Fact, WorkItem(1341051, "https://dev.azure.com/devdiv/DevDiv/_workitems/edit/1341051")]
        public void IVT_Circularity_AttributeReferencesProperty()
        {
            string lib_cs = @"
[assembly: System.Runtime.CompilerServices.InternalsVisibleTo(""WantsIVTAccess"")]

public abstract class TestBaseClass
{
    protected internal virtual bool SupportSvgImages { get; }
}
public class MyAttribute : System.Attribute
{
    public MyAttribute(string s) { }
}
";
            var libRef = CreateCompilation(lib_cs, options: TestOptions.SigningReleaseDll).EmitToImageReference();

            string source1 = @"
[assembly: MyAttribute(Class1.Constant)]
";

            string source2 = @"
public class Class1 : TestBaseClass
{
    internal const string Constant = ""text"";
    protected internal override bool SupportSvgImages { get { return true; } }
}
";
            // To find what the property overrides, an IVT check is involved so we need to bind assembly-level attributes
            var c2 = CreateCompilation(new[] { source1, source2 }, new[] { libRef }, assemblyName: "WantsIVTAccess", options: TestOptions.SigningReleaseDll);
            c2.VerifyEmitDiagnostics();
        }
<<<<<<< HEAD
=======

        [Fact]
        [WorkItem(57742, "https://github.com/dotnet/roslyn/issues/57742")]
        public void Issue57742_01()
        {
            string lib_cs = @"
using System.Runtime.CompilerServices;

[ assembly: InternalsVisibleTo(""Issue57742_01, PublicKey=00240000048000009400000006020000002400005253413100040000010001002b986f6b5ea5717d35c72d38561f413e267029efa9b5f107b9331d83df657381325b3a67b75812f63a9436ceccb49494de8f574f8e639d4d26c0fcf8b0e9a1a196b80b6f6ed053628d10d027e032df2ed1d60835e5f47d32c9ef6da10d0366a319573362c821b5f8fa5abc5bb22241de6f666a85d82d6ba8c3090d01636bd2bb"") ]
internal class PublicKeyConstants
{
	public const string PublicKey = ""Something"";
}
";
            var lib = CreateCompilation(lib_cs, assemblyName: "Issue57742_01_Lib");

            string source1 = @"
[assembly: TestAttribute(""something"" + PublicKeyConstants.PublicKey)]

class TestAttribute : System.Attribute
{
	public TestAttribute(string x) {} 
}
";

            var comp = CreateCompilation(source1, new[] { lib.ToMetadataReference() }, assemblyName: "Issue57742_01");
            var expected = new[]
            {
                // (2,40): error CS0281: Friend access was granted by 'Issue57742_01_Lib, Version=0.0.0.0, Culture=neutral, PublicKeyToken=null', but the public key of the output assembly ('') does not match that specified by the InternalsVisibleTo attribute in the granting assembly
                // [assembly: TestAttribute("something" + PublicKeyConstants.PublicKey)]
                Diagnostic(ErrorCode.ERR_FriendRefNotEqualToThis, "PublicKeyConstants").WithArguments("Issue57742_01_Lib, Version=0.0.0.0, Culture=neutral, PublicKeyToken=null", "").WithLocation(2, 40)
            };

            comp.VerifyDiagnostics(expected);

            comp = CreateCompilation(source1, new[] { lib.EmitToImageReference() }, assemblyName: "Issue57742_01");
            comp.VerifyDiagnostics(expected);
        }

        [Fact]
        [WorkItem(57742, "https://github.com/dotnet/roslyn/issues/57742")]
        public void Issue57742_02()
        {
            string lib_cs = @"
using System.Runtime.CompilerServices;

[ assembly: InternalsVisibleTo(""Issue57742_02, PublicKey=00240000048000009400000006020000002400005253413100040000010001002b986f6b5ea5717d35c72d38561f413e267029efa9b5f107b9331d83df657381325b3a67b75812f63a9436ceccb49494de8f574f8e639d4d26c0fcf8b0e9a1a196b80b6f6ed053628d10d027e032df2ed1d60835e5f47d32c9ef6da10d0366a319573362c821b5f8fa5abc5bb22241de6f666a85d82d6ba8c3090d01636bd2bb"") ]
internal class PublicKeyConstants
{
	public const string PublicKey = ""Something"";
}
";
            var lib = CreateCompilation(lib_cs, assemblyName: "Issue57742_02_Lib");

            string source1 = @"
using System.Runtime.CompilerServices;

[assembly: InternalsVisibleTo(""something"" + PublicKeyConstants.PublicKey)]
";

            var comp = CreateCompilation(source1, new[] { lib.ToMetadataReference() }, assemblyName: "Issue57742_02");
            var expected = new[]
            {
                // (4,45): error CS0281: Friend access was granted by 'Issue57742_02_Lib, Version=0.0.0.0, Culture=neutral, PublicKeyToken=null', but the public key of the output assembly ('') does not match that specified by the InternalsVisibleTo attribute in the granting assembly.
                // [assembly: InternalsVisibleTo("something" + PublicKeyConstants.PublicKey)]
                Diagnostic(ErrorCode.ERR_FriendRefNotEqualToThis, "PublicKeyConstants").WithArguments("Issue57742_02_Lib, Version=0.0.0.0, Culture=neutral, PublicKeyToken=null", "").WithLocation(4, 45)
            };

            comp.VerifyDiagnostics(expected);

            comp = CreateCompilation(source1, new[] { lib.EmitToImageReference() }, assemblyName: "Issue57742_02");
            comp.VerifyDiagnostics(expected);
        }

        [Fact]
        [WorkItem(57742, "https://github.com/dotnet/roslyn/issues/57742")]
        public void Issue57742_03()
        {
            string lib_cs = @"
using System.Runtime.CompilerServices;

[ assembly: InternalsVisibleTo(""Issue57742_03, PublicKey=00240000048000009400000006020000002400005253413100040000010001002b986f6b5ea5717d35c72d38561f413e267029efa9b5f107b9331d83df657381325b3a67b75812f63a9436ceccb49494de8f574f8e639d4d26c0fcf8b0e9a1a196b80b6f6ed053628d10d027e032df2ed1d60835e5f47d32c9ef6da10d0366a319573362c821b5f8fa5abc5bb22241de6f666a85d82d6ba8c3090d01636bd2bb"") ]
internal class PublicKeyConstants
{
	public const string PublicKey = ""Something"";
}
";
            var lib = CreateCompilation(lib_cs, assemblyName: "Issue57742_03_Lib");

            string source1 = @"
using System.Reflection;

[assembly: TestAttribute(""something"" + PublicKeyConstants.PublicKey)]
[assembly: AssemblyKeyFile(""something"" + PublicKeyConstants.PublicKey)]

class TestAttribute : System.Attribute
{
	public TestAttribute(string x) {} 
}
";

            CompilationReference compilationReference = lib.ToMetadataReference();
            var comp = CreateCompilation(source1, new[] { compilationReference }, assemblyName: "Issue57742_03");
            var expected = new[]
            {
                // error CS7027: Error signing output with public key from file 'somethingSomething' -- Assembly signing not supported.
                Diagnostic(ErrorCode.ERR_PublicKeyFileFailure).WithArguments("somethingSomething", "Assembly signing not supported.").WithLocation(1, 1),
                // error CS0281: Friend access was granted by 'Issue57742_03_Lib, Version=0.0.0.0, Culture=neutral, PublicKeyToken=null', but the public key of the output assembly ('Issue57742_03, Version=0.0.0.0, Culture=neutral, PublicKeyToken=null') does not match that specified by the InternalsVisibleTo attribute in the granting assembly.
                Diagnostic(ErrorCode.ERR_FriendRefNotEqualToThis).WithArguments("Issue57742_03_Lib, Version=0.0.0.0, Culture=neutral, PublicKeyToken=null", "Issue57742_03, Version=0.0.0.0, Culture=neutral, PublicKeyToken=null").WithLocation(1, 1),
                // (4,40): error CS0281: Friend access was granted by 'Issue57742_03_Lib, Version=0.0.0.0, Culture=neutral, PublicKeyToken=null', but the public key of the output assembly ('') does not match that specified by the InternalsVisibleTo attribute in the granting assembly.
                // [assembly: TestAttribute("something" + PublicKeyConstants.PublicKey)]
                Diagnostic(ErrorCode.ERR_FriendRefNotEqualToThis, "PublicKeyConstants").WithArguments("Issue57742_03_Lib, Version=0.0.0.0, Culture=neutral, PublicKeyToken=null", "").WithLocation(4, 40),
                // (5,42): error CS0281: Friend access was granted by 'Issue57742_03_Lib, Version=0.0.0.0, Culture=neutral, PublicKeyToken=null', but the public key of the output assembly ('') does not match that specified by the InternalsVisibleTo attribute in the granting assembly.
                // [assembly: AssemblyKeyFile("something" + PublicKeyConstants.PublicKey)]
                Diagnostic(ErrorCode.ERR_FriendRefNotEqualToThis, "PublicKeyConstants").WithArguments("Issue57742_03_Lib, Version=0.0.0.0, Culture=neutral, PublicKeyToken=null", "").WithLocation(5, 42)
            };

            comp.VerifyDiagnostics(expected);

            MetadataReference imageReference = lib.EmitToImageReference();
            comp = CreateCompilation(source1, new[] { imageReference }, assemblyName: "Issue57742_03");
            comp.VerifyDiagnostics(expected);

            string source2 = @"
using System.Reflection;

[assembly: TestAttribute(""something"" + PublicKeyConstants.PublicKey)]
[assembly: AssemblyKeyName(""something"" + PublicKeyConstants.PublicKey)]

class TestAttribute : System.Attribute
{
	public TestAttribute(string x) {} 
}
";

            var comp2 = CreateCompilation(source2, new[] { compilationReference }, assemblyName: "Issue57742_03");
            var expected2 = new[]
            {
                // error CS7028: Error signing output with public key from container 'somethingSomething' -- Assembly signing not supported.
                Diagnostic(ErrorCode.ERR_PublicKeyContainerFailure).WithArguments("somethingSomething", "Assembly signing not supported.").WithLocation(1, 1),
                // error CS0281: Friend access was granted by 'Issue57742_03_Lib, Version=0.0.0.0, Culture=neutral, PublicKeyToken=null', but the public key of the output assembly ('Issue57742_03, Version=0.0.0.0, Culture=neutral, PublicKeyToken=null') does not match that specified by the InternalsVisibleTo attribute in the granting assembly.
                Diagnostic(ErrorCode.ERR_FriendRefNotEqualToThis).WithArguments("Issue57742_03_Lib, Version=0.0.0.0, Culture=neutral, PublicKeyToken=null", "Issue57742_03, Version=0.0.0.0, Culture=neutral, PublicKeyToken=null").WithLocation(1, 1),
                // (4,40): error CS0281: Friend access was granted by 'Issue57742_03_Lib, Version=0.0.0.0, Culture=neutral, PublicKeyToken=null', but the public key of the output assembly ('') does not match that specified by the InternalsVisibleTo attribute in the granting assembly.
                // [assembly: TestAttribute("something" + PublicKeyConstants.PublicKey)]
                Diagnostic(ErrorCode.ERR_FriendRefNotEqualToThis, "PublicKeyConstants").WithArguments("Issue57742_03_Lib, Version=0.0.0.0, Culture=neutral, PublicKeyToken=null", "").WithLocation(4, 40),
                // (5,42): error CS0281: Friend access was granted by 'Issue57742_03_Lib, Version=0.0.0.0, Culture=neutral, PublicKeyToken=null', but the public key of the output assembly ('') does not match that specified by the InternalsVisibleTo attribute in the granting assembly.
                // [assembly: AssemblyKeyName("something" + PublicKeyConstants.PublicKey)]
                Diagnostic(ErrorCode.ERR_FriendRefNotEqualToThis, "PublicKeyConstants").WithArguments("Issue57742_03_Lib, Version=0.0.0.0, Culture=neutral, PublicKeyToken=null", "").WithLocation(5, 42)
            };

            comp2.VerifyDiagnostics(expected2);

            comp2 = CreateCompilation(source2, new[] { imageReference }, assemblyName: "Issue57742_03");
            comp2.VerifyDiagnostics(expected2);

            string source3 = @"
using System.Reflection;

[assembly: AssemblyKeyFile(""something"" + PublicKeyConstants.PublicKey)]
";

            var comp3 = CreateCompilation(source3, new[] { compilationReference }, assemblyName: "Issue57742_03");
            var expected3 = new[]
            {
                // error CS7027: Error signing output with public key from file 'somethingSomething' -- Assembly signing not supported.
                Diagnostic(ErrorCode.ERR_PublicKeyFileFailure).WithArguments("somethingSomething", "Assembly signing not supported.").WithLocation(1, 1),
                // error CS0281: Friend access was granted by 'Issue57742_03_Lib, Version=0.0.0.0, Culture=neutral, PublicKeyToken=null', but the public key of the output assembly ('Issue57742_03, Version=0.0.0.0, Culture=neutral, PublicKeyToken=null') does not match that specified by the InternalsVisibleTo attribute in the granting assembly.
                Diagnostic(ErrorCode.ERR_FriendRefNotEqualToThis).WithArguments("Issue57742_03_Lib, Version=0.0.0.0, Culture=neutral, PublicKeyToken=null", "Issue57742_03, Version=0.0.0.0, Culture=neutral, PublicKeyToken=null").WithLocation(1, 1),
                // (4,42): error CS0281: Friend access was granted by 'Issue57742_03_Lib, Version=0.0.0.0, Culture=neutral, PublicKeyToken=null', but the public key of the output assembly ('') does not match that specified by the InternalsVisibleTo attribute in the granting assembly.
                // [assembly: AssemblyKeyFile("something" + PublicKeyConstants.PublicKey)]
                Diagnostic(ErrorCode.ERR_FriendRefNotEqualToThis, "PublicKeyConstants").WithArguments("Issue57742_03_Lib, Version=0.0.0.0, Culture=neutral, PublicKeyToken=null", "").WithLocation(4, 42)
            };

            comp3.VerifyDiagnostics(expected3);

            comp3 = CreateCompilation(source3, new[] { imageReference }, assemblyName: "Issue57742_03");
            comp3.VerifyDiagnostics(expected3);

            string source4 = @"
using System.Reflection;

[assembly: AssemblyKeyName(""something"" + PublicKeyConstants.PublicKey)]
";

            var comp4 = CreateCompilation(source4, new[] { compilationReference }, assemblyName: "Issue57742_03");
            var expected4 = new[]
            {
                // error CS7028: Error signing output with public key from container 'somethingSomething' -- Assembly signing not supported.
                Diagnostic(ErrorCode.ERR_PublicKeyContainerFailure).WithArguments("somethingSomething", "Assembly signing not supported.").WithLocation(1, 1),
                // error CS0281: Friend access was granted by 'Issue57742_03_Lib, Version=0.0.0.0, Culture=neutral, PublicKeyToken=null', but the public key of the output assembly ('Issue57742_03, Version=0.0.0.0, Culture=neutral, PublicKeyToken=null') does not match that specified by the InternalsVisibleTo attribute in the granting assembly.
                Diagnostic(ErrorCode.ERR_FriendRefNotEqualToThis).WithArguments("Issue57742_03_Lib, Version=0.0.0.0, Culture=neutral, PublicKeyToken=null", "Issue57742_03, Version=0.0.0.0, Culture=neutral, PublicKeyToken=null").WithLocation(1, 1),
                // (4,42): error CS0281: Friend access was granted by 'Issue57742_03_Lib, Version=0.0.0.0, Culture=neutral, PublicKeyToken=null', but the public key of the output assembly ('') does not match that specified by the InternalsVisibleTo attribute in the granting assembly.
                // [assembly: AssemblyKeyName("something" + PublicKeyConstants.PublicKey)]
                Diagnostic(ErrorCode.ERR_FriendRefNotEqualToThis, "PublicKeyConstants").WithArguments("Issue57742_03_Lib, Version=0.0.0.0, Culture=neutral, PublicKeyToken=null", "").WithLocation(4, 42)
            };

            comp4.VerifyDiagnostics(expected4);

            comp4 = CreateCompilation(source4, new[] { imageReference }, assemblyName: "Issue57742_03");
            comp4.VerifyDiagnostics(expected4);
        }

        [Fact]
        [WorkItem(57742, "https://github.com/dotnet/roslyn/issues/57742")]
        public void Issue57742_04()
        {
            string lib_cs = @"
using System.Runtime.CompilerServices;

[ assembly: InternalsVisibleTo(""Issue57742_04, PublicKey=00240000048000009400000006020000002400005253413100040000010001002b986f6b5ea5717d35c72d38561f413e267029efa9b5f107b9331d83df657381325b3a67b75812f63a9436ceccb49494de8f574f8e639d4d26c0fcf8b0e9a1a196b80b6f6ed053628d10d027e032df2ed1d60835e5f47d32c9ef6da10d0366a319573362c821b5f8fa5abc5bb22241de6f666a85d82d6ba8c3090d01636bd2bb"") ]
internal class PublicKeyConstants
{
	public const string PublicKey = ""Something"";
}
";
            var lib = CreateCompilation(lib_cs, assemblyName: "Issue57742_04_Lib");

            string source1 = @"
using System.Reflection;
using System.Runtime.CompilerServices;

[assembly: InternalsVisibleTo(""something"" + PublicKeyConstants.PublicKey)]
[assembly: AssemblyKeyFile(""something"" + PublicKeyConstants.PublicKey)]
";

            CompilationReference compilationReference = lib.ToMetadataReference();
            var comp = CreateCompilation(source1, new[] { compilationReference }, assemblyName: "Issue57742_04");
            var expected = new[]
            {
                // error CS7027: Error signing output with public key from file 'somethingSomething' -- Assembly signing not supported.
                Diagnostic(ErrorCode.ERR_PublicKeyFileFailure).WithArguments("somethingSomething", "Assembly signing not supported.").WithLocation(1, 1),
                // error CS0281: Friend access was granted by 'Issue57742_04_Lib, Version=0.0.0.0, Culture=neutral, PublicKeyToken=null', but the public key of the output assembly ('Issue57742_04, Version=0.0.0.0, Culture=neutral, PublicKeyToken=null') does not match that specified by the InternalsVisibleTo attribute in the granting assembly.
                Diagnostic(ErrorCode.ERR_FriendRefNotEqualToThis).WithArguments("Issue57742_04_Lib, Version=0.0.0.0, Culture=neutral, PublicKeyToken=null", "Issue57742_04, Version=0.0.0.0, Culture=neutral, PublicKeyToken=null").WithLocation(1, 1),
                // (5,45): error CS0281: Friend access was granted by 'Issue57742_04_Lib, Version=0.0.0.0, Culture=neutral, PublicKeyToken=null', but the public key of the output assembly ('') does not match that specified by the InternalsVisibleTo attribute in the granting assembly.
                // [assembly: InternalsVisibleTo("something" + PublicKeyConstants.PublicKey)]
                Diagnostic(ErrorCode.ERR_FriendRefNotEqualToThis, "PublicKeyConstants").WithArguments("Issue57742_04_Lib, Version=0.0.0.0, Culture=neutral, PublicKeyToken=null", "").WithLocation(5, 45),
                // (6,42): error CS0281: Friend access was granted by 'Issue57742_04_Lib, Version=0.0.0.0, Culture=neutral, PublicKeyToken=null', but the public key of the output assembly ('') does not match that specified by the InternalsVisibleTo attribute in the granting assembly.
                // [assembly: AssemblyKeyFile("something" + PublicKeyConstants.PublicKey)]
                Diagnostic(ErrorCode.ERR_FriendRefNotEqualToThis, "PublicKeyConstants").WithArguments("Issue57742_04_Lib, Version=0.0.0.0, Culture=neutral, PublicKeyToken=null", "").WithLocation(6, 42)
            };

            comp.VerifyDiagnostics(expected);

            MetadataReference imageReference = lib.EmitToImageReference();
            comp = CreateCompilation(source1, new[] { imageReference }, assemblyName: "Issue57742_04");
            comp.VerifyDiagnostics(expected);

            string source2 = @"
using System.Reflection;
using System.Runtime.CompilerServices;

[assembly: InternalsVisibleTo(""something"" + PublicKeyConstants.PublicKey)]
[assembly: AssemblyKeyName(""something"" + PublicKeyConstants.PublicKey)]
";

            var comp2 = CreateCompilation(source2, new[] { compilationReference }, assemblyName: "Issue57742_04");
            var expected2 = new[]
            {
                // error CS7028: Error signing output with public key from container 'somethingSomething' -- Assembly signing not supported.
                Diagnostic(ErrorCode.ERR_PublicKeyContainerFailure).WithArguments("somethingSomething", "Assembly signing not supported.").WithLocation(1, 1),
                // error CS0281: Friend access was granted by 'Issue57742_04_Lib, Version=0.0.0.0, Culture=neutral, PublicKeyToken=null', but the public key of the output assembly ('Issue57742_04, Version=0.0.0.0, Culture=neutral, PublicKeyToken=null') does not match that specified by the InternalsVisibleTo attribute in the granting assembly.
                Diagnostic(ErrorCode.ERR_FriendRefNotEqualToThis).WithArguments("Issue57742_04_Lib, Version=0.0.0.0, Culture=neutral, PublicKeyToken=null", "Issue57742_04, Version=0.0.0.0, Culture=neutral, PublicKeyToken=null").WithLocation(1, 1),
                // (5,45): error CS0281: Friend access was granted by 'Issue57742_04_Lib, Version=0.0.0.0, Culture=neutral, PublicKeyToken=null', but the public key of the output assembly ('') does not match that specified by the InternalsVisibleTo attribute in the granting assembly.
                // [assembly: InternalsVisibleTo("something" + PublicKeyConstants.PublicKey)]
                Diagnostic(ErrorCode.ERR_FriendRefNotEqualToThis, "PublicKeyConstants").WithArguments("Issue57742_04_Lib, Version=0.0.0.0, Culture=neutral, PublicKeyToken=null", "").WithLocation(5, 45),
                // (6,42): error CS0281: Friend access was granted by 'Issue57742_04_Lib, Version=0.0.0.0, Culture=neutral, PublicKeyToken=null', but the public key of the output assembly ('') does not match that specified by the InternalsVisibleTo attribute in the granting assembly.
                // [assembly: AssemblyKeyName("something" + PublicKeyConstants.PublicKey)]
                Diagnostic(ErrorCode.ERR_FriendRefNotEqualToThis, "PublicKeyConstants").WithArguments("Issue57742_04_Lib, Version=0.0.0.0, Culture=neutral, PublicKeyToken=null", "").WithLocation(6, 42)
            };

            comp2.VerifyDiagnostics(expected2);

            comp2 = CreateCompilation(source2, new[] { imageReference }, assemblyName: "Issue57742_04");
            comp2.VerifyDiagnostics(expected2);
        }
>>>>>>> 8d416fab
    }
}<|MERGE_RESOLUTION|>--- conflicted
+++ resolved
@@ -1135,7 +1135,6 @@
             var requestor = CreateCompilation(
     @"
 [assembly: C()]
-<<<<<<< HEAD
 [assembly: System.Reflection.AssemblyKeyName(""roslynTestContainer"")]
 public class A
 {
@@ -1171,8 +1170,6 @@
             var requestor = CreateCompilation(
     @"
 [assembly: AssemblyKeyName()]
-=======
->>>>>>> 8d416fab
 [assembly: System.Reflection.AssemblyKeyName(""roslynTestContainer"")]
 public class A
 {
@@ -1181,44 +1178,6 @@
                 assemblyName: "John",
                 options: TestOptions.SigningReleaseDll,
                 parseOptions: parseOptions);
-<<<<<<< HEAD
-=======
-
-            Assert.True(ByteSequenceComparer.Equals(s_publicKey, requestor.Assembly.Identity.PublicKey));
-            requestor.VerifyDiagnostics(
-                // (2,12): error CS0122: 'CAttribute' is inaccessible due to its protection level
-                // [assembly: C()]
-                Diagnostic(ErrorCode.ERR_BadAccess, "C").WithArguments("CAttribute").WithLocation(2, 12)
-                );
-        }
-
-        [ConditionalTheory(typeof(WindowsOnly), Reason = ConditionalSkipReason.TestExecutionNeedsWindowsTypes)]
-        [MemberData(nameof(AllProviderParseOptions))]
-        public void IVTDeferredFailKeyMismatch_AssemblyKeyName(CSharpParseOptions parseOptions)
-        {
-            //key is wrong in the first digit. correct key starts with 0
-            string s = @"[assembly: System.Runtime.CompilerServices.InternalsVisibleTo(""John, PublicKey=10240000048000009400000006020000002400005253413100040000010001002b986f6b5ea5717d35c72d38561f413e267029efa9b5f107b9331d83df657381325b3a67b75812f63a9436ceccb49494de8f574f8e639d4d26c0fcf8b0e9a1a196b80b6f6ed053628d10d027e032df2ed1d60835e5f47d32c9ef6da10d0366a319573362c821b5f8fa5abc5bb22241de6f666a85d82d6ba8c3090d01636bd2bb"")]
-            internal class AssemblyKeyNameAttribute : System.Attribute { public AssemblyKeyNameAttribute() {} }";
-
-            var other = CreateCompilation(s,
-                options: TestOptions.SigningReleaseDll.WithCryptoKeyFile(s_keyPairFile),
-                assemblyName: "Paul",
-                parseOptions: parseOptions);
-
-            other.VerifyDiagnostics();
-
-            var requestor = CreateCompilation(
-    @"
-[assembly: AssemblyKeyName()]
-[assembly: System.Reflection.AssemblyKeyName(""roslynTestContainer"")]
-public class A
-{
-}",
-                new MetadataReference[] { new CSharpCompilationReference(other) },
-                assemblyName: "John",
-                options: TestOptions.SigningReleaseDll,
-                parseOptions: parseOptions);
->>>>>>> 8d416fab
 
             Assert.True(ByteSequenceComparer.Equals(s_publicKey, requestor.Assembly.Identity.PublicKey));
             requestor.VerifyDiagnostics(
@@ -2935,8 +2894,6 @@
             var c2 = CreateCompilation(new[] { source1, source2 }, new[] { libRef }, assemblyName: "WantsIVTAccess", options: TestOptions.SigningReleaseDll);
             c2.VerifyEmitDiagnostics();
         }
-<<<<<<< HEAD
-=======
 
         [Fact]
         [WorkItem(57742, "https://github.com/dotnet/roslyn/issues/57742")]
@@ -3212,6 +3169,5 @@
             comp2 = CreateCompilation(source2, new[] { imageReference }, assemblyName: "Issue57742_04");
             comp2.VerifyDiagnostics(expected2);
         }
->>>>>>> 8d416fab
     }
 }