--- conflicted
+++ resolved
@@ -7209,8 +7209,6 @@
 }";
 
             var comp = CreateCompilationWithILAndMscorlib40(csharpSource, ilSource, parseOptions: TestOptions.Regular9);
-<<<<<<< HEAD
-=======
 
             comp.VerifyDiagnostics(
                 // (2,2): error CS0616: 'Gen<T>' is not an attribute class
@@ -7221,7 +7219,6 @@
                 Diagnostic(ErrorCode.ERR_BadArity, "Gen2").WithArguments("Gen2<T>", "type", "1").WithLocation(3, 2));
 
             comp = CreateCompilationWithILAndMscorlib40(csharpSource, ilSource, parseOptions: TestOptions.RegularPreview);
->>>>>>> 8d416fab
 
             comp.VerifyDiagnostics(
                 // (2,2): error CS0616: 'Gen<T>' is not an attribute class
@@ -7230,19 +7227,6 @@
                 // (3,2): error CS0305: Using the generic type 'Gen2<T>' requires 1 type arguments
                 // [Gen2]
                 Diagnostic(ErrorCode.ERR_BadArity, "Gen2").WithArguments("Gen2<T>", "type", "1").WithLocation(3, 2));
-<<<<<<< HEAD
-
-            comp = CreateCompilationWithILAndMscorlib40(csharpSource, ilSource, parseOptions: TestOptions.RegularPreview);
-
-            comp.VerifyDiagnostics(
-                // (2,2): error CS0616: 'Gen<T>' is not an attribute class
-                // [Gen]
-                Diagnostic(ErrorCode.ERR_NotAnAttributeClass, "Gen").WithArguments("Gen<T>").WithLocation(2, 2),
-                // (3,2): error CS0305: Using the generic type 'Gen2<T>' requires 1 type arguments
-                // [Gen2]
-                Diagnostic(ErrorCode.ERR_BadArity, "Gen2").WithArguments("Gen2<T>", "type", "1").WithLocation(3, 2));
-=======
->>>>>>> 8d416fab
         }
 
         [WorkItem(544230, "http://vstfdevdiv:8080/DevDiv2/DevDiv/_workitems/edit/544230")]
@@ -8301,7 +8285,6 @@
                 // [Alias]
                 Diagnostic(ErrorCode.ERR_FeatureInPreview, "Alias").WithArguments("generic attributes").WithLocation(4, 2),
                 // (5,2): error CS0307: The using alias 'Alias' cannot be used with type arguments
-<<<<<<< HEAD
                 // [Alias<>]
                 Diagnostic(ErrorCode.ERR_TypeArgsNotAllowed, "Alias<>").WithArguments("Alias", "using alias").WithLocation(5, 2),
                 // (5,2): error CS8652: The feature 'generic attributes' is currently in Preview and *unsupported*. To use Preview features, use the 'preview' language version.
@@ -8312,18 +8295,6 @@
                 Diagnostic(ErrorCode.ERR_TypeArgsNotAllowed, "Alias<int>").WithArguments("Alias", "using alias").WithLocation(6, 2),
                 // (6,2): error CS8652: The feature 'generic attributes' is currently in Preview and *unsupported*. To use Preview features, use the 'preview' language version.
                 // [Alias<int>]
-=======
-                // [Alias<>]
-                Diagnostic(ErrorCode.ERR_TypeArgsNotAllowed, "Alias<>").WithArguments("Alias", "using alias").WithLocation(5, 2),
-                // (5,2): error CS8652: The feature 'generic attributes' is currently in Preview and *unsupported*. To use Preview features, use the 'preview' language version.
-                // [Alias<>]
-                Diagnostic(ErrorCode.ERR_FeatureInPreview, "Alias<>").WithArguments("generic attributes").WithLocation(5, 2),
-                // (6,2): error CS0307: The using alias 'Alias' cannot be used with type arguments
-                // [Alias<int>]
-                Diagnostic(ErrorCode.ERR_TypeArgsNotAllowed, "Alias<int>").WithArguments("Alias", "using alias").WithLocation(6, 2),
-                // (6,2): error CS8652: The feature 'generic attributes' is currently in Preview and *unsupported*. To use Preview features, use the 'preview' language version.
-                // [Alias<int>]
->>>>>>> 8d416fab
                 Diagnostic(ErrorCode.ERR_FeatureInPreview, "Alias<int>").WithArguments("generic attributes").WithLocation(6, 2));
 
             // NOTE: Dev11 does not give an error for "[Alias]" - it just silently drops the
@@ -8364,7 +8335,6 @@
 ";
 
             var comp = CreateCompilation(source, parseOptions: TestOptions.Regular9);
-<<<<<<< HEAD
             comp.VerifyDiagnostics(
                 // (5,2): error CS0616: 'Outer<int>.Inner' is not an attribute class
                 // [InnerAlias]
@@ -8381,24 +8351,6 @@
 
             comp = CreateCompilation(source, parseOptions: TestOptions.RegularPreview);
             comp.VerifyDiagnostics(
-=======
-            comp.VerifyDiagnostics(
-                // (5,2): error CS0616: 'Outer<int>.Inner' is not an attribute class
-                // [InnerAlias]
-                Diagnostic(ErrorCode.ERR_NotAnAttributeClass, "InnerAlias").WithArguments("Outer<int>.Inner").WithLocation(5, 2),
-                // (5,2): error CS8652: The feature 'generic attributes' is currently in Preview and *unsupported*. To use Preview features, use the 'preview' language version.
-                // [InnerAlias]
-                Diagnostic(ErrorCode.ERR_FeatureInPreview, "InnerAlias").WithArguments("generic attributes").WithLocation(5, 2),
-                // (8,17): error CS0616: 'Outer<int>.Inner' is not an attribute class
-                //     [OuterAlias.Inner]
-                Diagnostic(ErrorCode.ERR_NotAnAttributeClass, "Inner").WithArguments("Outer<int>.Inner").WithLocation(8, 17),
-                // (8,6): error CS8652: The feature 'generic attributes' is currently in Preview and *unsupported*. To use Preview features, use the 'preview' language version.
-                //     [OuterAlias.Inner]
-                Diagnostic(ErrorCode.ERR_FeatureInPreview, "OuterAlias.Inner").WithArguments("generic attributes").WithLocation(8, 6));
-
-            comp = CreateCompilation(source, parseOptions: TestOptions.RegularPreview);
-            comp.VerifyDiagnostics(
->>>>>>> 8d416fab
                     // (5,2): error CS0616: 'Outer<int>.Inner' is not an attribute class
                     // [InnerAlias]
                     Diagnostic(ErrorCode.ERR_NotAnAttributeClass, "InnerAlias").WithArguments("Outer<int>.Inner").WithLocation(5, 2),
@@ -10339,11 +10291,7 @@
                 Diagnostic(ErrorCode.ERR_BadAttributeArgument, "default(T2)").WithLocation(10, 22));
         }
 
-<<<<<<< HEAD
-        [ConditionalFact(typeof(CoreClrOnly), AlwaysSkip = "https://github.com/dotnet/roslyn/issues/56664"), WorkItem(55190, "https://github.com/dotnet/roslyn/issues/55190")]
-=======
         [ConditionalFact(typeof(CoreClrOnly)), WorkItem(55190, "https://github.com/dotnet/roslyn/issues/55190")]
->>>>>>> 8d416fab
         public void GenericAttributeParameter_01()
         {
             var source = @"
@@ -10377,13 +10325,7 @@
     }
 }
 ";
-<<<<<<< HEAD
-            // The expected output here will change once we consume a runtime
-            // which has a fix for https://github.com/dotnet/runtime/issues/56492
-            var verifier = CompileAndVerify(source, sourceSymbolValidator: verify, symbolValidator: verifyMetadata, expectedOutput: "CustomAttributeFormatException");
-=======
             var verifier = CompileAndVerify(source, sourceSymbolValidator: verify, symbolValidator: verifyMetadata, expectedOutput: "a");
->>>>>>> 8d416fab
 
             verifier.VerifyTypeIL("Holder", @"
 .class private auto ansi beforefieldinit Holder
