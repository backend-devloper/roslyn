--- conflicted
+++ resolved
@@ -6170,7 +6170,6 @@
     public override delegate* unmanaged[Stdcall, Stdcall, Thiscall]<void> M2() { Console.WriteLine(""Derived2 Stdcall, Stdcall, Thiscall return""); return null; }
     public override void M3(delegate* unmanaged[Stdcall, Stdcall, Thiscall]<ref string> param) => Console.WriteLine(""Derived2 Stdcall, Stdcall, Thiscall ref param"");
     public override delegate* unmanaged[Stdcall, Stdcall, Thiscall]<ref string> M4() { Console.WriteLine(""Derived2 Stdcall, Stdcall, Thiscall ref return""); return null; }
-<<<<<<< HEAD
 }
 ";
 
@@ -6218,55 +6217,6 @@
 
             var allSourceComp = CreateCompilationWithFunctionPointers(new[] { executableCode, source1, source2 }, options: TestOptions.UnsafeReleaseExe);
 
-=======
-}
-";
-
-            var executableCode = @"
-using System;
-unsafe
-{
-    delegate* unmanaged[Stdcall, Thiscall]<void> ptr1 = null;
-    delegate* unmanaged[Stdcall, Thiscall]<ref string> ptr3 = null;
-
-    Base b1 = new Base();
-    b1.M1(ptr1);
-    b1.M2();
-    b1.M3(ptr3);
-    b1.M4();
-
-    Base d1 = new Derived1();
-    d1.M1(ptr1);
-    d1.M2();
-    d1.M3(ptr3);
-    d1.M4();
-
-    Base d2 = new Derived2();
-    d2.M1(ptr1);
-    d2.M2();
-    d2.M3(ptr3);
-    d2.M4();
-}
-";
-
-            var expectedOutput = @"
-Base Thiscall, Stdcall param
-Base Thiscall, Stdcall return
-Base Thiscall, Stdcall ref param
-Base Thiscall, Stdcall ref return
-Derived1 Stdcall, Thiscall param
-Derived1 Stdcall, Thiscall return
-Derived1 Stdcall, Thiscall ref param
-Derived1 Stdcall, Thiscall ref return
-Derived2 Stdcall, Stdcall, Thiscall param
-Derived2 Stdcall, Stdcall, Thiscall return
-Derived2 Stdcall, Stdcall, Thiscall ref param
-Derived2 Stdcall, Stdcall, Thiscall ref return
-";
-
-            var allSourceComp = CreateCompilationWithFunctionPointers(new[] { executableCode, source1, source2 }, options: TestOptions.UnsafeReleaseExe);
-
->>>>>>> 8d416fab
             CompileAndVerify(
                 allSourceComp,
                 expectedOutput: RuntimeUtilities.IsCoreClrRuntime ? expectedOutput : null,
@@ -11452,8 +11402,6 @@
             );
         }
 
-<<<<<<< HEAD
-=======
         [Fact, WorkItem(55394, "https://github.com/dotnet/roslyn/issues/55394")]
         public void SwitchExpression_01()
         {
@@ -11647,7 +11595,6 @@
 ");
         }
 
->>>>>>> 8d416fab
         private static readonly Guid s_guid = new Guid("97F4DBD4-F6D1-4FAD-91B3-1001F92068E5");
         private static readonly BlobContentId s_contentId = new BlobContentId(s_guid, 0x04030201);
 
