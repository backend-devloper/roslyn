﻿// Licensed to the .NET Foundation under one or more agreements.
// The .NET Foundation licenses this file to you under the MIT license.
// See the LICENSE file in the project root for more information.

#nullable disable

using System;
using System.Collections.Concurrent;
using System.Collections.Generic;
using System.Collections.Immutable;
using System.Collections.ObjectModel;
using System.IO;
using System.Linq;
using System.Reflection.PortableExecutable;
using System.Text;
using System.Threading;
using System.Threading.Tasks;
using Microsoft.CodeAnalysis;
using Microsoft.CodeAnalysis.CSharp.Symbols;
using Microsoft.CodeAnalysis.CSharp.Syntax;
using Microsoft.CodeAnalysis.CSharp.Test.Utilities;
using Microsoft.CodeAnalysis.Emit;
using Microsoft.CodeAnalysis.Test.Utilities;
using Microsoft.CodeAnalysis.Text;
using Roslyn.Test.Utilities;
using Roslyn.Utilities;
using Xunit;
using VB = Microsoft.CodeAnalysis.VisualBasic;
using KeyValuePairUtil = Roslyn.Utilities.KeyValuePairUtil;
using System.Security.Cryptography;
using static Roslyn.Test.Utilities.TestHelpers;
using static Roslyn.Test.Utilities.TestMetadata;

namespace Microsoft.CodeAnalysis.CSharp.UnitTests
{
    public class CompilationAPITests : CSharpTestBase
    {
        private CSharpCompilationOptions WithDiagnosticOptions(
            SyntaxTree tree,
            params (string, ReportDiagnostic)[] options)
            => TestOptions.DebugDll.WithSyntaxTreeOptionsProvider(new TestSyntaxTreeOptionsProvider(tree, options));

        [Fact]
        public void TreeDiagnosticOptionsDoNotAffectTreeDiagnostics()
        {
#pragma warning disable CS0618 // This test is intentionally calling the obsolete method to assert the diagnosticOptions input is now ignored

            var tree = SyntaxFactory.ParseSyntaxTree("class C { long _f = 0l;}",
                options: null,
                path: "",
                encoding: null,
                diagnosticOptions: CreateImmutableDictionary(("CS0078", ReportDiagnostic.Suppress)),
                cancellationToken: default);

            tree.GetDiagnostics().Verify(
                // (1,22): warning CS0078: The 'l' suffix is easily confused with the digit '1' -- use 'L' for clarity
                // class C { long _f = 0l;}
                Diagnostic(ErrorCode.WRN_LowercaseEllSuffix, "l").WithLocation(1, 22));

#pragma warning restore CS0618
        }

        [Fact]
        public void PerTreeVsGlobalSuppress()
        {
            var tree = SyntaxFactory.ParseSyntaxTree("class C { long _f = 0l;}");
            var options = TestOptions.DebugDll
                .WithGeneralDiagnosticOption(ReportDiagnostic.Suppress);
            var comp = CreateCompilation(tree, options: options);
            comp.VerifyDiagnostics();

            options = options.WithSyntaxTreeOptionsProvider(
                new TestSyntaxTreeOptionsProvider((tree, new[] { ("CS0078", ReportDiagnostic.Warn) })));

            comp = CreateCompilation(tree, options: options);
            // Syntax tree diagnostic options override global settting
            comp.VerifyDiagnostics(
                // (1,22): warning CS0078: The 'l' suffix is easily confused with the digit '1' -- use 'L' for clarity
                // class C { long _f = 0l;}
                Diagnostic(ErrorCode.WRN_LowercaseEllSuffix, "l").WithLocation(1, 22));
        }

        [Fact]
        public void PerTreeDiagnosticOptionsParseWarnings()
        {
            var tree = SyntaxFactory.ParseSyntaxTree("class C { long _f = 0l;}");

            var comp = CreateCompilation(tree);
            comp.VerifyDiagnostics(
                // (1,22): warning CS0078: The 'l' suffix is easily confused with the digit '1' -- use 'L' for clarity
                // class C { long _f = 0l;}
                Diagnostic(ErrorCode.WRN_LowercaseEllSuffix, "l").WithLocation(1, 22),
                // (1,16): warning CS0414: The field 'C._f' is assigned but its value is never used
                // class C { long _f = 0l;}
                Diagnostic(ErrorCode.WRN_UnreferencedFieldAssg, "_f").WithArguments("C._f").WithLocation(1, 16));

            var options = WithDiagnosticOptions(tree, ("CS0078", ReportDiagnostic.Suppress));
            comp = CreateCompilation(tree, options: options);
            comp.VerifyDiagnostics(
                // (1,16): warning CS0414: The field 'C._f' is assigned but its value is never used
                // class C { long _f = 0l;}
                Diagnostic(ErrorCode.WRN_UnreferencedFieldAssg, "_f").WithArguments("C._f").WithLocation(1, 16));
        }

        [Fact]
        public void PerTreeDiagnosticOptionsVsPragma()
        {
            var tree = SyntaxFactory.ParseSyntaxTree(@"
class C {
#pragma warning disable CS0078
long _f = 0l;
#pragma warning restore CS0078
}");
            tree.GetDiagnostics().Verify(
                // (4,12): warning CS0078: The 'l' suffix is easily confused with the digit '1' -- use 'L' for clarity
                // long _f = 0l;
                Diagnostic(ErrorCode.WRN_LowercaseEllSuffix, "l").WithLocation(4, 12));

            var comp = CreateCompilation(tree);
            comp.VerifyDiagnostics(
                // (4,6): warning CS0414: The field 'C._f' is assigned but its value is never used
                // long _f = 0l;
                Diagnostic(ErrorCode.WRN_UnreferencedFieldAssg, "_f").WithArguments("C._f").WithLocation(4, 6));

            var options = WithDiagnosticOptions(tree, ("CS0078", ReportDiagnostic.Error));
            comp = CreateCompilation(tree, options: options);
            // Pragma should have precedence over per-tree options
            comp.VerifyDiagnostics(
                // (4,6): warning CS0414: The field 'C._f' is assigned but its value is never used
                // long _f = 0l;
                Diagnostic(ErrorCode.WRN_UnreferencedFieldAssg, "_f").WithArguments("C._f").WithLocation(4, 6));
        }

        [Fact]
        public void PerTreeDiagnosticOptionsVsSpecificOptions()
        {
            var tree = SyntaxFactory.ParseSyntaxTree("class C { long _f = 0l; }");
            var options = WithDiagnosticOptions(tree, ("CS0078", ReportDiagnostic.Suppress));

            var comp = CreateCompilation(tree, options: options);
            comp.VerifyDiagnostics(
                // (1,16): warning CS0414: The field 'C._f' is assigned but its value is never used
                // class C { long _f = 0l; }
                Diagnostic(ErrorCode.WRN_UnreferencedFieldAssg, "_f").WithArguments("C._f").WithLocation(1, 16)
            );

            options = options.WithSpecificDiagnosticOptions(
                CreateImmutableDictionary(("CS0078", ReportDiagnostic.Error)));

            var comp2 = CreateCompilation(tree, options: options);
            // Specific diagnostic options have precedence over per-tree options
            comp2.VerifyDiagnostics(
                // (1,16): warning CS0414: The field 'C._f' is assigned but its value is never used
                //  class C { long _f = 0l; }
                Diagnostic(ErrorCode.WRN_UnreferencedFieldAssg, "_f").WithArguments("C._f").WithLocation(1, 16),
                // (1,22): error CS0078: The 'l' suffix is easily confused with the digit '1' -- use 'L' for clarity
                // class C { long _f = 0l; }
                Diagnostic(ErrorCode.WRN_LowercaseEllSuffix, "l").WithLocation(1, 22).WithWarningAsError(true));
        }

        [Fact]
        public void DifferentDiagnosticOptionsForTrees()
        {
            var tree = SyntaxFactory.ParseSyntaxTree(@" class C { long _f = 0l; }");
            var newTree = SyntaxFactory.ParseSyntaxTree(@" class D { long _f = 0l; }");
            var options = TestOptions.DebugDll.WithSyntaxTreeOptionsProvider(
                new TestSyntaxTreeOptionsProvider(
                    (tree, new[] { ("CS0078", ReportDiagnostic.Suppress) }),
                    (newTree, new[] { ("CS0078", ReportDiagnostic.Error) })
                )
            );

            var comp = CreateCompilation(new[] { tree, newTree }, options: options);
            comp.VerifyDiagnostics(
                // (1,23): error CS0078: The 'l' suffix is easily confused with the digit '1' -- use 'L' for clarity
                //  class D { long _f = 0l; }
                Diagnostic(ErrorCode.WRN_LowercaseEllSuffix, "l").WithLocation(1, 23).WithWarningAsError(true),
                // (1,17): warning CS0414: The field 'D._f' is assigned but its value is never used
                //  class D { long _f = 0l; }
                Diagnostic(ErrorCode.WRN_UnreferencedFieldAssg, "_f").WithArguments("D._f").WithLocation(1, 17),
                // (1,17): warning CS0414: The field 'C._f' is assigned but its value is never used
                //  class C { long _f = 0l; }
                Diagnostic(ErrorCode.WRN_UnreferencedFieldAssg, "_f").WithArguments("C._f").WithLocation(1, 17)
            );
        }

        [Fact]
        public void TreeOptionsComparerRespected()
        {
            var tree = SyntaxFactory.ParseSyntaxTree(@" class C { long _f = 0l; }");

            // Default options have case insensitivity
            var options = TestOptions.DebugDll.WithSyntaxTreeOptionsProvider(
                new TestSyntaxTreeOptionsProvider((tree, new[] { ("cs0078", ReportDiagnostic.Suppress) }))
            );

            CreateCompilation(tree, options: options).VerifyDiagnostics(
                // (1,17): warning CS0414: The field 'C._f' is assigned but its value is never used
                //  class C { long _f = 0l; }
                Diagnostic(ErrorCode.WRN_UnreferencedFieldAssg, "_f").WithArguments("C._f").WithLocation(1, 17)
            );

            options = TestOptions.DebugDll.WithSyntaxTreeOptionsProvider(
                new TestSyntaxTreeOptionsProvider(
                    StringComparer.Ordinal,
                    globalOption: default,
                    (tree, new[] { ("cs0078", ReportDiagnostic.Suppress) }))
            );

            CreateCompilation(tree, options: options).VerifyDiagnostics(
                // (1,23): warning CS0078: The 'l' suffix is easily confused with the digit '1' -- use 'L' for clarity
                //  class C { long _f = 0l; }
                Diagnostic(ErrorCode.WRN_LowercaseEllSuffix, "l").WithLocation(1, 23),
                // (1,17): warning CS0414: The field 'C._f' is assigned but its value is never used
                //  class C { long _f = 0l; }
                Diagnostic(ErrorCode.WRN_UnreferencedFieldAssg, "_f").WithArguments("C._f").WithLocation(1, 17)
            );
        }

        [Fact]
        public void WarningLevelRespectedForLexerWarnings()
        {
            var source = @"public class C { public long Field = 0l; }";
            CreateCompilation(source).VerifyDiagnostics(
                // (1,39): warning CS0078: The 'l' suffix is easily confused with the digit '1' -- use 'L' for clarity
                // public class C { public long Field = 0l; }
                Diagnostic(ErrorCode.WRN_LowercaseEllSuffix, "l").WithLocation(1, 39)
                );
            CreateCompilation(source, options: TestOptions.ReleaseDll.WithWarningLevel(0)).VerifyDiagnostics(
                );
        }

        [WorkItem(8360, "https://github.com/dotnet/roslyn/issues/8360")]
        [WorkItem(9153, "https://github.com/dotnet/roslyn/issues/9153")]
        [Fact]
        public void PublicSignWithRelativeKeyPath()
        {
            var options = TestOptions.DebugDll
                .WithPublicSign(true).WithCryptoKeyFile("test.snk");
            var comp = CSharpCompilation.Create("test", options: options);
            comp.VerifyDiagnostics(
                // error CS7104: Option 'CryptoKeyFile' must be an absolute path.
                Diagnostic(ErrorCode.ERR_OptionMustBeAbsolutePath).WithArguments("CryptoKeyFile").WithLocation(1, 1),
                // error CS8102: Public signing was specified and requires a public key, but no public key was specified.
                Diagnostic(ErrorCode.ERR_PublicSignButNoKey).WithLocation(1, 1)
            );
        }

        [Fact]
        [WorkItem(11497, "https://github.com/dotnet/roslyn/issues/11497")]
        public void PublicSignWithEmptyKeyPath()
        {
            CreateCompilation("", options: TestOptions.ReleaseDll.WithPublicSign(true).WithCryptoKeyFile("")).VerifyDiagnostics(
                // error CS8102: Public signing was specified and requires a public key, but no public key was specified.
                Diagnostic(ErrorCode.ERR_PublicSignButNoKey).WithLocation(1, 1));
        }

        [Fact]
        [WorkItem(11497, "https://github.com/dotnet/roslyn/issues/11497")]
        public void PublicSignWithEmptyKeyPath2()
        {
            CreateCompilation("", options: TestOptions.ReleaseDll.WithPublicSign(true).WithCryptoKeyFile("\"\"")).VerifyDiagnostics(
                // error CS8106: Option 'CryptoKeyFile' must be an absolute path.
                Diagnostic(ErrorCode.ERR_OptionMustBeAbsolutePath).WithArguments("CryptoKeyFile").WithLocation(1, 1),
                // error CS8102: Public signing was specified and requires a public key, but no public key was specified.
                Diagnostic(ErrorCode.ERR_PublicSignButNoKey).WithLocation(1, 1));
        }

        [Fact]
        [WorkItem(233669, "https://devdiv.visualstudio.com/DevDiv/_workitems?id=233669")]
        public void CompilationName()
        {
            // report an error, rather then silently ignoring the directory
            // (see cli partition II 22.30)
            CSharpCompilation.Create(@"C:/goo/Test.exe").VerifyEmitDiagnostics(
                // warning CS8021: No value for RuntimeMetadataVersion found. No assembly containing System.Object was found nor was a value for RuntimeMetadataVersion specified through options.
                Diagnostic(ErrorCode.WRN_NoRuntimeMetadataVersion).WithLocation(1, 1),
                // error CS8203: Invalid assembly name: Name contains invalid characters.
                Diagnostic(ErrorCode.ERR_BadAssemblyName).WithArguments("Name contains invalid characters.").WithLocation(1, 1),
                // error CS5001: Program does not contain a static 'Main' method suitable for an entry point
                Diagnostic(ErrorCode.ERR_NoEntryPoint).WithLocation(1, 1)
                );
            CSharpCompilation.Create(@"C:\goo\Test.exe").GetDeclarationDiagnostics().Verify(
                // error CS8203: Invalid assembly name: Name contains invalid characters.
                Diagnostic(ErrorCode.ERR_BadAssemblyName).WithArguments("Name contains invalid characters.").WithLocation(1, 1)
                );
            var compilationOptions = TestOptions.DebugDll.WithWarningLevel(0);
            CSharpCompilation.Create(@"\goo/Test.exe", options: compilationOptions).VerifyEmitDiagnostics(
                // error CS8203: Invalid assembly name: Name contains invalid characters.
                Diagnostic(ErrorCode.ERR_BadAssemblyName).WithArguments("Name contains invalid characters.").WithLocation(1, 1)
                );
            CSharpCompilation.Create(@"C:Test.exe", options: compilationOptions).VerifyEmitDiagnostics(
                // error CS8203: Invalid assembly name: Name contains invalid characters.
                Diagnostic(ErrorCode.ERR_BadAssemblyName).WithArguments("Name contains invalid characters.").WithLocation(1, 1)
                );
            CSharpCompilation.Create(@"Te\0st.exe", options: compilationOptions).VerifyEmitDiagnostics(
                // error CS8203: Invalid assembly name: Name contains invalid characters.
                Diagnostic(ErrorCode.ERR_BadAssemblyName).WithArguments("Name contains invalid characters.").WithLocation(1, 1)
                );
            CSharpCompilation.Create(@"   \t  ", options: compilationOptions).VerifyEmitDiagnostics(
                // error CS8203: Invalid assembly name: Name cannot start with whitespace.
                Diagnostic(ErrorCode.ERR_BadAssemblyName).WithArguments("Name cannot start with whitespace.").WithLocation(1, 1)
                );
            CSharpCompilation.Create(@"\uD800", options: compilationOptions).VerifyEmitDiagnostics(
                // error CS8203: Invalid assembly name: Name contains invalid characters.
                Diagnostic(ErrorCode.ERR_BadAssemblyName).WithArguments("Name contains invalid characters.").WithLocation(1, 1)
                );
            CSharpCompilation.Create(@"", options: compilationOptions).VerifyEmitDiagnostics(
                // error CS8203: Invalid assembly name: Name cannot be empty.
                Diagnostic(ErrorCode.ERR_BadAssemblyName).WithArguments("Name cannot be empty.").WithLocation(1, 1)
                );
            CSharpCompilation.Create(@" a", options: compilationOptions).VerifyEmitDiagnostics(
                // error CS8203: Invalid assembly name: Name cannot start with whitespace.
                Diagnostic(ErrorCode.ERR_BadAssemblyName).WithArguments("Name cannot start with whitespace.").WithLocation(1, 1)
                );
            CSharpCompilation.Create(@"\u2000a", options: compilationOptions).VerifyEmitDiagnostics( // U+20700 is whitespace
                                                                                                     // error CS8203: Invalid assembly name: Name contains invalid characters.
                Diagnostic(ErrorCode.ERR_BadAssemblyName).WithArguments("Name contains invalid characters.").WithLocation(1, 1)
                );
            CSharpCompilation.Create("..\\..\\RelativePath", options: compilationOptions).VerifyEmitDiagnostics(
                // error CS8203: Invalid assembly name: Name contains invalid characters.
                Diagnostic(ErrorCode.ERR_BadAssemblyName).WithArguments("Name contains invalid characters.").WithLocation(1, 1)
                );

            // other characters than directory and volume separators are ok:
            CSharpCompilation.Create(@";,*?<>#!@&", options: compilationOptions).VerifyEmitDiagnostics();
            CSharpCompilation.Create("goo", options: compilationOptions).VerifyEmitDiagnostics();
            CSharpCompilation.Create(".goo", options: compilationOptions).VerifyEmitDiagnostics();
            CSharpCompilation.Create("goo ", options: compilationOptions).VerifyEmitDiagnostics(); // can end with whitespace
            CSharpCompilation.Create("....", options: compilationOptions).VerifyEmitDiagnostics();
            CSharpCompilation.Create(null, options: compilationOptions).VerifyEmitDiagnostics();
        }

        [Fact]
        public void CreateAPITest()
        {
            var listSyntaxTree = new List<SyntaxTree>();
            var listRef = new List<MetadataReference>();

            var s1 = @"using Goo;
namespace A.B {
   class C {
     class D {
       class E { }
     }
   }
   class G<T> {
     class Q<S1,S2> { }
   }
   class G<T1,T2> { }
}";
            SyntaxTree t1 = SyntaxFactory.ParseSyntaxTree(s1);
            listSyntaxTree.Add(t1);

            // System.dll
            listRef.Add(Net451.System.WithEmbedInteropTypes(true));
            var ops = TestOptions.ReleaseExe;
            // Create Compilation with Option is not null
            var comp = CSharpCompilation.Create("Compilation", listSyntaxTree, listRef, ops);
            Assert.Equal(ops, comp.Options);
            Assert.NotEqual(default, comp.SyntaxTrees);
            Assert.NotNull(comp.References);
            Assert.Equal(1, comp.SyntaxTrees.Length);
            Assert.Equal(1, comp.ExternalReferences.Length);
            var ref1 = comp.ExternalReferences[0];
            Assert.True(ref1.Properties.EmbedInteropTypes);
            Assert.True(ref1.Properties.Aliases.IsEmpty);

            // Create Compilation with PreProcessorSymbols of Option is empty
            var ops1 = TestOptions.DebugExe;

            // Create Compilation with Assembly name contains invalid char
            var asmname = "ÃƒÆ’Ã†â€™Ãƒâ€ Ã¢â‚¬â„¢ÃƒÆ’Ã¢â‚¬Â";
            comp = CSharpCompilation.Create(asmname, listSyntaxTree, listRef, ops);
            var comp1 = CSharpCompilation.Create(asmname, listSyntaxTree, listRef, null);
        }

        [Fact]
        public void EmitToNonWritableStreams()
        {
            var peStream = new TestStream(canRead: false, canSeek: false, canWrite: false);
            var pdbStream = new TestStream(canRead: false, canSeek: false, canWrite: false);

            var c = CSharpCompilation.Create("a",
                new[] { SyntaxFactory.ParseSyntaxTree("class C { static void Main() {} }") },
                new[] { MscorlibRef });

            Assert.Throws<ArgumentException>(() => c.Emit(peStream));
            Assert.Throws<ArgumentException>(() => c.Emit(new MemoryStream(), pdbStream));
        }

        [Fact]
        public void EmitOptionsDiagnostics()
        {
            var c = CreateCompilation("class C {}");
            var stream = new MemoryStream();

            var options = new EmitOptions(
                debugInformationFormat: (DebugInformationFormat)(-1),
                outputNameOverride: " ",
                fileAlignment: 513,
                subsystemVersion: SubsystemVersion.Create(1000000, -1000000),
                pdbChecksumAlgorithm: new HashAlgorithmName("invalid hash algorithm name"));

            EmitResult result = c.Emit(stream, options: options);

            result.Diagnostics.Verify(
                // error CS2042: Invalid debug information format: -1
                Diagnostic(ErrorCode.ERR_InvalidDebugInformationFormat).WithArguments("-1").WithLocation(1, 1),
                // error CS2041: Invalid output name: Name cannot start with whitespace.
                Diagnostic(ErrorCode.ERR_InvalidOutputName).WithArguments("Name cannot start with whitespace.").WithLocation(1, 1),
                // error CS2024: Invalid file section alignment '513'
                Diagnostic(ErrorCode.ERR_InvalidFileAlignment).WithArguments("513").WithLocation(1, 1),
                // error CS1773: Invalid version 1000000.-1000000 for /subsystemversion. The version must be 6.02 or greater for ARM or AppContainerExe, and 4.00 or greater otherwise
                Diagnostic(ErrorCode.ERR_InvalidSubsystemVersion).WithArguments("1000000.-1000000").WithLocation(1, 1),
                // error CS8113: Invalid hash algorithm name: 'invalid hash algorithm name'
                Diagnostic(ErrorCode.ERR_InvalidHashAlgorithmName).WithArguments("invalid hash algorithm name").WithLocation(1, 1));

            Assert.False(result.Success);
        }

        [Fact]
        public void EmitOptions_PdbChecksumAndDeterminism()
        {
            var options = new EmitOptions(pdbChecksumAlgorithm: default(HashAlgorithmName));
            var diagnosticBag = new DiagnosticBag();

            options.ValidateOptions(diagnosticBag, MessageProvider.Instance, isDeterministic: true);

            diagnosticBag.Verify(
                // error CS8113: Invalid hash algorithm name: ''
                Diagnostic(ErrorCode.ERR_InvalidHashAlgorithmName).WithArguments(""));

            diagnosticBag.Clear();

            options.ValidateOptions(diagnosticBag, MessageProvider.Instance, isDeterministic: false);
            diagnosticBag.Verify();
        }

        [Fact]
        public void Emit_BadArgs()
        {
            var comp = CSharpCompilation.Create("Compilation", options: TestOptions.ReleaseDll);

            Assert.Throws<ArgumentNullException>("peStream", () => comp.Emit(peStream: null));
            Assert.Throws<ArgumentException>("peStream", () => comp.Emit(peStream: new TestStream(canRead: true, canWrite: false, canSeek: true)));
            Assert.Throws<ArgumentException>("pdbStream", () => comp.Emit(peStream: new MemoryStream(), pdbStream: new TestStream(canRead: true, canWrite: false, canSeek: true)));
            Assert.Throws<ArgumentException>("pdbStream", () => comp.Emit(peStream: new MemoryStream(), pdbStream: new MemoryStream(), options: EmitOptions.Default.WithDebugInformationFormat(DebugInformationFormat.Embedded)));

            Assert.Throws<ArgumentException>("sourceLinkStream", () => comp.Emit(
                peStream: new MemoryStream(),
                pdbStream: new MemoryStream(),
                options: EmitOptions.Default.WithDebugInformationFormat(DebugInformationFormat.PortablePdb),
                sourceLinkStream: new TestStream(canRead: false, canWrite: true, canSeek: true)));

            Assert.Throws<ArgumentException>("embeddedTexts", () => comp.Emit(
                peStream: new MemoryStream(),
                pdbStream: null,
                options: null,
                embeddedTexts: new[] { EmbeddedText.FromStream("_", new MemoryStream()) }));

            Assert.Throws<ArgumentException>("embeddedTexts", () => comp.Emit(
                peStream: new MemoryStream(),
                pdbStream: null,
                options: EmitOptions.Default.WithDebugInformationFormat(DebugInformationFormat.PortablePdb),
                embeddedTexts: new[] { EmbeddedText.FromStream("_", new MemoryStream()) }));

            Assert.Throws<ArgumentException>("win32Resources", () => comp.Emit(
                peStream: new MemoryStream(),
                win32Resources: new TestStream(canRead: true, canWrite: false, canSeek: false)));

            Assert.Throws<ArgumentException>("win32Resources", () => comp.Emit(
                peStream: new MemoryStream(),
                win32Resources: new TestStream(canRead: false, canWrite: false, canSeek: true)));

            // we don't report an error when we can't write to the XML doc stream:
            Assert.True(comp.Emit(
                peStream: new MemoryStream(),
                pdbStream: new MemoryStream(),
                xmlDocumentationStream: new TestStream(canRead: true, canWrite: false, canSeek: true)).Success);
        }

        [Fact]
        public void ReferenceAPITest()
        {
            var opt = TestOptions.DebugExe;
            // Create Compilation takes two args
            var comp = CSharpCompilation.Create("Compilation", options: TestOptions.DebugExe);
            var ref1 = Net451.mscorlib;
            var ref2 = Net451.System;
            var ref3 = new TestMetadataReference(fullPath: @"c:\xml.bms");
            var ref4 = new TestMetadataReference(fullPath: @"c:\aaa.dll");
            // Add a new empty item
            comp = comp.AddReferences(Enumerable.Empty<MetadataReference>());
            Assert.Equal(0, comp.ExternalReferences.Length);

            // Add a new valid item
            comp = comp.AddReferences(ref1);
            var assemblySmb = comp.GetReferencedAssemblySymbol(ref1);
            Assert.NotNull(assemblySmb);
            Assert.Equal("mscorlib", assemblySmb.Name, StringComparer.OrdinalIgnoreCase);
            Assert.Equal(1, comp.ExternalReferences.Length);
            Assert.Equal(MetadataImageKind.Assembly, comp.ExternalReferences[0].Properties.Kind);
            Assert.Equal(ref1, comp.ExternalReferences[0]);

            // Replace an existing item with another valid item
            comp = comp.ReplaceReference(ref1, ref2);
            Assert.Equal(1, comp.ExternalReferences.Length);
            Assert.Equal(MetadataImageKind.Assembly, comp.ExternalReferences[0].Properties.Kind);
            Assert.Equal(ref2, comp.ExternalReferences[0]);

            // Remove an existing item
            comp = comp.RemoveReferences(ref2);
            Assert.Equal(0, comp.ExternalReferences.Length);

            // Overload with Hashset
            var hs = new HashSet<MetadataReference> { ref1, ref2, ref3 };
            var compCollection = CSharpCompilation.Create("Compilation", references: hs, options: opt);
            compCollection = compCollection.AddReferences(ref1, ref2, ref3, ref4).RemoveReferences(hs);
            Assert.Equal(1, compCollection.ExternalReferences.Length);
            compCollection = compCollection.AddReferences(hs).RemoveReferences(ref1, ref2, ref3, ref4);
            Assert.Equal(0, compCollection.ExternalReferences.Length);

            // Overload with Collection
            var col = new Collection<MetadataReference> { ref1, ref2, ref3 };
            compCollection = CSharpCompilation.Create("Compilation", references: col, options: opt);
            compCollection = compCollection.AddReferences(col).RemoveReferences(ref1, ref2, ref3);
            Assert.Equal(0, compCollection.ExternalReferences.Length);
            compCollection = compCollection.AddReferences(ref1, ref2, ref3).RemoveReferences(col);
            Assert.Equal(0, comp.ExternalReferences.Length);

            // Overload with ConcurrentStack
            var stack = new ConcurrentStack<MetadataReference> { };
            stack.Push(ref1);
            stack.Push(ref2);
            stack.Push(ref3);
            compCollection = CSharpCompilation.Create("Compilation", references: stack, options: opt);
            compCollection = compCollection.AddReferences(stack).RemoveReferences(ref1, ref3, ref2);
            Assert.Equal(0, compCollection.ExternalReferences.Length);
            compCollection = compCollection.AddReferences(ref2, ref1, ref3).RemoveReferences(stack);
            Assert.Equal(0, compCollection.ExternalReferences.Length);

            // Overload with ConcurrentQueue
            var queue = new ConcurrentQueue<MetadataReference> { };
            queue.Enqueue(ref1);
            queue.Enqueue(ref2);
            queue.Enqueue(ref3);
            compCollection = CSharpCompilation.Create("Compilation", references: queue, options: opt);
            compCollection = compCollection.AddReferences(queue).RemoveReferences(ref3, ref2, ref1);
            Assert.Equal(0, compCollection.ExternalReferences.Length);
            compCollection = compCollection.AddReferences(ref2, ref1, ref3).RemoveReferences(queue);
            Assert.Equal(0, compCollection.ExternalReferences.Length);
        }

        [Fact]
        public void ReferenceDirectiveTests()
        {
            var t1 = Parse(@"
#r ""a.dll""
#r ""a.dll""
", filename: "1.csx", options: TestOptions.Script);

            var rd1 = t1.GetRoot().GetDirectives().Cast<ReferenceDirectiveTriviaSyntax>().ToArray();
            Assert.Equal(2, rd1.Length);

            var t2 = Parse(@"
#r ""a.dll""
#r ""b.dll""
", options: TestOptions.Script);

            var rd2 = t2.GetRoot().GetDirectives().Cast<ReferenceDirectiveTriviaSyntax>().ToArray();
            Assert.Equal(2, rd2.Length);

            var t3 = Parse(@"
#r ""a.dll""
", filename: "1.csx", options: TestOptions.Script);

            var rd3 = t3.GetRoot().GetDirectives().Cast<ReferenceDirectiveTriviaSyntax>().ToArray();
            Assert.Equal(1, rd3.Length);

            var t4 = Parse(@"
#r ""a.dll""
", filename: "4.csx", options: TestOptions.Script);

            var rd4 = t4.GetRoot().GetDirectives().Cast<ReferenceDirectiveTriviaSyntax>().ToArray();
            Assert.Equal(1, rd4.Length);

            var c = CreateCompilationWithMscorlib45(new[] { t1, t2 }, options: TestOptions.ReleaseDll.WithMetadataReferenceResolver(
                new TestMetadataReferenceResolver(files: new Dictionary<string, PortableExecutableReference>()
                {
                    { @"a.dll", Net451.MicrosoftCSharp },
                    { @"b.dll", Net451.MicrosoftVisualBasic },
                })));

            c.VerifyDiagnostics();

            // same containing script file name and directive string
            Assert.Same(Net451.MicrosoftCSharp, c.GetDirectiveReference(rd1[0]));
            Assert.Same(Net451.MicrosoftCSharp, c.GetDirectiveReference(rd1[1]));
            Assert.Same(Net451.MicrosoftCSharp, c.GetDirectiveReference(rd2[0]));
            Assert.Same(Net451.MicrosoftVisualBasic, c.GetDirectiveReference(rd2[1]));
            Assert.Same(Net451.MicrosoftCSharp, c.GetDirectiveReference(rd3[0]));

            // different script name or directive string:
            Assert.Null(c.GetDirectiveReference(rd4[0]));
        }

        [Fact, WorkItem(530131, "http://vstfdevdiv:8080/DevDiv2/DevDiv/_workitems/edit/530131")]
        public void MetadataReferenceWithInvalidAlias()
        {
            var refcomp = CSharpCompilation.Create("DLL",
                options: TestOptions.ReleaseDll,
                syntaxTrees: new SyntaxTree[] { SyntaxFactory.ParseSyntaxTree("public class C {}") },
                references: new MetadataReference[] { MscorlibRef });

            var mtref = refcomp.EmitToImageReference(aliases: ImmutableArray.Create("a", "Alias(*#$@^%*&)"));

            // not use exported type
            var comp = CSharpCompilation.Create("APP",
                options: TestOptions.ReleaseDll,
                syntaxTrees: new SyntaxTree[] { SyntaxFactory.ParseSyntaxTree(
                    @"class D {}"
                    ) },
                references: new MetadataReference[] { MscorlibRef, mtref }
                );

            Assert.Empty(comp.GetDiagnostics());

            // use exported type with partial alias
            comp = CSharpCompilation.Create("APP1",
             options: TestOptions.ReleaseDll,
             syntaxTrees: new SyntaxTree[] { SyntaxFactory.ParseSyntaxTree(
                    @"extern alias Alias; class D : Alias::C {}"
                    ) },
             references: new MetadataReference[] { MscorlibRef, mtref }
             );

            var errs = comp.GetDiagnostics();
            //  error CS0430: The extern alias 'Alias' was not specified in a /reference option
            Assert.Equal(430, errs.FirstOrDefault().Code);

            // use exported type with invalid alias
            comp = CSharpCompilation.Create("APP2",
             options: TestOptions.ReleaseExe,
             syntaxTrees: new SyntaxTree[] { SyntaxFactory.ParseSyntaxTree(
                    "extern alias Alias(*#$@^%*&); class D : Alias(*#$@^%*&).C {}",
                    options: TestOptions.Regular9) },
             references: new MetadataReference[] { MscorlibRef, mtref }
             );

            comp.VerifyDiagnostics(
                // (1,21): error CS1040: Preprocessor directives must appear as the first non-whitespace character on a line
                // extern alias Alias(*#$@^%*&); class D : Alias(*#$@^%*&).C {}
                Diagnostic(ErrorCode.ERR_BadDirectivePlacement, "#").WithLocation(1, 21),
                // (1,61): error CS1026: ) expected
                // extern alias Alias(*#$@^%*&); class D : Alias(*#$@^%*&).C {}
                Diagnostic(ErrorCode.ERR_CloseParenExpected, "").WithLocation(1, 61),
                // (1,61): error CS1002: ; expected
                // extern alias Alias(*#$@^%*&); class D : Alias(*#$@^%*&).C {}
                Diagnostic(ErrorCode.ERR_SemicolonExpected, "").WithLocation(1, 61),
                // (1,14): error CS8112: Local function 'Alias()' must declare a body because it is not marked 'static extern'.
                // extern alias Alias(*#$@^%*&); class D : Alias(*#$@^%*&).C {}
                Diagnostic(ErrorCode.ERR_LocalFunctionMissingBody, "Alias").WithArguments("Alias()").WithLocation(1, 14),
                // (1,8): error CS0246: The type or namespace name 'alias' could not be found (are you missing a using directive or an assembly reference?)
                // extern alias Alias(*#$@^%*&); class D : Alias(*#$@^%*&).C {}
                Diagnostic(ErrorCode.ERR_SingleTypeNameNotFound, "alias").WithArguments("alias").WithLocation(1, 8),
                // (1,14): warning CS0626: Method, operator, or accessor 'Alias()' is marked external and has no attributes on it. Consider adding a DllImport attribute to specify the external implementation.
                // extern alias Alias(*#$@^%*&); class D : Alias(*#$@^%*&).C {}
                Diagnostic(ErrorCode.WRN_ExternMethodNoImplementation, "Alias").WithArguments("Alias()").WithLocation(1, 14),
                // (1,14): warning CS8321: The local function 'Alias' is declared but never used
                // extern alias Alias(*#$@^%*&); class D : Alias(*#$@^%*&).C {}
                Diagnostic(ErrorCode.WRN_UnreferencedLocalFunction, "Alias").WithArguments("Alias").WithLocation(1, 14)
                );
        }

        [Fact, WorkItem(530131, "http://vstfdevdiv:8080/DevDiv2/DevDiv/_workitems/edit/530131")]
        public void MetadataReferenceWithInvalidAliasWithCSharp6()
        {
            var refcomp = CSharpCompilation.Create("DLL",
                options: TestOptions.ReleaseDll,
                syntaxTrees: new SyntaxTree[] { SyntaxFactory.ParseSyntaxTree("public class C {}", options: TestOptions.Regular.WithLanguageVersion(LanguageVersion.CSharp6)) },
                references: new MetadataReference[] { MscorlibRef });

            var mtref = refcomp.EmitToImageReference(aliases: ImmutableArray.Create("a", "Alias(*#$@^%*&)"));

            // not use exported type
            var comp = CSharpCompilation.Create("APP",
                options: TestOptions.ReleaseDll,
                syntaxTrees: new SyntaxTree[] { SyntaxFactory.ParseSyntaxTree(
                    @"class D {}",
                    options: TestOptions.Regular.WithLanguageVersion(LanguageVersion.CSharp6)) },
                references: new MetadataReference[] { MscorlibRef, mtref }
                );

            Assert.Empty(comp.GetDiagnostics());

            // use exported type with partial alias
            comp = CSharpCompilation.Create("APP1",
             options: TestOptions.ReleaseDll,
             syntaxTrees: new SyntaxTree[] { SyntaxFactory.ParseSyntaxTree(
                    @"extern alias Alias; class D : Alias::C {}",
                    options: TestOptions.Regular.WithLanguageVersion(LanguageVersion.CSharp6)) },
             references: new MetadataReference[] { MscorlibRef, mtref }
             );

            var errs = comp.GetDiagnostics();
            //  error CS0430: The extern alias 'Alias' was not specified in a /reference option
            Assert.Equal(430, errs.FirstOrDefault().Code);

            // use exported type with invalid alias
            comp = CSharpCompilation.Create("APP2",
             options: TestOptions.ReleaseExe,
             syntaxTrees: new SyntaxTree[] { SyntaxFactory.ParseSyntaxTree(
                    "extern alias Alias(*#$@^%*&); class D : Alias(*#$@^%*&).C {}",
                    options: TestOptions.Regular.WithLanguageVersion(LanguageVersion.CSharp6)) },
             references: new MetadataReference[] { MscorlibRef, mtref }
             );

            comp.VerifyDiagnostics(
                // (1,1): error CS8059: Feature 'top-level statements' is not available in C# 6. Please use language version 9.0 or greater.
                // extern alias Alias(*#$@^%*&); class D : Alias(*#$@^%*&).C {}
                Diagnostic(ErrorCode.ERR_FeatureNotAvailableInVersion6, "extern alias Alias(*#$@^%*&); class D : Alias(*#$@^%*&).C {}").WithArguments("top-level statements", "9.0").WithLocation(1, 1),
                // (1,1): error CS8059: Feature 'extern local functions' is not available in C# 6. Please use language version 9.0 or greater.
                // extern alias Alias(*#$@^%*&); class D : Alias(*#$@^%*&).C {}
                Diagnostic(ErrorCode.ERR_FeatureNotAvailableInVersion6, "extern").WithArguments("extern local functions", "9.0").WithLocation(1, 1),
                // (1,14): error CS8059: Feature 'local functions' is not available in C# 6. Please use language version 7.0 or greater.
                // extern alias Alias(*#$@^%*&); class D : Alias(*#$@^%*&).C {}
                Diagnostic(ErrorCode.ERR_FeatureNotAvailableInVersion6, "Alias").WithArguments("local functions", "7.0").WithLocation(1, 14),
                // (1,21): error CS1040: Preprocessor directives must appear as the first non-whitespace character on a line
                // extern alias Alias(*#$@^%*&); class D : Alias(*#$@^%*&).C {}
                Diagnostic(ErrorCode.ERR_BadDirectivePlacement, "#").WithLocation(1, 21),
                // (1,61): error CS1026: ) expected
                // extern alias Alias(*#$@^%*&); class D : Alias(*#$@^%*&).C {}
                Diagnostic(ErrorCode.ERR_CloseParenExpected, "").WithLocation(1, 61),
                // (1,61): error CS1002: ; expected
                // extern alias Alias(*#$@^%*&); class D : Alias(*#$@^%*&).C {}
                Diagnostic(ErrorCode.ERR_SemicolonExpected, "").WithLocation(1, 61),
                // (1,14): error CS8112: Local function 'Alias()' must declare a body because it is not marked 'static extern'.
                // extern alias Alias(*#$@^%*&); class D : Alias(*#$@^%*&).C {}
                Diagnostic(ErrorCode.ERR_LocalFunctionMissingBody, "Alias").WithArguments("Alias()").WithLocation(1, 14),
                // (1,8): error CS0246: The type or namespace name 'alias' could not be found (are you missing a using directive or an assembly reference?)
                // extern alias Alias(*#$@^%*&); class D : Alias(*#$@^%*&).C {}
                Diagnostic(ErrorCode.ERR_SingleTypeNameNotFound, "alias").WithArguments("alias").WithLocation(1, 8),
                // (1,14): warning CS0626: Method, operator, or accessor 'Alias()' is marked external and has no attributes on it. Consider adding a DllImport attribute to specify the external implementation.
                // extern alias Alias(*#$@^%*&); class D : Alias(*#$@^%*&).C {}
                Diagnostic(ErrorCode.WRN_ExternMethodNoImplementation, "Alias").WithArguments("Alias()").WithLocation(1, 14),
                // (1,14): warning CS8321: The local function 'Alias' is declared but never used
                // extern alias Alias(*#$@^%*&); class D : Alias(*#$@^%*&).C {}
                Diagnostic(ErrorCode.WRN_UnreferencedLocalFunction, "Alias").WithArguments("Alias").WithLocation(1, 14)
                );
        }

        [Fact]
        public void SyntreeAPITest()
        {
            var s1 = "namespace System.Linq {}";
            var s2 = @"
namespace NA.NB
{
  partial class C<T>
  {
    public partial class D
    {
      intttt F;
    }
  }
  class C { }
}
";
            var s3 = @"int x;";
            var s4 = @"Imports System ";
            var s5 = @"
class D
{
    public static int Goo()
    {
        long l = 25l;
        return 0;
    }
}
";
            SyntaxTree t1 = SyntaxFactory.ParseSyntaxTree(s1);
            SyntaxTree withErrorTree = SyntaxFactory.ParseSyntaxTree(s2);
            SyntaxTree withErrorTree1 = SyntaxFactory.ParseSyntaxTree(s3);
            SyntaxTree withErrorTreeVB = SyntaxFactory.ParseSyntaxTree(s4);
            SyntaxTree withExpressionRootTree = SyntaxFactory.ParseExpression(s3).SyntaxTree;
            var withWarning = SyntaxFactory.ParseSyntaxTree(s5);

            // Create compilation takes three args
            var comp = CSharpCompilation.Create("Compilation", syntaxTrees: new[] { SyntaxFactory.ParseSyntaxTree(s1) }, options: TestOptions.ReleaseDll);
            comp = comp.AddSyntaxTrees(t1, withErrorTree, withErrorTree1, withErrorTreeVB);
            Assert.Equal(5, comp.SyntaxTrees.Length);
            comp = comp.RemoveSyntaxTrees(t1, withErrorTree, withErrorTree1, withErrorTreeVB);
            Assert.Equal(1, comp.SyntaxTrees.Length);

            // Add a new empty item
            comp = comp.AddSyntaxTrees(Enumerable.Empty<SyntaxTree>());
            Assert.Equal(1, comp.SyntaxTrees.Length);

            // Add a new valid item
            comp = comp.AddSyntaxTrees(t1);
            Assert.Equal(2, comp.SyntaxTrees.Length);
            Assert.Contains(t1, comp.SyntaxTrees);
            Assert.False(comp.SyntaxTrees.Contains(SyntaxFactory.ParseSyntaxTree(s1)));

            comp = comp.AddSyntaxTrees(SyntaxFactory.ParseSyntaxTree(s1));
            Assert.Equal(3, comp.SyntaxTrees.Length);

            // Replace an existing item with another valid item
            comp = comp.ReplaceSyntaxTree(t1, SyntaxFactory.ParseSyntaxTree(s1));
            Assert.Equal(3, comp.SyntaxTrees.Length);

            // Replace an existing item with same item
            comp = comp.AddSyntaxTrees(t1).ReplaceSyntaxTree(t1, t1);
            Assert.Equal(4, comp.SyntaxTrees.Length);

            // add again and verify that it throws
            Assert.Throws<ArgumentException>(() => comp.AddSyntaxTrees(t1));

            // replace with existing and verify that it throws
            Assert.Throws<ArgumentException>(() => comp.ReplaceSyntaxTree(t1, comp.SyntaxTrees[0]));

            // SyntaxTrees have reference equality. This removal should fail.
            Assert.Throws<ArgumentException>(() => comp = comp.RemoveSyntaxTrees(SyntaxFactory.ParseSyntaxTree(s1)));
            Assert.Equal(4, comp.SyntaxTrees.Length);

            // Remove non-existing item
            Assert.Throws<ArgumentException>(() => comp = comp.RemoveSyntaxTrees(withErrorTree));
            Assert.Equal(4, comp.SyntaxTrees.Length);

            // Add syntaxtree with error
            comp = comp.AddSyntaxTrees(withErrorTree1);
            var error = comp.GetDiagnostics();
            Assert.InRange(comp.GetDiagnostics().Count(), 0, int.MaxValue);
            Assert.InRange(comp.GetDeclarationDiagnostics().Count(), 0, int.MaxValue);

            Assert.True(comp.SyntaxTrees.Contains(t1));

            SyntaxTree t4 = SyntaxFactory.ParseSyntaxTree("Using System;");
            SyntaxTree t5 = SyntaxFactory.ParseSyntaxTree("Usingsssssssssssss System;");
            SyntaxTree t6 = SyntaxFactory.ParseSyntaxTree("Import System;");

            // Overload with Hashset
            var hs = new HashSet<SyntaxTree> { t4, t5, t6 };
            var compCollection = CSharpCompilation.Create("Compilation", syntaxTrees: hs);
            compCollection = compCollection.RemoveSyntaxTrees(hs);
            Assert.Equal(0, compCollection.SyntaxTrees.Length);
            compCollection = compCollection.AddSyntaxTrees(hs).RemoveSyntaxTrees(t4, t5, t6);
            Assert.Equal(0, compCollection.SyntaxTrees.Length);

            // Overload with Collection
            var col = new Collection<SyntaxTree> { t4, t5, t6 };
            compCollection = CSharpCompilation.Create("Compilation", syntaxTrees: col);
            compCollection = compCollection.RemoveSyntaxTrees(t4, t5, t6);
            Assert.Equal(0, compCollection.SyntaxTrees.Length);
            Assert.Throws<ArgumentException>(() => compCollection = compCollection.AddSyntaxTrees(t4, t5).RemoveSyntaxTrees(col));
            Assert.Equal(0, compCollection.SyntaxTrees.Length);

            // Overload with ConcurrentStack
            var stack = new ConcurrentStack<SyntaxTree> { };
            stack.Push(t4);
            stack.Push(t5);
            stack.Push(t6);
            compCollection = CSharpCompilation.Create("Compilation", syntaxTrees: stack);
            compCollection = compCollection.RemoveSyntaxTrees(t4, t6, t5);
            Assert.Equal(0, compCollection.SyntaxTrees.Length);
            Assert.Throws<ArgumentException>(() => compCollection = compCollection.AddSyntaxTrees(t4, t6).RemoveSyntaxTrees(stack));
            Assert.Equal(0, compCollection.SyntaxTrees.Length);

            // Overload with ConcurrentQueue
            var queue = new ConcurrentQueue<SyntaxTree> { };
            queue.Enqueue(t4);
            queue.Enqueue(t5);
            queue.Enqueue(t6);
            compCollection = CSharpCompilation.Create("Compilation", syntaxTrees: queue);
            compCollection = compCollection.RemoveSyntaxTrees(t4, t6, t5);
            Assert.Equal(0, compCollection.SyntaxTrees.Length);
            Assert.Throws<ArgumentException>(() => compCollection = compCollection.AddSyntaxTrees(t4, t6).RemoveSyntaxTrees(queue));
            Assert.Equal(0, compCollection.SyntaxTrees.Length);

            // Get valid binding
            var bind = comp.GetSemanticModel(syntaxTree: t1);
            Assert.Equal(t1, bind.SyntaxTree);
            Assert.Equal("C#", bind.Language);

            // Remove syntaxtree without error
            comp = comp.RemoveSyntaxTrees(t1);
            Assert.InRange(comp.GetDiagnostics().Count(), 0, int.MaxValue);

            // Remove syntaxtree with error
            comp = comp.RemoveSyntaxTrees(withErrorTree1);
            var e = comp.GetDiagnostics(cancellationToken: default(CancellationToken));
            Assert.Equal(0, comp.GetDiagnostics(cancellationToken: default(CancellationToken)).Count());

            // Add syntaxtree which is VB language
            comp = comp.AddSyntaxTrees(withErrorTreeVB);
            error = comp.GetDiagnostics(cancellationToken: CancellationToken.None);
            Assert.InRange(comp.GetDiagnostics().Count(), 0, int.MaxValue);

            comp = comp.RemoveSyntaxTrees(withErrorTreeVB);
            Assert.Equal(0, comp.GetDiagnostics().Count());

            // Add syntaxtree with error
            comp = comp.AddSyntaxTrees(withWarning);
            error = comp.GetDeclarationDiagnostics();
            Assert.InRange(error.Count(), 1, int.MaxValue);

            comp = comp.RemoveSyntaxTrees(withWarning);
            Assert.Equal(0, comp.GetDiagnostics().Count());

            // Compilation.Create with syntaxtree with a non-CompilationUnit root node: should throw an ArgumentException.
            Assert.False(withExpressionRootTree.HasCompilationUnitRoot, "how did we get a CompilationUnit root?");
            Assert.Throws<ArgumentException>(() => CSharpCompilation.Create("Compilation", new SyntaxTree[] { withExpressionRootTree }));

            // AddSyntaxTrees with a non-CompilationUnit root node: should throw an ArgumentException.
            Assert.Throws<ArgumentException>(() => comp.AddSyntaxTrees(withExpressionRootTree));

            // ReplaceSyntaxTrees syntaxtree with a non-CompilationUnit root node: should throw an ArgumentException.
            Assert.Throws<ArgumentException>(() => comp.ReplaceSyntaxTree(comp.SyntaxTrees[0], withExpressionRootTree));
        }

        [Fact]
        public void ChainedOperations()
        {
            var s1 = "using System.Linq;";
            var s2 = "";
            var s3 = "Import System";
            SyntaxTree t1 = SyntaxFactory.ParseSyntaxTree(s1);
            SyntaxTree t2 = SyntaxFactory.ParseSyntaxTree(s2);
            SyntaxTree t3 = SyntaxFactory.ParseSyntaxTree(s3);

            var listSyntaxTree = new List<SyntaxTree>();
            listSyntaxTree.Add(t1);
            listSyntaxTree.Add(t2);

            // Remove second SyntaxTree
            CSharpCompilation comp = CSharpCompilation.Create(options: TestOptions.ReleaseDll, assemblyName: "Compilation", references: null, syntaxTrees: null);
            comp = comp.AddSyntaxTrees(listSyntaxTree).RemoveSyntaxTrees(t2);
            Assert.Equal(1, comp.SyntaxTrees.Length);

            // Remove mid SyntaxTree
            listSyntaxTree.Add(t3);
            comp = comp.RemoveSyntaxTrees(t1).AddSyntaxTrees(listSyntaxTree).RemoveSyntaxTrees(t2);
            Assert.Equal(2, comp.SyntaxTrees.Length);

            // remove list
            listSyntaxTree.Remove(t2);
            comp = comp.AddSyntaxTrees().RemoveSyntaxTrees(listSyntaxTree);
            comp = comp.AddSyntaxTrees(listSyntaxTree).RemoveSyntaxTrees(listSyntaxTree);
            Assert.Equal(0, comp.SyntaxTrees.Length);

            listSyntaxTree.Clear();
            listSyntaxTree.Add(t1);
            listSyntaxTree.Add(t1);
            // Chained operation count > 2
            Assert.Throws<ArgumentException>(() => comp = comp.AddSyntaxTrees(listSyntaxTree).AddReferences().ReplaceSyntaxTree(t1, t2));
            comp = comp.AddSyntaxTrees(t1).AddReferences().ReplaceSyntaxTree(t1, t2);

            Assert.Equal(1, comp.SyntaxTrees.Length);
            Assert.Equal(0, comp.ExternalReferences.Length);

            // Create compilation with args is disordered
            CSharpCompilation comp1 = CSharpCompilation.Create(assemblyName: "Compilation", syntaxTrees: null, options: TestOptions.ReleaseDll, references: null);
            var ref1 = Net451.mscorlib;
            var listRef = new List<MetadataReference>();
            listRef.Add(ref1);
            listRef.Add(ref1);

            // Remove with no args
            comp1 = comp1.AddReferences(listRef).AddSyntaxTrees(t1).RemoveReferences().RemoveSyntaxTrees();
            Assert.Equal(1, comp1.ExternalReferences.Length);
            Assert.Equal(1, comp1.SyntaxTrees.Length);
        }

        [WorkItem(713356, "http://vstfdevdiv:8080/DevDiv2/DevDiv/_workitems/edit/713356")]
        [ClrOnlyFact]
        public void MissedModuleA()
        {
            var netModule1 = CreateCompilation(
                options: TestOptions.ReleaseModule,
                assemblyName: "a1",
                source: new string[] { "public class C1 {}" });
            netModule1.VerifyEmitDiagnostics();

            var netModule2 = CreateCompilation(
                options: TestOptions.ReleaseModule,
                assemblyName: "a2",
                references: new MetadataReference[] { netModule1.EmitToImageReference() },
                source: new string[] {
                    @"
public class C2 {
public static void M() {
    var a = new C1();
}
}"
                });
            netModule2.VerifyEmitDiagnostics();

            var assembly = CreateCompilation(
                options: TestOptions.ReleaseExe,
                assemblyName: "a",
                references: new MetadataReference[] { netModule2.EmitToImageReference() },
                source: new string[] {
                @"
public class C3 {
public static void Main(string[] args) {
var a = new C2();
}
}"
            });
            assembly.VerifyEmitDiagnostics(
                Diagnostic(ErrorCode.ERR_MissingNetModuleReference).WithArguments("a1.netmodule"));

            assembly = CreateCompilation(
                options: TestOptions.ReleaseExe,
                assemblyName: "a",
                references: new MetadataReference[] { netModule1.EmitToImageReference(), netModule2.EmitToImageReference() },
                source: new string[] {
                @"
public class C3 {
public static void Main(string[] args) {
var a = new C2();
}
}"
            });
            assembly.VerifyEmitDiagnostics();
            CompileAndVerify(assembly);
        }

        [WorkItem(713356, "http://vstfdevdiv:8080/DevDiv2/DevDiv/_workitems/edit/713356")]
        [Fact]
        public void MissedModuleB_OneError()
        {
            var netModule1 = CreateCompilation(
                options: TestOptions.ReleaseModule,
                assemblyName: "a1",
                source: new string[] { "public class C1 {}" });
            netModule1.VerifyEmitDiagnostics();

            var netModule2 = CreateCompilation(
                options: TestOptions.ReleaseModule,
                assemblyName: "a2",
                references: new MetadataReference[] { netModule1.EmitToImageReference() },
                source: new string[] {
                    @"
public class C2 {
public static void M() {
    var a = new C1();
}
}"
                });
            netModule2.VerifyEmitDiagnostics();

            var netModule3 = CreateCompilation(
                options: TestOptions.ReleaseModule,
                assemblyName: "a3",
                references: new MetadataReference[] { netModule1.EmitToImageReference() },
                source: new string[] {
                    @"
public class C2a {
public static void M() {
    var a = new C1();
}
}"
                });
            netModule3.VerifyEmitDiagnostics();

            var assembly = CreateCompilation(
                options: TestOptions.ReleaseExe,
                assemblyName: "a",
                references: new MetadataReference[] { netModule2.EmitToImageReference(), netModule3.EmitToImageReference() },
                source: new string[] {
                @"
public class C3 {
public static void Main(string[] args) {
var a = new C2();
}
}"
            });
            assembly.VerifyEmitDiagnostics(
                Diagnostic(ErrorCode.ERR_MissingNetModuleReference).WithArguments("a1.netmodule"));
        }

        [WorkItem(718500, "http://vstfdevdiv:8080/DevDiv2/DevDiv/_workitems/edit/718500")]
        [WorkItem(716762, "http://vstfdevdiv:8080/DevDiv2/DevDiv/_workitems/edit/716762")]
        [Fact]
        public void MissedModuleB_NoErrorForUnmanagedModules()
        {
            var netModule1 = CreateCompilation(
                options: TestOptions.ReleaseModule,
                assemblyName: "a1",
                source: new string[] {
                    @"
using System;
using System.Runtime.InteropServices;

public class C2 {
    [DllImport(""user32.dll"", CharSet = CharSet.Unicode)]
    public static extern int MessageBox(IntPtr hWnd, String text, String caption, uint type);
}"
                });
            netModule1.VerifyEmitDiagnostics();

            var assembly = CreateCompilation(
                options: TestOptions.ReleaseExe,
                assemblyName: "a",
                references: new MetadataReference[] { netModule1.EmitToImageReference() },
                source: new string[] {
                @"
public class C3 {
public static void Main(string[] args) {
var a = new C2();
}
}"
            });
            assembly.VerifyEmitDiagnostics();
        }

        [WorkItem(715872, "http://vstfdevdiv:8080/DevDiv2/DevDiv/_workitems/edit/715872")]
        [Fact]
        public void MissedModuleC()
        {
            var netModule1 = CreateCompilation(
                options: TestOptions.ReleaseModule,
                assemblyName: "a1",
                source: new string[] { "public class C1 {}" });
            netModule1.VerifyEmitDiagnostics();

            var netModule2 = CreateCompilation(
                options: TestOptions.ReleaseModule,
                assemblyName: "a1",
                references: new MetadataReference[] { netModule1.EmitToImageReference() },
                source: new string[] {
                    @"
public class C2 {
public static void M() {
    var a = new C1();
}
}"
                });
            netModule2.VerifyEmitDiagnostics();

            var assembly = CreateCompilation(
                options: TestOptions.ReleaseExe,
                assemblyName: "a",
                references: new MetadataReference[] { netModule1.EmitToImageReference(), netModule2.EmitToImageReference() },
                source: new string[] {
                @"
public class C3 {
public static void Main(string[] args) {
var a = new C2();
}
}"
            });
            assembly.VerifyEmitDiagnostics(Diagnostic(ErrorCode.ERR_NetModuleNameMustBeUnique).WithArguments("a1.netmodule"));
        }

        [Fact]
        public void MixedRefType()
        {
            var vbComp = VB.VisualBasicCompilation.Create("CompilationVB");
            var comp = CSharpCompilation.Create("Compilation");

            vbComp = vbComp.AddReferences(SystemRef);

            // Add VB reference to C# compilation
            foreach (var item in vbComp.References)
            {
                comp = comp.AddReferences(item);
                comp = comp.ReplaceReference(item, item);
            }
            Assert.Equal(1, comp.ExternalReferences.Length);

            var text1 = @"class A {}";
            var comp1 = CSharpCompilation.Create("Test1", new[] { SyntaxFactory.ParseSyntaxTree(text1) });
            var comp2 = CSharpCompilation.Create("Test2", new[] { SyntaxFactory.ParseSyntaxTree(text1) });

            var compRef1 = comp1.ToMetadataReference();
            var compRef2 = comp2.ToMetadataReference();

            var compRef = vbComp.ToMetadataReference(embedInteropTypes: true);

            var ref1 = Net451.mscorlib;
            var ref2 = Net451.System;

            // Add CompilationReference
            comp = CSharpCompilation.Create(
                "Test1",
                new[] { SyntaxFactory.ParseSyntaxTree(text1) },
                new MetadataReference[] { compRef1, compRef2 });

            Assert.Equal(2, comp.ExternalReferences.Length);
            Assert.True(comp.References.Contains(compRef1));
            Assert.True(comp.References.Contains(compRef2));
            var smb = comp.GetReferencedAssemblySymbol(compRef1);
            Assert.Equal(SymbolKind.Assembly, smb.Kind);
            Assert.Equal("Test1", smb.Identity.Name, StringComparer.OrdinalIgnoreCase);

            // Mixed reference type
            comp = comp.AddReferences(ref1);
            Assert.Equal(3, comp.ExternalReferences.Length);
            Assert.True(comp.References.Contains(ref1));

            // Replace Compilation reference with Assembly file reference
            comp = comp.ReplaceReference(compRef2, ref2);
            Assert.Equal(3, comp.ExternalReferences.Length);
            Assert.True(comp.References.Contains(ref2));

            // Replace Assembly file reference with Compilation reference
            comp = comp.ReplaceReference(ref1, compRef2);
            Assert.Equal(3, comp.ExternalReferences.Length);
            Assert.True(comp.References.Contains(compRef2));

            var modRef1 = TestReferences.MetadataTests.NetModule01.ModuleCS00;

            // Add Module file reference
            comp = comp.AddReferences(modRef1);
            // Not implemented code
            //var modSmb = comp.GetReferencedModuleSymbol(modRef1);
            //Assert.Equal("ModuleCS00.mod", modSmb.Name);
            //Assert.Equal(4, comp.References.Count);
            //Assert.True(comp.References.Contains(modRef1));

            //smb = comp.GetReferencedAssemblySymbol(reference: modRef1);
            //Assert.Equal(smb.Kind, SymbolKind.Assembly);
            //Assert.Equal("Test1", smb.Identity.Name, StringComparer.OrdinalIgnoreCase);

            // GetCompilationNamespace Not implemented(Derived Class AssemblySymbol)
            //var m = smb.GlobalNamespace.GetMembers();
            //var nsSmb = smb.GlobalNamespace.GetMembers("NS").Single() as NamespaceSymbol;
            //var ns = comp.GetCompilationNamespace(ns: nsSmb);
            //Assert.Equal(ns.Kind, SymbolKind.Namespace);
            //Assert.True(String.Equals(ns.Name, "Compilation", StringComparison.OrdinalIgnoreCase));

            //var asbSmb = smb as Symbol;
            //var ns1 = comp.GetCompilationNamespace(ns: asbSmb as NamespaceSymbol);
            //Assert.Equal(ns1.Kind, SymbolKind.Namespace);
            //Assert.True(String.Equals(ns1.Name, "Compilation", StringComparison.OrdinalIgnoreCase));

            // Get Referenced Module Symbol
            //var moduleSmb = comp.GetReferencedModuleSymbol(reference: modRef1);
            //Assert.Equal(SymbolKind.NetModule, moduleSmb.Kind);
            //Assert.Equal("ModuleCS00.mod", moduleSmb.Name, StringComparer.OrdinalIgnoreCase);

            // GetCompilationNamespace Not implemented(Derived Class ModuleSymbol)
            //nsSmb = moduleSmb.GlobalNamespace.GetMembers("Runtime").Single() as NamespaceSymbol;
            //ns = comp.GetCompilationNamespace(ns: nsSmb);
            //Assert.Equal(ns.Kind, SymbolKind.Namespace);
            //Assert.True(String.Equals(ns.Name, "Compilation", StringComparison.OrdinalIgnoreCase));

            //var modSmbol = moduleSmb as Symbol;
            //ns1 = comp.GetCompilationNamespace(ns: modSmbol as NamespaceSymbol);
            //Assert.Equal(ns1.Kind, SymbolKind.Namespace);
            //Assert.True(String.Equals(ns1.Name, "Compilation", StringComparison.OrdinalIgnoreCase));

            // Get Compilation Namespace
            //nsSmb = comp.GlobalNamespace;
            //ns = comp.GetCompilationNamespace(ns: nsSmb);
            //Assert.Equal(ns.Kind, SymbolKind.Namespace);
            //Assert.True(String.Equals(ns.Name, "Compilation", StringComparison.OrdinalIgnoreCase));

            // GetCompilationNamespace Not implemented(Derived Class MergedNamespaceSymbol)
            //NamespaceSymbol merged = MergedNamespaceSymbol.Create(new NamespaceExtent(new MockAssemblySymbol("Merged")), null, null);
            //ns = comp.GetCompilationNamespace(ns: merged);
            //Assert.Equal(ns.Kind, SymbolKind.Namespace);
            //Assert.True(String.Equals(ns.Name, "Compilation", StringComparison.OrdinalIgnoreCase));

            // GetCompilationNamespace Not implemented(Derived Class RetargetingNamespaceSymbol)
            //Retargeting.RetargetingNamespaceSymbol retargetSmb = nsSmb as Retargeting.RetargetingNamespaceSymbol;
            //ns = comp.GetCompilationNamespace(ns: retargetSmb);
            //Assert.Equal(ns.Kind, SymbolKind.Namespace);
            //Assert.True(String.Equals(ns.Name, "Compilation", StringComparison.OrdinalIgnoreCase));

            // GetCompilationNamespace Not implemented(Derived Class PENamespaceSymbol)
            //Symbols.Metadata.PE.PENamespaceSymbol pensSmb = nsSmb as Symbols.Metadata.PE.PENamespaceSymbol;
            //ns = comp.GetCompilationNamespace(ns: pensSmb);
            //Assert.Equal(ns.Kind, SymbolKind.Namespace);
            //Assert.True(String.Equals(ns.Name, "Compilation", StringComparison.OrdinalIgnoreCase));

            // Replace Module file reference with compilation reference
            comp = comp.RemoveReferences(compRef1).ReplaceReference(modRef1, compRef1);
            Assert.Equal(3, comp.ExternalReferences.Length);
            // Check the reference order after replace
            Assert.True(comp.ExternalReferences[2] is CSharpCompilationReference, "Expected compilation reference");
            Assert.Equal(compRef1, comp.ExternalReferences[2]);

            // Replace compilation Module file reference with Module file reference
            comp = comp.ReplaceReference(compRef1, modRef1);
            // Check the reference order after replace
            Assert.Equal(3, comp.ExternalReferences.Length);
            Assert.Equal(MetadataImageKind.Module, comp.ExternalReferences[2].Properties.Kind);
            Assert.Equal(modRef1, comp.ExternalReferences[2]);

            // Add VB compilation ref
            Assert.Throws<ArgumentException>(() => comp.AddReferences(compRef));

            foreach (var item in comp.References)
            {
                comp = comp.RemoveReferences(item);
            }
            Assert.Equal(0, comp.ExternalReferences.Length);

            // Not Implemented
            // var asmByteRef = MetadataReference.CreateFromImage(new byte[5], embedInteropTypes: true);
            //var asmObjectRef = new AssemblyObjectReference(assembly: System.Reflection.Assembly.GetAssembly(typeof(object)),embedInteropTypes :true);
            //comp =comp.AddReferences(asmByteRef, asmObjectRef);
            //Assert.Equal(2, comp.References.Count);
            //Assert.Equal(ReferenceKind.AssemblyBytes, comp.References[0].Kind);
            //Assert.Equal(ReferenceKind.AssemblyObject , comp.References[1].Kind);
            //Assert.Equal(asmByteRef, comp.References[0]);
            //Assert.Equal(asmObjectRef, comp.References[1]);
            //Assert.True(comp.References[0].EmbedInteropTypes);
            //Assert.True(comp.References[1].EmbedInteropTypes);
        }

        [Fact]
        public void NegGetCompilationNamespace()
        {
            var comp = CSharpCompilation.Create("Compilation");

            // Throw exception when the parameter of GetCompilationNamespace is null
            Assert.Throws<NullReferenceException>(
            delegate
            {
                comp.GetCompilationNamespace(namespaceSymbol: (INamespaceSymbol)null);
            });

            Assert.Throws<NullReferenceException>(
            delegate
            {
                comp.GetCompilationNamespace(namespaceSymbol: (NamespaceSymbol)null);
            });
        }

        [WorkItem(537623, "http://vstfdevdiv:8080/DevDiv2/DevDiv/_workitems/edit/537623")]
        [Fact]
        public void NegCreateCompilation()
        {
            Assert.Throws<ArgumentNullException>(() => CSharpCompilation.Create("goo", syntaxTrees: new SyntaxTree[] { null }));
            Assert.Throws<ArgumentNullException>(() => CSharpCompilation.Create("goo", references: new MetadataReference[] { null }));
        }

        [WorkItem(537637, "http://vstfdevdiv:8080/DevDiv2/DevDiv/_workitems/edit/537637")]
        [Fact]
        public void NegGetSymbol()
        {
            // Create Compilation with miss mid args
            var comp = CSharpCompilation.Create("Compilation");
            Assert.Null(comp.GetReferencedAssemblySymbol(reference: MscorlibRef));

            var modRef1 = TestReferences.MetadataTests.NetModule01.ModuleCS00;
            // Get not exist Referenced Module Symbol
            Assert.Null(comp.GetReferencedModuleSymbol(modRef1));

            // Throw exception when the parameter of GetReferencedAssemblySymbol is null
            Assert.Throws<ArgumentNullException>(
            delegate
            {
                comp.GetReferencedAssemblySymbol(null);
            });

            // Throw exception when the parameter of GetReferencedModuleSymbol is null
            Assert.Throws<ArgumentNullException>(
            delegate
            {
                var modSmb1 = comp.GetReferencedModuleSymbol(null);
            });
        }

        [WorkItem(537778, "http://vstfdevdiv:8080/DevDiv2/DevDiv/_workitems/edit/537778")]
        // Throw exception when the parameter of the parameter type of GetReferencedAssemblySymbol is VB.CompilationReference
        [Fact]
        public void NegGetSymbol1()
        {
            var opt = TestOptions.ReleaseDll;
            var comp = CSharpCompilation.Create("Compilation");
            var vbComp = VB.VisualBasicCompilation.Create("CompilationVB");
            vbComp = vbComp.AddReferences(SystemRef);
            var compRef = vbComp.ToMetadataReference();
            Assert.Throws<ArgumentException>(() => comp.AddReferences(compRef));

            // Throw exception when the parameter of GetBinding is null
            Assert.Throws<ArgumentNullException>(
            delegate
            {
                comp.GetSemanticModel(null);
            });

            // Throw exception when the parameter of GetTypeByNameAndArity is NULL
            //Assert.Throws<Exception>(
            //delegate
            //{
            //    comp.GetTypeByNameAndArity(fullName: null, arity: 1);
            //});

            // Throw exception when the parameter of GetTypeByNameAndArity is less than 0
            //Assert.Throws<Exception>(
            //delegate
            //{
            //    comp.GetTypeByNameAndArity(string.Empty, -4);
            //});
        }

        // Add already existing item
        [Fact, WorkItem(537574, "http://vstfdevdiv:8080/DevDiv2/DevDiv/_workitems/edit/537574")]
        public void NegReference2()
        {
            var ref1 = Net451.mscorlib;
            var ref2 = Net451.System;
            var ref3 = Net451.SystemData;
            var ref4 = Net451.SystemXml;
            var comp = CSharpCompilation.Create("Compilation");

            comp = comp.AddReferences(ref1, ref1);
            Assert.Equal(1, comp.ExternalReferences.Length);
            Assert.Equal(MetadataImageKind.Assembly, comp.ExternalReferences[0].Properties.Kind);
            Assert.Equal(ref1, comp.ExternalReferences[0]);

            var listRef = new List<MetadataReference> { ref1, ref2, ref3, ref4 };
            // Chained operation count > 3
            // ReplaceReference throws if the reference to be replaced is not found.
            comp = comp.AddReferences(listRef).AddReferences(ref2).RemoveReferences(ref1, ref3, ref4).ReplaceReference(ref2, ref2);
            Assert.Equal(1, comp.ExternalReferences.Length);
            Assert.Equal(MetadataImageKind.Assembly, comp.ExternalReferences[0].Properties.Kind);
            Assert.Equal(ref2, comp.ExternalReferences[0]);
            Assert.Throws<ArgumentException>(() => comp.AddReferences(listRef).AddReferences(ref2).RemoveReferences(ref1, ref2, ref3, ref4).ReplaceReference(ref2, ref2));
        }

        // Add a new invalid item
        [Fact, WorkItem(537575, "http://vstfdevdiv:8080/DevDiv2/DevDiv/_workitems/edit/537575")]
        public void NegReference3()
        {
            var ref1 = InvalidRef;
            var comp = CSharpCompilation.Create("Compilation");
            // Remove non-existing item
            Assert.Throws<ArgumentException>(() => comp = comp.RemoveReferences(ref1));
            // Add a new invalid item
            comp = comp.AddReferences(ref1);
            Assert.Equal(1, comp.ExternalReferences.Length);
            // Replace a non-existing item with another invalid item
            Assert.Throws<ArgumentException>(() => comp = comp.ReplaceReference(MscorlibRef, ref1));
            Assert.Equal(1, comp.ExternalReferences.Length);
        }

        // Replace a non-existing item with null
        [Fact, WorkItem(537567, "http://vstfdevdiv:8080/DevDiv2/DevDiv/_workitems/edit/537567")]
        public void NegReference4()
        {
            var ref1 = Net451.mscorlib;
            var comp = CSharpCompilation.Create("Compilation");

            Assert.Throws<ArgumentException>(
            delegate
            {
                comp = comp.ReplaceReference(ref1, null);
            });

            // Replace null and the arg order of replace is vise
            Assert.Throws<ArgumentNullException>(
            delegate
            {
                comp = comp.ReplaceReference(newReference: ref1, oldReference: null);
            });
        }

        // Replace a non-existing item with another valid item
        [Fact, WorkItem(537566, "http://vstfdevdiv:8080/DevDiv2/DevDiv/_workitems/edit/537566")]
        public void NegReference5()
        {
            var ref1 = Net451.mscorlib;
            var ref2 = Net451.SystemXml;
            var comp = CSharpCompilation.Create("Compilation");
            Assert.Throws<ArgumentException>(
            delegate
            {
                comp = comp.ReplaceReference(ref1, ref2);
            });


            SyntaxTree t1 = SyntaxFactory.ParseSyntaxTree("Using System;");
            // Replace a non-existing item with another valid item and disorder the args
            Assert.Throws<ArgumentException>(
            delegate
            {
                comp.ReplaceReference(newReference: Net451.System, oldReference: ref2);
            });
            Assert.Equal(0, comp.SyntaxTrees.Length);
            Assert.Throws<ArgumentException>(() => comp.ReplaceSyntaxTree(newTree: SyntaxFactory.ParseSyntaxTree("Using System;"), oldTree: t1));
            Assert.Equal(0, comp.SyntaxTrees.Length);
        }

        [WorkItem(527256, "http://vstfdevdiv:8080/DevDiv2/DevDiv/_workitems/edit/527256")]
        // Throw exception when the parameter of SyntaxTrees.Contains is null
        [Fact]
        public void NegSyntaxTreesContains()
        {
            var comp = CSharpCompilation.Create("Compilation");
            Assert.False(comp.SyntaxTrees.Contains(null));
        }

        [WorkItem(537784, "http://vstfdevdiv:8080/DevDiv2/DevDiv/_workitems/edit/537784")]
        // Throw exception when the parameter of GetSpecialType() is out of range
        [Fact]
        public void NegGetSpecialType()
        {
            var comp = CSharpCompilation.Create("Compilation");

            // Throw exception when the parameter of GetBinding is out of range
            Assert.Throws<ArgumentOutOfRangeException>(
            delegate
            {
                comp.GetSpecialType((SpecialType)100);
            });

            Assert.Throws<ArgumentOutOfRangeException>(
            delegate
            {
                comp.GetSpecialType(SpecialType.None);
            });

            Assert.Throws<ArgumentOutOfRangeException>(
            delegate
            {
                comp.GetSpecialType((SpecialType)000);
            });

            Assert.Throws<ArgumentOutOfRangeException>(
            delegate
            {
                comp.GetSpecialType(default(SpecialType));
            });
        }

        [WorkItem(538168, "http://vstfdevdiv:8080/DevDiv2/DevDiv/_workitems/edit/538168")]
        // Replace a non-existing item with another valid item and disorder the args
        [Fact]
        public void NegTree2()
        {
            var comp = CSharpCompilation.Create("API");
            SyntaxTree t1 = SyntaxFactory.ParseSyntaxTree("Using System;");
            Assert.Throws<ArgumentException>(
            delegate
            {
                comp = comp.ReplaceSyntaxTree(newTree: SyntaxFactory.ParseSyntaxTree("Using System;"), oldTree: t1);
            });
        }

        [WorkItem(537576, "http://vstfdevdiv:8080/DevDiv2/DevDiv/_workitems/edit/537576")]
        // Add already existing item
        [Fact]
        public void NegSynTree1()
        {
            var comp = CSharpCompilation.Create("Compilation");
            SyntaxTree t1 = SyntaxFactory.ParseSyntaxTree("Using System;");
            Assert.Throws<ArgumentException>(() => (comp.AddSyntaxTrees(t1, t1)));
            Assert.Equal(0, comp.SyntaxTrees.Length);
        }

        [Fact]
        public void NegSynTree()
        {
            var comp = CSharpCompilation.Create("Compilation");
            SyntaxTree syntaxTree = SyntaxFactory.ParseSyntaxTree("Using Goo;");
            // Throw exception when add null SyntaxTree
            Assert.Throws<ArgumentNullException>(
            delegate
            {
                comp.AddSyntaxTrees(null);
            });

            // Throw exception when Remove null SyntaxTree
            Assert.Throws<ArgumentNullException>(
            delegate
            {
                comp.RemoveSyntaxTrees(null);
            });

            // No exception when replacing a SyntaxTree with null
            var compP = comp.AddSyntaxTrees(syntaxTree);
            comp = compP.ReplaceSyntaxTree(syntaxTree, null);
            Assert.Equal(0, comp.SyntaxTrees.Length);

            // Throw exception when remove null SyntaxTree
            Assert.Throws<ArgumentNullException>(
            delegate
            {
                comp = comp.ReplaceSyntaxTree(null, syntaxTree);
            });

            var s1 = "Imports System.Text";
            SyntaxTree t1 = VB.VisualBasicSyntaxTree.ParseText(s1);
            SyntaxTree t2 = t1;
            var t3 = t2;

            var vbComp = VB.VisualBasicCompilation.Create("CompilationVB");
            vbComp = vbComp.AddSyntaxTrees(t1, VB.VisualBasicSyntaxTree.ParseText("Using Goo;"));
            // Throw exception when cast SyntaxTree
            foreach (var item in vbComp.SyntaxTrees)
            {
                t3 = item;
                Exception invalidCastSynTreeEx = Assert.Throws<InvalidCastException>(
                delegate
                {
                    comp = comp.AddSyntaxTrees(t3);
                });
                invalidCastSynTreeEx = Assert.Throws<InvalidCastException>(
                delegate
                {
                    comp = comp.RemoveSyntaxTrees(t3);
                });
                invalidCastSynTreeEx = Assert.Throws<InvalidCastException>(
                delegate
                {
                    comp = comp.ReplaceSyntaxTree(t3, t3);
                });
            }
            // Get Binding with tree is not exist
            SyntaxTree t4 = SyntaxFactory.ParseSyntaxTree(s1);
            Assert.Throws<ArgumentException>(
            delegate
            {
                comp.RemoveSyntaxTrees(new SyntaxTree[] { t4 }).GetSemanticModel(t4);
            });
        }

        [Fact]
        public void GetEntryPoint_Exe()
        {
            var source = @"
class A
{
    static void Main() { }
}
";
            var compilation = CreateCompilation(source, options: TestOptions.ReleaseExe);
            compilation.VerifyDiagnostics();

            var mainMethod = compilation.GlobalNamespace.GetMember<NamedTypeSymbol>("A").GetMember<MethodSymbol>("Main");

            Assert.Equal(mainMethod, compilation.GetEntryPoint(default(CancellationToken)));

            var entryPointAndDiagnostics = compilation.GetEntryPointAndDiagnostics(default(CancellationToken));
            Assert.Equal(mainMethod, entryPointAndDiagnostics.MethodSymbol);
            entryPointAndDiagnostics.Diagnostics.Verify();
        }

        [Fact]
        public void GetEntryPoint_Dll()
        {
            var source = @"
class A
{
    static void Main() { }
}
";
            var compilation = CreateCompilation(source, options: TestOptions.ReleaseDll);
            compilation.VerifyDiagnostics();

            Assert.Null(compilation.GetEntryPoint(default(CancellationToken)));
            Assert.Same(CSharpCompilation.EntryPoint.None, compilation.GetEntryPointAndDiagnostics(default(CancellationToken)));
        }

        [Fact]
        public void GetEntryPoint_Module()
        {
            var source = @"
class A
{
    static void Main() { }
}
";
            var compilation = CreateCompilation(source, options: TestOptions.ReleaseModule);
            compilation.VerifyDiagnostics();

            Assert.Null(compilation.GetEntryPoint(default(CancellationToken)));
            Assert.Same(CSharpCompilation.EntryPoint.None, compilation.GetEntryPointAndDiagnostics(default(CancellationToken)));
        }

        [Fact]
        public void CreateCompilationForModule()
        {
            var source = @"
class A
{
    static void Main() { }
}
";
            // equivalent of csc with no /moduleassemblyname specified:
            var compilation = CSharpCompilation.Create(assemblyName: null, options: TestOptions.ReleaseModule, syntaxTrees: new[] { Parse(source) }, references: new[] { MscorlibRef });
            compilation.VerifyEmitDiagnostics();

            Assert.Null(compilation.AssemblyName);
            Assert.Equal("?", compilation.Assembly.Name);
            Assert.Equal("?", compilation.Assembly.Identity.Name);

            // no name is allowed for assembly as well, although it isn't useful:
            compilation = CSharpCompilation.Create(assemblyName: null, options: TestOptions.ReleaseDll, syntaxTrees: new[] { Parse(source) }, references: new[] { MscorlibRef });
            compilation.VerifyEmitDiagnostics();

            Assert.Null(compilation.AssemblyName);
            Assert.Equal("?", compilation.Assembly.Name);
            Assert.Equal("?", compilation.Assembly.Identity.Name);

            // equivalent of csc with /moduleassemblyname specified:
            compilation = CSharpCompilation.Create(assemblyName: "ModuleAssemblyName", options: TestOptions.ReleaseModule, syntaxTrees: new[] { Parse(source) }, references: new[] { MscorlibRef });
            compilation.VerifyDiagnostics();

            Assert.Equal("ModuleAssemblyName", compilation.AssemblyName);
            Assert.Equal("ModuleAssemblyName", compilation.Assembly.Name);
            Assert.Equal("ModuleAssemblyName", compilation.Assembly.Identity.Name);
        }

        [WorkItem(8506, "https://github.com/dotnet/roslyn/issues/8506")]
        [WorkItem(17403, "https://github.com/dotnet/roslyn/issues/17403")]
        [Fact]
        public void CrossCorlibSystemObjectReturnType_Script()
        {
            // MinAsyncCorlibRef corlib is used since it provides just enough corlib type definitions
            // and Task APIs necessary for script hosting are provided by MinAsyncRef. This ensures that
            // `System.Object, mscorlib, Version=4.0.0.0` will not be provided (since it's unversioned).
            //
            // In the original bug, Xamarin iOS, Android, and Mac Mobile profile corlibs were
            // realistic cross-compilation targets.

            void AssertCompilationCorlib(CSharpCompilation compilation)
            {
                Assert.True(compilation.IsSubmission);

                var taskOfT = compilation.GetWellKnownType(WellKnownType.System_Threading_Tasks_Task_T);
                var taskOfObject = taskOfT.Construct(compilation.ObjectType);
                var entryPoint = compilation.GetEntryPoint(default(CancellationToken));

                Assert.Same(compilation.ObjectType.ContainingAssembly, taskOfT.ContainingAssembly);
                Assert.Same(compilation.ObjectType.ContainingAssembly, taskOfObject.ContainingAssembly);
                Assert.Equal(taskOfObject, entryPoint.ReturnType);
            }

            var firstCompilation = CSharpCompilation.CreateScriptCompilation(
                "submission-assembly-1",
                references: new[] { MinAsyncCorlibRef },
                syntaxTree: Parse("true", options: TestOptions.Script)
            ).VerifyDiagnostics();

            AssertCompilationCorlib(firstCompilation);

            var secondCompilation = CSharpCompilation.CreateScriptCompilation(
                "submission-assembly-2",
                previousScriptCompilation: firstCompilation,
                syntaxTree: Parse("false", options: TestOptions.Script))
                .WithScriptCompilationInfo(new CSharpScriptCompilationInfo(firstCompilation, null, null))
                .VerifyDiagnostics();

            AssertCompilationCorlib(secondCompilation);

            Assert.Same(firstCompilation.ObjectType, secondCompilation.ObjectType);

            Assert.Null(new CSharpScriptCompilationInfo(null, null, null)
                .WithPreviousScriptCompilation(firstCompilation)
                .ReturnTypeOpt);
        }

        [WorkItem(3719, "https://github.com/dotnet/roslyn/issues/3719")]
        [Fact]
        public void GetEntryPoint_Script()
        {
            var source = @"System.Console.WriteLine(1);";
            var compilation = CreateCompilationWithMscorlib45(source, options: TestOptions.ReleaseExe, parseOptions: TestOptions.Script);
            compilation.VerifyDiagnostics();

            var scriptMethod = compilation.GetMember<MethodSymbol>("Script.<Main>");
            Assert.NotNull(scriptMethod);

            var method = compilation.GetEntryPoint(default(CancellationToken));
            Assert.Equal(method, scriptMethod);
            var entryPoint = compilation.GetEntryPointAndDiagnostics(default(CancellationToken));
            Assert.Equal(entryPoint.MethodSymbol, scriptMethod);
        }

        [Fact]
        public void GetEntryPoint_Script_MainIgnored()
        {
            var source = @"
class A
{
    static void Main() { }
}
";
            var compilation = CreateCompilationWithMscorlib45(source, parseOptions: TestOptions.Script);
            compilation.VerifyDiagnostics(
                // (4,17): warning CS7022: The entry point of the program is global script code; ignoring 'A.Main()' entry point.
                //     static void Main() { }
                Diagnostic(ErrorCode.WRN_MainIgnored, "Main").WithArguments("A.Main()").WithLocation(4, 17));

            var scriptMethod = compilation.GetMember<MethodSymbol>("Script.<Main>");
            Assert.NotNull(scriptMethod);

            var entryPoint = compilation.GetEntryPointAndDiagnostics(default(CancellationToken));
            Assert.Equal(entryPoint.MethodSymbol, scriptMethod);
            entryPoint.Diagnostics.Verify(
                // (4,17): warning CS7022: The entry point of the program is global script code; ignoring 'A.Main()' entry point.
                //     static void Main() { }
                Diagnostic(ErrorCode.WRN_MainIgnored, "Main").WithArguments("A.Main()").WithLocation(4, 17));
        }

        [Fact]
        public void GetEntryPoint_Submission()
        {
            var source = @"1 + 1";
            var compilation = CSharpCompilation.CreateScriptCompilation("sub",
                references: new[] { MscorlibRef },
                syntaxTree: Parse(source, options: TestOptions.Script));
            compilation.VerifyDiagnostics();

            var scriptMethod = compilation.GetMember<MethodSymbol>("Script.<Factory>");
            Assert.NotNull(scriptMethod);

            var method = compilation.GetEntryPoint(default(CancellationToken));
            Assert.Equal(method, scriptMethod);
            var entryPoint = compilation.GetEntryPointAndDiagnostics(default(CancellationToken));
            Assert.Equal(entryPoint.MethodSymbol, scriptMethod);
            entryPoint.Diagnostics.Verify();
        }

        [Fact]
        public void GetEntryPoint_Submission_MainIgnored()
        {
            var source = @"
class A
{
    static void Main() { }
}
";
            var compilation = CSharpCompilation.CreateScriptCompilation("sub",
                references: new[] { MscorlibRef },
                syntaxTree: Parse(source, options: TestOptions.Script));
            compilation.VerifyDiagnostics(
                // (4,17): warning CS7022: The entry point of the program is global script code; ignoring 'A.Main()' entry point.
                //     static void Main() { }
                Diagnostic(ErrorCode.WRN_MainIgnored, "Main").WithArguments("A.Main()").WithLocation(4, 17));

            Assert.True(compilation.IsSubmission);

            var scriptMethod = compilation.GetMember<MethodSymbol>("Script.<Factory>");
            Assert.NotNull(scriptMethod);

            var entryPoint = compilation.GetEntryPointAndDiagnostics(default(CancellationToken));
            Assert.Equal(entryPoint.MethodSymbol, scriptMethod);
            entryPoint.Diagnostics.Verify(
                // (4,17): warning CS7022: The entry point of the program is global script code; ignoring 'A.Main()' entry point.
                //     static void Main() { }
                Diagnostic(ErrorCode.WRN_MainIgnored, "Main").WithArguments("A.Main()").WithLocation(4, 17));
        }

        [Fact]
        public void GetEntryPoint_MainType()
        {
            var source = @"
class A
{
    static void Main() { }
}

class B
{
    static void Main() { }
}
";
            var compilation = CreateCompilation(source, options: TestOptions.ReleaseExe.WithMainTypeName("B"));
            compilation.VerifyDiagnostics();

            var mainMethod = compilation.GlobalNamespace.GetMember<NamedTypeSymbol>("B").GetMember<MethodSymbol>("Main");

            Assert.Equal(mainMethod, compilation.GetEntryPoint(default(CancellationToken)));

            var entryPointAndDiagnostics = compilation.GetEntryPointAndDiagnostics(default(CancellationToken));
            Assert.Equal(mainMethod, entryPointAndDiagnostics.MethodSymbol);
            entryPointAndDiagnostics.Diagnostics.Verify();
        }

        [Fact]
        public void CanReadAndWriteDefaultWin32Res()
        {
            var comp = CSharpCompilation.Create("Compilation");
            var mft = new MemoryStream(new byte[] { 0, 1, 2, 3, });
            var res = comp.CreateDefaultWin32Resources(true, false, mft, null);
            var list = comp.MakeWin32ResourceList(res, new DiagnosticBag());
            Assert.Equal(2, list.Count);
        }

        [Fact, WorkItem(750437, "http://vstfdevdiv:8080/DevDiv2/DevDiv/_workitems/edit/750437")]
        public void ConflictingAliases()
        {
            var alias = Net451.System.WithAliases(new[] { "alias" });

            var text =
@"extern alias alias;
using alias=alias;
class myClass : alias::Uri
{
}";
            var comp = CreateEmptyCompilation(text, references: new[] { MscorlibRef, alias });
            Assert.Equal(2, comp.References.Count());
            Assert.Equal("alias", comp.References.Last().Properties.Aliases.Single());
            comp.VerifyDiagnostics(
                // (2,1): error CS1537: The using alias 'alias' appeared previously in this namespace
                // using alias=alias;
                Diagnostic(ErrorCode.ERR_DuplicateAlias, "using alias=alias;").WithArguments("alias"),
                // (3,17): error CS0104: 'alias' is an ambiguous reference between '<global namespace>' and '<global namespace>'
                // class myClass : alias::Uri
                Diagnostic(ErrorCode.ERR_AmbigContext, "alias").WithArguments("alias", "<global namespace>", "<global namespace>"));
        }

        [WorkItem(546088, "http://vstfdevdiv:8080/DevDiv2/DevDiv/_workitems/edit/546088")]
        [Fact]
        public void CompilationDiagsIncorrectResult()
        {
            string source1 = @"
using SysAttribute = System.Attribute;
using MyAttribute = MyAttribute2Attribute;

public class MyAttributeAttribute : SysAttribute  {}
public class MyAttribute2Attribute : SysAttribute {}

[MyAttribute]
public class TestClass
{
}
";
            string source2 = @"";

            // Ask for model diagnostics first.
            {
                var compilation = CreateCompilation(source: new string[] { source1, source2 });

                var tree2 = compilation.SyntaxTrees[1]; //tree for empty file
                var model2 = compilation.GetSemanticModel(tree2);

                model2.GetDiagnostics().Verify(); // None, since the file is empty.
                compilation.GetDiagnostics().Verify(
                    // (8,2): error CS1614: 'MyAttribute' is ambiguous between 'MyAttribute2Attribute' and 'MyAttributeAttribute'; use either '@MyAttribute' or 'MyAttributeAttribute'
                    // [MyAttribute]
                    Diagnostic(ErrorCode.ERR_AmbiguousAttribute, "MyAttribute").WithArguments("MyAttribute", "MyAttribute2Attribute", "MyAttributeAttribute"));
            }

            // Ask for compilation diagnostics first.
            {
                var compilation = CreateCompilation(source: new string[] { source1, source2 });

                var tree2 = compilation.SyntaxTrees[1]; //tree for empty file
                var model2 = compilation.GetSemanticModel(tree2);

                compilation.GetDiagnostics().Verify(
                    // (10,2): error CS1614: 'MyAttribute' is ambiguous between 'MyAttribute2Attribute' and 'MyAttributeAttribute'; use either '@MyAttribute' or 'MyAttributeAttribute'
                    // [MyAttribute]
                    Diagnostic(ErrorCode.ERR_AmbiguousAttribute, "MyAttribute").WithArguments("MyAttribute", "MyAttribute2Attribute", "MyAttributeAttribute"));
                model2.GetDiagnostics().Verify(); // None, since the file is empty.
            }
        }

        [Fact]
        public void ReferenceManagerReuse_WithOptions()
        {
            var c1 = CSharpCompilation.Create("c", options: TestOptions.ReleaseDll);

            var c2 = c1.WithOptions(TestOptions.ReleaseExe);
            Assert.True(c1.ReferenceManagerEquals(c2));

            c2 = c1.WithOptions(TestOptions.ReleaseDll.WithOutputKind(OutputKind.WindowsApplication));
            Assert.True(c1.ReferenceManagerEquals(c2));

            c2 = c1.WithOptions(TestOptions.ReleaseDll);
            Assert.True(c1.ReferenceManagerEquals(c2));

            c2 = c1.WithOptions(TestOptions.ReleaseDll.WithOutputKind(OutputKind.NetModule));
            Assert.False(c1.ReferenceManagerEquals(c2));


            c1 = CSharpCompilation.Create("c", options: TestOptions.ReleaseModule);

            c2 = c1.WithOptions(TestOptions.ReleaseExe);
            Assert.False(c1.ReferenceManagerEquals(c2));

            c2 = c1.WithOptions(TestOptions.ReleaseDll);
            Assert.False(c1.ReferenceManagerEquals(c2));

            c2 = c1.WithOptions(TestOptions.CreateTestOptions(OutputKind.WindowsApplication, OptimizationLevel.Debug));
            Assert.False(c1.ReferenceManagerEquals(c2));

            c2 = c1.WithOptions(TestOptions.DebugModule.WithAllowUnsafe(true));
            Assert.True(c1.ReferenceManagerEquals(c2));
        }

        [Fact]
        public void ReferenceManagerReuse_WithMetadataReferenceResolver()
        {
            var c1 = CSharpCompilation.Create("c", options: TestOptions.ReleaseDll);

            var c2 = c1.WithOptions(TestOptions.ReleaseDll.WithMetadataReferenceResolver(new TestMetadataReferenceResolver()));

            Assert.False(c1.ReferenceManagerEquals(c2));

            var c3 = c1.WithOptions(TestOptions.ReleaseDll.WithMetadataReferenceResolver(c1.Options.MetadataReferenceResolver));
            Assert.True(c1.ReferenceManagerEquals(c3));
        }

        [Fact]
        public void ReferenceManagerReuse_WithXmlFileResolver()
        {
            var c1 = CSharpCompilation.Create("c", options: TestOptions.ReleaseDll);

            var c2 = c1.WithOptions(TestOptions.ReleaseDll.WithXmlReferenceResolver(new XmlFileResolver(null)));
            Assert.False(c1.ReferenceManagerEquals(c2));

            var c3 = c1.WithOptions(TestOptions.ReleaseDll.WithXmlReferenceResolver(c1.Options.XmlReferenceResolver));
            Assert.True(c1.ReferenceManagerEquals(c3));
        }

        [Fact]
        public void ReferenceManagerReuse_WithName()
        {
            var c1 = CSharpCompilation.Create("c1");

            var c2 = c1.WithAssemblyName("c2");
            Assert.False(c1.ReferenceManagerEquals(c2));

            var c3 = c1.WithAssemblyName("c1");
            Assert.True(c1.ReferenceManagerEquals(c3));

            var c4 = c1.WithAssemblyName(null);
            Assert.False(c1.ReferenceManagerEquals(c4));

            var c5 = c4.WithAssemblyName(null);
            Assert.True(c4.ReferenceManagerEquals(c5));
        }

        [Fact]
        public void ReferenceManagerReuse_WithReferences()
        {
            var c1 = CSharpCompilation.Create("c1");

            var c2 = c1.WithReferences(new[] { MscorlibRef });
            Assert.False(c1.ReferenceManagerEquals(c2));

            var c3 = c2.WithReferences(new[] { MscorlibRef, SystemCoreRef });
            Assert.False(c3.ReferenceManagerEquals(c2));

            c3 = c2.AddReferences(SystemCoreRef);
            Assert.False(c3.ReferenceManagerEquals(c2));

            c3 = c2.RemoveAllReferences();
            Assert.False(c3.ReferenceManagerEquals(c2));

            c3 = c2.ReplaceReference(MscorlibRef, SystemCoreRef);
            Assert.False(c3.ReferenceManagerEquals(c2));

            c3 = c2.RemoveReferences(MscorlibRef);
            Assert.False(c3.ReferenceManagerEquals(c2));
        }

        [Fact]
        public void ReferenceManagerReuse_WithSyntaxTrees()
        {
            var ta = Parse("class C { }");

            var tb = Parse(@"
class C { }", options: TestOptions.Script);

            var tc = Parse(@"
#r ""bar""  // error: #r in regular code
class D { }");

            var tr = Parse(@"
#r ""goo""
class C { }", options: TestOptions.Script);

            var ts = Parse(@"
#r ""bar""
class C { }", options: TestOptions.Script);

            var a = CSharpCompilation.Create("c", syntaxTrees: new[] { ta });

            // add:

            var ab = a.AddSyntaxTrees(tb);
            Assert.True(a.ReferenceManagerEquals(ab));

            var ac = a.AddSyntaxTrees(tc);
            Assert.True(a.ReferenceManagerEquals(ac));

            var ar = a.AddSyntaxTrees(tr);
            Assert.False(a.ReferenceManagerEquals(ar));

            var arc = ar.AddSyntaxTrees(tc);
            Assert.True(ar.ReferenceManagerEquals(arc));

            // remove:

            var ar2 = arc.RemoveSyntaxTrees(tc);
            Assert.True(arc.ReferenceManagerEquals(ar2));

            var c = arc.RemoveSyntaxTrees(ta, tr);
            Assert.False(arc.ReferenceManagerEquals(c));

            var none1 = c.RemoveSyntaxTrees(tc);
            Assert.True(c.ReferenceManagerEquals(none1));

            var none2 = arc.RemoveAllSyntaxTrees();
            Assert.False(arc.ReferenceManagerEquals(none2));

            var none3 = ac.RemoveAllSyntaxTrees();
            Assert.True(ac.ReferenceManagerEquals(none3));

            // replace:

            var asc = arc.ReplaceSyntaxTree(tr, ts);
            Assert.False(arc.ReferenceManagerEquals(asc));

            var brc = arc.ReplaceSyntaxTree(ta, tb);
            Assert.True(arc.ReferenceManagerEquals(brc));

            var abc = arc.ReplaceSyntaxTree(tr, tb);
            Assert.False(arc.ReferenceManagerEquals(abc));

            var ars = arc.ReplaceSyntaxTree(tc, ts);
            Assert.False(arc.ReferenceManagerEquals(ars));
        }

        [Fact]
        public void ReferenceManagerReuse_WithScriptCompilationInfo()
        {
            // Note: The following results would change if we optimized sharing more: https://github.com/dotnet/roslyn/issues/43397

            var c1 = CSharpCompilation.CreateScriptCompilation("c1");
            Assert.NotNull(c1.ScriptCompilationInfo);
            Assert.Null(c1.ScriptCompilationInfo.PreviousScriptCompilation);

            var c2 = c1.WithScriptCompilationInfo(null);
            Assert.Null(c2.ScriptCompilationInfo);
            Assert.True(c2.ReferenceManagerEquals(c1));

            var c3 = c2.WithScriptCompilationInfo(new CSharpScriptCompilationInfo(previousCompilationOpt: null, returnType: typeof(int), globalsType: null));
            Assert.NotNull(c3.ScriptCompilationInfo);
            Assert.Null(c3.ScriptCompilationInfo.PreviousScriptCompilation);
            Assert.True(c3.ReferenceManagerEquals(c2));

            var c4 = c3.WithScriptCompilationInfo(null);
            Assert.Null(c4.ScriptCompilationInfo);
            Assert.True(c4.ReferenceManagerEquals(c3));

            var c5 = c4.WithScriptCompilationInfo(new CSharpScriptCompilationInfo(previousCompilationOpt: c1, returnType: typeof(int), globalsType: null));
            Assert.False(c5.ReferenceManagerEquals(c4));

            var c6 = c5.WithScriptCompilationInfo(new CSharpScriptCompilationInfo(previousCompilationOpt: c1, returnType: typeof(bool), globalsType: null));
            Assert.True(c6.ReferenceManagerEquals(c5));

            var c7 = c6.WithScriptCompilationInfo(new CSharpScriptCompilationInfo(previousCompilationOpt: c2, returnType: typeof(bool), globalsType: null));
            Assert.False(c7.ReferenceManagerEquals(c6));

            var c8 = c7.WithScriptCompilationInfo(new CSharpScriptCompilationInfo(previousCompilationOpt: null, returnType: typeof(bool), globalsType: null));
            Assert.False(c8.ReferenceManagerEquals(c7));

            var c9 = c8.WithScriptCompilationInfo(null);
            Assert.True(c9.ReferenceManagerEquals(c8));
        }

        private sealed class EvolvingTestReference : PortableExecutableReference
        {
            private readonly IEnumerator<Metadata> _metadataSequence;
            public int QueryCount;

            public EvolvingTestReference(IEnumerable<Metadata> metadataSequence)
                : base(MetadataReferenceProperties.Assembly)
            {
                _metadataSequence = metadataSequence.GetEnumerator();
            }

            protected override DocumentationProvider CreateDocumentationProvider()
            {
                return DocumentationProvider.Default;
            }

            protected override Metadata GetMetadataImpl()
            {
                QueryCount++;
                _metadataSequence.MoveNext();
                return _metadataSequence.Current;
            }

            protected override PortableExecutableReference WithPropertiesImpl(MetadataReferenceProperties properties)
            {
                throw new NotImplementedException();
            }
        }

<<<<<<< HEAD
        [ConditionalFact(typeof(NoUsedAssembliesValidation))]
=======
        [ConditionalFact(typeof(NoUsedAssembliesValidation), typeof(NoIOperationValidation), Reason = "IOperation skip: Compilation changes over time, adds new errors")]
>>>>>>> e8cd5df7
        public void MetadataConsistencyWhileEvolvingCompilation()
        {
            var md1 = AssemblyMetadata.CreateFromImage(CreateCompilation("public class C { }").EmitToArray());
            var md2 = AssemblyMetadata.CreateFromImage(CreateCompilation("public class D { }").EmitToArray());

            var reference = new EvolvingTestReference(new[] { md1, md2 });

            var c1 = CreateEmptyCompilation("public class Main { public static C C; }", new[] { MscorlibRef, reference, reference });
            var c2 = c1.WithAssemblyName("c2");
            var c3 = c2.AddSyntaxTrees(Parse("public class Main2 { public static int a; }"));
            var c4 = c3.WithOptions(TestOptions.DebugModule);
            var c5 = c4.WithReferences(new[] { MscorlibRef, reference });

            c3.VerifyDiagnostics();
            c1.VerifyDiagnostics();
            c4.VerifyDiagnostics();
            c2.VerifyDiagnostics();

            Assert.Equal(1, reference.QueryCount);

            c5.VerifyDiagnostics(
                // (1,36): error CS0246: The type or namespace name 'C' could not be found (are you missing a using directive or an assembly reference?)
                // public class Main2 { public static C C; }
                Diagnostic(ErrorCode.ERR_SingleTypeNameNotFound, "C").WithArguments("C"));

            Assert.Equal(2, reference.QueryCount);
        }

        [Fact]
        public unsafe void LinkedNetmoduleMetadataMustProvideFullPEImage()
        {
            var netModule = TestResources.MetadataTests.NetModule01.ModuleCS00;
            PEHeaders h = new PEHeaders(new MemoryStream(netModule));

            fixed (byte* ptr = &netModule[h.MetadataStartOffset])
            {
                using (var mdModule = ModuleMetadata.CreateFromMetadata((IntPtr)ptr, h.MetadataSize))
                {
                    var c = CSharpCompilation.Create("Goo", references: new[] { MscorlibRef, mdModule.GetReference(display: "ModuleCS00") }, options: TestOptions.ReleaseDll);
                    c.VerifyDiagnostics(
                        // error CS7098: Linked netmodule metadata must provide a full PE image: 'ModuleCS00'.
                        Diagnostic(ErrorCode.ERR_LinkedNetmoduleMetadataMustProvideFullPEImage).WithArguments("ModuleCS00").WithLocation(1, 1));
                }
            }
        }

        [Fact]
        public void AppConfig1()
        {
            var references = new MetadataReference[]
            {
                Net451.mscorlib,
                Net451.System,
                TestReferences.NetFx.silverlight_v5_0_5_0.System
            };

            var compilation = CreateEmptyCompilation(
                new[] { Parse("") },
                references,
                options: TestOptions.ReleaseDll.WithAssemblyIdentityComparer(DesktopAssemblyIdentityComparer.Default));

            compilation.VerifyDiagnostics(
                // error CS1703: Multiple assemblies with equivalent identity have been imported: 'System.dll' and 'System.v5.0.5.0_silverlight.dll'. Remove one of the duplicate references.
                Diagnostic(ErrorCode.ERR_DuplicateImport).WithArguments("System.dll (net451)", "System.v5.0.5.0_silverlight.dll"));

            var appConfig = new MemoryStream(Encoding.UTF8.GetBytes(
@"<?xml version=""1.0"" encoding=""utf-8"" ?>
<configuration>
  <runtime>
    <assemblyBinding xmlns=""urn:schemas-microsoft-com:asm.v1"">
       <supportPortability PKT=""7cec85d7bea7798e"" enable=""false""/>
    </assemblyBinding>
  </runtime>
</configuration>"));

            var comparer = DesktopAssemblyIdentityComparer.LoadFromXml(appConfig);

            compilation = CreateEmptyCompilation(
                new[] { Parse("") },
                references,
                options: TestOptions.ReleaseDll.WithAssemblyIdentityComparer(comparer));

            compilation.VerifyDiagnostics();
        }

        [Fact]
        public void AppConfig2()
        {
            // Create a dll with a reference to .NET system
            string libSource = @"
using System.Runtime.Versioning;
public class C { public static FrameworkName Goo() { return null; }}";
            var libComp = CreateEmptyCompilation(
                libSource,
                references: new[] { MscorlibRef, Net451.System },
                options: TestOptions.ReleaseDll);

            libComp.VerifyDiagnostics();

            var refData = libComp.EmitToArray();
            var mdRef = MetadataReference.CreateFromImage(refData);

            var references = new[]
            {
                Net451.mscorlib,
                Net451.System,
                TestReferences.NetFx.silverlight_v5_0_5_0.System,
                mdRef
            };

            // Source references the type in the dll
            string src1 = @"class A { public static void Main(string[] args) { C.Goo(); } }";

            var c1 = CreateEmptyCompilation(
                new[] { Parse(src1) },
                references,
                options: TestOptions.ReleaseDll.WithAssemblyIdentityComparer(DesktopAssemblyIdentityComparer.Default));

            c1.VerifyDiagnostics(
                // error CS1703: Multiple assemblies with equivalent identity have been imported: 'System.dll' and 'System.v5.0.5.0_silverlight.dll'. Remove one of the duplicate references.
                Diagnostic(ErrorCode.ERR_DuplicateImport).WithArguments("System.dll (net451)", "System.v5.0.5.0_silverlight.dll"),
                // error CS7069: Reference to type 'System.Runtime.Versioning.FrameworkName' claims it is defined in 'System', but it could not be found
                Diagnostic(ErrorCode.ERR_MissingTypeInAssembly, "C.Goo").WithArguments(
                    "System.Runtime.Versioning.FrameworkName", "System"));

            var appConfig = new MemoryStream(Encoding.UTF8.GetBytes(
@"<?xml version=""1.0"" encoding=""utf-8"" ?>
<configuration>
  <runtime>
    <assemblyBinding xmlns=""urn:schemas-microsoft-com:asm.v1"">
       <supportPortability PKT=""7cec85d7bea7798e"" enable=""false""/>
    </assemblyBinding>
  </runtime>
</configuration>"));

            var comparer = DesktopAssemblyIdentityComparer.LoadFromXml(appConfig);

            var src2 = @"class A { public static void Main(string[] args) { C.Goo(); } }";
            var c2 = CreateEmptyCompilation(
                new[] { Parse(src2) },
                references,
                options: TestOptions.ReleaseDll.WithAssemblyIdentityComparer(comparer));

            c2.VerifyDiagnostics();
        }

        [Fact]
        [WorkItem(797640, "http://vstfdevdiv:8080/DevDiv2/DevDiv/_workitems/edit/797640")]
        public void GetMetadataReferenceAPITest()
        {
            var comp = CSharpCompilation.Create("Compilation");
            var metadata = Net451.mscorlib;
            comp = comp.AddReferences(metadata);
            var assemblySmb = comp.GetReferencedAssemblySymbol(metadata);
            var reference = comp.GetMetadataReference(assemblySmb);
            Assert.NotNull(reference);

            var comp2 = CSharpCompilation.Create("Compilation");
            comp2 = comp2.AddReferences(metadata);
            var reference2 = comp2.GetMetadataReference(assemblySmb);
            Assert.NotNull(reference2);
        }

        [Fact]
        [WorkItem(40466, "https://github.com/dotnet/roslyn/issues/40466")]
        public void GetMetadataReference_VisualBasicSymbols()
        {
            var comp = CreateCompilation("");

            var vbComp = CreateVisualBasicCompilation("", referencedAssemblies: TargetFrameworkUtil.GetReferences(TargetFramework.Standard));
            var assembly = (IAssemblySymbol)vbComp.GetBoundReferenceManager().GetReferencedAssemblies().First().Value;

            Assert.Null(comp.GetMetadataReference(assembly));
            Assert.Null(comp.GetMetadataReference(vbComp.Assembly));
            Assert.Null(comp.GetMetadataReference((IAssemblySymbol)null));
        }

        [Fact]
        public void ConsistentParseOptions()
        {
            var tree1 = SyntaxFactory.ParseSyntaxTree("", CSharpParseOptions.Default.WithLanguageVersion(LanguageVersion.CSharp6));
            var tree2 = SyntaxFactory.ParseSyntaxTree("", CSharpParseOptions.Default.WithLanguageVersion(LanguageVersion.CSharp6));
            var tree3 = SyntaxFactory.ParseSyntaxTree("", CSharpParseOptions.Default.WithLanguageVersion(LanguageVersion.CSharp5));

            var assemblyName = GetUniqueName();
            var compilationOptions = TestOptions.DebugDll;
            CSharpCompilation.Create(assemblyName, new[] { tree1, tree2 }, new[] { MscorlibRef }, compilationOptions);
            Assert.Throws<ArgumentException>(() =>
            {
                CSharpCompilation.Create(assemblyName, new[] { tree1, tree3 }, new[] { MscorlibRef }, compilationOptions);
            });
        }

        [Fact]
        public void SubmissionCompilation_Errors()
        {
            var genericParameter = typeof(List<>).GetGenericArguments()[0];
            var open = typeof(Dictionary<,>).MakeGenericType(typeof(int), genericParameter);
            var ptr = typeof(int).MakePointerType();
            var byref = typeof(int).MakeByRefType();

            Assert.Throws<ArgumentException>(() => CSharpCompilation.CreateScriptCompilation("a", returnType: genericParameter));
            Assert.Throws<ArgumentException>(() => CSharpCompilation.CreateScriptCompilation("a", returnType: open));
            Assert.Throws<ArgumentException>(() => CSharpCompilation.CreateScriptCompilation("a", returnType: typeof(void)));
            Assert.Throws<ArgumentException>(() => CSharpCompilation.CreateScriptCompilation("a", returnType: byref));

            Assert.Throws<ArgumentException>(() => CSharpCompilation.CreateScriptCompilation("a", globalsType: genericParameter));
            Assert.Throws<ArgumentException>(() => CSharpCompilation.CreateScriptCompilation("a", globalsType: open));
            Assert.Throws<ArgumentException>(() => CSharpCompilation.CreateScriptCompilation("a", globalsType: typeof(void)));
            Assert.Throws<ArgumentException>(() => CSharpCompilation.CreateScriptCompilation("a", globalsType: typeof(int)));
            Assert.Throws<ArgumentException>(() => CSharpCompilation.CreateScriptCompilation("a", globalsType: ptr));
            Assert.Throws<ArgumentException>(() => CSharpCompilation.CreateScriptCompilation("a", globalsType: byref));

            var s0 = CSharpCompilation.CreateScriptCompilation("a0", globalsType: typeof(List<int>));
            Assert.Throws<ArgumentException>(() => CSharpCompilation.CreateScriptCompilation("a1", previousScriptCompilation: s0, globalsType: typeof(List<bool>)));

            // invalid options:
            Assert.Throws<ArgumentException>(() => CSharpCompilation.CreateScriptCompilation("a", options: TestOptions.ReleaseExe));
            Assert.Throws<ArgumentException>(() => CSharpCompilation.CreateScriptCompilation("a", options: TestOptions.ReleaseDll.WithOutputKind(OutputKind.NetModule)));
            Assert.Throws<ArgumentException>(() => CSharpCompilation.CreateScriptCompilation("a", options: TestOptions.ReleaseDll.WithOutputKind(OutputKind.WindowsRuntimeMetadata)));
            Assert.Throws<ArgumentException>(() => CSharpCompilation.CreateScriptCompilation("a", options: TestOptions.ReleaseDll.WithOutputKind(OutputKind.WindowsRuntimeApplication)));
            Assert.Throws<ArgumentException>(() => CSharpCompilation.CreateScriptCompilation("a", options: TestOptions.ReleaseDll.WithOutputKind(OutputKind.WindowsApplication)));
            Assert.Throws<ArgumentException>(() => CSharpCompilation.CreateScriptCompilation("a", options: TestOptions.ReleaseDll.WithCryptoKeyContainer("goo")));
            Assert.Throws<ArgumentException>(() => CSharpCompilation.CreateScriptCompilation("a", options: TestOptions.ReleaseDll.WithCryptoKeyFile("goo.snk")));
            Assert.Throws<ArgumentException>(() => CSharpCompilation.CreateScriptCompilation("a", options: TestOptions.ReleaseDll.WithDelaySign(true)));
            Assert.Throws<ArgumentException>(() => CSharpCompilation.CreateScriptCompilation("a", options: TestOptions.ReleaseDll.WithDelaySign(false)));
        }

        [Fact]
        public void HasSubmissionResult()
        {
            Assert.False(CSharpCompilation.CreateScriptCompilation("sub").HasSubmissionResult());
            Assert.True(CreateSubmission("1", parseOptions: TestOptions.Script).HasSubmissionResult());
            Assert.False(CreateSubmission("1;", parseOptions: TestOptions.Script).HasSubmissionResult());
            Assert.False(CreateSubmission("void goo() { }", parseOptions: TestOptions.Script).HasSubmissionResult());
            Assert.False(CreateSubmission("using System;", parseOptions: TestOptions.Script).HasSubmissionResult());
            Assert.False(CreateSubmission("int i;", parseOptions: TestOptions.Script).HasSubmissionResult());
            Assert.False(CreateSubmission("System.Console.WriteLine();", parseOptions: TestOptions.Script).HasSubmissionResult());
            Assert.False(CreateSubmission("System.Console.WriteLine()", parseOptions: TestOptions.Script).HasSubmissionResult());
            Assert.True(CreateSubmission("null", parseOptions: TestOptions.Script).HasSubmissionResult());
            Assert.True(CreateSubmission("System.Console.WriteLine", parseOptions: TestOptions.Script).HasSubmissionResult());
        }

        /// <summary>
        /// Previous submission has to have no errors.
        /// </summary>
        [Fact]
        public void PreviousSubmissionWithError()
        {
            var s0 = CreateSubmission("int a = \"x\";");
            s0.VerifyDiagnostics(
                // (1,9): error CS0029: Cannot implicitly convert type 'string' to 'int'
                Diagnostic(ErrorCode.ERR_NoImplicitConv, @"""x""").WithArguments("string", "int"));

            Assert.Throws<InvalidOperationException>(() => CreateSubmission("a + 1", previous: s0));
        }

        [Fact]
        [WorkItem(36047, "https://github.com/dotnet/roslyn/issues/36047")]
        public void CreateArrayType_DefaultArgs()
        {
            var comp = (Compilation)CSharpCompilation.Create("");
            var elementType = comp.GetSpecialType(SpecialType.System_Object);

            var arrayType = comp.CreateArrayTypeSymbol(elementType);
            Assert.Equal(1, arrayType.Rank);
            Assert.Equal(CodeAnalysis.NullableAnnotation.None, arrayType.ElementNullableAnnotation);
            Assert.Equal(CodeAnalysis.NullableAnnotation.None, arrayType.ElementType.NullableAnnotation);

            Assert.Throws<ArgumentException>(() => comp.CreateArrayTypeSymbol(elementType, default));
            Assert.Throws<ArgumentException>(() => comp.CreateArrayTypeSymbol(elementType, 0));

            arrayType = comp.CreateArrayTypeSymbol(elementType, 1, default);
            Assert.Equal(1, arrayType.Rank);
            Assert.Equal(CodeAnalysis.NullableAnnotation.None, arrayType.ElementNullableAnnotation);
            Assert.Equal(CodeAnalysis.NullableAnnotation.None, arrayType.ElementType.NullableAnnotation);

            Assert.Throws<ArgumentException>(() => comp.CreateArrayTypeSymbol(elementType, rank: default));
            Assert.Throws<ArgumentException>(() => comp.CreateArrayTypeSymbol(elementType, rank: 0));

            arrayType = comp.CreateArrayTypeSymbol(elementType, elementNullableAnnotation: default);
            Assert.Equal(1, arrayType.Rank);
            Assert.Equal(CodeAnalysis.NullableAnnotation.None, arrayType.ElementNullableAnnotation);
            Assert.Equal(CodeAnalysis.NullableAnnotation.None, arrayType.ElementType.NullableAnnotation);
        }

        [Fact]
        [WorkItem(36047, "https://github.com/dotnet/roslyn/issues/36047")]
        public void CreateArrayType_ElementNullableAnnotation()
        {
            var comp = (Compilation)CSharpCompilation.Create("");
            var elementType = comp.GetSpecialType(SpecialType.System_Object);

            Assert.Equal(CodeAnalysis.NullableAnnotation.None, comp.CreateArrayTypeSymbol(elementType).ElementNullableAnnotation);
            Assert.Equal(CodeAnalysis.NullableAnnotation.None, comp.CreateArrayTypeSymbol(elementType).ElementType.NullableAnnotation);
            Assert.Equal(CodeAnalysis.NullableAnnotation.None, comp.CreateArrayTypeSymbol(elementType, elementNullableAnnotation: CodeAnalysis.NullableAnnotation.None).ElementNullableAnnotation);
            Assert.Equal(CodeAnalysis.NullableAnnotation.None, comp.CreateArrayTypeSymbol(elementType, elementNullableAnnotation: CodeAnalysis.NullableAnnotation.None).ElementType.NullableAnnotation);
            Assert.Equal(CodeAnalysis.NullableAnnotation.None, comp.CreateArrayTypeSymbol(elementType, elementNullableAnnotation: CodeAnalysis.NullableAnnotation.None).ElementNullableAnnotation);
            Assert.Equal(CodeAnalysis.NullableAnnotation.None, comp.CreateArrayTypeSymbol(elementType, elementNullableAnnotation: CodeAnalysis.NullableAnnotation.None).ElementType.NullableAnnotation);
            Assert.Equal(CodeAnalysis.NullableAnnotation.NotAnnotated, comp.CreateArrayTypeSymbol(elementType, elementNullableAnnotation: CodeAnalysis.NullableAnnotation.NotAnnotated).ElementNullableAnnotation);
            Assert.Equal(CodeAnalysis.NullableAnnotation.NotAnnotated, comp.CreateArrayTypeSymbol(elementType, elementNullableAnnotation: CodeAnalysis.NullableAnnotation.NotAnnotated).ElementType.NullableAnnotation);
            Assert.Equal(CodeAnalysis.NullableAnnotation.Annotated, comp.CreateArrayTypeSymbol(elementType, elementNullableAnnotation: CodeAnalysis.NullableAnnotation.Annotated).ElementNullableAnnotation);
            Assert.Equal(CodeAnalysis.NullableAnnotation.Annotated, comp.CreateArrayTypeSymbol(elementType, elementNullableAnnotation: CodeAnalysis.NullableAnnotation.Annotated).ElementType.NullableAnnotation);
        }

        [Fact]
        public void CreateAnonymousType_IncorrectLengths()
        {
            var compilation = CSharpCompilation.Create("HelloWorld");
            Assert.Throws<ArgumentException>(() =>
                compilation.CreateAnonymousTypeSymbol(
                    ImmutableArray.Create((ITypeSymbol)null),
                    ImmutableArray.Create("m1", "m2")));
        }

        [Fact]
        public void CreateAnonymousType_IncorrectLengths_IsReadOnly()
        {
            var compilation = (Compilation)CSharpCompilation.Create("HelloWorld");
            Assert.Throws<ArgumentException>(() =>
                compilation.CreateAnonymousTypeSymbol(
                    ImmutableArray.Create((ITypeSymbol)compilation.GetSpecialType(SpecialType.System_Int32),
                                          (ITypeSymbol)compilation.GetSpecialType(SpecialType.System_Int32)),
                    ImmutableArray.Create("m1", "m2"),
                    ImmutableArray.Create(true)));
        }

        [Fact]
        public void CreateAnonymousType_IncorrectLengths_Locations()
        {
            var compilation = (Compilation)CSharpCompilation.Create("HelloWorld");
            Assert.Throws<ArgumentException>(() =>
                compilation.CreateAnonymousTypeSymbol(
                    ImmutableArray.Create((ITypeSymbol)compilation.GetSpecialType(SpecialType.System_Int32),
                                          (ITypeSymbol)compilation.GetSpecialType(SpecialType.System_Int32)),
                    ImmutableArray.Create("m1", "m2"),
                    memberLocations: ImmutableArray.Create(Location.None)));
        }

        [Fact]
        public void CreateAnonymousType_WritableProperty()
        {
            var compilation = (Compilation)CSharpCompilation.Create("HelloWorld");
            Assert.Throws<ArgumentException>(() =>
                compilation.CreateAnonymousTypeSymbol(
                    ImmutableArray.Create((ITypeSymbol)compilation.GetSpecialType(SpecialType.System_Int32),
                                          (ITypeSymbol)compilation.GetSpecialType(SpecialType.System_Int32)),
                    ImmutableArray.Create("m1", "m2"),
                    ImmutableArray.Create(false, false)));
        }

        [Fact]
        public void CreateAnonymousType_NullLocations()
        {
            var compilation = (Compilation)CSharpCompilation.Create("HelloWorld");
            Assert.Throws<ArgumentNullException>(() =>
                compilation.CreateAnonymousTypeSymbol(
                    ImmutableArray.Create((ITypeSymbol)compilation.GetSpecialType(SpecialType.System_Int32),
                                          (ITypeSymbol)compilation.GetSpecialType(SpecialType.System_Int32)),
                    ImmutableArray.Create("m1", "m2"),
                    memberLocations: ImmutableArray.Create(Location.None, null)));
        }

        [Fact]
        public void CreateAnonymousType_NullArgument1()
        {
            var compilation = CSharpCompilation.Create("HelloWorld");
            Assert.Throws<ArgumentNullException>(() =>
                compilation.CreateAnonymousTypeSymbol(
                        default(ImmutableArray<ITypeSymbol>),
                        ImmutableArray.Create("m1")));
        }

        [Fact]
        public void CreateAnonymousType_NullArgument2()
        {
            var compilation = CSharpCompilation.Create("HelloWorld");
            Assert.Throws<ArgumentNullException>(() =>
                compilation.CreateAnonymousTypeSymbol(
                        ImmutableArray.Create((ITypeSymbol)null),
                        default(ImmutableArray<string>)));
        }

        [Fact]
        public void CreateAnonymousType_NullArgument3()
        {
            var compilation = CSharpCompilation.Create("HelloWorld");
            Assert.Throws<ArgumentNullException>(() =>
                compilation.CreateAnonymousTypeSymbol(
                        ImmutableArray.Create((ITypeSymbol)null),
                        ImmutableArray.Create("m1")));
        }

        [Fact]
        public void CreateAnonymousType_NullArgument4()
        {
            var compilation = (Compilation)CSharpCompilation.Create("HelloWorld");
            Assert.Throws<ArgumentNullException>(() =>
                compilation.CreateAnonymousTypeSymbol(
                        ImmutableArray.Create((ITypeSymbol)compilation.GetSpecialType(SpecialType.System_Int32)),
                        ImmutableArray.Create((string)null)));
        }

        [Fact]
        public void CreateAnonymousType1()
        {
            var compilation = (Compilation)CSharpCompilation.Create("HelloWorld");
            var type = compilation.CreateAnonymousTypeSymbol(
                        ImmutableArray.Create<ITypeSymbol>(compilation.GetSpecialType(SpecialType.System_Int32)),
                        ImmutableArray.Create("m1"));

            Assert.True(type.IsAnonymousType);
            Assert.Equal(1, type.GetMembers().OfType<IPropertySymbol>().Count());
            Assert.Equal("<anonymous type: int m1>", type.ToDisplayString());
            Assert.All(type.GetMembers().OfType<IPropertySymbol>().Select(p => p.Locations.FirstOrDefault()),
                loc => Assert.Equal(loc, Location.None));
        }

        [Fact]
        public void CreateAnonymousType_Locations()
        {
            var compilation = (Compilation)CSharpCompilation.Create("HelloWorld");
            var tree = CSharpSyntaxTree.ParseText("class C { }");
            var loc1 = Location.Create(tree, new TextSpan(0, 1));
            var loc2 = Location.Create(tree, new TextSpan(1, 1));

            var type = compilation.CreateAnonymousTypeSymbol(
                        ImmutableArray.Create<ITypeSymbol>(compilation.GetSpecialType(SpecialType.System_Int32),
                                                           compilation.GetSpecialType(SpecialType.System_Int32)),
                        ImmutableArray.Create("m1", "m2"),
                        memberLocations: ImmutableArray.Create(loc1, loc2));

            Assert.True(type.IsAnonymousType);
            Assert.Equal(2, type.GetMembers().OfType<IPropertySymbol>().Count());
            Assert.Equal(loc1, type.GetMembers("m1").Single().Locations.Single());
            Assert.Equal(loc2, type.GetMembers("m2").Single().Locations.Single());
            Assert.Equal("<anonymous type: int m1, int m2>", type.ToDisplayString());
        }

        [Fact]
        public void CreateAnonymousType2()
        {
            var compilation = (Compilation)CSharpCompilation.Create("HelloWorld");
            var type = compilation.CreateAnonymousTypeSymbol(
                        ImmutableArray.Create<ITypeSymbol>(compilation.GetSpecialType(SpecialType.System_Int32), compilation.GetSpecialType(SpecialType.System_Boolean)),
                        ImmutableArray.Create("m1", "m2"));

            Assert.True(type.IsAnonymousType);
            Assert.Equal(2, type.GetMembers().OfType<IPropertySymbol>().Count());
            Assert.Equal("<anonymous type: int m1, bool m2>", type.ToDisplayString());
            Assert.All(type.GetMembers().OfType<IPropertySymbol>().Select(p => p.Locations.FirstOrDefault()),
                loc => Assert.Equal(loc, Location.None));
        }

        [Fact]
        [WorkItem(36047, "https://github.com/dotnet/roslyn/issues/36047")]
        public void CreateAnonymousType_DefaultArgs()
        {
            var comp = (Compilation)CSharpCompilation.Create("");
            var memberTypes = ImmutableArray.Create<ITypeSymbol>(comp.GetSpecialType(SpecialType.System_Object), comp.GetSpecialType(SpecialType.System_String));
            var memberNames = ImmutableArray.Create("P", "Q");

            var type = comp.CreateAnonymousTypeSymbol(memberTypes, memberNames);
            Assert.Equal("<anonymous type: System.Object P, System.String Q>", type.ToTestDisplayString(includeNonNullable: true));

            type = comp.CreateAnonymousTypeSymbol(memberTypes, memberNames, default);
            Assert.Equal("<anonymous type: System.Object P, System.String Q>", type.ToTestDisplayString(includeNonNullable: true));

            type = comp.CreateAnonymousTypeSymbol(memberTypes, memberNames, default, default);
            Assert.Equal("<anonymous type: System.Object P, System.String Q>", type.ToTestDisplayString(includeNonNullable: true));

            type = comp.CreateAnonymousTypeSymbol(memberTypes, memberNames, default, default, default);
            Assert.Equal("<anonymous type: System.Object P, System.String Q>", type.ToTestDisplayString(includeNonNullable: true));

            type = comp.CreateAnonymousTypeSymbol(memberTypes, memberNames, memberIsReadOnly: default);
            Assert.Equal("<anonymous type: System.Object P, System.String Q>", type.ToTestDisplayString(includeNonNullable: true));

            type = comp.CreateAnonymousTypeSymbol(memberTypes, memberNames, memberLocations: default);
            Assert.Equal("<anonymous type: System.Object P, System.String Q>", type.ToTestDisplayString(includeNonNullable: true));

            type = comp.CreateAnonymousTypeSymbol(memberTypes, memberNames, memberNullableAnnotations: default);
            Assert.Equal("<anonymous type: System.Object P, System.String Q>", type.ToTestDisplayString(includeNonNullable: true));
        }

        [Fact]
        [WorkItem(36047, "https://github.com/dotnet/roslyn/issues/36047")]
        public void CreateAnonymousType_MemberNullableAnnotations_Empty()
        {
            var comp = (Compilation)CSharpCompilation.Create("");
            var type = comp.CreateAnonymousTypeSymbol(ImmutableArray<ITypeSymbol>.Empty, ImmutableArray<string>.Empty, memberNullableAnnotations: ImmutableArray<CodeAnalysis.NullableAnnotation>.Empty);
            Assert.Equal("<empty anonymous type>", type.ToTestDisplayString(includeNonNullable: true));
            AssertEx.Equal(Array.Empty<CodeAnalysis.NullableAnnotation>(), GetAnonymousTypeNullableAnnotations(type));
        }

        [Fact]
        [WorkItem(36047, "https://github.com/dotnet/roslyn/issues/36047")]
        public void CreateAnonymousType_MemberNullableAnnotations()
        {
            var comp = (Compilation)CSharpCompilation.Create("");
            var memberTypes = ImmutableArray.Create<ITypeSymbol>(comp.GetSpecialType(SpecialType.System_Object), comp.GetSpecialType(SpecialType.System_String));
            var memberNames = ImmutableArray.Create("P", "Q");

            var type = comp.CreateAnonymousTypeSymbol(memberTypes, memberNames);
            Assert.Equal("<anonymous type: System.Object P, System.String Q>", type.ToTestDisplayString(includeNonNullable: true));
            AssertEx.Equal(new[] { CodeAnalysis.NullableAnnotation.None, CodeAnalysis.NullableAnnotation.None }, GetAnonymousTypeNullableAnnotations(type));

            Assert.Throws<ArgumentException>(() => comp.CreateAnonymousTypeSymbol(memberTypes, memberNames, memberNullableAnnotations: ImmutableArray.Create(CodeAnalysis.NullableAnnotation.NotAnnotated)));

            type = comp.CreateAnonymousTypeSymbol(memberTypes, memberNames, memberNullableAnnotations: ImmutableArray.Create(CodeAnalysis.NullableAnnotation.NotAnnotated, CodeAnalysis.NullableAnnotation.Annotated));
            Assert.Equal("<anonymous type: System.Object! P, System.String? Q>", type.ToTestDisplayString(includeNonNullable: true));
            AssertEx.Equal(new[] { CodeAnalysis.NullableAnnotation.NotAnnotated, CodeAnalysis.NullableAnnotation.Annotated }, GetAnonymousTypeNullableAnnotations(type));
        }

        private static ImmutableArray<CodeAnalysis.NullableAnnotation> GetAnonymousTypeNullableAnnotations(ITypeSymbol type)
        {
            return type.GetMembers().OfType<IPropertySymbol>().SelectAsArray(p =>
            {
                var result = p.Type.NullableAnnotation;
                Assert.Equal(result, p.NullableAnnotation);
                return result;
            });
        }

        [Fact]
        [WorkItem(36046, "https://github.com/dotnet/roslyn/issues/36046")]
        public void ConstructTypeWithNullability()
        {
            var source =
@"class Pair<T, U>
{
}";
            var comp = (Compilation)CreateCompilation(source);
            var genericType = (INamedTypeSymbol)comp.GetMember("Pair");
            var typeArguments = ImmutableArray.Create<ITypeSymbol>(comp.GetSpecialType(SpecialType.System_Object), comp.GetSpecialType(SpecialType.System_String));

            Assert.Throws<ArgumentException>(() => genericType.Construct(default(ImmutableArray<ITypeSymbol>), default(ImmutableArray<CodeAnalysis.NullableAnnotation>)));
            Assert.Throws<ArgumentException>(() => genericType.Construct(typeArguments: default, typeArgumentNullableAnnotations: default));

            var type = genericType.Construct(typeArguments, default);
            Assert.Equal("Pair<System.Object, System.String>", type.ToTestDisplayString(includeNonNullable: true));
            AssertEx.Equal(new[] { CodeAnalysis.NullableAnnotation.None, CodeAnalysis.NullableAnnotation.None }, type.TypeArgumentNullableAnnotations);
            AssertEx.Equal(new[] { CodeAnalysis.NullableAnnotation.None, CodeAnalysis.NullableAnnotation.None }, type.TypeArgumentNullableAnnotations());

            Assert.Throws<ArgumentException>(() => genericType.Construct(typeArguments, ImmutableArray<CodeAnalysis.NullableAnnotation>.Empty));
            Assert.Throws<ArgumentException>(() => genericType.Construct(ImmutableArray.Create<ITypeSymbol>(null, null), default));

            type = genericType.Construct(typeArguments, ImmutableArray.Create(CodeAnalysis.NullableAnnotation.Annotated, CodeAnalysis.NullableAnnotation.NotAnnotated));
            Assert.Equal("Pair<System.Object?, System.String!>", type.ToTestDisplayString(includeNonNullable: true));
            AssertEx.Equal(new[] { CodeAnalysis.NullableAnnotation.Annotated, CodeAnalysis.NullableAnnotation.NotAnnotated }, type.TypeArgumentNullableAnnotations);
            AssertEx.Equal(new[] { CodeAnalysis.NullableAnnotation.Annotated, CodeAnalysis.NullableAnnotation.NotAnnotated }, type.TypeArgumentNullableAnnotations());

            // Type arguments from VB.
            comp = CreateVisualBasicCompilation("");
            typeArguments = ImmutableArray.Create<ITypeSymbol>(comp.GetSpecialType(SpecialType.System_Object), comp.GetSpecialType(SpecialType.System_String));
            Assert.Throws<ArgumentException>(() => genericType.Construct(typeArguments, default));
        }

        [Fact]
        [WorkItem(37310, "https://github.com/dotnet/roslyn/issues/37310")]
        public void ConstructMethodWithNullability()
        {
            var source =
@"class Program
{
    static void M<T, U>() { }
}";
            var comp = (Compilation)CreateCompilation(source);
            var genericMethod = (IMethodSymbol)comp.GetMember("Program.M");
            var typeArguments = ImmutableArray.Create<ITypeSymbol>(comp.GetSpecialType(SpecialType.System_Object), comp.GetSpecialType(SpecialType.System_String));

            Assert.Throws<ArgumentException>(() => genericMethod.Construct(default(ImmutableArray<ITypeSymbol>), default(ImmutableArray<CodeAnalysis.NullableAnnotation>)));
            Assert.Throws<ArgumentException>(() => genericMethod.Construct(typeArguments: default, typeArgumentNullableAnnotations: default));

            var type = genericMethod.Construct(typeArguments, default);
            Assert.Equal("void Program.M<System.Object, System.String>()", type.ToTestDisplayString(includeNonNullable: true));
            AssertEx.Equal(new[] { CodeAnalysis.NullableAnnotation.None, CodeAnalysis.NullableAnnotation.None }, type.TypeArgumentNullableAnnotations);
            AssertEx.Equal(new[] { CodeAnalysis.NullableAnnotation.None, CodeAnalysis.NullableAnnotation.None }, type.TypeArgumentNullableAnnotations());

            Assert.Throws<ArgumentException>(() => genericMethod.Construct(typeArguments, ImmutableArray<CodeAnalysis.NullableAnnotation>.Empty));
            Assert.Throws<ArgumentException>(() => genericMethod.Construct(ImmutableArray.Create<ITypeSymbol>(null, null), default));

            type = genericMethod.Construct(typeArguments, ImmutableArray.Create(CodeAnalysis.NullableAnnotation.Annotated, CodeAnalysis.NullableAnnotation.NotAnnotated));
            Assert.Equal("void Program.M<System.Object?, System.String!>()", type.ToTestDisplayString(includeNonNullable: true));
            AssertEx.Equal(new[] { CodeAnalysis.NullableAnnotation.Annotated, CodeAnalysis.NullableAnnotation.NotAnnotated }, type.TypeArgumentNullableAnnotations);
            AssertEx.Equal(new[] { CodeAnalysis.NullableAnnotation.Annotated, CodeAnalysis.NullableAnnotation.NotAnnotated }, type.TypeArgumentNullableAnnotations());

            // Type arguments from VB.
            comp = CreateVisualBasicCompilation("");
            typeArguments = ImmutableArray.Create<ITypeSymbol>(comp.GetSpecialType(SpecialType.System_Object), comp.GetSpecialType(SpecialType.System_String));
            Assert.Throws<ArgumentException>(() => genericMethod.Construct(typeArguments, default));
        }

        #region Script return values

        [ConditionalFact(typeof(DesktopOnly))]
        public void ReturnNullAsObject()
        {
            var script = CreateSubmission("return null;", returnType: typeof(object));
            script.VerifyDiagnostics();
            Assert.True(script.HasSubmissionResult());
        }

        [ConditionalFact(typeof(DesktopOnly))]
        public void ReturnStringAsObject()
        {
            var script = CreateSubmission("return \"¡Hola!\";", returnType: typeof(object));
            script.VerifyDiagnostics();
            Assert.True(script.HasSubmissionResult());
        }

        [ConditionalFact(typeof(DesktopOnly))]
        public void ReturnIntAsObject()
        {
            var script = CreateSubmission("return 42;", returnType: typeof(object));
            script.VerifyDiagnostics();
            Assert.True(script.HasSubmissionResult());
        }

        [ConditionalFact(typeof(DesktopOnly))]
        public void TrailingReturnVoidAsObject()
        {
            var script = CreateSubmission("return", returnType: typeof(object));
            script.VerifyDiagnostics(
                // (1,7): error CS1733: Expected expression
                // return
                Diagnostic(ErrorCode.ERR_ExpressionExpected, "").WithLocation(1, 7),
                // (1,7): error CS1002: ; expected
                // return
                Diagnostic(ErrorCode.ERR_SemicolonExpected, "").WithLocation(1, 7));
            Assert.False(script.HasSubmissionResult());
        }

        [ConditionalFact(typeof(DesktopOnly))]
        public void ReturnIntAsInt()
        {
            var script = CreateSubmission("return 42;", returnType: typeof(int));
            script.VerifyDiagnostics();
            Assert.True(script.HasSubmissionResult());
        }

        [ConditionalFact(typeof(DesktopOnly))]
        public void ReturnNullResultType()
        {
            // test that passing null is the same as passing typeof(object)
            var script = CreateSubmission("return 42;", returnType: null);
            script.VerifyDiagnostics();
            Assert.True(script.HasSubmissionResult());
        }

        [ConditionalFact(typeof(DesktopOnly))]
        public void ReturnNoSemicolon()
        {
            var script = CreateSubmission("return 42", returnType: typeof(uint));
            script.VerifyDiagnostics(
                // (1,10): error CS1002: ; expected
                // return 42
                Diagnostic(ErrorCode.ERR_SemicolonExpected, "").WithLocation(1, 10));
            Assert.False(script.HasSubmissionResult());
        }

        [ConditionalFact(typeof(DesktopOnly))]
        public void ReturnAwait()
        {
            var script = CreateSubmission("return await System.Threading.Tasks.Task.FromResult(42);", returnType: typeof(int));
            script.VerifyDiagnostics();
            Assert.True(script.HasSubmissionResult());

            script = CreateSubmission("return await System.Threading.Tasks.Task.FromResult(42);", returnType: typeof(Task<int>));
            script.VerifyDiagnostics(
                // (1,8): error CS0029: Cannot implicitly convert type 'int' to 'System.Threading.Tasks.Task<int>'
                // return await System.Threading.Tasks.Task.FromResult(42);
                Diagnostic(ErrorCode.ERR_NoImplicitConv, "await System.Threading.Tasks.Task.FromResult(42)").WithArguments("int", "System.Threading.Tasks.Task<int>").WithLocation(1, 8));
            Assert.True(script.HasSubmissionResult());
        }

        [ConditionalFact(typeof(DesktopOnly))]
        public void ReturnTaskNoAwait()
        {
            var script = CreateSubmission("return System.Threading.Tasks.Task.FromResult(42);", returnType: typeof(int));
            script.VerifyDiagnostics(
                // (1,8): error CS4016: Since this is an async method, the return expression must be of type 'int' rather than 'Task<int>'
                // return System.Threading.Tasks.Task.FromResult(42);
                Diagnostic(ErrorCode.ERR_BadAsyncReturnExpression, "System.Threading.Tasks.Task.FromResult(42)").WithArguments("int").WithLocation(1, 8));
            Assert.True(script.HasSubmissionResult());
        }

        [ConditionalFact(typeof(DesktopOnly))]
        public void ReturnInNestedScopes()
        {
            var script = CreateSubmission(@"
bool condition = false;
if (condition)
{
    return 1;
}
else
{
    return -1;
}", returnType: typeof(int));
            script.VerifyDiagnostics();
            Assert.True(script.HasSubmissionResult());
        }

        [ConditionalFact(typeof(DesktopOnly))]
        public void ReturnInNestedScopeWithTrailingExpression()
        {
            var script = CreateSubmission(@"
if (true)
{
    return 1;
}
System.Console.WriteLine();", returnType: typeof(object));
            script.VerifyDiagnostics(
                // (6,1): warning CS0162: Unreachable code detected
                // System.Console.WriteLine();
                Diagnostic(ErrorCode.WRN_UnreachableCode, "System").WithLocation(6, 1));
            Assert.True(script.HasSubmissionResult());

            script = CreateSubmission(@"
if (true)
{
    return 1;
}
System.Console.WriteLine()", returnType: typeof(object));
            script.VerifyDiagnostics(
                // (6,1): warning CS0162: Unreachable code detected
                // System.Console.WriteLine();
                Diagnostic(ErrorCode.WRN_UnreachableCode, "System").WithLocation(6, 1));
            Assert.True(script.HasSubmissionResult());
        }

        [ConditionalFact(typeof(DesktopOnly))]
        public void ReturnInNestedScopeNoTrailingExpression()
        {
            var script = CreateSubmission(@"
bool condition = false;
if (condition)
{
    return 1;
}
System.Console.WriteLine();", returnType: typeof(int));
            script.VerifyDiagnostics();
            Assert.True(script.HasSubmissionResult());
        }

        [ConditionalFact(typeof(DesktopOnly))]
        public void ReturnInNestedMethod()
        {
            var script = CreateSubmission(@"
int TopMethod()
{
    return 42;
}", returnType: typeof(string));
            script.VerifyDiagnostics();
            Assert.False(script.HasSubmissionResult());

            script = CreateSubmission(@"
object TopMethod()
{
    return new System.Exception();
}
TopMethod().ToString()", returnType: typeof(string));
            script.VerifyDiagnostics();
            Assert.True(script.HasSubmissionResult());
        }

        [ConditionalFact(typeof(DesktopOnly))]
        public void ReturnInNestedLambda()
        {
            var script = CreateSubmission(@"
System.Func<object> f = () =>
{
    return new System.Exception();
};
42", returnType: typeof(int));
            script.VerifyDiagnostics();
            Assert.True(script.HasSubmissionResult());

            script = CreateSubmission(@"
System.Func<object> f = () => new System.Exception();
42", returnType: typeof(int));
            script.VerifyDiagnostics();
            Assert.True(script.HasSubmissionResult());
        }

        [ConditionalFact(typeof(DesktopOnly))]
        public void ReturnInNestedAnonymousMethod()
        {
            var script = CreateSubmission(@"
System.Func<object> f = delegate ()
{
    return new System.Exception();
};
42", returnType: typeof(int));
            script.VerifyDiagnostics();
            Assert.True(script.HasSubmissionResult());
        }

        [ConditionalFact(typeof(DesktopOnly))]
        public void LoadedFileWithWrongReturnType()
        {
            var resolver = TestSourceReferenceResolver.Create(
                KeyValuePairUtil.Create("a.csx", "return \"Who returns a string?\";"));
            var script = CreateSubmission(@"
#load ""a.csx""
42", returnType: typeof(int), options: TestOptions.DebugDll.WithSourceReferenceResolver(resolver));
            script.VerifyDiagnostics(
                // a.csx(1,8): error CS0029: Cannot implicitly convert type 'string' to 'int'
                // return "Who returns a string?"
                Diagnostic(ErrorCode.ERR_NoImplicitConv, @"""Who returns a string?""").WithArguments("string", "int").WithLocation(1, 8),
                // (3,1): warning CS0162: Unreachable code detected
                // 42
                Diagnostic(ErrorCode.WRN_UnreachableCode, "42").WithLocation(3, 1));
            Assert.True(script.HasSubmissionResult());
        }

        [ConditionalFact(typeof(DesktopOnly))]
        public void ReturnVoidInNestedMethodOrLambda()
        {
            var script = CreateSubmission(@"
void M1()
{
    return;
}
System.Action a = () => { return; };
42", returnType: typeof(int));
            script.VerifyDiagnostics();
            Assert.True(script.HasSubmissionResult());

            var compilation = CreateCompilationWithMscorlib45(@"
void M1()
{
    return;
}
System.Action a = () => { return; };
42", parseOptions: TestOptions.Script);
            compilation.VerifyDiagnostics();
        }

        #endregion
    }
}<|MERGE_RESOLUTION|>--- conflicted
+++ resolved
@@ -2192,11 +2192,7 @@
             }
         }
 
-<<<<<<< HEAD
-        [ConditionalFact(typeof(NoUsedAssembliesValidation))]
-=======
         [ConditionalFact(typeof(NoUsedAssembliesValidation), typeof(NoIOperationValidation), Reason = "IOperation skip: Compilation changes over time, adds new errors")]
->>>>>>> e8cd5df7
         public void MetadataConsistencyWhileEvolvingCompilation()
         {
             var md1 = AssemblyMetadata.CreateFromImage(CreateCompilation("public class C { }").EmitToArray());
