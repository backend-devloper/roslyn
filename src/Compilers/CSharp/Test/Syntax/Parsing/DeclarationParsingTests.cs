--- conflicted
+++ resolved
@@ -5569,7 +5569,6 @@
         }
 
         [Fact]
-<<<<<<< HEAD
         [WorkItem(13578, "https://github.com/dotnet/roslyn/issues/13578")]
         [CompilerTrait(CompilerFeature.ExpressionBody)]
         public void ExpressionBodiedCtorDtorProp()
@@ -5584,24 +5583,11 @@
 }
 ");
 
-=======
-        public void ParseOutVar()
-        {
-            var tree = UsingTree(@"
-class C
-{
-    void Foo()
-    {
-        M(out var x);
-    }
-}", options: TestOptions.Regular.WithTuplesFeature());
->>>>>>> f5f1926b
             N(SyntaxKind.CompilationUnit);
             {
                 N(SyntaxKind.ClassDeclaration);
                 {
                     N(SyntaxKind.ClassKeyword);
-<<<<<<< HEAD
                     N(SyntaxKind.IdentifierToken);
                     N(SyntaxKind.OpenBraceToken);
                     N(SyntaxKind.ConstructorDeclaration);
@@ -5670,23 +5656,11 @@
                     {
                         N(SyntaxKind.TildeToken);
                         N(SyntaxKind.IdentifierToken);
-=======
-                    N(SyntaxKind.IdentifierToken, "C");
-                    N(SyntaxKind.OpenBraceToken);
-                    N(SyntaxKind.MethodDeclaration);
-                    {
-                        N(SyntaxKind.PredefinedType);
-                        {
-                            N(SyntaxKind.VoidKeyword);
-                        }
-                        N(SyntaxKind.IdentifierToken, "Foo");
->>>>>>> f5f1926b
                         N(SyntaxKind.ParameterList);
                         {
                             N(SyntaxKind.OpenParenToken);
                             N(SyntaxKind.CloseParenToken);
                         }
-<<<<<<< HEAD
                         N(SyntaxKind.ArrowExpressionClause);
                         {
                             N(SyntaxKind.EqualsGreaterThanToken);
@@ -5732,7 +5706,50 @@
                                             N(SyntaxKind.OpenParenToken);
                                             N(SyntaxKind.CloseParenToken);
                                         }
-=======
+                                    }
+                                }
+                                N(SyntaxKind.SemicolonToken);
+                            }
+                            N(SyntaxKind.CloseBraceToken);
+                        }
+                    }
+                    N(SyntaxKind.CloseBraceToken);
+                }
+                N(SyntaxKind.EndOfFileToken);
+            }
+        }
+
+
+        [Fact]
+        public void ParseOutVar()
+        {
+            var tree = UsingTree(@"
+class C
+{
+    void Foo()
+    {
+        M(out var x);
+    }
+}", options: TestOptions.Regular.WithTuplesFeature());
+            N(SyntaxKind.CompilationUnit);
+            {
+                N(SyntaxKind.ClassDeclaration);
+                {
+                    N(SyntaxKind.ClassKeyword);
+                    N(SyntaxKind.IdentifierToken, "C");
+                    N(SyntaxKind.OpenBraceToken);
+                    N(SyntaxKind.MethodDeclaration);
+                    {
+                        N(SyntaxKind.PredefinedType);
+                        {
+                            N(SyntaxKind.VoidKeyword);
+                        }
+                        N(SyntaxKind.IdentifierToken, "Foo");
+                        N(SyntaxKind.ParameterList);
+                        {
+                            N(SyntaxKind.OpenParenToken);
+                            N(SyntaxKind.CloseParenToken);
+                        }
                         N(SyntaxKind.Block);
                         {
                             N(SyntaxKind.OpenBraceToken);
@@ -5766,7 +5783,6 @@
                                             }
                                         }
                                         N(SyntaxKind.CloseParenToken);
->>>>>>> f5f1926b
                                     }
                                 }
                                 N(SyntaxKind.SemicolonToken);
@@ -5778,12 +5794,7 @@
                 }
                 N(SyntaxKind.EndOfFileToken);
             }
-<<<<<<< HEAD
-        }
-
-=======
             EOF();
         }
->>>>>>> f5f1926b
     }
 }