--- conflicted
+++ resolved
@@ -7,11 +7,7 @@
 namespace Microsoft.CodeAnalysis.CSharp.UnitTests
 {
     [CompilerTrait(CompilerFeature.Patterns)]
-<<<<<<< HEAD
-    public class PatternParsingTexts : CSharpTestBase
-=======
     public class PatternParsingTexts : ParsingTests
->>>>>>> dd6981aa
     {
         [Fact]
         public void CasePatternVersusFeatureFlag()
