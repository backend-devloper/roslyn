--- conflicted
+++ resolved
@@ -251,11 +251,7 @@
                         case ErrorCode.WRN_AlignmentMagnitude:
                         case ErrorCode.WRN_TupleLiteralNameMismatch:
                         case ErrorCode.WRN_Experimental:
-<<<<<<< HEAD
-                        case ErrorCode.WRN_DefaultInSwitch:
                         case ErrorCode.WRN_AttributesOnBackingFieldsNotAvailable:
-=======
->>>>>>> 6edab152
                             Assert.Equal(1, ErrorFacts.GetWarningLevel(errorCode));
                             break;
                         case ErrorCode.WRN_MainIgnored:
