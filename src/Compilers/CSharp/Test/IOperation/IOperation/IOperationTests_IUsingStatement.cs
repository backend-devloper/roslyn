﻿// Licensed to the .NET Foundation under one or more agreements.
// The .NET Foundation licenses this file to you under the MIT license.
// See the LICENSE file in the project root for more information.

#nullable disable

using Microsoft.CodeAnalysis.CSharp.Syntax;
using Microsoft.CodeAnalysis.Test.Utilities;
using Roslyn.Test.Utilities;
using Xunit;

namespace Microsoft.CodeAnalysis.CSharp.UnitTests
{
    public partial class IOperationTests : SemanticModelTestBase
    {
        [CompilerTrait(CompilerFeature.IOperation)]
        [Fact]
        public void IUsingStatement_SimpleUsingNewVariable()
        {
            string source = @"
using System;

class C : IDisposable
{
    public void Dispose()
    {
    }

    public static void M1()
    {
        /*<bind>*/using (var c = new C())
        {
            Console.WriteLine(c.ToString());
        }/*</bind>*/
    }
}
";
            string expectedOperationTree = @"
IUsingOperation (OperationKind.Using, Type: null) (Syntax: 'using (var  ... }')
  Locals: Local_1: C c
  Resources: 
    IVariableDeclarationGroupOperation (1 declarations) (OperationKind.VariableDeclarationGroup, Type: null, IsImplicit) (Syntax: 'var c = new C()')
      IVariableDeclarationOperation (1 declarators) (OperationKind.VariableDeclaration, Type: null) (Syntax: 'var c = new C()')
        Declarators:
            IVariableDeclaratorOperation (Symbol: C c) (OperationKind.VariableDeclarator, Type: null) (Syntax: 'c = new C()')
              Initializer: 
                IVariableInitializerOperation (OperationKind.VariableInitializer, Type: null) (Syntax: '= new C()')
                  IObjectCreationOperation (Constructor: C..ctor()) (OperationKind.ObjectCreation, Type: C) (Syntax: 'new C()')
                    Arguments(0)
                    Initializer: 
                      null
        Initializer: 
          null
  Body: 
    IBlockOperation (1 statements) (OperationKind.Block, Type: null) (Syntax: '{ ... }')
      IExpressionStatementOperation (OperationKind.ExpressionStatement, Type: null) (Syntax: 'Console.Wri ... oString());')
        Expression: 
          IInvocationOperation (void System.Console.WriteLine(System.String value)) (OperationKind.Invocation, Type: System.Void) (Syntax: 'Console.Wri ... ToString())')
            Instance Receiver: 
              null
            Arguments(1):
                IArgumentOperation (ArgumentKind.Explicit, Matching Parameter: value) (OperationKind.Argument, Type: null) (Syntax: 'c.ToString()')
                  IInvocationOperation (virtual System.String System.Object.ToString()) (OperationKind.Invocation, Type: System.String) (Syntax: 'c.ToString()')
                    Instance Receiver: 
                      ILocalReferenceOperation: c (OperationKind.LocalReference, Type: C) (Syntax: 'c')
                    Arguments(0)
                  InConversion: CommonConversion (Exists: True, IsIdentity: True, IsNumeric: False, IsReference: False, IsUserDefined: False) (MethodSymbol: null)
                  OutConversion: CommonConversion (Exists: True, IsIdentity: True, IsNumeric: False, IsReference: False, IsUserDefined: False) (MethodSymbol: null)
";
            var expectedDiagnostics = DiagnosticDescription.None;

            VerifyOperationTreeAndDiagnosticsForTest<UsingStatementSyntax>(source, expectedOperationTree, expectedDiagnostics);
        }

        [CompilerTrait(CompilerFeature.IOperation, CompilerFeature.AsyncStreams)]
        [Fact, WorkItem(30362, "https://github.com/dotnet/roslyn/issues/30362")]
        public void IUsingAwaitStatement_SimpleAwaitUsing()
        {
            string source = @"
using System;
using System.Runtime.CompilerServices;
using System.Threading.Tasks;

class C
{
    public static async Task M1(IAsyncDisposable disposable)
    {
        /*<bind>*/await using (var c = disposable)
        {
            Console.WriteLine(c.ToString());
        }/*</bind>*/
    }
}
";
            string expectedOperationTree = @"
IUsingOperation (IsAsynchronous) (OperationKind.Using, Type: null) (Syntax: 'await using ... }')
  Locals: Local_1: System.IAsyncDisposable c
  Resources: 
    IVariableDeclarationGroupOperation (1 declarations) (OperationKind.VariableDeclarationGroup, Type: null, IsImplicit) (Syntax: 'var c = disposable')
      IVariableDeclarationOperation (1 declarators) (OperationKind.VariableDeclaration, Type: null) (Syntax: 'var c = disposable')
        Declarators:
            IVariableDeclaratorOperation (Symbol: System.IAsyncDisposable c) (OperationKind.VariableDeclarator, Type: null) (Syntax: 'c = disposable')
              Initializer: 
                IVariableInitializerOperation (OperationKind.VariableInitializer, Type: null) (Syntax: '= disposable')
                  IParameterReferenceOperation: disposable (OperationKind.ParameterReference, Type: System.IAsyncDisposable) (Syntax: 'disposable')
        Initializer: 
          null
  Body: 
    IBlockOperation (1 statements) (OperationKind.Block, Type: null) (Syntax: '{ ... }')
      IExpressionStatementOperation (OperationKind.ExpressionStatement, Type: null) (Syntax: 'Console.Wri ... oString());')
        Expression: 
          IInvocationOperation (void System.Console.WriteLine(System.String value)) (OperationKind.Invocation, Type: System.Void) (Syntax: 'Console.Wri ... ToString())')
            Instance Receiver: 
              null
            Arguments(1):
                IArgumentOperation (ArgumentKind.Explicit, Matching Parameter: value) (OperationKind.Argument, Type: null) (Syntax: 'c.ToString()')
                  IInvocationOperation (virtual System.String System.Object.ToString()) (OperationKind.Invocation, Type: System.String) (Syntax: 'c.ToString()')
                    Instance Receiver: 
                      ILocalReferenceOperation: c (OperationKind.LocalReference, Type: System.IAsyncDisposable) (Syntax: 'c')
                    Arguments(0)
                  InConversion: CommonConversion (Exists: True, IsIdentity: True, IsNumeric: False, IsReference: False, IsUserDefined: False) (MethodSymbol: null)
                  OutConversion: CommonConversion (Exists: True, IsIdentity: True, IsNumeric: False, IsReference: False, IsUserDefined: False) (MethodSymbol: null)
";

            var expectedDiagnostics = DiagnosticDescription.None;
            VerifyOperationTreeAndDiagnosticsForTest<UsingStatementSyntax>(source + s_IAsyncEnumerable + s_ValueTask, expectedOperationTree, expectedDiagnostics);
        }

        [CompilerTrait(CompilerFeature.IOperation, CompilerFeature.Dataflow, CompilerFeature.AsyncStreams)]
        [Fact, WorkItem(30362, "https://github.com/dotnet/roslyn/issues/30362")]
        public void UsingFlow_SimpleAwaitUsing()
        {
            string source = @"
using System;
using System.Runtime.CompilerServices;
using System.Threading.Tasks;

class C
{
    public static async Task M1(IAsyncDisposable disposable)
    /*<bind>*/{
        await using (var c = disposable)
        {
            Console.WriteLine(c.ToString());
        }
    }/*</bind>*/
}
";

            string expectedGraph = @"
Block[B0] - Entry
    Statements (0)
    Next (Regular) Block[B1]
        Entering: {R1}
.locals {R1}
{
    Locals: [System.IAsyncDisposable c]
    Block[B1] - Block
        Predecessors: [B0]
        Statements (1)
            ISimpleAssignmentOperation (OperationKind.SimpleAssignment, Type: System.IAsyncDisposable, IsImplicit) (Syntax: 'c = disposable')
              Left: 
                ILocalReferenceOperation: c (IsDeclaration: True) (OperationKind.LocalReference, Type: System.IAsyncDisposable, IsImplicit) (Syntax: 'c = disposable')
              Right: 
                IParameterReferenceOperation: disposable (OperationKind.ParameterReference, Type: System.IAsyncDisposable) (Syntax: 'disposable')
        Next (Regular) Block[B2]
            Entering: {R2} {R3}
    .try {R2, R3}
    {
        Block[B2] - Block
            Predecessors: [B1]
            Statements (1)
                IExpressionStatementOperation (OperationKind.ExpressionStatement, Type: null) (Syntax: 'Console.Wri ... oString());')
                  Expression: 
                    IInvocationOperation (void System.Console.WriteLine(System.String value)) (OperationKind.Invocation, Type: System.Void) (Syntax: 'Console.Wri ... ToString())')
                      Instance Receiver: 
                        null
                      Arguments(1):
                          IArgumentOperation (ArgumentKind.Explicit, Matching Parameter: value) (OperationKind.Argument, Type: null) (Syntax: 'c.ToString()')
                            IInvocationOperation (virtual System.String System.Object.ToString()) (OperationKind.Invocation, Type: System.String) (Syntax: 'c.ToString()')
                              Instance Receiver: 
                                ILocalReferenceOperation: c (OperationKind.LocalReference, Type: System.IAsyncDisposable) (Syntax: 'c')
                              Arguments(0)
                            InConversion: CommonConversion (Exists: True, IsIdentity: True, IsNumeric: False, IsReference: False, IsUserDefined: False) (MethodSymbol: null)
                            OutConversion: CommonConversion (Exists: True, IsIdentity: True, IsNumeric: False, IsReference: False, IsUserDefined: False) (MethodSymbol: null)
            Next (Regular) Block[B6]
                Finalizing: {R4}
                Leaving: {R3} {R2} {R1}
    }
    .finally {R4}
    {
        Block[B3] - Block
            Predecessors (0)
            Statements (0)
            Jump if True (Regular) to Block[B5]
                IIsNullOperation (OperationKind.IsNull, Type: System.Boolean, IsImplicit) (Syntax: 'c = disposable')
                  Operand: 
                    ILocalReferenceOperation: c (OperationKind.LocalReference, Type: System.IAsyncDisposable, IsImplicit) (Syntax: 'c = disposable')
            Next (Regular) Block[B4]
        Block[B4] - Block
            Predecessors: [B3]
            Statements (1)
                IAwaitOperation (OperationKind.Await, Type: System.Void, IsImplicit) (Syntax: 'c = disposable')
                  Expression: 
                    IInvocationOperation (virtual System.Threading.Tasks.ValueTask System.IAsyncDisposable.DisposeAsync()) (OperationKind.Invocation, Type: System.Threading.Tasks.ValueTask, IsImplicit) (Syntax: 'c = disposable')
                      Instance Receiver: 
                        ILocalReferenceOperation: c (OperationKind.LocalReference, Type: System.IAsyncDisposable, IsImplicit) (Syntax: 'c = disposable')
                      Arguments(0)
            Next (Regular) Block[B5]
        Block[B5] - Block
            Predecessors: [B3] [B4]
            Statements (0)
            Next (StructuredExceptionHandling) Block[null]
    }
}
Block[B6] - Exit
    Predecessors: [B2]
    Statements (0)
";
            var expectedDiagnostics = DiagnosticDescription.None;

            VerifyFlowGraphAndDiagnosticsForTest<BlockSyntax>(source + s_IAsyncEnumerable + s_ValueTask, expectedGraph, expectedDiagnostics);
        }

        [CompilerTrait(CompilerFeature.IOperation)]
        [Fact]
        public void IUsingStatement_MultipleNewVariable()
        {
            string source = @"
using System;

class C : IDisposable
{
    public void Dispose()
    {
    }

    public static void M1()
    {
        
        /*<bind>*/using (C c1 = new C(), c2 = new C())
        {
            Console.WriteLine(c1.ToString());
        }/*</bind>*/
    }
}
";
            string expectedOperationTree = @"
IUsingOperation (OperationKind.Using, Type: null) (Syntax: 'using (C c1 ... }')
  Locals: Local_1: C c1
    Local_2: C c2
  Resources: 
    IVariableDeclarationGroupOperation (1 declarations) (OperationKind.VariableDeclarationGroup, Type: null, IsImplicit) (Syntax: 'C c1 = new  ... 2 = new C()')
      IVariableDeclarationOperation (2 declarators) (OperationKind.VariableDeclaration, Type: null) (Syntax: 'C c1 = new  ... 2 = new C()')
        Declarators:
            IVariableDeclaratorOperation (Symbol: C c1) (OperationKind.VariableDeclarator, Type: null) (Syntax: 'c1 = new C()')
              Initializer: 
                IVariableInitializerOperation (OperationKind.VariableInitializer, Type: null) (Syntax: '= new C()')
                  IObjectCreationOperation (Constructor: C..ctor()) (OperationKind.ObjectCreation, Type: C) (Syntax: 'new C()')
                    Arguments(0)
                    Initializer: 
                      null
            IVariableDeclaratorOperation (Symbol: C c2) (OperationKind.VariableDeclarator, Type: null) (Syntax: 'c2 = new C()')
              Initializer: 
                IVariableInitializerOperation (OperationKind.VariableInitializer, Type: null) (Syntax: '= new C()')
                  IObjectCreationOperation (Constructor: C..ctor()) (OperationKind.ObjectCreation, Type: C) (Syntax: 'new C()')
                    Arguments(0)
                    Initializer: 
                      null
        Initializer: 
          null
  Body: 
    IBlockOperation (1 statements) (OperationKind.Block, Type: null) (Syntax: '{ ... }')
      IExpressionStatementOperation (OperationKind.ExpressionStatement, Type: null) (Syntax: 'Console.Wri ... oString());')
        Expression: 
          IInvocationOperation (void System.Console.WriteLine(System.String value)) (OperationKind.Invocation, Type: System.Void) (Syntax: 'Console.Wri ... ToString())')
            Instance Receiver: 
              null
            Arguments(1):
                IArgumentOperation (ArgumentKind.Explicit, Matching Parameter: value) (OperationKind.Argument, Type: null) (Syntax: 'c1.ToString()')
                  IInvocationOperation (virtual System.String System.Object.ToString()) (OperationKind.Invocation, Type: System.String) (Syntax: 'c1.ToString()')
                    Instance Receiver: 
                      ILocalReferenceOperation: c1 (OperationKind.LocalReference, Type: C) (Syntax: 'c1')
                    Arguments(0)
                  InConversion: CommonConversion (Exists: True, IsIdentity: True, IsNumeric: False, IsReference: False, IsUserDefined: False) (MethodSymbol: null)
                  OutConversion: CommonConversion (Exists: True, IsIdentity: True, IsNumeric: False, IsReference: False, IsUserDefined: False) (MethodSymbol: null)
";
            var expectedDiagnostics = DiagnosticDescription.None;

            VerifyOperationTreeAndDiagnosticsForTest<UsingStatementSyntax>(source, expectedOperationTree, expectedDiagnostics);
        }

        [CompilerTrait(CompilerFeature.IOperation)]
        [Fact]
        public void IUsingStatement_SimpleUsingStatementExistingResource()
        {
            string source = @"
using System;

class C : IDisposable
{
    public void Dispose()
    {
    }

    public static void M1()
    {
        var c = new C();
        /*<bind>*/using (c)
        {
            Console.WriteLine(c.ToString());
        }/*</bind>*/
    }
}
";
            string expectedOperationTree = @"
IUsingOperation (OperationKind.Using, Type: null) (Syntax: 'using (c) ... }')
  Resources: 
    ILocalReferenceOperation: c (OperationKind.LocalReference, Type: C) (Syntax: 'c')
  Body: 
    IBlockOperation (1 statements) (OperationKind.Block, Type: null) (Syntax: '{ ... }')
      IExpressionStatementOperation (OperationKind.ExpressionStatement, Type: null) (Syntax: 'Console.Wri ... oString());')
        Expression: 
          IInvocationOperation (void System.Console.WriteLine(System.String value)) (OperationKind.Invocation, Type: System.Void) (Syntax: 'Console.Wri ... ToString())')
            Instance Receiver: 
              null
            Arguments(1):
                IArgumentOperation (ArgumentKind.Explicit, Matching Parameter: value) (OperationKind.Argument, Type: null) (Syntax: 'c.ToString()')
                  IInvocationOperation (virtual System.String System.Object.ToString()) (OperationKind.Invocation, Type: System.String) (Syntax: 'c.ToString()')
                    Instance Receiver: 
                      ILocalReferenceOperation: c (OperationKind.LocalReference, Type: C) (Syntax: 'c')
                    Arguments(0)
                  InConversion: CommonConversion (Exists: True, IsIdentity: True, IsNumeric: False, IsReference: False, IsUserDefined: False) (MethodSymbol: null)
                  OutConversion: CommonConversion (Exists: True, IsIdentity: True, IsNumeric: False, IsReference: False, IsUserDefined: False) (MethodSymbol: null)
";
            var expectedDiagnostics = DiagnosticDescription.None;

            VerifyOperationTreeAndDiagnosticsForTest<UsingStatementSyntax>(source, expectedOperationTree, expectedDiagnostics);
        }

        [CompilerTrait(CompilerFeature.IOperation)]
        [Fact]
        public void IUsingStatement_NestedUsingNewResources()
        {
            string source = @"
using System;

class C : IDisposable
{
    public void Dispose()
    {
    }

    public static void M1()
    {
        /*<bind>*/using (var c1 = new C())
        using (var c2 = new C())
        {
            Console.WriteLine(c1.ToString() + c2.ToString());
        }/*</bind>*/
    }
}
";
            string expectedOperationTree = @"
IUsingOperation (OperationKind.Using, Type: null) (Syntax: 'using (var  ... }')
  Locals: Local_1: C c1
  Resources: 
    IVariableDeclarationGroupOperation (1 declarations) (OperationKind.VariableDeclarationGroup, Type: null, IsImplicit) (Syntax: 'var c1 = new C()')
      IVariableDeclarationOperation (1 declarators) (OperationKind.VariableDeclaration, Type: null) (Syntax: 'var c1 = new C()')
        Declarators:
            IVariableDeclaratorOperation (Symbol: C c1) (OperationKind.VariableDeclarator, Type: null) (Syntax: 'c1 = new C()')
              Initializer: 
                IVariableInitializerOperation (OperationKind.VariableInitializer, Type: null) (Syntax: '= new C()')
                  IObjectCreationOperation (Constructor: C..ctor()) (OperationKind.ObjectCreation, Type: C) (Syntax: 'new C()')
                    Arguments(0)
                    Initializer: 
                      null
        Initializer: 
          null
  Body: 
    IUsingOperation (OperationKind.Using, Type: null) (Syntax: 'using (var  ... }')
      Locals: Local_1: C c2
      Resources: 
        IVariableDeclarationGroupOperation (1 declarations) (OperationKind.VariableDeclarationGroup, Type: null, IsImplicit) (Syntax: 'var c2 = new C()')
          IVariableDeclarationOperation (1 declarators) (OperationKind.VariableDeclaration, Type: null) (Syntax: 'var c2 = new C()')
            Declarators:
                IVariableDeclaratorOperation (Symbol: C c2) (OperationKind.VariableDeclarator, Type: null) (Syntax: 'c2 = new C()')
                  Initializer: 
                    IVariableInitializerOperation (OperationKind.VariableInitializer, Type: null) (Syntax: '= new C()')
                      IObjectCreationOperation (Constructor: C..ctor()) (OperationKind.ObjectCreation, Type: C) (Syntax: 'new C()')
                        Arguments(0)
                        Initializer: 
                          null
            Initializer: 
              null
      Body: 
        IBlockOperation (1 statements) (OperationKind.Block, Type: null) (Syntax: '{ ... }')
          IExpressionStatementOperation (OperationKind.ExpressionStatement, Type: null) (Syntax: 'Console.Wri ... oString());')
            Expression: 
              IInvocationOperation (void System.Console.WriteLine(System.String value)) (OperationKind.Invocation, Type: System.Void) (Syntax: 'Console.Wri ... ToString())')
                Instance Receiver: 
                  null
                Arguments(1):
                    IArgumentOperation (ArgumentKind.Explicit, Matching Parameter: value) (OperationKind.Argument, Type: null) (Syntax: 'c1.ToString ... .ToString()')
                      IBinaryOperation (BinaryOperatorKind.Add) (OperationKind.Binary, Type: System.String) (Syntax: 'c1.ToString ... .ToString()')
                        Left: 
                          IInvocationOperation (virtual System.String System.Object.ToString()) (OperationKind.Invocation, Type: System.String) (Syntax: 'c1.ToString()')
                            Instance Receiver: 
                              ILocalReferenceOperation: c1 (OperationKind.LocalReference, Type: C) (Syntax: 'c1')
                            Arguments(0)
                        Right: 
                          IInvocationOperation (virtual System.String System.Object.ToString()) (OperationKind.Invocation, Type: System.String) (Syntax: 'c2.ToString()')
                            Instance Receiver: 
                              ILocalReferenceOperation: c2 (OperationKind.LocalReference, Type: C) (Syntax: 'c2')
                            Arguments(0)
                      InConversion: CommonConversion (Exists: True, IsIdentity: True, IsNumeric: False, IsReference: False, IsUserDefined: False) (MethodSymbol: null)
                      OutConversion: CommonConversion (Exists: True, IsIdentity: True, IsNumeric: False, IsReference: False, IsUserDefined: False) (MethodSymbol: null)
";
            var expectedDiagnostics = DiagnosticDescription.None;

            VerifyOperationTreeAndDiagnosticsForTest<UsingStatementSyntax>(source, expectedOperationTree, expectedDiagnostics);
        }

        [CompilerTrait(CompilerFeature.IOperation)]
        [Fact]
        public void IUsingStatement_NestedUsingExistingResources()
        {
            string source = @"
using System;

class C : IDisposable
{
    public void Dispose()
    {
    }

    public static void M1()
    {
        var c1 = new C();
        var c2 = new C();
        /*<bind>*/using (c1)
        using (c2)
        {
            Console.WriteLine(c1.ToString() + c2.ToString());
        }/*</bind>*/
    }
}
";
            string expectedOperationTree = @"
IUsingOperation (OperationKind.Using, Type: null) (Syntax: 'using (c1) ... }')
  Resources: 
    ILocalReferenceOperation: c1 (OperationKind.LocalReference, Type: C) (Syntax: 'c1')
  Body: 
    IUsingOperation (OperationKind.Using, Type: null) (Syntax: 'using (c2) ... }')
      Resources: 
        ILocalReferenceOperation: c2 (OperationKind.LocalReference, Type: C) (Syntax: 'c2')
      Body: 
        IBlockOperation (1 statements) (OperationKind.Block, Type: null) (Syntax: '{ ... }')
          IExpressionStatementOperation (OperationKind.ExpressionStatement, Type: null) (Syntax: 'Console.Wri ... oString());')
            Expression: 
              IInvocationOperation (void System.Console.WriteLine(System.String value)) (OperationKind.Invocation, Type: System.Void) (Syntax: 'Console.Wri ... ToString())')
                Instance Receiver: 
                  null
                Arguments(1):
                    IArgumentOperation (ArgumentKind.Explicit, Matching Parameter: value) (OperationKind.Argument, Type: null) (Syntax: 'c1.ToString ... .ToString()')
                      IBinaryOperation (BinaryOperatorKind.Add) (OperationKind.Binary, Type: System.String) (Syntax: 'c1.ToString ... .ToString()')
                        Left: 
                          IInvocationOperation (virtual System.String System.Object.ToString()) (OperationKind.Invocation, Type: System.String) (Syntax: 'c1.ToString()')
                            Instance Receiver: 
                              ILocalReferenceOperation: c1 (OperationKind.LocalReference, Type: C) (Syntax: 'c1')
                            Arguments(0)
                        Right: 
                          IInvocationOperation (virtual System.String System.Object.ToString()) (OperationKind.Invocation, Type: System.String) (Syntax: 'c2.ToString()')
                            Instance Receiver: 
                              ILocalReferenceOperation: c2 (OperationKind.LocalReference, Type: C) (Syntax: 'c2')
                            Arguments(0)
                      InConversion: CommonConversion (Exists: True, IsIdentity: True, IsNumeric: False, IsReference: False, IsUserDefined: False) (MethodSymbol: null)
                      OutConversion: CommonConversion (Exists: True, IsIdentity: True, IsNumeric: False, IsReference: False, IsUserDefined: False) (MethodSymbol: null)
";
            var expectedDiagnostics = DiagnosticDescription.None;

            VerifyOperationTreeAndDiagnosticsForTest<UsingStatementSyntax>(source, expectedOperationTree, expectedDiagnostics);
        }

        [CompilerTrait(CompilerFeature.IOperation)]
        [Fact]
        public void IUsingStatement_InvalidMultipleVariableDeclaration()
        {
            string source = @"
using System;

class C : IDisposable
{
    public void Dispose()
    {
    }

    public static void M1()
    {
        /*<bind>*/using (var c1 = new C(), c2 = new C())
        {
            Console.WriteLine(c1.ToString() + c2.ToString());
        }/*</bind>*/
    }
}
";
            string expectedOperationTree = @"
IUsingOperation (OperationKind.Using, Type: null, IsInvalid) (Syntax: 'using (var  ... }')
  Locals: Local_1: C c1
    Local_2: C c2
  Resources: 
    IVariableDeclarationGroupOperation (1 declarations) (OperationKind.VariableDeclarationGroup, Type: null, IsInvalid, IsImplicit) (Syntax: 'var c1 = ne ... 2 = new C()')
      IVariableDeclarationOperation (2 declarators) (OperationKind.VariableDeclaration, Type: null, IsInvalid) (Syntax: 'var c1 = ne ... 2 = new C()')
        Declarators:
            IVariableDeclaratorOperation (Symbol: C c1) (OperationKind.VariableDeclarator, Type: null, IsInvalid) (Syntax: 'c1 = new C()')
              Initializer: 
                IVariableInitializerOperation (OperationKind.VariableInitializer, Type: null, IsInvalid) (Syntax: '= new C()')
                  IObjectCreationOperation (Constructor: C..ctor()) (OperationKind.ObjectCreation, Type: C, IsInvalid) (Syntax: 'new C()')
                    Arguments(0)
                    Initializer: 
                      null
            IVariableDeclaratorOperation (Symbol: C c2) (OperationKind.VariableDeclarator, Type: null, IsInvalid) (Syntax: 'c2 = new C()')
              Initializer: 
                IVariableInitializerOperation (OperationKind.VariableInitializer, Type: null, IsInvalid) (Syntax: '= new C()')
                  IObjectCreationOperation (Constructor: C..ctor()) (OperationKind.ObjectCreation, Type: C, IsInvalid) (Syntax: 'new C()')
                    Arguments(0)
                    Initializer: 
                      null
        Initializer: 
          null
  Body: 
    IBlockOperation (1 statements) (OperationKind.Block, Type: null) (Syntax: '{ ... }')
      IExpressionStatementOperation (OperationKind.ExpressionStatement, Type: null) (Syntax: 'Console.Wri ... oString());')
        Expression: 
          IInvocationOperation (void System.Console.WriteLine(System.String value)) (OperationKind.Invocation, Type: System.Void) (Syntax: 'Console.Wri ... ToString())')
            Instance Receiver: 
              null
            Arguments(1):
                IArgumentOperation (ArgumentKind.Explicit, Matching Parameter: value) (OperationKind.Argument, Type: null) (Syntax: 'c1.ToString ... .ToString()')
                  IBinaryOperation (BinaryOperatorKind.Add) (OperationKind.Binary, Type: System.String) (Syntax: 'c1.ToString ... .ToString()')
                    Left: 
                      IInvocationOperation (virtual System.String System.Object.ToString()) (OperationKind.Invocation, Type: System.String) (Syntax: 'c1.ToString()')
                        Instance Receiver: 
                          ILocalReferenceOperation: c1 (OperationKind.LocalReference, Type: C) (Syntax: 'c1')
                        Arguments(0)
                    Right: 
                      IInvocationOperation (virtual System.String System.Object.ToString()) (OperationKind.Invocation, Type: System.String) (Syntax: 'c2.ToString()')
                        Instance Receiver: 
                          ILocalReferenceOperation: c2 (OperationKind.LocalReference, Type: C) (Syntax: 'c2')
                        Arguments(0)
                  InConversion: CommonConversion (Exists: True, IsIdentity: True, IsNumeric: False, IsReference: False, IsUserDefined: False) (MethodSymbol: null)
                  OutConversion: CommonConversion (Exists: True, IsIdentity: True, IsNumeric: False, IsReference: False, IsUserDefined: False) (MethodSymbol: null)
";
            var expectedDiagnostics = new DiagnosticDescription[] {
                // CS0819: Implicitly-typed variables cannot have multiple declarators
                //         /*<bind>*/using (var c1 = new C(), c2 = new C())
                Diagnostic(ErrorCode.ERR_ImplicitlyTypedVariableMultipleDeclarator, "var c1 = new C(), c2 = new C()").WithLocation(12, 26)
            };

            VerifyOperationTreeAndDiagnosticsForTest<UsingStatementSyntax>(source, expectedOperationTree, expectedDiagnostics);
        }

        [CompilerTrait(CompilerFeature.IOperation)]
        [Fact]
        public void IOperationTests_MultipleExistingResourcesPassed()
        {
            string source = @"
using System;

class C : IDisposable
{
    public void Dispose()
    {
    }

    public static void M1()
    /*<bind>*/{
        var c1 = new C();
        var c2 = new C();
        using (c1, c2)
        {
            Console.WriteLine(c1.ToString() + c2.ToString());
        }
    }/*</bind>*/
}
";
            // Capturing the whole block here, to show that the using statement is actually being bound as a using statement, followed by
            // an expression and a separate block, rather than being bound as a using statement with an invalid expression as the resources
            string expectedOperationTree = @"
IBlockOperation (5 statements, 2 locals) (OperationKind.Block, Type: null, IsInvalid) (Syntax: '{ ... }')
  Locals: Local_1: C c1
    Local_2: C c2
  IVariableDeclarationGroupOperation (1 declarations) (OperationKind.VariableDeclarationGroup, Type: null) (Syntax: 'var c1 = new C();')
    IVariableDeclarationOperation (1 declarators) (OperationKind.VariableDeclaration, Type: null) (Syntax: 'var c1 = new C()')
      Declarators:
          IVariableDeclaratorOperation (Symbol: C c1) (OperationKind.VariableDeclarator, Type: null) (Syntax: 'c1 = new C()')
            Initializer: 
              IVariableInitializerOperation (OperationKind.VariableInitializer, Type: null) (Syntax: '= new C()')
                IObjectCreationOperation (Constructor: C..ctor()) (OperationKind.ObjectCreation, Type: C) (Syntax: 'new C()')
                  Arguments(0)
                  Initializer: 
                    null
      Initializer: 
        null
  IVariableDeclarationGroupOperation (1 declarations) (OperationKind.VariableDeclarationGroup, Type: null) (Syntax: 'var c2 = new C();')
    IVariableDeclarationOperation (1 declarators) (OperationKind.VariableDeclaration, Type: null) (Syntax: 'var c2 = new C()')
      Declarators:
          IVariableDeclaratorOperation (Symbol: C c2) (OperationKind.VariableDeclarator, Type: null) (Syntax: 'c2 = new C()')
            Initializer: 
              IVariableInitializerOperation (OperationKind.VariableInitializer, Type: null) (Syntax: '= new C()')
                IObjectCreationOperation (Constructor: C..ctor()) (OperationKind.ObjectCreation, Type: C) (Syntax: 'new C()')
                  Arguments(0)
                  Initializer: 
                    null
      Initializer: 
        null
  IUsingOperation (OperationKind.Using, Type: null, IsInvalid) (Syntax: 'using (c1')
    Resources: 
      ILocalReferenceOperation: c1 (OperationKind.LocalReference, Type: C, IsInvalid) (Syntax: 'c1')
    Body: 
      IExpressionStatementOperation (OperationKind.ExpressionStatement, Type: null, IsInvalid) (Syntax: '')
        Expression: 
          IInvalidOperation (OperationKind.Invalid, Type: null, IsInvalid) (Syntax: '')
            Children(0)
  IExpressionStatementOperation (OperationKind.ExpressionStatement, Type: null, IsInvalid) (Syntax: 'c2')
    Expression: 
      ILocalReferenceOperation: c2 (OperationKind.LocalReference, Type: C, IsInvalid) (Syntax: 'c2')
  IBlockOperation (1 statements) (OperationKind.Block, Type: null) (Syntax: '{ ... }')
    IExpressionStatementOperation (OperationKind.ExpressionStatement, Type: null) (Syntax: 'Console.Wri ... oString());')
      Expression: 
        IInvocationOperation (void System.Console.WriteLine(System.String value)) (OperationKind.Invocation, Type: System.Void) (Syntax: 'Console.Wri ... ToString())')
          Instance Receiver: 
            null
          Arguments(1):
              IArgumentOperation (ArgumentKind.Explicit, Matching Parameter: value) (OperationKind.Argument, Type: null) (Syntax: 'c1.ToString ... .ToString()')
                IBinaryOperation (BinaryOperatorKind.Add) (OperationKind.Binary, Type: System.String) (Syntax: 'c1.ToString ... .ToString()')
                  Left: 
                    IInvocationOperation (virtual System.String System.Object.ToString()) (OperationKind.Invocation, Type: System.String) (Syntax: 'c1.ToString()')
                      Instance Receiver: 
                        ILocalReferenceOperation: c1 (OperationKind.LocalReference, Type: C) (Syntax: 'c1')
                      Arguments(0)
                  Right: 
                    IInvocationOperation (virtual System.String System.Object.ToString()) (OperationKind.Invocation, Type: System.String) (Syntax: 'c2.ToString()')
                      Instance Receiver: 
                        ILocalReferenceOperation: c2 (OperationKind.LocalReference, Type: C) (Syntax: 'c2')
                      Arguments(0)
                InConversion: CommonConversion (Exists: True, IsIdentity: True, IsNumeric: False, IsReference: False, IsUserDefined: False) (MethodSymbol: null)
                OutConversion: CommonConversion (Exists: True, IsIdentity: True, IsNumeric: False, IsReference: False, IsUserDefined: False) (MethodSymbol: null)
";
            var expectedDiagnostics = new DiagnosticDescription[] {
                // CS1026: ) expected
                //         using (c1, c2)
                Diagnostic(ErrorCode.ERR_CloseParenExpected, ",").WithLocation(14, 18),
                // CS1525: Invalid expression term ','
                //         using (c1, c2)
                Diagnostic(ErrorCode.ERR_InvalidExprTerm, ",").WithArguments(",").WithLocation(14, 18),
                // CS1002: ; expected
                //         using (c1, c2)
                Diagnostic(ErrorCode.ERR_SemicolonExpected, ",").WithLocation(14, 18),
                // CS1513: } expected
                //         using (c1, c2)
                Diagnostic(ErrorCode.ERR_RbraceExpected, ",").WithLocation(14, 18),
                // CS1002: ; expected
                //         using (c1, c2)
                Diagnostic(ErrorCode.ERR_SemicolonExpected, ")").WithLocation(14, 22),
                // CS1513: } expected
                //         using (c1, c2)
                Diagnostic(ErrorCode.ERR_RbraceExpected, ")").WithLocation(14, 22)
            };

            VerifyOperationTreeAndDiagnosticsForTest<BlockSyntax>(source, expectedOperationTree, expectedDiagnostics);
        }

        [CompilerTrait(CompilerFeature.IOperation)]
        [Fact]
        public void IUsingStatement_InvalidNonDisposableNewResource()
        {
            string source = @"
using System;

class C
{

    public static void M1()
    {
        /*<bind>*/using (var c1 = new C())
        {
            Console.WriteLine(c1.ToString());
        }/*</bind>*/
    }
}
";
            string expectedOperationTree = @"
IUsingOperation (OperationKind.Using, Type: null, IsInvalid) (Syntax: 'using (var  ... }')
  Locals: Local_1: C c1
  Resources: 
    IVariableDeclarationGroupOperation (1 declarations) (OperationKind.VariableDeclarationGroup, Type: null, IsInvalid, IsImplicit) (Syntax: 'var c1 = new C()')
      IVariableDeclarationOperation (1 declarators) (OperationKind.VariableDeclaration, Type: null, IsInvalid) (Syntax: 'var c1 = new C()')
        Declarators:
            IVariableDeclaratorOperation (Symbol: C c1) (OperationKind.VariableDeclarator, Type: null, IsInvalid) (Syntax: 'c1 = new C()')
              Initializer: 
                IVariableInitializerOperation (OperationKind.VariableInitializer, Type: null, IsInvalid) (Syntax: '= new C()')
                  IObjectCreationOperation (Constructor: C..ctor()) (OperationKind.ObjectCreation, Type: C, IsInvalid) (Syntax: 'new C()')
                    Arguments(0)
                    Initializer: 
                      null
        Initializer: 
          null
  Body: 
    IBlockOperation (1 statements) (OperationKind.Block, Type: null) (Syntax: '{ ... }')
      IExpressionStatementOperation (OperationKind.ExpressionStatement, Type: null) (Syntax: 'Console.Wri ... oString());')
        Expression: 
          IInvocationOperation (void System.Console.WriteLine(System.String value)) (OperationKind.Invocation, Type: System.Void) (Syntax: 'Console.Wri ... ToString())')
            Instance Receiver: 
              null
            Arguments(1):
                IArgumentOperation (ArgumentKind.Explicit, Matching Parameter: value) (OperationKind.Argument, Type: null) (Syntax: 'c1.ToString()')
                  IInvocationOperation (virtual System.String System.Object.ToString()) (OperationKind.Invocation, Type: System.String) (Syntax: 'c1.ToString()')
                    Instance Receiver: 
                      ILocalReferenceOperation: c1 (OperationKind.LocalReference, Type: C) (Syntax: 'c1')
                    Arguments(0)
                  InConversion: CommonConversion (Exists: True, IsIdentity: True, IsNumeric: False, IsReference: False, IsUserDefined: False) (MethodSymbol: null)
                  OutConversion: CommonConversion (Exists: True, IsIdentity: True, IsNumeric: False, IsReference: False, IsUserDefined: False) (MethodSymbol: null)
";
            var expectedDiagnostics = new DiagnosticDescription[] {
                // CS1674: 'C': type used in a using statement must be implicitly convertible to 'System.IDisposable'
                //         /*<bind>*/using (var c1 = new C())
                Diagnostic(ErrorCode.ERR_NoConvToIDisp, "var c1 = new C()").WithArguments("C").WithLocation(9, 26)
            };

            VerifyOperationTreeAndDiagnosticsForTest<UsingStatementSyntax>(source, expectedOperationTree, expectedDiagnostics);
        }

        [CompilerTrait(CompilerFeature.IOperation)]
        [Fact]
        public void IUsingStatement_InvalidNonDisposableExistingResource()
        {
            string source = @"
using System;

class C
{

    public static void M1()
    {
        var c1 = new C();
        /*<bind>*/using (c1)
        {
            Console.WriteLine(c1.ToString());
        }/*</bind>*/
    }
}
";
            string expectedOperationTree = @"
IUsingOperation (OperationKind.Using, Type: null, IsInvalid) (Syntax: 'using (c1) ... }')
  Resources: 
    ILocalReferenceOperation: c1 (OperationKind.LocalReference, Type: C, IsInvalid) (Syntax: 'c1')
  Body: 
    IBlockOperation (1 statements) (OperationKind.Block, Type: null) (Syntax: '{ ... }')
      IExpressionStatementOperation (OperationKind.ExpressionStatement, Type: null) (Syntax: 'Console.Wri ... oString());')
        Expression: 
          IInvocationOperation (void System.Console.WriteLine(System.String value)) (OperationKind.Invocation, Type: System.Void) (Syntax: 'Console.Wri ... ToString())')
            Instance Receiver: 
              null
            Arguments(1):
                IArgumentOperation (ArgumentKind.Explicit, Matching Parameter: value) (OperationKind.Argument, Type: null) (Syntax: 'c1.ToString()')
                  IInvocationOperation (virtual System.String System.Object.ToString()) (OperationKind.Invocation, Type: System.String) (Syntax: 'c1.ToString()')
                    Instance Receiver: 
                      ILocalReferenceOperation: c1 (OperationKind.LocalReference, Type: C) (Syntax: 'c1')
                    Arguments(0)
                  InConversion: CommonConversion (Exists: True, IsIdentity: True, IsNumeric: False, IsReference: False, IsUserDefined: False) (MethodSymbol: null)
                  OutConversion: CommonConversion (Exists: True, IsIdentity: True, IsNumeric: False, IsReference: False, IsUserDefined: False) (MethodSymbol: null)
";
            var expectedDiagnostics = new DiagnosticDescription[] {
                // CS1674: 'C': type used in a using statement must be implicitly convertible to 'System.IDisposable'
                //         /*<bind>*/using (c1)
                Diagnostic(ErrorCode.ERR_NoConvToIDisp, "c1").WithArguments("C").WithLocation(10, 26)
            };

            VerifyOperationTreeAndDiagnosticsForTest<UsingStatementSyntax>(source, expectedOperationTree, expectedDiagnostics);
        }

        [CompilerTrait(CompilerFeature.IOperation)]
        [Fact]
        public void IUsingStatement_InvalidEmptyUsingResources()
        {
            string source = @"
using System;

class C
{

    public static void M1()
    {
        /*<bind>*/using ()
        {
        }/*</bind>*/
    }
}
";
            string expectedOperationTree = @"
IUsingOperation (OperationKind.Using, Type: null, IsInvalid) (Syntax: 'using () ... }')
  Resources: 
    IInvalidOperation (OperationKind.Invalid, Type: null, IsInvalid) (Syntax: '')
      Children(0)
  Body: 
    IBlockOperation (0 statements) (OperationKind.Block, Type: null) (Syntax: '{ ... }')
";
            var expectedDiagnostics = new DiagnosticDescription[] {
                // CS1525: Invalid expression term ')'
                //         /*<bind>*/using ()
                Diagnostic(ErrorCode.ERR_InvalidExprTerm, ")").WithArguments(")").WithLocation(9, 26)
            };

            VerifyOperationTreeAndDiagnosticsForTest<UsingStatementSyntax>(source, expectedOperationTree, expectedDiagnostics);
        }

        [CompilerTrait(CompilerFeature.IOperation)]
        [Fact]
        public void IUsingStatement_UsingWithoutSavedReference()
        {
            string source = @"
using System;

class C : IDisposable
{
    public void Dispose()
    {
    }

    public static void M1()
    {
        /*<bind>*/using (GetC())
        {
        }/*</bind>*/
    }

    public static C GetC() => new C();
}
";
            string expectedOperationTree = @"
IUsingOperation (OperationKind.Using, Type: null) (Syntax: 'using (GetC ... }')
  Resources: 
    IInvocationOperation (C C.GetC()) (OperationKind.Invocation, Type: C) (Syntax: 'GetC()')
      Instance Receiver: 
        null
      Arguments(0)
  Body: 
    IBlockOperation (0 statements) (OperationKind.Block, Type: null) (Syntax: '{ ... }')
";
            var expectedDiagnostics = DiagnosticDescription.None;

            VerifyOperationTreeAndDiagnosticsForTest<UsingStatementSyntax>(source, expectedOperationTree, expectedDiagnostics);
        }

        [CompilerTrait(CompilerFeature.IOperation)]
        [Fact]
        public void IUsingStatement_DynamicArgument()
        {
            string source = @"
using System;

class C : IDisposable
{
    public void Dispose()
    {
    }

    public static void M1()
    {
        dynamic d = null;
        /*<bind>*/using (d)
        {
            Console.WriteLine(d);
        }/*</bind>*/
    }
}
";
            string expectedOperationTree = @"
IUsingOperation (OperationKind.Using, Type: null) (Syntax: 'using (d) ... }')
  Resources: 
    ILocalReferenceOperation: d (OperationKind.LocalReference, Type: dynamic) (Syntax: 'd')
  Body: 
    IBlockOperation (1 statements) (OperationKind.Block, Type: null) (Syntax: '{ ... }')
      IExpressionStatementOperation (OperationKind.ExpressionStatement, Type: null) (Syntax: 'Console.WriteLine(d);')
        Expression: 
          IDynamicInvocationOperation (OperationKind.DynamicInvocation, Type: dynamic) (Syntax: 'Console.WriteLine(d)')
            Expression: 
              IDynamicMemberReferenceOperation (Member Name: ""WriteLine"", Containing Type: System.Console) (OperationKind.DynamicMemberReference, Type: null) (Syntax: 'Console.WriteLine')
                Type Arguments(0)
                Instance Receiver: 
                  null
            Arguments(1):
                ILocalReferenceOperation: d (OperationKind.LocalReference, Type: dynamic) (Syntax: 'd')
            ArgumentNames(0)
            ArgumentRefKinds(0)
";
            var expectedDiagnostics = DiagnosticDescription.None;

            VerifyOperationTreeAndDiagnosticsForTest<UsingStatementSyntax>(source, expectedOperationTree, expectedDiagnostics);
        }

        [CompilerTrait(CompilerFeature.IOperation)]
        [Fact]
        public void IUsingStatement_NullResource()
        {
            string source = @"
using System;

class C
{
    public static void M1()
    {
        /*<bind>*/using (null)
        {
        }/*</bind>*/
    }
}
";
            string expectedOperationTree = @"
IUsingOperation (OperationKind.Using, Type: null) (Syntax: 'using (null ... }')
  Resources: 
    ILiteralOperation (OperationKind.Literal, Type: null, Constant: null) (Syntax: 'null')
  Body: 
    IBlockOperation (0 statements) (OperationKind.Block, Type: null) (Syntax: '{ ... }')
";
            var expectedDiagnostics = DiagnosticDescription.None;

            VerifyOperationTreeAndDiagnosticsForTest<UsingStatementSyntax>(source, expectedOperationTree, expectedDiagnostics);
        }

        [CompilerTrait(CompilerFeature.IOperation)]
        [Fact]
        public void IUsingStatement_UsingStatementSyntax_Declaration()
        {
            string source = @"
using System;

class C : IDisposable
{
    public void Dispose()
    {
    }

    public static void M1()
    {
        using (/*<bind>*/var c = new C()/*</bind>*/)
        {
            Console.WriteLine(c.ToString());
        }
    }
}
";
            string expectedOperationTree = @"
IVariableDeclarationOperation (1 declarators) (OperationKind.VariableDeclaration, Type: null) (Syntax: 'var c = new C()')
  Declarators:
      IVariableDeclaratorOperation (Symbol: C c) (OperationKind.VariableDeclarator, Type: null) (Syntax: 'c = new C()')
        Initializer: 
          IVariableInitializerOperation (OperationKind.VariableInitializer, Type: null) (Syntax: '= new C()')
            IObjectCreationOperation (Constructor: C..ctor()) (OperationKind.ObjectCreation, Type: C) (Syntax: 'new C()')
              Arguments(0)
              Initializer: 
                null
  Initializer: 
    null
";
            var expectedDiagnostics = DiagnosticDescription.None;

            VerifyOperationTreeAndDiagnosticsForTest<VariableDeclarationSyntax>(source, expectedOperationTree, expectedDiagnostics);
        }

        [CompilerTrait(CompilerFeature.IOperation)]
        [Fact]
        public void IUsingStatement_UsingStatementSyntax_StatementSyntax()
        {
            string source = @"
using System;

class C : IDisposable
{
    public void Dispose()
    {
    }

    public static void M1()
    {
        using (var c = new C())
        /*<bind>*/{
            Console.WriteLine(c.ToString());
        }/*</bind>*/
    }
}
";
            string expectedOperationTree = @"
IBlockOperation (1 statements) (OperationKind.Block, Type: null) (Syntax: '{ ... }')
  IExpressionStatementOperation (OperationKind.ExpressionStatement, Type: null) (Syntax: 'Console.Wri ... oString());')
    Expression: 
      IInvocationOperation (void System.Console.WriteLine(System.String value)) (OperationKind.Invocation, Type: System.Void) (Syntax: 'Console.Wri ... ToString())')
        Instance Receiver: 
          null
        Arguments(1):
            IArgumentOperation (ArgumentKind.Explicit, Matching Parameter: value) (OperationKind.Argument, Type: null) (Syntax: 'c.ToString()')
              IInvocationOperation (virtual System.String System.Object.ToString()) (OperationKind.Invocation, Type: System.String) (Syntax: 'c.ToString()')
                Instance Receiver: 
                  ILocalReferenceOperation: c (OperationKind.LocalReference, Type: C) (Syntax: 'c')
                Arguments(0)
              InConversion: CommonConversion (Exists: True, IsIdentity: True, IsNumeric: False, IsReference: False, IsUserDefined: False) (MethodSymbol: null)
              OutConversion: CommonConversion (Exists: True, IsIdentity: True, IsNumeric: False, IsReference: False, IsUserDefined: False) (MethodSymbol: null)
";
            var expectedDiagnostics = DiagnosticDescription.None;

            VerifyOperationTreeAndDiagnosticsForTest<BlockSyntax>(source, expectedOperationTree, expectedDiagnostics);
        }

        [CompilerTrait(CompilerFeature.IOperation)]
        [Fact]
        public void IUsingStatement_UsingStatementSyntax_ExpressionSyntax()
        {
            string source = @"
using System;

class C : IDisposable
{
    public void Dispose()
    {
    }

    public static void M1()
    {
        var c = new C();
        using (/*<bind>*/c/*</bind>*/)
        {
            Console.WriteLine(c.ToString());
        }
    }
}
";
            string expectedOperationTree = @"
ILocalReferenceOperation: c (OperationKind.LocalReference, Type: C) (Syntax: 'c')
";
            var expectedDiagnostics = DiagnosticDescription.None;

            VerifyOperationTreeAndDiagnosticsForTest<IdentifierNameSyntax>(source, expectedOperationTree, expectedDiagnostics);
        }

        [CompilerTrait(CompilerFeature.IOperation)]
        [Fact]
        public void IUsingStatement_UsingStatementSyntax_VariableDeclaratorSyntax()
        {
            string source = @"
using System;

class C : IDisposable
{
    public void Dispose()
    {
    }

    public static void M1()
    {
        
        using (C /*<bind>*/c1 = new C()/*</bind>*/, c2 = new C())
        {
            Console.WriteLine(c1.ToString());
        }
    }
}
";
            string expectedOperationTree = @"
IVariableDeclaratorOperation (Symbol: C c1) (OperationKind.VariableDeclarator, Type: null) (Syntax: 'c1 = new C()')
  Initializer: 
    IVariableInitializerOperation (OperationKind.VariableInitializer, Type: null) (Syntax: '= new C()')
      IObjectCreationOperation (Constructor: C..ctor()) (OperationKind.ObjectCreation, Type: C) (Syntax: 'new C()')
        Arguments(0)
        Initializer: 
          null
";
            var expectedDiagnostics = DiagnosticDescription.None;

            VerifyOperationTreeAndDiagnosticsForTest<VariableDeclaratorSyntax>(source, expectedOperationTree, expectedDiagnostics);
        }

        [CompilerTrait(CompilerFeature.IOperation)]
        [Fact]
        public void IUsingStatement_OutVarInResource()
        {
            string source = @"
class P : System.IDisposable
{
    public void Dispose()
    {
    }

    void M(P p)
    {
        /*<bind>*/using (p = M2(out int c))
        {
            c = 1;
        }/*</bind>*/
    }

    P M2(out int c)
    {
        c = 0;
        return new P();
    }
}
";
            string expectedOperationTree = @"
IUsingOperation (OperationKind.Using, Type: null) (Syntax: 'using (p =  ... }')
  Locals: Local_1: System.Int32 c
  Resources: 
    ISimpleAssignmentOperation (OperationKind.SimpleAssignment, Type: P) (Syntax: 'p = M2(out int c)')
      Left: 
        IParameterReferenceOperation: p (OperationKind.ParameterReference, Type: P) (Syntax: 'p')
      Right: 
        IInvocationOperation ( P P.M2(out System.Int32 c)) (OperationKind.Invocation, Type: P) (Syntax: 'M2(out int c)')
          Instance Receiver: 
            IInstanceReferenceOperation (ReferenceKind: ContainingTypeInstance) (OperationKind.InstanceReference, Type: P, IsImplicit) (Syntax: 'M2')
          Arguments(1):
              IArgumentOperation (ArgumentKind.Explicit, Matching Parameter: c) (OperationKind.Argument, Type: null) (Syntax: 'out int c')
                IDeclarationExpressionOperation (OperationKind.DeclarationExpression, Type: System.Int32) (Syntax: 'int c')
                  ILocalReferenceOperation: c (IsDeclaration: True) (OperationKind.LocalReference, Type: System.Int32) (Syntax: 'c')
                InConversion: CommonConversion (Exists: True, IsIdentity: True, IsNumeric: False, IsReference: False, IsUserDefined: False) (MethodSymbol: null)
                OutConversion: CommonConversion (Exists: True, IsIdentity: True, IsNumeric: False, IsReference: False, IsUserDefined: False) (MethodSymbol: null)
  Body: 
    IBlockOperation (1 statements) (OperationKind.Block, Type: null) (Syntax: '{ ... }')
      IExpressionStatementOperation (OperationKind.ExpressionStatement, Type: null) (Syntax: 'c = 1;')
        Expression: 
          ISimpleAssignmentOperation (OperationKind.SimpleAssignment, Type: System.Int32) (Syntax: 'c = 1')
            Left: 
              ILocalReferenceOperation: c (OperationKind.LocalReference, Type: System.Int32) (Syntax: 'c')
            Right: 
              ILiteralOperation (OperationKind.Literal, Type: System.Int32, Constant: 1) (Syntax: '1')
";
            var expectedDiagnostics = DiagnosticDescription.None;

            VerifyOperationTreeAndDiagnosticsForTest<UsingStatementSyntax>(source, expectedOperationTree, expectedDiagnostics);
        }

        [CompilerTrait(CompilerFeature.IOperation)]
        [Fact]
        public void IUsingStatement_DefaultDisposeArguments()
        {
            string source = @"
class C
{
    public static void M1()
    {
        /*<bind>*/using(var s = new S())
        { 
        }/*</bind>*/
    }
}

ref struct S
{
    public void Dispose(int a = 1, bool b = true, params object[] others) { }
}
";
            string expectedOperationTree = @"
IUsingOperation (DisposeMethod: void S.Dispose([System.Int32 a = 1], [System.Boolean b = true], params System.Object[] others)) (OperationKind.Using, Type: null) (Syntax: 'using(var s ... }')
  Locals: Local_1: S s
  Resources: 
    IVariableDeclarationGroupOperation (1 declarations) (OperationKind.VariableDeclarationGroup, Type: null, IsImplicit) (Syntax: 'var s = new S()')
      IVariableDeclarationOperation (1 declarators) (OperationKind.VariableDeclaration, Type: null) (Syntax: 'var s = new S()')
        Declarators:
            IVariableDeclaratorOperation (Symbol: S s) (OperationKind.VariableDeclarator, Type: null) (Syntax: 's = new S()')
              Initializer: 
                IVariableInitializerOperation (OperationKind.VariableInitializer, Type: null) (Syntax: '= new S()')
                  IObjectCreationOperation (Constructor: S..ctor()) (OperationKind.ObjectCreation, Type: S) (Syntax: 'new S()')
                    Arguments(0)
                    Initializer: 
                      null
        Initializer: 
          null
  Body: 
    IBlockOperation (0 statements) (OperationKind.Block, Type: null) (Syntax: '{ ... }')
  DisposeArguments(3):
      IArgumentOperation (ArgumentKind.DefaultValue, Matching Parameter: a) (OperationKind.Argument, Type: null, IsImplicit) (Syntax: 'using(var s ... }')
        ILiteralOperation (OperationKind.Literal, Type: System.Int32, Constant: 1, IsImplicit) (Syntax: 'using(var s ... }')
        InConversion: CommonConversion (Exists: True, IsIdentity: True, IsNumeric: False, IsReference: False, IsUserDefined: False) (MethodSymbol: null)
        OutConversion: CommonConversion (Exists: True, IsIdentity: True, IsNumeric: False, IsReference: False, IsUserDefined: False) (MethodSymbol: null)
      IArgumentOperation (ArgumentKind.DefaultValue, Matching Parameter: b) (OperationKind.Argument, Type: null, IsImplicit) (Syntax: 'using(var s ... }')
        ILiteralOperation (OperationKind.Literal, Type: System.Boolean, Constant: True, IsImplicit) (Syntax: 'using(var s ... }')
        InConversion: CommonConversion (Exists: True, IsIdentity: True, IsNumeric: False, IsReference: False, IsUserDefined: False) (MethodSymbol: null)
        OutConversion: CommonConversion (Exists: True, IsIdentity: True, IsNumeric: False, IsReference: False, IsUserDefined: False) (MethodSymbol: null)
      IArgumentOperation (ArgumentKind.ParamArray, Matching Parameter: others) (OperationKind.Argument, Type: null, IsImplicit) (Syntax: 'using(var s ... }')
        IArrayCreationOperation (OperationKind.ArrayCreation, Type: System.Object[], IsImplicit) (Syntax: 'using(var s ... }')
          Dimension Sizes(1):
              ILiteralOperation (OperationKind.Literal, Type: System.Int32, Constant: 0, IsImplicit) (Syntax: 'using(var s ... }')
          Initializer: 
            IArrayInitializerOperation (0 elements) (OperationKind.ArrayInitializer, Type: null, IsImplicit) (Syntax: 'using(var s ... }')
              Element Values(0)
        InConversion: CommonConversion (Exists: True, IsIdentity: True, IsNumeric: False, IsReference: False, IsUserDefined: False) (MethodSymbol: null)
        OutConversion: CommonConversion (Exists: True, IsIdentity: True, IsNumeric: False, IsReference: False, IsUserDefined: False) (MethodSymbol: null)
";

            var expectedDiagnostics = DiagnosticDescription.None;

            VerifyOperationTreeAndDiagnosticsForTest<UsingStatementSyntax>(source, expectedOperationTree, expectedDiagnostics);
        }

        [CompilerTrait(CompilerFeature.IOperation)]
        [Fact]
        public void IUsingStatement_ExpressionDefaultDisposeArguments()
        {
            string source = @"
class C
{
    public static void M1()
    {
        var s = new S();
        /*<bind>*/using(s)
        { 
        }/*</bind>*/
    }
}

ref struct S
{
    public void Dispose(int a = 1, bool b = true, params object[] others) { }
}
";
            string expectedOperationTree = @"
IUsingOperation (DisposeMethod: void S.Dispose([System.Int32 a = 1], [System.Boolean b = true], params System.Object[] others)) (OperationKind.Using, Type: null) (Syntax: 'using(s) ... }')
  Resources: 
    ILocalReferenceOperation: s (OperationKind.LocalReference, Type: S) (Syntax: 's')
  Body: 
    IBlockOperation (0 statements) (OperationKind.Block, Type: null) (Syntax: '{ ... }')
  DisposeArguments(3):
      IArgumentOperation (ArgumentKind.DefaultValue, Matching Parameter: a) (OperationKind.Argument, Type: null, IsImplicit) (Syntax: 'using(s) ... }')
        ILiteralOperation (OperationKind.Literal, Type: System.Int32, Constant: 1, IsImplicit) (Syntax: 'using(s) ... }')
        InConversion: CommonConversion (Exists: True, IsIdentity: True, IsNumeric: False, IsReference: False, IsUserDefined: False) (MethodSymbol: null)
        OutConversion: CommonConversion (Exists: True, IsIdentity: True, IsNumeric: False, IsReference: False, IsUserDefined: False) (MethodSymbol: null)
      IArgumentOperation (ArgumentKind.DefaultValue, Matching Parameter: b) (OperationKind.Argument, Type: null, IsImplicit) (Syntax: 'using(s) ... }')
        ILiteralOperation (OperationKind.Literal, Type: System.Boolean, Constant: True, IsImplicit) (Syntax: 'using(s) ... }')
        InConversion: CommonConversion (Exists: True, IsIdentity: True, IsNumeric: False, IsReference: False, IsUserDefined: False) (MethodSymbol: null)
        OutConversion: CommonConversion (Exists: True, IsIdentity: True, IsNumeric: False, IsReference: False, IsUserDefined: False) (MethodSymbol: null)
      IArgumentOperation (ArgumentKind.ParamArray, Matching Parameter: others) (OperationKind.Argument, Type: null, IsImplicit) (Syntax: 'using(s) ... }')
        IArrayCreationOperation (OperationKind.ArrayCreation, Type: System.Object[], IsImplicit) (Syntax: 'using(s) ... }')
          Dimension Sizes(1):
              ILiteralOperation (OperationKind.Literal, Type: System.Int32, Constant: 0, IsImplicit) (Syntax: 'using(s) ... }')
          Initializer: 
            IArrayInitializerOperation (0 elements) (OperationKind.ArrayInitializer, Type: null, IsImplicit) (Syntax: 'using(s) ... }')
              Element Values(0)
        InConversion: CommonConversion (Exists: True, IsIdentity: True, IsNumeric: False, IsReference: False, IsUserDefined: False) (MethodSymbol: null)
        OutConversion: CommonConversion (Exists: True, IsIdentity: True, IsNumeric: False, IsReference: False, IsUserDefined: False) (MethodSymbol: null)
";

            var expectedDiagnostics = DiagnosticDescription.None;

            VerifyOperationTreeAndDiagnosticsForTest<UsingStatementSyntax>(source, expectedOperationTree, expectedDiagnostics);
        }

        [CompilerTrait(CompilerFeature.IOperation)]
        [Fact]
        public void IUsingStatement_DisposalWithDefaultParams()
        {
            string source = @"
class C
{
    public static void M1()
    /*<bind>*/{
        using(var s = new S())
        { 
        }
    }/*</bind>*/

    public static void M2()
    {
        var s = new S();
        s.Dispose();
    }
}
ref struct S 
{
    public void Dispose(params object[] extras = null) { } 
}
";

            string expectedOperationTree = @"
IBlockOperation (1 statements) (OperationKind.Block, Type: null) (Syntax: '{ ... }')
  IUsingOperation (DisposeMethod: void S.Dispose(params System.Object[] extras)) (OperationKind.Using, Type: null) (Syntax: 'using(var s ... }')
    Locals: Local_1: S s
    Resources: 
      IVariableDeclarationGroupOperation (1 declarations) (OperationKind.VariableDeclarationGroup, Type: null, IsImplicit) (Syntax: 'var s = new S()')
        IVariableDeclarationOperation (1 declarators) (OperationKind.VariableDeclaration, Type: null) (Syntax: 'var s = new S()')
          Declarators:
              IVariableDeclaratorOperation (Symbol: S s) (OperationKind.VariableDeclarator, Type: null) (Syntax: 's = new S()')
                Initializer: 
                  IVariableInitializerOperation (OperationKind.VariableInitializer, Type: null) (Syntax: '= new S()')
                    IObjectCreationOperation (Constructor: S..ctor()) (OperationKind.ObjectCreation, Type: S) (Syntax: 'new S()')
                      Arguments(0)
                      Initializer: 
                        null
          Initializer: 
            null
    Body: 
      IBlockOperation (0 statements) (OperationKind.Block, Type: null) (Syntax: '{ ... }')
    DisposeArguments(1):
        IArgumentOperation (ArgumentKind.ParamArray, Matching Parameter: extras) (OperationKind.Argument, Type: null, IsImplicit) (Syntax: 'using(var s ... }')
          IArrayCreationOperation (OperationKind.ArrayCreation, Type: System.Object[], IsImplicit) (Syntax: 'using(var s ... }')
            Dimension Sizes(1):
                ILiteralOperation (OperationKind.Literal, Type: System.Int32, Constant: 0, IsImplicit) (Syntax: 'using(var s ... }')
            Initializer: 
              IArrayInitializerOperation (0 elements) (OperationKind.ArrayInitializer, Type: null, IsImplicit) (Syntax: 'using(var s ... }')
                Element Values(0)
          InConversion: CommonConversion (Exists: True, IsIdentity: True, IsNumeric: False, IsReference: False, IsUserDefined: False) (MethodSymbol: null)
          OutConversion: CommonConversion (Exists: True, IsIdentity: True, IsNumeric: False, IsReference: False, IsUserDefined: False) (MethodSymbol: null)
";

            string expectedFlowGraph = @"
Block[B0] - Entry
    Statements (0)
    Next (Regular) Block[B1]
        Entering: {R1}
.locals {R1}
{
    Locals: [S s]
    Block[B1] - Block
        Predecessors: [B0]
        Statements (1)
            ISimpleAssignmentOperation (OperationKind.SimpleAssignment, Type: S, IsImplicit) (Syntax: 's = new S()')
              Left: 
                ILocalReferenceOperation: s (IsDeclaration: True) (OperationKind.LocalReference, Type: S, IsImplicit) (Syntax: 's = new S()')
              Right: 
                IObjectCreationOperation (Constructor: S..ctor()) (OperationKind.ObjectCreation, Type: S) (Syntax: 'new S()')
                  Arguments(0)
                  Initializer: 
                    null
        Next (Regular) Block[B2]
            Entering: {R2} {R3}
    .try {R2, R3}
    {
        Block[B2] - Block
            Predecessors: [B1]
            Statements (0)
            Next (Regular) Block[B4]
                Finalizing: {R4}
                Leaving: {R3} {R2} {R1}
    }
    .finally {R4}
    {
        Block[B3] - Block
            Predecessors (0)
            Statements (1)
                IInvocationOperation ( void S.Dispose(params System.Object[] extras)) (OperationKind.Invocation, Type: System.Void, IsImplicit) (Syntax: 's = new S()')
                  Instance Receiver: 
                    ILocalReferenceOperation: s (OperationKind.LocalReference, Type: S, IsImplicit) (Syntax: 's = new S()')
                  Arguments(1):
                      IArgumentOperation (ArgumentKind.ParamArray, Matching Parameter: extras) (OperationKind.Argument, Type: null, IsImplicit) (Syntax: 'using(var s ... }')
                        IArrayCreationOperation (OperationKind.ArrayCreation, Type: System.Object[], IsImplicit) (Syntax: 'using(var s ... }')
                          Dimension Sizes(1):
                              ILiteralOperation (OperationKind.Literal, Type: System.Int32, Constant: 0, IsImplicit) (Syntax: 'using(var s ... }')
                          Initializer: 
                            IArrayInitializerOperation (0 elements) (OperationKind.ArrayInitializer, Type: null, IsImplicit) (Syntax: 'using(var s ... }')
                              Element Values(0)
                        InConversion: CommonConversion (Exists: True, IsIdentity: True, IsNumeric: False, IsReference: False, IsUserDefined: False) (MethodSymbol: null)
                        OutConversion: CommonConversion (Exists: True, IsIdentity: True, IsNumeric: False, IsReference: False, IsUserDefined: False) (MethodSymbol: null)
            Next (StructuredExceptionHandling) Block[null]
    }
}
Block[B4] - Exit
    Predecessors: [B2]
    Statements (0)
";

            var expectedDiagnostics = new[]
            {
                // file.cs(19,25): error CS1751: Cannot specify a default value for a parameter array
                //     public void Dispose(params object[] extras = null) { } 
                Diagnostic(ErrorCode.ERR_DefaultValueForParamsParameter, "params").WithLocation(19, 25)
            };

            VerifyOperationTreeAndDiagnosticsForTest<BlockSyntax>(source, expectedOperationTree, expectedDiagnostics);

            VerifyFlowGraphAndDiagnosticsForTest<BlockSyntax>(source, expectedFlowGraph, expectedDiagnostics);
        }

        //THEORY: we won't ever call a params in normal form, because we ignore the default value in metadata.
        //        So: it's either a valid params parameter, in which case we call it in the extended way.
        //        Or its an invalid params parameter, in which case we can't use it, and we error out.
        //        Interestingly we check params before we check default, so a params int = 3 will be callable with an 
        //        argument, but not without. 


        [CompilerTrait(CompilerFeature.IOperation)]
        [Fact]
        public void IUsingStatement_DisposalWithDefaultParams_Metadata()
        {
            string source = @"
class C
{
    public static void M1()
    /*<bind>*/{
        using(var s = new S())
        { 
        }
    }/*</bind>*/

    public static void M2()
    {
        var s = new S();
        s.Dispose();
    }
}
";

            var ilSource = @"
.class public sequential ansi sealed beforefieldinit S
    extends [mscorlib]System.ValueType
{
    .custom instance void [mscorlib]System.Runtime.CompilerServices.IsByRefLikeAttribute::.ctor() = (
        01 00 00 00
    )
    .method public hidebysig 
        instance void Dispose (
            [opt] object[] extras
        ) cil managed 
    {
        .param [1] = nullref
            .custom instance void [mscorlib]System.ParamArrayAttribute::.ctor() = (
                01 00 00 00
            )
        .maxstack 8
        IL_0000: nop
        IL_0001: ret
    }
} 
";

            var ilReference = CreateMetadataReferenceFromIlSource(ilSource);

            var compilation = CreateCompilationWithIL(source, ilSource);
            compilation.VerifyDiagnostics();

            var verifier = CompileAndVerify(compilation);

            verifier.VerifyIL("C.M2", @"
{
  // Code size       21 (0x15)
  .maxstack  2
  .locals init (S V_0) //s
  IL_0000:  ldloca.s   V_0
  IL_0002:  initobj    ""S""
  IL_0008:  ldloca.s   V_0
  IL_000a:  call       ""object[] System.Array.Empty<object>()""
  IL_000f:  call       ""void S.Dispose(params object[])""
  IL_0014:  ret
}
");
            verifier.VerifyIL("C.M1", @"
{
  // Code size       24 (0x18)
  .maxstack  2
  .locals init (S V_0) //s
  IL_0000:  ldloca.s   V_0
  IL_0002:  initobj    ""S""
  .try
  {
    IL_0008:  leave.s    IL_0017
  }
  finally
  {
    IL_000a:  ldloca.s   V_0
    IL_000c:  call       ""object[] System.Array.Empty<object>()""
    IL_0011:  call       ""void S.Dispose(params object[])""
    IL_0016:  endfinally
  }
  IL_0017:  ret
}
");


            string expectedOperationTree = @"
IBlockOperation (1 statements) (OperationKind.Block, Type: null) (Syntax: '{ ... }')
  IUsingOperation (DisposeMethod: void S.Dispose(params System.Object[] extras)) (OperationKind.Using, Type: null) (Syntax: 'using(var s ... }')
    Locals: Local_1: S s
    Resources: 
      IVariableDeclarationGroupOperation (1 declarations) (OperationKind.VariableDeclarationGroup, Type: null, IsImplicit) (Syntax: 'var s = new S()')
        IVariableDeclarationOperation (1 declarators) (OperationKind.VariableDeclaration, Type: null) (Syntax: 'var s = new S()')
          Declarators:
              IVariableDeclaratorOperation (Symbol: S s) (OperationKind.VariableDeclarator, Type: null) (Syntax: 's = new S()')
                Initializer: 
                  IVariableInitializerOperation (OperationKind.VariableInitializer, Type: null) (Syntax: '= new S()')
                    IObjectCreationOperation (Constructor: S..ctor()) (OperationKind.ObjectCreation, Type: S) (Syntax: 'new S()')
                      Arguments(0)
                      Initializer: 
                        null
          Initializer: 
            null
    Body: 
      IBlockOperation (0 statements) (OperationKind.Block, Type: null) (Syntax: '{ ... }')
    DisposeArguments(1):
        IArgumentOperation (ArgumentKind.ParamArray, Matching Parameter: extras) (OperationKind.Argument, Type: null, IsImplicit) (Syntax: 'using(var s ... }')
          IArrayCreationOperation (OperationKind.ArrayCreation, Type: System.Object[], IsImplicit) (Syntax: 'using(var s ... }')
            Dimension Sizes(1):
                ILiteralOperation (OperationKind.Literal, Type: System.Int32, Constant: 0, IsImplicit) (Syntax: 'using(var s ... }')
            Initializer: 
              IArrayInitializerOperation (0 elements) (OperationKind.ArrayInitializer, Type: null, IsImplicit) (Syntax: 'using(var s ... }')
                Element Values(0)
          InConversion: CommonConversion (Exists: True, IsIdentity: True, IsNumeric: False, IsReference: False, IsUserDefined: False) (MethodSymbol: null)
          OutConversion: CommonConversion (Exists: True, IsIdentity: True, IsNumeric: False, IsReference: False, IsUserDefined: False) (MethodSymbol: null)
";

            var expectedFlowGraph = @"
Block[B0] - Entry
    Statements (0)
    Next (Regular) Block[B1]
        Entering: {R1}
.locals {R1}
{
    Locals: [S s]
    Block[B1] - Block
        Predecessors: [B0]
        Statements (1)
            ISimpleAssignmentOperation (OperationKind.SimpleAssignment, Type: S, IsImplicit) (Syntax: 's = new S()')
              Left: 
                ILocalReferenceOperation: s (IsDeclaration: True) (OperationKind.LocalReference, Type: S, IsImplicit) (Syntax: 's = new S()')
              Right: 
                IObjectCreationOperation (Constructor: S..ctor()) (OperationKind.ObjectCreation, Type: S) (Syntax: 'new S()')
                  Arguments(0)
                  Initializer: 
                    null
        Next (Regular) Block[B2]
            Entering: {R2} {R3}
    .try {R2, R3}
    {
        Block[B2] - Block
            Predecessors: [B1]
            Statements (0)
            Next (Regular) Block[B4]
                Finalizing: {R4}
                Leaving: {R3} {R2} {R1}
    }
    .finally {R4}
    {
        Block[B3] - Block
            Predecessors (0)
            Statements (1)
                IInvocationOperation ( void S.Dispose(params System.Object[] extras)) (OperationKind.Invocation, Type: System.Void, IsImplicit) (Syntax: 's = new S()')
                  Instance Receiver: 
                    ILocalReferenceOperation: s (OperationKind.LocalReference, Type: S, IsImplicit) (Syntax: 's = new S()')
                  Arguments(1):
                      IArgumentOperation (ArgumentKind.ParamArray, Matching Parameter: extras) (OperationKind.Argument, Type: null, IsImplicit) (Syntax: 'using(var s ... }')
                        IArrayCreationOperation (OperationKind.ArrayCreation, Type: System.Object[], IsImplicit) (Syntax: 'using(var s ... }')
                          Dimension Sizes(1):
                              ILiteralOperation (OperationKind.Literal, Type: System.Int32, Constant: 0, IsImplicit) (Syntax: 'using(var s ... }')
                          Initializer: 
                            IArrayInitializerOperation (0 elements) (OperationKind.ArrayInitializer, Type: null, IsImplicit) (Syntax: 'using(var s ... }')
                              Element Values(0)
                        InConversion: CommonConversion (Exists: True, IsIdentity: True, IsNumeric: False, IsReference: False, IsUserDefined: False) (MethodSymbol: null)
                        OutConversion: CommonConversion (Exists: True, IsIdentity: True, IsNumeric: False, IsReference: False, IsUserDefined: False) (MethodSymbol: null)
            Next (StructuredExceptionHandling) Block[null]
    }
}
Block[B4] - Exit
    Predecessors: [B2]
    Statements (0)
";

            var expectedDiagnostics = DiagnosticDescription.None;

            VerifyOperationTreeAndDiagnosticsForTest<BlockSyntax>(compilation, expectedOperationTree, expectedDiagnostics);

            VerifyFlowGraphAndDiagnosticsForTest<BlockSyntax>(compilation, expectedFlowGraph, expectedDiagnostics);
        }

        [CompilerTrait(CompilerFeature.IOperation)]
        [Fact]
        public void IUsingStatement_DisposalWithNonArrayParams_Metadata()
        {
            string source = @"
class C
{
    public static void M1()
    /*<bind>*/{
        using(var s = new S())
        { 
        }
    }/*</bind>*/

    public static void M2()
    {
        var s = new S();
        s.Dispose();
        s.Dispose(1);
    }
}
";

            var ilSource = @"
.class public sequential ansi sealed beforefieldinit S
    extends [mscorlib]System.ValueType
{
    .custom instance void [mscorlib]System.Runtime.CompilerServices.IsByRefLikeAttribute::.ctor() = (
        01 00 00 00
    )
    .method public hidebysig 
        instance void Dispose (
            int32 extras
        ) cil managed 
    {
        .param [1]
            .custom instance void [mscorlib]System.ParamArrayAttribute::.ctor() = (
                01 00 00 00
            )
        .maxstack 8
        IL_0000: nop
        IL_0001: ret
    }
} 
";

            var ilReference = CreateMetadataReferenceFromIlSource(ilSource);

            var expectedDiagnostics = new[]
            {
                // (6,15): error CS7036: There is no argument given that corresponds to the required formal parameter 'extras' of 'S.Dispose(params int)'
                //         using(var s = new S())
                Diagnostic(ErrorCode.ERR_NoCorrespondingArgument, "var s = new S()").WithArguments("extras", "S.Dispose(params int)").WithLocation(6, 15),
                // (6,15): error CS1674: 'S': type used in a using statement must be implicitly convertible to 'System.IDisposable'.
                //         using(var s = new S())
                Diagnostic(ErrorCode.ERR_NoConvToIDisp, "var s = new S()").WithArguments("S").WithLocation(6, 15),
                // (14,11): error CS7036: There is no argument given that corresponds to the required formal parameter 'extras' of 'S.Dispose(params int)'
                //         s.Dispose();
                Diagnostic(ErrorCode.ERR_NoCorrespondingArgument, "Dispose").WithArguments("extras", "S.Dispose(params int)").WithLocation(14, 11)
            };

            var compilation = CreateCompilationWithIL(source, ilSource);
            compilation.VerifyDiagnostics(expectedDiagnostics);

            string expectedOperationTree = @"
IBlockOperation (1 statements) (OperationKind.Block, Type: null, IsInvalid) (Syntax: '{ ... }')
  IUsingOperation (OperationKind.Using, Type: null, IsInvalid) (Syntax: 'using(var s ... }')
    Locals: Local_1: S s
    Resources: 
      IVariableDeclarationGroupOperation (1 declarations) (OperationKind.VariableDeclarationGroup, Type: null, IsInvalid, IsImplicit) (Syntax: 'var s = new S()')
        IVariableDeclarationOperation (1 declarators) (OperationKind.VariableDeclaration, Type: null, IsInvalid) (Syntax: 'var s = new S()')
          Declarators:
              IVariableDeclaratorOperation (Symbol: S s) (OperationKind.VariableDeclarator, Type: null, IsInvalid) (Syntax: 's = new S()')
                Initializer: 
                  IVariableInitializerOperation (OperationKind.VariableInitializer, Type: null, IsInvalid) (Syntax: '= new S()')
                    IObjectCreationOperation (Constructor: S..ctor()) (OperationKind.ObjectCreation, Type: S, IsInvalid) (Syntax: 'new S()')
                      Arguments(0)
                      Initializer: 
                        null
          Initializer: 
            null
    Body: 
      IBlockOperation (0 statements) (OperationKind.Block, Type: null) (Syntax: '{ ... }')
";

            var expectedFlowGraph = @"
Block[B0] - Entry
    Statements (0)
    Next (Regular) Block[B1]
        Entering: {R1}
.locals {R1}
{
    Locals: [S s]
    Block[B1] - Block
        Predecessors: [B0]
        Statements (1)
            ISimpleAssignmentOperation (OperationKind.SimpleAssignment, Type: S, IsInvalid, IsImplicit) (Syntax: 's = new S()')
              Left: 
                ILocalReferenceOperation: s (IsDeclaration: True) (OperationKind.LocalReference, Type: S, IsInvalid, IsImplicit) (Syntax: 's = new S()')
              Right: 
                IObjectCreationOperation (Constructor: S..ctor()) (OperationKind.ObjectCreation, Type: S, IsInvalid) (Syntax: 'new S()')
                  Arguments(0)
                  Initializer: 
                    null
        Next (Regular) Block[B2]
            Entering: {R2} {R3}
    .try {R2, R3}
    {
        Block[B2] - Block
            Predecessors: [B1]
            Statements (0)
            Next (Regular) Block[B4]
                Finalizing: {R4}
                Leaving: {R3} {R2} {R1}
    }
    .finally {R4}
    {
        Block[B3] - Block
            Predecessors (0)
            Statements (1)
                IInvocationOperation (virtual void System.IDisposable.Dispose()) (OperationKind.Invocation, Type: System.Void, IsInvalid, IsImplicit) (Syntax: 's = new S()')
                  Instance Receiver: 
                    IConversionOperation (TryCast: False, Unchecked) (OperationKind.Conversion, Type: System.IDisposable, IsInvalid, IsImplicit) (Syntax: 's = new S()')
                      Conversion: CommonConversion (Exists: False, IsIdentity: False, IsNumeric: False, IsReference: False, IsUserDefined: False) (MethodSymbol: null)
                        (NoConversion)
                      Operand: 
                        ILocalReferenceOperation: s (OperationKind.LocalReference, Type: S, IsInvalid, IsImplicit) (Syntax: 's = new S()')
                  Arguments(0)
            Next (StructuredExceptionHandling) Block[null]
    }
}
Block[B4] - Exit
    Predecessors: [B2]
    Statements (0)
";

            VerifyOperationTreeAndDiagnosticsForTest<BlockSyntax>(compilation, expectedOperationTree, expectedDiagnostics);

            VerifyFlowGraphAndDiagnosticsForTest<BlockSyntax>(compilation, expectedFlowGraph, expectedDiagnostics);
        }

        [CompilerTrait(CompilerFeature.IOperation)]
        [Fact]
        public void IUsingStatement_DisposalWithNonArrayOptionalParams_Metadata()
        {
            string source = @"
class C
{
    public static void M1()
    /*<bind>*/{
        using(var s = new S())
        { 
        }
    }/*</bind>*/

    public static void M2()
    {
        var s = new S();
        s.Dispose();
        s.Dispose(1);
    }
}
";

            var ilSource = @"
.class public sequential ansi sealed beforefieldinit S
    extends [mscorlib]System.ValueType
{
    .custom instance void [mscorlib]System.Runtime.CompilerServices.IsByRefLikeAttribute::.ctor() = (
        01 00 00 00
    )
    .method public hidebysig 
        instance void Dispose (
            [opt] int32 extras
        ) cil managed 
    {
        .param [1]
            .custom instance void [mscorlib]System.ParamArrayAttribute::.ctor() = (
                01 00 00 00
            )
        .maxstack 8
        IL_0000: nop
        IL_0001: ret
    }
} 
";

            var ilReference = CreateMetadataReferenceFromIlSource(ilSource);

            var expectedDiagnostics = new[]
            {
                // (6,15): error CS7036: There is no argument given that corresponds to the required formal parameter 'extras' of 'S.Dispose(params int)'
                //         using(var s = new S())
                Diagnostic(ErrorCode.ERR_NoCorrespondingArgument, "var s = new S()").WithArguments("extras", "S.Dispose(params int)").WithLocation(6, 15),
                // (6,15): error CS1674: 'S': type used in a using statement must be implicitly convertible to 'System.IDisposable'.
                //         using(var s = new S())
                Diagnostic(ErrorCode.ERR_NoConvToIDisp, "var s = new S()").WithArguments("S").WithLocation(6, 15),
                // (14,11): error CS7036: There is no argument given that corresponds to the required formal parameter 'extras' of 'S.Dispose(params int)'
                //         s.Dispose();
                Diagnostic(ErrorCode.ERR_NoCorrespondingArgument, "Dispose").WithArguments("extras", "S.Dispose(params int)").WithLocation(14, 11)
            };

            var compilation = CreateCompilationWithIL(source, ilSource);
            compilation.VerifyDiagnostics(expectedDiagnostics);

            string expectedOperationTree = @"
IBlockOperation (1 statements) (OperationKind.Block, Type: null, IsInvalid) (Syntax: '{ ... }')
  IUsingOperation (OperationKind.Using, Type: null, IsInvalid) (Syntax: 'using(var s ... }')
    Locals: Local_1: S s
    Resources: 
      IVariableDeclarationGroupOperation (1 declarations) (OperationKind.VariableDeclarationGroup, Type: null, IsInvalid, IsImplicit) (Syntax: 'var s = new S()')
        IVariableDeclarationOperation (1 declarators) (OperationKind.VariableDeclaration, Type: null, IsInvalid) (Syntax: 'var s = new S()')
          Declarators:
              IVariableDeclaratorOperation (Symbol: S s) (OperationKind.VariableDeclarator, Type: null, IsInvalid) (Syntax: 's = new S()')
                Initializer: 
                  IVariableInitializerOperation (OperationKind.VariableInitializer, Type: null, IsInvalid) (Syntax: '= new S()')
                    IObjectCreationOperation (Constructor: S..ctor()) (OperationKind.ObjectCreation, Type: S, IsInvalid) (Syntax: 'new S()')
                      Arguments(0)
                      Initializer: 
                        null
          Initializer: 
            null
    Body: 
      IBlockOperation (0 statements) (OperationKind.Block, Type: null) (Syntax: '{ ... }')
";

            var expectedFlowGraph = @"
Block[B0] - Entry
    Statements (0)
    Next (Regular) Block[B1]
        Entering: {R1}
.locals {R1}
{
    Locals: [S s]
    Block[B1] - Block
        Predecessors: [B0]
        Statements (1)
            ISimpleAssignmentOperation (OperationKind.SimpleAssignment, Type: S, IsInvalid, IsImplicit) (Syntax: 's = new S()')
              Left: 
                ILocalReferenceOperation: s (IsDeclaration: True) (OperationKind.LocalReference, Type: S, IsInvalid, IsImplicit) (Syntax: 's = new S()')
              Right: 
                IObjectCreationOperation (Constructor: S..ctor()) (OperationKind.ObjectCreation, Type: S, IsInvalid) (Syntax: 'new S()')
                  Arguments(0)
                  Initializer: 
                    null
        Next (Regular) Block[B2]
            Entering: {R2} {R3}
    .try {R2, R3}
    {
        Block[B2] - Block
            Predecessors: [B1]
            Statements (0)
            Next (Regular) Block[B4]
                Finalizing: {R4}
                Leaving: {R3} {R2} {R1}
    }
    .finally {R4}
    {
        Block[B3] - Block
            Predecessors (0)
            Statements (1)
                IInvocationOperation (virtual void System.IDisposable.Dispose()) (OperationKind.Invocation, Type: System.Void, IsInvalid, IsImplicit) (Syntax: 's = new S()')
                  Instance Receiver: 
                    IConversionOperation (TryCast: False, Unchecked) (OperationKind.Conversion, Type: System.IDisposable, IsInvalid, IsImplicit) (Syntax: 's = new S()')
                      Conversion: CommonConversion (Exists: False, IsIdentity: False, IsNumeric: False, IsReference: False, IsUserDefined: False) (MethodSymbol: null)
                        (NoConversion)
                      Operand: 
                        ILocalReferenceOperation: s (OperationKind.LocalReference, Type: S, IsInvalid, IsImplicit) (Syntax: 's = new S()')
                  Arguments(0)
            Next (StructuredExceptionHandling) Block[null]
    }
}
Block[B4] - Exit
    Predecessors: [B2]
    Statements (0)
";

            VerifyOperationTreeAndDiagnosticsForTest<BlockSyntax>(compilation, expectedOperationTree, expectedDiagnostics);

            VerifyFlowGraphAndDiagnosticsForTest<BlockSyntax>(compilation, expectedFlowGraph, expectedDiagnostics);
        }

        [CompilerTrait(CompilerFeature.IOperation)]
        [Fact]
        public void IUsingStatement_DisposalWithNonArrayDefaultParams_Metadata()
        {
            string source = @"
class C
{
    public static void M1()
    /*<bind>*/{
        using(var s = new S())
        { 
        }
    }/*</bind>*/

    public static void M2()
    {
        var s = new S();
        s.Dispose();
        s.Dispose(1);
    }
}
";

            var ilSource = @"
.class public sequential ansi sealed beforefieldinit S
    extends [mscorlib]System.ValueType
{
    .custom instance void [mscorlib]System.Runtime.CompilerServices.IsByRefLikeAttribute::.ctor() = (
        01 00 00 00
    )
    .method public hidebysig 
        instance void Dispose (
            [opt] int32 extras
        ) cil managed 
    {
        .param [1] = int32(3)
            .custom instance void [mscorlib]System.ParamArrayAttribute::.ctor() = (
                01 00 00 00
            )
        .maxstack 8
        IL_0000: nop
        IL_0001: ret
    }
} 
";

            var ilReference = CreateMetadataReferenceFromIlSource(ilSource);

            var expectedDiagnostics = new[]
            {
                // (6,15): error CS7036: There is no argument given that corresponds to the required formal parameter 'extras' of 'S.Dispose(params int)'
                //         using(var s = new S())
                Diagnostic(ErrorCode.ERR_NoCorrespondingArgument, "var s = new S()").WithArguments("extras", "S.Dispose(params int)").WithLocation(6, 15),
                // (6,15): error CS1674: 'S': type used in a using statement must be implicitly convertible to 'System.IDisposable'.
                //         using(var s = new S())
                Diagnostic(ErrorCode.ERR_NoConvToIDisp, "var s = new S()").WithArguments("S").WithLocation(6, 15),
                // (14,11): error CS7036: There is no argument given that corresponds to the required formal parameter 'extras' of 'S.Dispose(params int)'
                //         s.Dispose();
                Diagnostic(ErrorCode.ERR_NoCorrespondingArgument, "Dispose").WithArguments("extras", "S.Dispose(params int)").WithLocation(14, 11)
            };

            var compilation = CreateCompilationWithIL(source, ilSource);
            compilation.VerifyDiagnostics(expectedDiagnostics);

            string expectedOperationTree = @"
IBlockOperation (1 statements) (OperationKind.Block, Type: null, IsInvalid) (Syntax: '{ ... }')
  IUsingOperation (OperationKind.Using, Type: null, IsInvalid) (Syntax: 'using(var s ... }')
    Locals: Local_1: S s
    Resources: 
      IVariableDeclarationGroupOperation (1 declarations) (OperationKind.VariableDeclarationGroup, Type: null, IsInvalid, IsImplicit) (Syntax: 'var s = new S()')
        IVariableDeclarationOperation (1 declarators) (OperationKind.VariableDeclaration, Type: null, IsInvalid) (Syntax: 'var s = new S()')
          Declarators:
              IVariableDeclaratorOperation (Symbol: S s) (OperationKind.VariableDeclarator, Type: null, IsInvalid) (Syntax: 's = new S()')
                Initializer: 
                  IVariableInitializerOperation (OperationKind.VariableInitializer, Type: null, IsInvalid) (Syntax: '= new S()')
                    IObjectCreationOperation (Constructor: S..ctor()) (OperationKind.ObjectCreation, Type: S, IsInvalid) (Syntax: 'new S()')
                      Arguments(0)
                      Initializer: 
                        null
          Initializer: 
            null
    Body: 
      IBlockOperation (0 statements) (OperationKind.Block, Type: null) (Syntax: '{ ... }')
";

            var expectedFlowGraph = @"
Block[B0] - Entry
    Statements (0)
    Next (Regular) Block[B1]
        Entering: {R1}
.locals {R1}
{
    Locals: [S s]
    Block[B1] - Block
        Predecessors: [B0]
        Statements (1)
            ISimpleAssignmentOperation (OperationKind.SimpleAssignment, Type: S, IsInvalid, IsImplicit) (Syntax: 's = new S()')
              Left: 
                ILocalReferenceOperation: s (IsDeclaration: True) (OperationKind.LocalReference, Type: S, IsInvalid, IsImplicit) (Syntax: 's = new S()')
              Right: 
                IObjectCreationOperation (Constructor: S..ctor()) (OperationKind.ObjectCreation, Type: S, IsInvalid) (Syntax: 'new S()')
                  Arguments(0)
                  Initializer: 
                    null
        Next (Regular) Block[B2]
            Entering: {R2} {R3}
    .try {R2, R3}
    {
        Block[B2] - Block
            Predecessors: [B1]
            Statements (0)
            Next (Regular) Block[B4]
                Finalizing: {R4}
                Leaving: {R3} {R2} {R1}
    }
    .finally {R4}
    {
        Block[B3] - Block
            Predecessors (0)
            Statements (1)
                IInvocationOperation (virtual void System.IDisposable.Dispose()) (OperationKind.Invocation, Type: System.Void, IsInvalid, IsImplicit) (Syntax: 's = new S()')
                  Instance Receiver: 
                    IConversionOperation (TryCast: False, Unchecked) (OperationKind.Conversion, Type: System.IDisposable, IsInvalid, IsImplicit) (Syntax: 's = new S()')
                      Conversion: CommonConversion (Exists: False, IsIdentity: False, IsNumeric: False, IsReference: False, IsUserDefined: False) (MethodSymbol: null)
                        (NoConversion)
                      Operand: 
                        ILocalReferenceOperation: s (OperationKind.LocalReference, Type: S, IsInvalid, IsImplicit) (Syntax: 's = new S()')
                  Arguments(0)
            Next (StructuredExceptionHandling) Block[null]
    }
}
Block[B4] - Exit
    Predecessors: [B2]
    Statements (0)
";

            VerifyOperationTreeAndDiagnosticsForTest<BlockSyntax>(compilation, expectedOperationTree, expectedDiagnostics);

            VerifyFlowGraphAndDiagnosticsForTest<BlockSyntax>(compilation, expectedFlowGraph, expectedDiagnostics);
        }

        [CompilerTrait(CompilerFeature.IOperation)]
        [Fact]
        public void IUsingStatement_DisposalWithDefaultParamsNotLast_Metadata()
        {
            string source = @"
class C
{
    public static void M1()
    /*<bind>*/{
        using(var s = new S())
        { 
        }
    }/*</bind>*/

    public static void M2()
    {
        var s = new S();
        s.Dispose();
    }
}
";

            var ilSource = @"
.class public sequential ansi sealed beforefieldinit S
    extends [mscorlib]System.ValueType
{
    .custom instance void [mscorlib]System.Runtime.CompilerServices.IsByRefLikeAttribute::.ctor() = (
        01 00 00 00
    )
    .method public hidebysig 
        instance void Dispose (
            [opt] object[] extras,
            [opt] int32 a
        ) cil managed 
    {
        .param [1] = nullref
            .custom instance void [mscorlib]System.ParamArrayAttribute::.ctor() = (
                01 00 00 00
            )
        .param [2] = int32(0)
        .maxstack 8
        IL_0000: nop
        IL_0001: ret
    }
} 
";

            var ilReference = CreateMetadataReferenceFromIlSource(ilSource);

            var expectedDiagnostics = new[]
            {
                // (6,15): error CS7036: There is no argument given that corresponds to the required formal parameter 'extras' of 'S.Dispose(params object[], int)'
                //         using(var s = new S())
                Diagnostic(ErrorCode.ERR_NoCorrespondingArgument, "var s = new S()").WithArguments("extras", "S.Dispose(params object[], int)").WithLocation(6, 15),
                // (6,15): error CS1674: 'S': type used in a using statement must be implicitly convertible to 'System.IDisposable'.
                //         using(var s = new S())
                Diagnostic(ErrorCode.ERR_NoConvToIDisp, "var s = new S()").WithArguments("S").WithLocation(6, 15),
                // (14,11): error CS7036: There is no argument given that corresponds to the required formal parameter 'extras' of 'S.Dispose(params object[], int)'
                //         s.Dispose();
                Diagnostic(ErrorCode.ERR_NoCorrespondingArgument, "Dispose").WithArguments("extras", "S.Dispose(params object[], int)").WithLocation(14, 11)
            };

            var compilation = CreateCompilationWithIL(source, ilSource);
            compilation.VerifyDiagnostics(expectedDiagnostics);


            string expectedOperationTree = @"
IBlockOperation (1 statements) (OperationKind.Block, Type: null, IsInvalid) (Syntax: '{ ... }')
  IUsingOperation (OperationKind.Using, Type: null, IsInvalid) (Syntax: 'using(var s ... }')
    Locals: Local_1: S s
    Resources: 
      IVariableDeclarationGroupOperation (1 declarations) (OperationKind.VariableDeclarationGroup, Type: null, IsInvalid, IsImplicit) (Syntax: 'var s = new S()')
        IVariableDeclarationOperation (1 declarators) (OperationKind.VariableDeclaration, Type: null, IsInvalid) (Syntax: 'var s = new S()')
          Declarators:
              IVariableDeclaratorOperation (Symbol: S s) (OperationKind.VariableDeclarator, Type: null, IsInvalid) (Syntax: 's = new S()')
                Initializer: 
                  IVariableInitializerOperation (OperationKind.VariableInitializer, Type: null, IsInvalid) (Syntax: '= new S()')
                    IObjectCreationOperation (Constructor: S..ctor()) (OperationKind.ObjectCreation, Type: S, IsInvalid) (Syntax: 'new S()')
                      Arguments(0)
                      Initializer: 
                        null
          Initializer: 
            null
    Body: 
      IBlockOperation (0 statements) (OperationKind.Block, Type: null) (Syntax: '{ ... }')
";

            VerifyOperationTreeAndDiagnosticsForTest<BlockSyntax>(compilation, expectedOperationTree, expectedDiagnostics);

            string expectedFlowGraph = @"
Block[B0] - Entry
    Statements (0)
    Next (Regular) Block[B1]
        Entering: {R1}
.locals {R1}
{
    Locals: [S s]
    Block[B1] - Block
        Predecessors: [B0]
        Statements (1)
            ISimpleAssignmentOperation (OperationKind.SimpleAssignment, Type: S, IsInvalid, IsImplicit) (Syntax: 's = new S()')
              Left: 
                ILocalReferenceOperation: s (IsDeclaration: True) (OperationKind.LocalReference, Type: S, IsInvalid, IsImplicit) (Syntax: 's = new S()')
              Right: 
                IObjectCreationOperation (Constructor: S..ctor()) (OperationKind.ObjectCreation, Type: S, IsInvalid) (Syntax: 'new S()')
                  Arguments(0)
                  Initializer: 
                    null
        Next (Regular) Block[B2]
            Entering: {R2} {R3}
    .try {R2, R3}
    {
        Block[B2] - Block
            Predecessors: [B1]
            Statements (0)
            Next (Regular) Block[B4]
                Finalizing: {R4}
                Leaving: {R3} {R2} {R1}
    }
    .finally {R4}
    {
        Block[B3] - Block
            Predecessors (0)
            Statements (1)
                IInvocationOperation (virtual void System.IDisposable.Dispose()) (OperationKind.Invocation, Type: System.Void, IsInvalid, IsImplicit) (Syntax: 's = new S()')
                  Instance Receiver: 
                    IConversionOperation (TryCast: False, Unchecked) (OperationKind.Conversion, Type: System.IDisposable, IsInvalid, IsImplicit) (Syntax: 's = new S()')
                      Conversion: CommonConversion (Exists: False, IsIdentity: False, IsNumeric: False, IsReference: False, IsUserDefined: False) (MethodSymbol: null)
                        (NoConversion)
                      Operand: 
                        ILocalReferenceOperation: s (OperationKind.LocalReference, Type: S, IsInvalid, IsImplicit) (Syntax: 's = new S()')
                  Arguments(0)
            Next (StructuredExceptionHandling) Block[null]
    }
}
Block[B4] - Exit
    Predecessors: [B2]
    Statements (0)
";

            VerifyFlowGraphAndDiagnosticsForTest<BlockSyntax>(compilation, expectedFlowGraph, expectedDiagnostics);
        }

        [CompilerTrait(CompilerFeature.IOperation, CompilerFeature.Dataflow)]
        [Fact]
        public void UsingFlow_01()
        {
            string source = @"
class P
{
    void M(System.IDisposable input, bool b)
/*<bind>*/{
        using (GetDisposable() ?? input)
        {
            b = true;
        }
    }/*</bind>*/

    System.IDisposable GetDisposable() => throw null;
}
";
            string expectedGraph = @"
Block[B0] - Entry
    Statements (0)
    Next (Regular) Block[B1]
        Entering: {R1} {R2}

.locals {R1}
{
    CaptureIds: [1]
    .locals {R2}
    {
        CaptureIds: [0]
        Block[B1] - Block
            Predecessors: [B0]
            Statements (1)
                IFlowCaptureOperation: 0 (OperationKind.FlowCapture, Type: null, IsImplicit) (Syntax: 'GetDisposable()')
                  Value: 
                    IInvocationOperation ( System.IDisposable P.GetDisposable()) (OperationKind.Invocation, Type: System.IDisposable) (Syntax: 'GetDisposable()')
                      Instance Receiver: 
                        IInstanceReferenceOperation (ReferenceKind: ContainingTypeInstance) (OperationKind.InstanceReference, Type: P, IsImplicit) (Syntax: 'GetDisposable')
                      Arguments(0)

            Jump if True (Regular) to Block[B3]
                IIsNullOperation (OperationKind.IsNull, Type: System.Boolean, IsImplicit) (Syntax: 'GetDisposable()')
                  Operand: 
                    IFlowCaptureReferenceOperation: 0 (OperationKind.FlowCaptureReference, Type: System.IDisposable, IsImplicit) (Syntax: 'GetDisposable()')
                Leaving: {R2}

            Next (Regular) Block[B2]
        Block[B2] - Block
            Predecessors: [B1]
            Statements (1)
                IFlowCaptureOperation: 1 (OperationKind.FlowCapture, Type: null, IsImplicit) (Syntax: 'GetDisposable()')
                  Value: 
                    IFlowCaptureReferenceOperation: 0 (OperationKind.FlowCaptureReference, Type: System.IDisposable, IsImplicit) (Syntax: 'GetDisposable()')

            Next (Regular) Block[B4]
                Leaving: {R2}
                Entering: {R3} {R4}
    }

    Block[B3] - Block
        Predecessors: [B1]
        Statements (1)
            IFlowCaptureOperation: 1 (OperationKind.FlowCapture, Type: null, IsImplicit) (Syntax: 'input')
              Value: 
                IParameterReferenceOperation: input (OperationKind.ParameterReference, Type: System.IDisposable) (Syntax: 'input')

        Next (Regular) Block[B4]
            Entering: {R3} {R4}

    .try {R3, R4}
    {
        Block[B4] - Block
            Predecessors: [B2] [B3]
            Statements (1)
                IExpressionStatementOperation (OperationKind.ExpressionStatement, Type: null) (Syntax: 'b = true;')
                  Expression: 
                    ISimpleAssignmentOperation (OperationKind.SimpleAssignment, Type: System.Boolean) (Syntax: 'b = true')
                      Left: 
                        IParameterReferenceOperation: b (OperationKind.ParameterReference, Type: System.Boolean) (Syntax: 'b')
                      Right: 
                        ILiteralOperation (OperationKind.Literal, Type: System.Boolean, Constant: True) (Syntax: 'true')

            Next (Regular) Block[B8]
                Finalizing: {R5}
                Leaving: {R4} {R3} {R1}
    }
    .finally {R5}
    {
        Block[B5] - Block
            Predecessors (0)
            Statements (0)
            Jump if True (Regular) to Block[B7]
                IIsNullOperation (OperationKind.IsNull, Type: System.Boolean, IsImplicit) (Syntax: 'GetDisposable() ?? input')
                  Operand: 
                    IFlowCaptureReferenceOperation: 1 (OperationKind.FlowCaptureReference, Type: System.IDisposable, IsImplicit) (Syntax: 'GetDisposable() ?? input')

            Next (Regular) Block[B6]
        Block[B6] - Block
            Predecessors: [B5]
            Statements (1)
                IInvocationOperation (virtual void System.IDisposable.Dispose()) (OperationKind.Invocation, Type: System.Void, IsImplicit) (Syntax: 'GetDisposable() ?? input')
                  Instance Receiver: 
                    IFlowCaptureReferenceOperation: 1 (OperationKind.FlowCaptureReference, Type: System.IDisposable, IsImplicit) (Syntax: 'GetDisposable() ?? input')
                  Arguments(0)

            Next (Regular) Block[B7]
        Block[B7] - Block
            Predecessors: [B5] [B6]
            Statements (0)
            Next (StructuredExceptionHandling) Block[null]
    }
}

Block[B8] - Exit
    Predecessors: [B4]
    Statements (0)
";
            var expectedDiagnostics = DiagnosticDescription.None;

            VerifyFlowGraphAndDiagnosticsForTest<BlockSyntax>(source, expectedGraph, expectedDiagnostics);
        }

        [CompilerTrait(CompilerFeature.IOperation, CompilerFeature.Dataflow)]
        [Fact]
        public void UsingFlow_02()
        {
            string source = @"
class P
{
    void M(MyDisposable input, bool b)
/*<bind>*/{
        using (GetDisposable() ?? input)
        {
            b = true;
        }
    }/*</bind>*/

    MyDisposable GetDisposable() => throw null;
}

class MyDisposable : System.IDisposable
{
    public void Dispose() => throw null;
}
";
            string expectedGraph = @"
Block[B0] - Entry
    Statements (0)
    Next (Regular) Block[B1]
        Entering: {R1} {R2}

.locals {R1}
{
    CaptureIds: [1]
    .locals {R2}
    {
        CaptureIds: [0]
        Block[B1] - Block
            Predecessors: [B0]
            Statements (1)
                IFlowCaptureOperation: 0 (OperationKind.FlowCapture, Type: null, IsImplicit) (Syntax: 'GetDisposable()')
                  Value: 
                    IInvocationOperation ( MyDisposable P.GetDisposable()) (OperationKind.Invocation, Type: MyDisposable) (Syntax: 'GetDisposable()')
                      Instance Receiver: 
                        IInstanceReferenceOperation (ReferenceKind: ContainingTypeInstance) (OperationKind.InstanceReference, Type: P, IsImplicit) (Syntax: 'GetDisposable')
                      Arguments(0)

            Jump if True (Regular) to Block[B3]
                IIsNullOperation (OperationKind.IsNull, Type: System.Boolean, IsImplicit) (Syntax: 'GetDisposable()')
                  Operand: 
                    IFlowCaptureReferenceOperation: 0 (OperationKind.FlowCaptureReference, Type: MyDisposable, IsImplicit) (Syntax: 'GetDisposable()')
                Leaving: {R2}

            Next (Regular) Block[B2]
        Block[B2] - Block
            Predecessors: [B1]
            Statements (1)
                IFlowCaptureOperation: 1 (OperationKind.FlowCapture, Type: null, IsImplicit) (Syntax: 'GetDisposable()')
                  Value: 
                    IFlowCaptureReferenceOperation: 0 (OperationKind.FlowCaptureReference, Type: MyDisposable, IsImplicit) (Syntax: 'GetDisposable()')

            Next (Regular) Block[B4]
                Leaving: {R2}
                Entering: {R3} {R4}
    }

    Block[B3] - Block
        Predecessors: [B1]
        Statements (1)
            IFlowCaptureOperation: 1 (OperationKind.FlowCapture, Type: null, IsImplicit) (Syntax: 'input')
              Value: 
                IParameterReferenceOperation: input (OperationKind.ParameterReference, Type: MyDisposable) (Syntax: 'input')

        Next (Regular) Block[B4]
            Entering: {R3} {R4}

    .try {R3, R4}
    {
        Block[B4] - Block
            Predecessors: [B2] [B3]
            Statements (1)
                IExpressionStatementOperation (OperationKind.ExpressionStatement, Type: null) (Syntax: 'b = true;')
                  Expression: 
                    ISimpleAssignmentOperation (OperationKind.SimpleAssignment, Type: System.Boolean) (Syntax: 'b = true')
                      Left: 
                        IParameterReferenceOperation: b (OperationKind.ParameterReference, Type: System.Boolean) (Syntax: 'b')
                      Right: 
                        ILiteralOperation (OperationKind.Literal, Type: System.Boolean, Constant: True) (Syntax: 'true')

            Next (Regular) Block[B8]
                Finalizing: {R5}
                Leaving: {R4} {R3} {R1}
    }
    .finally {R5}
    {
        Block[B5] - Block
            Predecessors (0)
            Statements (0)
            Jump if True (Regular) to Block[B7]
                IIsNullOperation (OperationKind.IsNull, Type: System.Boolean, IsImplicit) (Syntax: 'GetDisposable() ?? input')
                  Operand: 
                    IFlowCaptureReferenceOperation: 1 (OperationKind.FlowCaptureReference, Type: MyDisposable, IsImplicit) (Syntax: 'GetDisposable() ?? input')

            Next (Regular) Block[B6]
        Block[B6] - Block
            Predecessors: [B5]
            Statements (1)
                IInvocationOperation (virtual void System.IDisposable.Dispose()) (OperationKind.Invocation, Type: System.Void, IsImplicit) (Syntax: 'GetDisposable() ?? input')
                  Instance Receiver: 
                    IConversionOperation (TryCast: False, Unchecked) (OperationKind.Conversion, Type: System.IDisposable, IsImplicit) (Syntax: 'GetDisposable() ?? input')
                      Conversion: CommonConversion (Exists: True, IsIdentity: False, IsNumeric: False, IsReference: True, IsUserDefined: False) (MethodSymbol: null)
                        (ImplicitReference)
                      Operand: 
                        IFlowCaptureReferenceOperation: 1 (OperationKind.FlowCaptureReference, Type: MyDisposable, IsImplicit) (Syntax: 'GetDisposable() ?? input')
                  Arguments(0)

            Next (Regular) Block[B7]
        Block[B7] - Block
            Predecessors: [B5] [B6]
            Statements (0)
            Next (StructuredExceptionHandling) Block[null]
    }
}

Block[B8] - Exit
    Predecessors: [B4]
    Statements (0)
";
            var expectedDiagnostics = DiagnosticDescription.None;

            VerifyFlowGraphAndDiagnosticsForTest<BlockSyntax>(source, expectedGraph, expectedDiagnostics);
        }

        [CompilerTrait(CompilerFeature.IOperation, CompilerFeature.Dataflow)]
        [Fact]
        public void UsingFlow_03()
        {
            string source = @"
class P
{
    void M(MyDisposable input, bool b)
/*<bind>*/{
        using (b ? GetDisposable() : input)
        {
            b = true;
        }
    }/*</bind>*/

    MyDisposable GetDisposable() => throw null;
}

struct MyDisposable : System.IDisposable
{
    public void Dispose() => throw null;
}
";
            string expectedGraph = @"
Block[B0] - Entry
    Statements (0)
    Next (Regular) Block[B1]
        Entering: {R1}

.locals {R1}
{
    CaptureIds: [0]
    Block[B1] - Block
        Predecessors: [B0]
        Statements (0)
        Jump if False (Regular) to Block[B3]
            IParameterReferenceOperation: b (OperationKind.ParameterReference, Type: System.Boolean) (Syntax: 'b')

        Next (Regular) Block[B2]
    Block[B2] - Block
        Predecessors: [B1]
        Statements (1)
            IFlowCaptureOperation: 0 (OperationKind.FlowCapture, Type: null, IsImplicit) (Syntax: 'GetDisposable()')
              Value: 
                IInvocationOperation ( MyDisposable P.GetDisposable()) (OperationKind.Invocation, Type: MyDisposable) (Syntax: 'GetDisposable()')
                  Instance Receiver: 
                    IInstanceReferenceOperation (ReferenceKind: ContainingTypeInstance) (OperationKind.InstanceReference, Type: P, IsImplicit) (Syntax: 'GetDisposable')
                  Arguments(0)

        Next (Regular) Block[B4]
            Entering: {R2} {R3}
    Block[B3] - Block
        Predecessors: [B1]
        Statements (1)
            IFlowCaptureOperation: 0 (OperationKind.FlowCapture, Type: null, IsImplicit) (Syntax: 'input')
              Value: 
                IParameterReferenceOperation: input (OperationKind.ParameterReference, Type: MyDisposable) (Syntax: 'input')

        Next (Regular) Block[B4]
            Entering: {R2} {R3}

    .try {R2, R3}
    {
        Block[B4] - Block
            Predecessors: [B2] [B3]
            Statements (1)
                IExpressionStatementOperation (OperationKind.ExpressionStatement, Type: null) (Syntax: 'b = true;')
                  Expression: 
                    ISimpleAssignmentOperation (OperationKind.SimpleAssignment, Type: System.Boolean) (Syntax: 'b = true')
                      Left: 
                        IParameterReferenceOperation: b (OperationKind.ParameterReference, Type: System.Boolean) (Syntax: 'b')
                      Right: 
                        ILiteralOperation (OperationKind.Literal, Type: System.Boolean, Constant: True) (Syntax: 'true')

            Next (Regular) Block[B6]
                Finalizing: {R4}
                Leaving: {R3} {R2} {R1}
    }
    .finally {R4}
    {
        Block[B5] - Block
            Predecessors (0)
            Statements (1)
                IInvocationOperation (virtual void System.IDisposable.Dispose()) (OperationKind.Invocation, Type: System.Void, IsImplicit) (Syntax: 'b ? GetDisp ... e() : input')
                  Instance Receiver: 
                    IConversionOperation (TryCast: False, Unchecked) (OperationKind.Conversion, Type: System.IDisposable, IsImplicit) (Syntax: 'b ? GetDisp ... e() : input')
                      Conversion: CommonConversion (Exists: True, IsIdentity: False, IsNumeric: False, IsReference: False, IsUserDefined: False) (MethodSymbol: null)
                        (Boxing)
                      Operand: 
                        IFlowCaptureReferenceOperation: 0 (OperationKind.FlowCaptureReference, Type: MyDisposable, IsImplicit) (Syntax: 'b ? GetDisp ... e() : input')
                  Arguments(0)

            Next (StructuredExceptionHandling) Block[null]
    }
}

Block[B6] - Exit
    Predecessors: [B4]
    Statements (0)
";
            var expectedDiagnostics = DiagnosticDescription.None;

            VerifyFlowGraphAndDiagnosticsForTest<BlockSyntax>(source, expectedGraph, expectedDiagnostics);
        }

        [CompilerTrait(CompilerFeature.IOperation, CompilerFeature.Dataflow)]
        [Fact]
        public void UsingFlow_04()
        {
            string source = @"
class P
{
    void M<MyDisposable>(MyDisposable input, bool b) where MyDisposable : System.IDisposable
/*<bind>*/{
        using (b ? GetDisposable<MyDisposable>() : input)
        {
            b = true;
        }
    }/*</bind>*/

    T GetDisposable<T>() => throw null;
}
";
            string expectedGraph = @"
Block[B0] - Entry
    Statements (0)
    Next (Regular) Block[B1]
        Entering: {R1}

.locals {R1}
{
    CaptureIds: [0]
    Block[B1] - Block
        Predecessors: [B0]
        Statements (0)
        Jump if False (Regular) to Block[B3]
            IParameterReferenceOperation: b (OperationKind.ParameterReference, Type: System.Boolean) (Syntax: 'b')

        Next (Regular) Block[B2]
    Block[B2] - Block
        Predecessors: [B1]
        Statements (1)
            IFlowCaptureOperation: 0 (OperationKind.FlowCapture, Type: null, IsImplicit) (Syntax: 'GetDisposab ... sposable>()')
              Value: 
                IInvocationOperation ( MyDisposable P.GetDisposable<MyDisposable>()) (OperationKind.Invocation, Type: MyDisposable) (Syntax: 'GetDisposab ... sposable>()')
                  Instance Receiver: 
                    IInstanceReferenceOperation (ReferenceKind: ContainingTypeInstance) (OperationKind.InstanceReference, Type: P, IsImplicit) (Syntax: 'GetDisposab ... Disposable>')
                  Arguments(0)

        Next (Regular) Block[B4]
            Entering: {R2} {R3}
    Block[B3] - Block
        Predecessors: [B1]
        Statements (1)
            IFlowCaptureOperation: 0 (OperationKind.FlowCapture, Type: null, IsImplicit) (Syntax: 'input')
              Value: 
                IParameterReferenceOperation: input (OperationKind.ParameterReference, Type: MyDisposable) (Syntax: 'input')

        Next (Regular) Block[B4]
            Entering: {R2} {R3}

    .try {R2, R3}
    {
        Block[B4] - Block
            Predecessors: [B2] [B3]
            Statements (1)
                IExpressionStatementOperation (OperationKind.ExpressionStatement, Type: null) (Syntax: 'b = true;')
                  Expression: 
                    ISimpleAssignmentOperation (OperationKind.SimpleAssignment, Type: System.Boolean) (Syntax: 'b = true')
                      Left: 
                        IParameterReferenceOperation: b (OperationKind.ParameterReference, Type: System.Boolean) (Syntax: 'b')
                      Right: 
                        ILiteralOperation (OperationKind.Literal, Type: System.Boolean, Constant: True) (Syntax: 'true')

            Next (Regular) Block[B8]
                Finalizing: {R4}
                Leaving: {R3} {R2} {R1}
    }
    .finally {R4}
    {
        Block[B5] - Block
            Predecessors (0)
            Statements (0)
            Jump if True (Regular) to Block[B7]
                IIsNullOperation (OperationKind.IsNull, Type: System.Boolean, IsImplicit) (Syntax: 'b ? GetDisp ... >() : input')
                  Operand: 
                    IFlowCaptureReferenceOperation: 0 (OperationKind.FlowCaptureReference, Type: MyDisposable, IsImplicit) (Syntax: 'b ? GetDisp ... >() : input')

            Next (Regular) Block[B6]
        Block[B6] - Block
            Predecessors: [B5]
            Statements (1)
                IInvocationOperation (virtual void System.IDisposable.Dispose()) (OperationKind.Invocation, Type: System.Void, IsImplicit) (Syntax: 'b ? GetDisp ... >() : input')
                  Instance Receiver: 
                    IConversionOperation (TryCast: False, Unchecked) (OperationKind.Conversion, Type: System.IDisposable, IsImplicit) (Syntax: 'b ? GetDisp ... >() : input')
                      Conversion: CommonConversion (Exists: True, IsIdentity: False, IsNumeric: False, IsReference: False, IsUserDefined: False) (MethodSymbol: null)
                        (Boxing)
                      Operand: 
                        IFlowCaptureReferenceOperation: 0 (OperationKind.FlowCaptureReference, Type: MyDisposable, IsImplicit) (Syntax: 'b ? GetDisp ... >() : input')
                  Arguments(0)

            Next (Regular) Block[B7]
        Block[B7] - Block
            Predecessors: [B5] [B6]
            Statements (0)
            Next (StructuredExceptionHandling) Block[null]
    }
}

Block[B8] - Exit
    Predecessors: [B4]
    Statements (0)
";
            var expectedDiagnostics = DiagnosticDescription.None;

            VerifyFlowGraphAndDiagnosticsForTest<BlockSyntax>(source, expectedGraph, expectedDiagnostics);
        }

        [CompilerTrait(CompilerFeature.IOperation, CompilerFeature.Dataflow)]
        [Fact]
        public void UsingFlow_05()
        {
            string source = @"
class P
{
    void M(MyDisposable? input, bool b)
/*<bind>*/{
        using (GetDisposable() ?? input)
        {
            b = true;
        }
    }/*</bind>*/

    MyDisposable? GetDisposable() => throw null;
}

struct MyDisposable : System.IDisposable
{
    public void Dispose() => throw null;
}
";
            string expectedGraph = @"
Block[B0] - Entry
    Statements (0)
    Next (Regular) Block[B1]
        Entering: {R1} {R2}

.locals {R1}
{
    CaptureIds: [1]
    .locals {R2}
    {
        CaptureIds: [0]
        Block[B1] - Block
            Predecessors: [B0]
            Statements (1)
                IFlowCaptureOperation: 0 (OperationKind.FlowCapture, Type: null, IsImplicit) (Syntax: 'GetDisposable()')
                  Value: 
                    IInvocationOperation ( MyDisposable? P.GetDisposable()) (OperationKind.Invocation, Type: MyDisposable?) (Syntax: 'GetDisposable()')
                      Instance Receiver: 
                        IInstanceReferenceOperation (ReferenceKind: ContainingTypeInstance) (OperationKind.InstanceReference, Type: P, IsImplicit) (Syntax: 'GetDisposable')
                      Arguments(0)

            Jump if True (Regular) to Block[B3]
                IIsNullOperation (OperationKind.IsNull, Type: System.Boolean, IsImplicit) (Syntax: 'GetDisposable()')
                  Operand: 
                    IFlowCaptureReferenceOperation: 0 (OperationKind.FlowCaptureReference, Type: MyDisposable?, IsImplicit) (Syntax: 'GetDisposable()')
                Leaving: {R2}

            Next (Regular) Block[B2]
        Block[B2] - Block
            Predecessors: [B1]
            Statements (1)
                IFlowCaptureOperation: 1 (OperationKind.FlowCapture, Type: null, IsImplicit) (Syntax: 'GetDisposable()')
                  Value: 
                    IFlowCaptureReferenceOperation: 0 (OperationKind.FlowCaptureReference, Type: MyDisposable?, IsImplicit) (Syntax: 'GetDisposable()')

            Next (Regular) Block[B4]
                Leaving: {R2}
                Entering: {R3} {R4}
    }

    Block[B3] - Block
        Predecessors: [B1]
        Statements (1)
            IFlowCaptureOperation: 1 (OperationKind.FlowCapture, Type: null, IsImplicit) (Syntax: 'input')
              Value: 
                IParameterReferenceOperation: input (OperationKind.ParameterReference, Type: MyDisposable?) (Syntax: 'input')

        Next (Regular) Block[B4]
            Entering: {R3} {R4}

    .try {R3, R4}
    {
        Block[B4] - Block
            Predecessors: [B2] [B3]
            Statements (1)
                IExpressionStatementOperation (OperationKind.ExpressionStatement, Type: null) (Syntax: 'b = true;')
                  Expression: 
                    ISimpleAssignmentOperation (OperationKind.SimpleAssignment, Type: System.Boolean) (Syntax: 'b = true')
                      Left: 
                        IParameterReferenceOperation: b (OperationKind.ParameterReference, Type: System.Boolean) (Syntax: 'b')
                      Right: 
                        ILiteralOperation (OperationKind.Literal, Type: System.Boolean, Constant: True) (Syntax: 'true')

            Next (Regular) Block[B8]
                Finalizing: {R5}
                Leaving: {R4} {R3} {R1}
    }
    .finally {R5}
    {
        Block[B5] - Block
            Predecessors (0)
            Statements (0)
            Jump if True (Regular) to Block[B7]
                IIsNullOperation (OperationKind.IsNull, Type: System.Boolean, IsImplicit) (Syntax: 'GetDisposable() ?? input')
                  Operand: 
                    IFlowCaptureReferenceOperation: 1 (OperationKind.FlowCaptureReference, Type: MyDisposable?, IsImplicit) (Syntax: 'GetDisposable() ?? input')

            Next (Regular) Block[B6]
        Block[B6] - Block
            Predecessors: [B5]
            Statements (1)
                IInvocationOperation (virtual void System.IDisposable.Dispose()) (OperationKind.Invocation, Type: System.Void, IsImplicit) (Syntax: 'GetDisposable() ?? input')
                  Instance Receiver: 
                    IConversionOperation (TryCast: False, Unchecked) (OperationKind.Conversion, Type: System.IDisposable, IsImplicit) (Syntax: 'GetDisposable() ?? input')
                      Conversion: CommonConversion (Exists: True, IsIdentity: False, IsNumeric: False, IsReference: False, IsUserDefined: False) (MethodSymbol: null)
                        (Boxing)
                      Operand: 
                        IFlowCaptureReferenceOperation: 1 (OperationKind.FlowCaptureReference, Type: MyDisposable?, IsImplicit) (Syntax: 'GetDisposable() ?? input')
                  Arguments(0)

            Next (Regular) Block[B7]
        Block[B7] - Block
            Predecessors: [B5] [B6]
            Statements (0)
            Next (StructuredExceptionHandling) Block[null]
    }
}

Block[B8] - Exit
    Predecessors: [B4]
    Statements (0)
";
            var expectedDiagnostics = DiagnosticDescription.None;

            VerifyFlowGraphAndDiagnosticsForTest<BlockSyntax>(source, expectedGraph, expectedDiagnostics);
        }

        [CompilerTrait(CompilerFeature.IOperation, CompilerFeature.Dataflow)]
        [Fact]
        public void UsingFlow_06()
        {
            string source = @"
class P
{
    void M(dynamic input, bool b)
/*<bind>*/{
        using (GetDisposable() ?? input)
        {
            b = true;
        }
    }/*</bind>*/

    dynamic GetDisposable() => throw null;
}
";
            string expectedGraph = @"
Block[B0] - Entry
    Statements (0)
    Next (Regular) Block[B1]
        Entering: {R1} {R2} {R3}

.locals {R1}
{
    CaptureIds: [2]
    .locals {R2}
    {
        CaptureIds: [1]
        .locals {R3}
        {
            CaptureIds: [0]
            Block[B1] - Block
                Predecessors: [B0]
                Statements (1)
                    IFlowCaptureOperation: 0 (OperationKind.FlowCapture, Type: null, IsImplicit) (Syntax: 'GetDisposable()')
                      Value: 
                        IInvocationOperation ( dynamic P.GetDisposable()) (OperationKind.Invocation, Type: dynamic) (Syntax: 'GetDisposable()')
                          Instance Receiver: 
                            IInstanceReferenceOperation (ReferenceKind: ContainingTypeInstance) (OperationKind.InstanceReference, Type: P, IsImplicit) (Syntax: 'GetDisposable')
                          Arguments(0)

                Jump if True (Regular) to Block[B3]
                    IIsNullOperation (OperationKind.IsNull, Type: System.Boolean, IsImplicit) (Syntax: 'GetDisposable()')
                      Operand: 
                        IFlowCaptureReferenceOperation: 0 (OperationKind.FlowCaptureReference, Type: dynamic, IsImplicit) (Syntax: 'GetDisposable()')
                    Leaving: {R3}

                Next (Regular) Block[B2]
            Block[B2] - Block
                Predecessors: [B1]
                Statements (1)
                    IFlowCaptureOperation: 1 (OperationKind.FlowCapture, Type: null, IsImplicit) (Syntax: 'GetDisposable()')
                      Value: 
                        IFlowCaptureReferenceOperation: 0 (OperationKind.FlowCaptureReference, Type: dynamic, IsImplicit) (Syntax: 'GetDisposable()')

                Next (Regular) Block[B4]
                    Leaving: {R3}
        }

        Block[B3] - Block
            Predecessors: [B1]
            Statements (1)
                IFlowCaptureOperation: 1 (OperationKind.FlowCapture, Type: null, IsImplicit) (Syntax: 'input')
                  Value: 
                    IParameterReferenceOperation: input (OperationKind.ParameterReference, Type: dynamic) (Syntax: 'input')

            Next (Regular) Block[B4]
        Block[B4] - Block
            Predecessors: [B2] [B3]
            Statements (1)
                IFlowCaptureOperation: 2 (OperationKind.FlowCapture, Type: null, IsImplicit) (Syntax: 'GetDisposable() ?? input')
                  Value: 
                    IConversionOperation (TryCast: False, Unchecked) (OperationKind.Conversion, Type: System.IDisposable, IsImplicit) (Syntax: 'GetDisposable() ?? input')
                      Conversion: CommonConversion (Exists: True, IsIdentity: False, IsNumeric: False, IsReference: False, IsUserDefined: False) (MethodSymbol: null)
                        (ExplicitDynamic)
                      Operand: 
                        IFlowCaptureReferenceOperation: 1 (OperationKind.FlowCaptureReference, Type: dynamic, IsImplicit) (Syntax: 'GetDisposable() ?? input')

            Next (Regular) Block[B5]
                Leaving: {R2}
                Entering: {R4} {R5}
    }
    .try {R4, R5}
    {
        Block[B5] - Block
            Predecessors: [B4]
            Statements (1)
                IExpressionStatementOperation (OperationKind.ExpressionStatement, Type: null) (Syntax: 'b = true;')
                  Expression: 
                    ISimpleAssignmentOperation (OperationKind.SimpleAssignment, Type: System.Boolean) (Syntax: 'b = true')
                      Left: 
                        IParameterReferenceOperation: b (OperationKind.ParameterReference, Type: System.Boolean) (Syntax: 'b')
                      Right: 
                        ILiteralOperation (OperationKind.Literal, Type: System.Boolean, Constant: True) (Syntax: 'true')

            Next (Regular) Block[B9]
                Finalizing: {R6}
                Leaving: {R5} {R4} {R1}
    }
    .finally {R6}
    {
        Block[B6] - Block
            Predecessors (0)
            Statements (0)
            Jump if True (Regular) to Block[B8]
                IIsNullOperation (OperationKind.IsNull, Type: System.Boolean, IsImplicit) (Syntax: 'GetDisposable() ?? input')
                  Operand: 
                    IFlowCaptureReferenceOperation: 2 (OperationKind.FlowCaptureReference, Type: System.IDisposable, IsImplicit) (Syntax: 'GetDisposable() ?? input')

            Next (Regular) Block[B7]
        Block[B7] - Block
            Predecessors: [B6]
            Statements (1)
                IInvocationOperation (virtual void System.IDisposable.Dispose()) (OperationKind.Invocation, Type: System.Void, IsImplicit) (Syntax: 'GetDisposable() ?? input')
                  Instance Receiver: 
                    IFlowCaptureReferenceOperation: 2 (OperationKind.FlowCaptureReference, Type: System.IDisposable, IsImplicit) (Syntax: 'GetDisposable() ?? input')
                  Arguments(0)

            Next (Regular) Block[B8]
        Block[B8] - Block
            Predecessors: [B6] [B7]
            Statements (0)
            Next (StructuredExceptionHandling) Block[null]
    }
}

Block[B9] - Exit
    Predecessors: [B5]
    Statements (0)
";
            var expectedDiagnostics = DiagnosticDescription.None;

            VerifyFlowGraphAndDiagnosticsForTest<BlockSyntax>(source, expectedGraph, expectedDiagnostics);
        }

        [CompilerTrait(CompilerFeature.IOperation, CompilerFeature.Dataflow)]
        [Fact]
        public void UsingFlow_07()
        {
            string source = @"
class P
{
    void M(NotDisposable input, bool b)
/*<bind>*/{
        using (GetDisposable() ?? input)
        {
            b = true;
        }
    }/*</bind>*/

    NotDisposable GetDisposable() => throw null;
}

class NotDisposable
{
}
";
            string expectedGraph = @"
Block[B0] - Entry
    Statements (0)
    Next (Regular) Block[B1]
        Entering: {R1} {R2}

.locals {R1}
{
    CaptureIds: [1]
    .locals {R2}
    {
        CaptureIds: [0]
        Block[B1] - Block
            Predecessors: [B0]
            Statements (1)
                IFlowCaptureOperation: 0 (OperationKind.FlowCapture, Type: null, IsInvalid, IsImplicit) (Syntax: 'GetDisposable()')
                  Value: 
                    IInvocationOperation ( NotDisposable P.GetDisposable()) (OperationKind.Invocation, Type: NotDisposable, IsInvalid) (Syntax: 'GetDisposable()')
                      Instance Receiver: 
                        IInstanceReferenceOperation (ReferenceKind: ContainingTypeInstance) (OperationKind.InstanceReference, Type: P, IsInvalid, IsImplicit) (Syntax: 'GetDisposable')
                      Arguments(0)
            Jump if True (Regular) to Block[B3]
                IIsNullOperation (OperationKind.IsNull, Type: System.Boolean, IsInvalid, IsImplicit) (Syntax: 'GetDisposable()')
                  Operand: 
                    IFlowCaptureReferenceOperation: 0 (OperationKind.FlowCaptureReference, Type: NotDisposable, IsInvalid, IsImplicit) (Syntax: 'GetDisposable()')
                Leaving: {R2}
            Next (Regular) Block[B2]
        Block[B2] - Block
            Predecessors: [B1]
            Statements (1)
                IFlowCaptureOperation: 1 (OperationKind.FlowCapture, Type: null, IsInvalid, IsImplicit) (Syntax: 'GetDisposable()')
                  Value: 
                    IFlowCaptureReferenceOperation: 0 (OperationKind.FlowCaptureReference, Type: NotDisposable, IsInvalid, IsImplicit) (Syntax: 'GetDisposable()')
            Next (Regular) Block[B4]
                Leaving: {R2}
                Entering: {R3} {R4}
    }
    Block[B3] - Block
        Predecessors: [B1]
        Statements (1)
            IFlowCaptureOperation: 1 (OperationKind.FlowCapture, Type: null, IsInvalid, IsImplicit) (Syntax: 'input')
              Value: 
                IParameterReferenceOperation: input (OperationKind.ParameterReference, Type: NotDisposable, IsInvalid) (Syntax: 'input')
        Next (Regular) Block[B4]
            Entering: {R3} {R4}
    .try {R3, R4}
    {
        Block[B4] - Block
            Predecessors: [B2] [B3]
            Statements (1)
                IExpressionStatementOperation (OperationKind.ExpressionStatement, Type: null) (Syntax: 'b = true;')
                  Expression: 
                    ISimpleAssignmentOperation (OperationKind.SimpleAssignment, Type: System.Boolean) (Syntax: 'b = true')
                      Left: 
                        IParameterReferenceOperation: b (OperationKind.ParameterReference, Type: System.Boolean) (Syntax: 'b')
                      Right: 
                        ILiteralOperation (OperationKind.Literal, Type: System.Boolean, Constant: True) (Syntax: 'true')
            Next (Regular) Block[B8]
                Finalizing: {R5}
                Leaving: {R4} {R3} {R1}
    }
    .finally {R5}
    {
        Block[B5] - Block
            Predecessors (0)
            Statements (0)
            Jump if True (Regular) to Block[B7]
                IIsNullOperation (OperationKind.IsNull, Type: System.Boolean, IsInvalid, IsImplicit) (Syntax: 'GetDisposable() ?? input')
                  Operand: 
                    IFlowCaptureReferenceOperation: 1 (OperationKind.FlowCaptureReference, Type: NotDisposable, IsInvalid, IsImplicit) (Syntax: 'GetDisposable() ?? input')
            Next (Regular) Block[B6]
        Block[B6] - Block
            Predecessors: [B5]
            Statements (1)
                IInvocationOperation (virtual void System.IDisposable.Dispose()) (OperationKind.Invocation, Type: System.Void, IsInvalid, IsImplicit) (Syntax: 'GetDisposable() ?? input')
                  Instance Receiver: 
                    IConversionOperation (TryCast: False, Unchecked) (OperationKind.Conversion, Type: System.IDisposable, IsInvalid, IsImplicit) (Syntax: 'GetDisposable() ?? input')
                      Conversion: CommonConversion (Exists: True, IsIdentity: False, IsNumeric: False, IsReference: True, IsUserDefined: False) (MethodSymbol: null)
                        (ExplicitReference)
                      Operand: 
                        IFlowCaptureReferenceOperation: 1 (OperationKind.FlowCaptureReference, Type: NotDisposable, IsInvalid, IsImplicit) (Syntax: 'GetDisposable() ?? input')
                  Arguments(0)
            Next (Regular) Block[B7]
        Block[B7] - Block
            Predecessors: [B5] [B6]
            Statements (0)
            Next (StructuredExceptionHandling) Block[null]
    }
}
Block[B8] - Exit
    Predecessors: [B4]
    Statements (0)
";
            var expectedDiagnostics = new[] {
                // file.cs(6,16): error CS1674: 'NotDisposable': type used in a using statement must be implicitly convertible to 'System.IDisposable'
                //         using (GetDisposable() ?? input)
                Diagnostic(ErrorCode.ERR_NoConvToIDisp, "GetDisposable() ?? input").WithArguments("NotDisposable").WithLocation(6, 16)
            };

            VerifyFlowGraphAndDiagnosticsForTest<BlockSyntax>(source, expectedGraph, expectedDiagnostics);
        }

        [CompilerTrait(CompilerFeature.IOperation, CompilerFeature.Dataflow)]
        [Fact]
        public void UsingFlow_08()
        {
            string source = @"
class P
{
    void M(MyDisposable input, bool b)
/*<bind>*/{
        using (b ? GetDisposable() : input)
        {
            b = true;
        }
    }/*</bind>*/

    MyDisposable GetDisposable() => throw null;
}

struct MyDisposable
{
}
";
            string expectedGraph = @"
Block[B0] - Entry
    Statements (0)
    Next (Regular) Block[B1]
        Entering: {R1}
.locals {R1}
{
    CaptureIds: [0]
    Block[B1] - Block
        Predecessors: [B0]
        Statements (0)
        Jump if False (Regular) to Block[B3]
            IParameterReferenceOperation: b (OperationKind.ParameterReference, Type: System.Boolean, IsInvalid) (Syntax: 'b')
        Next (Regular) Block[B2]
    Block[B2] - Block
        Predecessors: [B1]
        Statements (1)
            IFlowCaptureOperation: 0 (OperationKind.FlowCapture, Type: null, IsInvalid, IsImplicit) (Syntax: 'GetDisposable()')
              Value: 
                IInvocationOperation ( MyDisposable P.GetDisposable()) (OperationKind.Invocation, Type: MyDisposable, IsInvalid) (Syntax: 'GetDisposable()')
                  Instance Receiver: 
                    IInstanceReferenceOperation (ReferenceKind: ContainingTypeInstance) (OperationKind.InstanceReference, Type: P, IsInvalid, IsImplicit) (Syntax: 'GetDisposable')
                  Arguments(0)
        Next (Regular) Block[B4]
            Entering: {R2} {R3}
    Block[B3] - Block
        Predecessors: [B1]
        Statements (1)
            IFlowCaptureOperation: 0 (OperationKind.FlowCapture, Type: null, IsInvalid, IsImplicit) (Syntax: 'input')
              Value: 
                IParameterReferenceOperation: input (OperationKind.ParameterReference, Type: MyDisposable, IsInvalid) (Syntax: 'input')
        Next (Regular) Block[B4]
            Entering: {R2} {R3}
    .try {R2, R3}
    {
        Block[B4] - Block
            Predecessors: [B2] [B3]
            Statements (1)
                IExpressionStatementOperation (OperationKind.ExpressionStatement, Type: null) (Syntax: 'b = true;')
                  Expression: 
                    ISimpleAssignmentOperation (OperationKind.SimpleAssignment, Type: System.Boolean) (Syntax: 'b = true')
                      Left: 
                        IParameterReferenceOperation: b (OperationKind.ParameterReference, Type: System.Boolean) (Syntax: 'b')
                      Right: 
                        ILiteralOperation (OperationKind.Literal, Type: System.Boolean, Constant: True) (Syntax: 'true')
            Next (Regular) Block[B6]
                Finalizing: {R4}
                Leaving: {R3} {R2} {R1}
    }
    .finally {R4}
    {
        Block[B5] - Block
            Predecessors (0)
            Statements (1)
                IInvocationOperation (virtual void System.IDisposable.Dispose()) (OperationKind.Invocation, Type: System.Void, IsInvalid, IsImplicit) (Syntax: 'b ? GetDisp ... e() : input')
                  Instance Receiver: 
                    IConversionOperation (TryCast: False, Unchecked) (OperationKind.Conversion, Type: System.IDisposable, IsInvalid, IsImplicit) (Syntax: 'b ? GetDisp ... e() : input')
                      Conversion: CommonConversion (Exists: False, IsIdentity: False, IsNumeric: False, IsReference: False, IsUserDefined: False) (MethodSymbol: null)
                        (NoConversion)
                      Operand: 
                        IFlowCaptureReferenceOperation: 0 (OperationKind.FlowCaptureReference, Type: MyDisposable, IsInvalid, IsImplicit) (Syntax: 'b ? GetDisp ... e() : input')
                  Arguments(0)
            Next (StructuredExceptionHandling) Block[null]
    }
}
Block[B6] - Exit
    Predecessors: [B4]
    Statements (0)
";
            var expectedDiagnostics = new[] {
                // file.cs(6,16): error CS1674: 'MyDisposable': type used in a using statement must be implicitly convertible to 'System.IDisposable'
                //         using (b ? GetDisposable() : input)
                Diagnostic(ErrorCode.ERR_NoConvToIDisp, "b ? GetDisposable() : input").WithArguments("MyDisposable").WithLocation(6, 16)
            };

            VerifyFlowGraphAndDiagnosticsForTest<BlockSyntax>(source, expectedGraph, expectedDiagnostics);
        }

        [CompilerTrait(CompilerFeature.IOperation, CompilerFeature.Dataflow)]
        [Fact]
        public void UsingFlow_09()
        {
            string source = @"
class P
{
    void M<MyDisposable>(MyDisposable input, bool b)
/*<bind>*/{
        using (b ? GetDisposable<MyDisposable>() : input)
        {
            b = true;
        }
    }/*</bind>*/

    T GetDisposable<T>() => throw null;
}
";
            string expectedGraph = @"
Block[B0] - Entry
    Statements (0)
    Next (Regular) Block[B1]
        Entering: {R1}
.locals {R1}
{
    CaptureIds: [0]
    Block[B1] - Block
        Predecessors: [B0]
        Statements (0)
        Jump if False (Regular) to Block[B3]
            IParameterReferenceOperation: b (OperationKind.ParameterReference, Type: System.Boolean, IsInvalid) (Syntax: 'b')
        Next (Regular) Block[B2]
    Block[B2] - Block
        Predecessors: [B1]
        Statements (1)
            IFlowCaptureOperation: 0 (OperationKind.FlowCapture, Type: null, IsInvalid, IsImplicit) (Syntax: 'GetDisposab ... sposable>()')
              Value: 
                IInvocationOperation ( MyDisposable P.GetDisposable<MyDisposable>()) (OperationKind.Invocation, Type: MyDisposable, IsInvalid) (Syntax: 'GetDisposab ... sposable>()')
                  Instance Receiver: 
                    IInstanceReferenceOperation (ReferenceKind: ContainingTypeInstance) (OperationKind.InstanceReference, Type: P, IsInvalid, IsImplicit) (Syntax: 'GetDisposab ... Disposable>')
                  Arguments(0)
        Next (Regular) Block[B4]
            Entering: {R2} {R3}
    Block[B3] - Block
        Predecessors: [B1]
        Statements (1)
            IFlowCaptureOperation: 0 (OperationKind.FlowCapture, Type: null, IsInvalid, IsImplicit) (Syntax: 'input')
              Value: 
                IParameterReferenceOperation: input (OperationKind.ParameterReference, Type: MyDisposable, IsInvalid) (Syntax: 'input')
        Next (Regular) Block[B4]
            Entering: {R2} {R3}
    .try {R2, R3}
    {
        Block[B4] - Block
            Predecessors: [B2] [B3]
            Statements (1)
                IExpressionStatementOperation (OperationKind.ExpressionStatement, Type: null) (Syntax: 'b = true;')
                  Expression: 
                    ISimpleAssignmentOperation (OperationKind.SimpleAssignment, Type: System.Boolean) (Syntax: 'b = true')
                      Left: 
                        IParameterReferenceOperation: b (OperationKind.ParameterReference, Type: System.Boolean) (Syntax: 'b')
                      Right: 
                        ILiteralOperation (OperationKind.Literal, Type: System.Boolean, Constant: True) (Syntax: 'true')
            Next (Regular) Block[B8]
                Finalizing: {R4}
                Leaving: {R3} {R2} {R1}
    }
    .finally {R4}
    {
        Block[B5] - Block
            Predecessors (0)
            Statements (0)
            Jump if True (Regular) to Block[B7]
                IIsNullOperation (OperationKind.IsNull, Type: System.Boolean, IsInvalid, IsImplicit) (Syntax: 'b ? GetDisp ... >() : input')
                  Operand: 
                    IFlowCaptureReferenceOperation: 0 (OperationKind.FlowCaptureReference, Type: MyDisposable, IsInvalid, IsImplicit) (Syntax: 'b ? GetDisp ... >() : input')
            Next (Regular) Block[B6]
        Block[B6] - Block
            Predecessors: [B5]
            Statements (1)
                IInvocationOperation (virtual void System.IDisposable.Dispose()) (OperationKind.Invocation, Type: System.Void, IsInvalid, IsImplicit) (Syntax: 'b ? GetDisp ... >() : input')
                  Instance Receiver: 
                    IConversionOperation (TryCast: False, Unchecked) (OperationKind.Conversion, Type: System.IDisposable, IsInvalid, IsImplicit) (Syntax: 'b ? GetDisp ... >() : input')
                      Conversion: CommonConversion (Exists: True, IsIdentity: False, IsNumeric: False, IsReference: False, IsUserDefined: False) (MethodSymbol: null)
                        (Unboxing)
                      Operand: 
                        IFlowCaptureReferenceOperation: 0 (OperationKind.FlowCaptureReference, Type: MyDisposable, IsInvalid, IsImplicit) (Syntax: 'b ? GetDisp ... >() : input')
                  Arguments(0)
            Next (Regular) Block[B7]
        Block[B7] - Block
            Predecessors: [B5] [B6]
            Statements (0)
            Next (StructuredExceptionHandling) Block[null]
    }
}
Block[B8] - Exit
    Predecessors: [B4]
    Statements (0)
";
            var expectedDiagnostics = new[] {
                // file.cs(6,16): error CS1674: 'MyDisposable': type used in a using statement must be implicitly convertible to 'System.IDisposable'
                //         using (b ? GetDisposable<MyDisposable>() : input)
                Diagnostic(ErrorCode.ERR_NoConvToIDisp, "b ? GetDisposable<MyDisposable>() : input").WithArguments("MyDisposable").WithLocation(6, 16)
            };

            VerifyFlowGraphAndDiagnosticsForTest<BlockSyntax>(source, expectedGraph, expectedDiagnostics);
        }

        [CompilerTrait(CompilerFeature.IOperation, CompilerFeature.Dataflow)]
        [Fact]
        public void UsingFlow_10()
        {
            string source = @"
class P
{
    void M(MyDisposable? input, bool b)
/*<bind>*/{
        using (GetDisposable() ?? input)
        {
            b = true;
        }
    }/*</bind>*/

    MyDisposable? GetDisposable() => throw null;
}

struct MyDisposable
{
}
";
            string expectedGraph = @"
Block[B0] - Entry
    Statements (0)
    Next (Regular) Block[B1]
        Entering: {R1} {R2}
.locals {R1}
{
    CaptureIds: [1]
    .locals {R2}
    {
        CaptureIds: [0]
        Block[B1] - Block
            Predecessors: [B0]
            Statements (1)
                IFlowCaptureOperation: 0 (OperationKind.FlowCapture, Type: null, IsInvalid, IsImplicit) (Syntax: 'GetDisposable()')
                  Value: 
                    IInvocationOperation ( MyDisposable? P.GetDisposable()) (OperationKind.Invocation, Type: MyDisposable?, IsInvalid) (Syntax: 'GetDisposable()')
                      Instance Receiver: 
                        IInstanceReferenceOperation (ReferenceKind: ContainingTypeInstance) (OperationKind.InstanceReference, Type: P, IsInvalid, IsImplicit) (Syntax: 'GetDisposable')
                      Arguments(0)
            Jump if True (Regular) to Block[B3]
                IIsNullOperation (OperationKind.IsNull, Type: System.Boolean, IsInvalid, IsImplicit) (Syntax: 'GetDisposable()')
                  Operand: 
                    IFlowCaptureReferenceOperation: 0 (OperationKind.FlowCaptureReference, Type: MyDisposable?, IsInvalid, IsImplicit) (Syntax: 'GetDisposable()')
                Leaving: {R2}
            Next (Regular) Block[B2]
        Block[B2] - Block
            Predecessors: [B1]
            Statements (1)
                IFlowCaptureOperation: 1 (OperationKind.FlowCapture, Type: null, IsInvalid, IsImplicit) (Syntax: 'GetDisposable()')
                  Value: 
                    IFlowCaptureReferenceOperation: 0 (OperationKind.FlowCaptureReference, Type: MyDisposable?, IsInvalid, IsImplicit) (Syntax: 'GetDisposable()')
            Next (Regular) Block[B4]
                Leaving: {R2}
                Entering: {R3} {R4}
    }
    Block[B3] - Block
        Predecessors: [B1]
        Statements (1)
            IFlowCaptureOperation: 1 (OperationKind.FlowCapture, Type: null, IsInvalid, IsImplicit) (Syntax: 'input')
              Value: 
                IParameterReferenceOperation: input (OperationKind.ParameterReference, Type: MyDisposable?, IsInvalid) (Syntax: 'input')
        Next (Regular) Block[B4]
            Entering: {R3} {R4}
    .try {R3, R4}
    {
        Block[B4] - Block
            Predecessors: [B2] [B3]
            Statements (1)
                IExpressionStatementOperation (OperationKind.ExpressionStatement, Type: null) (Syntax: 'b = true;')
                  Expression: 
                    ISimpleAssignmentOperation (OperationKind.SimpleAssignment, Type: System.Boolean) (Syntax: 'b = true')
                      Left: 
                        IParameterReferenceOperation: b (OperationKind.ParameterReference, Type: System.Boolean) (Syntax: 'b')
                      Right: 
                        ILiteralOperation (OperationKind.Literal, Type: System.Boolean, Constant: True) (Syntax: 'true')
            Next (Regular) Block[B8]
                Finalizing: {R5}
                Leaving: {R4} {R3} {R1}
    }
    .finally {R5}
    {
        Block[B5] - Block
            Predecessors (0)
            Statements (0)
            Jump if True (Regular) to Block[B7]
                IIsNullOperation (OperationKind.IsNull, Type: System.Boolean, IsInvalid, IsImplicit) (Syntax: 'GetDisposable() ?? input')
                  Operand: 
                    IFlowCaptureReferenceOperation: 1 (OperationKind.FlowCaptureReference, Type: MyDisposable?, IsInvalid, IsImplicit) (Syntax: 'GetDisposable() ?? input')
            Next (Regular) Block[B6]
        Block[B6] - Block
            Predecessors: [B5]
            Statements (1)
                IInvocationOperation (virtual void System.IDisposable.Dispose()) (OperationKind.Invocation, Type: System.Void, IsInvalid, IsImplicit) (Syntax: 'GetDisposable() ?? input')
                  Instance Receiver: 
                    IConversionOperation (TryCast: False, Unchecked) (OperationKind.Conversion, Type: System.IDisposable, IsInvalid, IsImplicit) (Syntax: 'GetDisposable() ?? input')
                      Conversion: CommonConversion (Exists: False, IsIdentity: False, IsNumeric: False, IsReference: False, IsUserDefined: False) (MethodSymbol: null)
                        (NoConversion)
                      Operand: 
                        IFlowCaptureReferenceOperation: 1 (OperationKind.FlowCaptureReference, Type: MyDisposable?, IsInvalid, IsImplicit) (Syntax: 'GetDisposable() ?? input')
                  Arguments(0)
            Next (Regular) Block[B7]
        Block[B7] - Block
            Predecessors: [B5] [B6]
            Statements (0)
            Next (StructuredExceptionHandling) Block[null]
    }
}
Block[B8] - Exit
    Predecessors: [B4]
    Statements (0)
";
            var expectedDiagnostics = new[] {
                // file.cs(6,16): error CS1674: 'MyDisposable?': type used in a using statement must be implicitly convertible to 'System.IDisposable'
                //         using (GetDisposable() ?? input)
                Diagnostic(ErrorCode.ERR_NoConvToIDisp, "GetDisposable() ?? input").WithArguments("MyDisposable?").WithLocation(6, 16)
            };

            VerifyFlowGraphAndDiagnosticsForTest<BlockSyntax>(source, expectedGraph, expectedDiagnostics);
        }

        [CompilerTrait(CompilerFeature.IOperation, CompilerFeature.Dataflow)]
        [Fact]
        public void UsingFlow_11()
        {
            string source = @"
class P
{
    void M(MyDisposable input, bool b)
/*<bind>*/{
        using (var x = GetDisposable() ?? input)
        {
            b = true;
        }
    }/*</bind>*/

    MyDisposable GetDisposable() => throw null;
}

class MyDisposable : System.IDisposable
{
    public void Dispose() => throw null;
}
";
            string expectedGraph = @"
Block[B0] - Entry
    Statements (0)
    Next (Regular) Block[B1]
        Entering: {R1} {R2} {R3}

.locals {R1}
{
    Locals: [MyDisposable x]
    .locals {R2}
    {
        CaptureIds: [1]
        .locals {R3}
        {
            CaptureIds: [0]
            Block[B1] - Block
                Predecessors: [B0]
                Statements (1)
                    IFlowCaptureOperation: 0 (OperationKind.FlowCapture, Type: null, IsImplicit) (Syntax: 'GetDisposable()')
                      Value: 
                        IInvocationOperation ( MyDisposable P.GetDisposable()) (OperationKind.Invocation, Type: MyDisposable) (Syntax: 'GetDisposable()')
                          Instance Receiver: 
                            IInstanceReferenceOperation (ReferenceKind: ContainingTypeInstance) (OperationKind.InstanceReference, Type: P, IsImplicit) (Syntax: 'GetDisposable')
                          Arguments(0)

                Jump if True (Regular) to Block[B3]
                    IIsNullOperation (OperationKind.IsNull, Type: System.Boolean, IsImplicit) (Syntax: 'GetDisposable()')
                      Operand: 
                        IFlowCaptureReferenceOperation: 0 (OperationKind.FlowCaptureReference, Type: MyDisposable, IsImplicit) (Syntax: 'GetDisposable()')
                    Leaving: {R3}

                Next (Regular) Block[B2]
            Block[B2] - Block
                Predecessors: [B1]
                Statements (1)
                    IFlowCaptureOperation: 1 (OperationKind.FlowCapture, Type: null, IsImplicit) (Syntax: 'GetDisposable()')
                      Value: 
                        IFlowCaptureReferenceOperation: 0 (OperationKind.FlowCaptureReference, Type: MyDisposable, IsImplicit) (Syntax: 'GetDisposable()')

                Next (Regular) Block[B4]
                    Leaving: {R3}
        }

        Block[B3] - Block
            Predecessors: [B1]
            Statements (1)
                IFlowCaptureOperation: 1 (OperationKind.FlowCapture, Type: null, IsImplicit) (Syntax: 'input')
                  Value: 
                    IParameterReferenceOperation: input (OperationKind.ParameterReference, Type: MyDisposable) (Syntax: 'input')

            Next (Regular) Block[B4]
        Block[B4] - Block
            Predecessors: [B2] [B3]
            Statements (1)
                ISimpleAssignmentOperation (OperationKind.SimpleAssignment, Type: MyDisposable, IsImplicit) (Syntax: 'x = GetDisp ... () ?? input')
                  Left: 
                    ILocalReferenceOperation: x (IsDeclaration: True) (OperationKind.LocalReference, Type: MyDisposable, IsImplicit) (Syntax: 'x = GetDisp ... () ?? input')
                  Right: 
                    IFlowCaptureReferenceOperation: 1 (OperationKind.FlowCaptureReference, Type: MyDisposable, IsImplicit) (Syntax: 'GetDisposable() ?? input')

            Next (Regular) Block[B5]
                Leaving: {R2}
                Entering: {R4} {R5}
    }
    .try {R4, R5}
    {
        Block[B5] - Block
            Predecessors: [B4]
            Statements (1)
                IExpressionStatementOperation (OperationKind.ExpressionStatement, Type: null) (Syntax: 'b = true;')
                  Expression: 
                    ISimpleAssignmentOperation (OperationKind.SimpleAssignment, Type: System.Boolean) (Syntax: 'b = true')
                      Left: 
                        IParameterReferenceOperation: b (OperationKind.ParameterReference, Type: System.Boolean) (Syntax: 'b')
                      Right: 
                        ILiteralOperation (OperationKind.Literal, Type: System.Boolean, Constant: True) (Syntax: 'true')

            Next (Regular) Block[B9]
                Finalizing: {R6}
                Leaving: {R5} {R4} {R1}
    }
    .finally {R6}
    {
        Block[B6] - Block
            Predecessors (0)
            Statements (0)
            Jump if True (Regular) to Block[B8]
                IIsNullOperation (OperationKind.IsNull, Type: System.Boolean, IsImplicit) (Syntax: 'x = GetDisp ... () ?? input')
                  Operand: 
                    ILocalReferenceOperation: x (OperationKind.LocalReference, Type: MyDisposable, IsImplicit) (Syntax: 'x = GetDisp ... () ?? input')

            Next (Regular) Block[B7]
        Block[B7] - Block
            Predecessors: [B6]
            Statements (1)
                IInvocationOperation (virtual void System.IDisposable.Dispose()) (OperationKind.Invocation, Type: System.Void, IsImplicit) (Syntax: 'x = GetDisp ... () ?? input')
                  Instance Receiver: 
                    IConversionOperation (TryCast: False, Unchecked) (OperationKind.Conversion, Type: System.IDisposable, IsImplicit) (Syntax: 'x = GetDisp ... () ?? input')
                      Conversion: CommonConversion (Exists: True, IsIdentity: False, IsNumeric: False, IsReference: True, IsUserDefined: False) (MethodSymbol: null)
                        (ImplicitReference)
                      Operand: 
                        ILocalReferenceOperation: x (OperationKind.LocalReference, Type: MyDisposable, IsImplicit) (Syntax: 'x = GetDisp ... () ?? input')
                  Arguments(0)

            Next (Regular) Block[B8]
        Block[B8] - Block
            Predecessors: [B6] [B7]
            Statements (0)
            Next (StructuredExceptionHandling) Block[null]
    }
}

Block[B9] - Exit
    Predecessors: [B5]
    Statements (0)
";
            var expectedDiagnostics = DiagnosticDescription.None;

            VerifyFlowGraphAndDiagnosticsForTest<BlockSyntax>(source, expectedGraph, expectedDiagnostics);
        }

        [CompilerTrait(CompilerFeature.IOperation, CompilerFeature.Dataflow)]
        [Fact]
        public void UsingFlow_12()
        {
            string source = @"
class P
{
    void M(dynamic input1, dynamic input2, bool b)
/*<bind>*/{
        using (dynamic x = input1, y = input2)
        {
            b = true;
        }
    }/*</bind>*/
}
";
            string expectedGraph = @"
Block[B0] - Entry
    Statements (0)
    Next (Regular) Block[B1]
        Entering: {R1}

.locals {R1}
{
    Locals: [dynamic x] [dynamic y]
    Block[B1] - Block
        Predecessors: [B0]
        Statements (1)
            ISimpleAssignmentOperation (OperationKind.SimpleAssignment, Type: dynamic, IsImplicit) (Syntax: 'x = input1')
              Left: 
                ILocalReferenceOperation: x (IsDeclaration: True) (OperationKind.LocalReference, Type: dynamic, IsImplicit) (Syntax: 'x = input1')
              Right: 
                IParameterReferenceOperation: input1 (OperationKind.ParameterReference, Type: dynamic) (Syntax: 'input1')

        Next (Regular) Block[B2]
            Entering: {R2}

    .locals {R2}
    {
        CaptureIds: [0]
        Block[B2] - Block
            Predecessors: [B1]
            Statements (1)
                IFlowCaptureOperation: 0 (OperationKind.FlowCapture, Type: null, IsImplicit) (Syntax: 'x = input1')
                  Value: 
                    IConversionOperation (TryCast: False, Unchecked) (OperationKind.Conversion, Type: System.IDisposable, IsImplicit) (Syntax: 'x = input1')
                      Conversion: CommonConversion (Exists: True, IsIdentity: False, IsNumeric: False, IsReference: False, IsUserDefined: False) (MethodSymbol: null)
                        (ExplicitDynamic)
                      Operand: 
                        ILocalReferenceOperation: x (OperationKind.LocalReference, Type: dynamic, IsImplicit) (Syntax: 'x = input1')

            Next (Regular) Block[B3]
                Entering: {R3} {R4}

        .try {R3, R4}
        {
            Block[B3] - Block
                Predecessors: [B2]
                Statements (1)
                    ISimpleAssignmentOperation (OperationKind.SimpleAssignment, Type: dynamic, IsImplicit) (Syntax: 'y = input2')
                      Left: 
                        ILocalReferenceOperation: y (IsDeclaration: True) (OperationKind.LocalReference, Type: dynamic, IsImplicit) (Syntax: 'y = input2')
                      Right: 
                        IParameterReferenceOperation: input2 (OperationKind.ParameterReference, Type: dynamic) (Syntax: 'input2')

                Next (Regular) Block[B4]
                    Entering: {R5}

            .locals {R5}
            {
                CaptureIds: [1]
                Block[B4] - Block
                    Predecessors: [B3]
                    Statements (1)
                        IFlowCaptureOperation: 1 (OperationKind.FlowCapture, Type: null, IsImplicit) (Syntax: 'y = input2')
                          Value: 
                            IConversionOperation (TryCast: False, Unchecked) (OperationKind.Conversion, Type: System.IDisposable, IsImplicit) (Syntax: 'y = input2')
                              Conversion: CommonConversion (Exists: True, IsIdentity: False, IsNumeric: False, IsReference: False, IsUserDefined: False) (MethodSymbol: null)
                                (ExplicitDynamic)
                              Operand: 
                                ILocalReferenceOperation: y (OperationKind.LocalReference, Type: dynamic, IsImplicit) (Syntax: 'y = input2')

                    Next (Regular) Block[B5]
                        Entering: {R6} {R7}

                .try {R6, R7}
                {
                    Block[B5] - Block
                        Predecessors: [B4]
                        Statements (1)
                            IExpressionStatementOperation (OperationKind.ExpressionStatement, Type: null) (Syntax: 'b = true;')
                              Expression: 
                                ISimpleAssignmentOperation (OperationKind.SimpleAssignment, Type: System.Boolean) (Syntax: 'b = true')
                                  Left: 
                                    IParameterReferenceOperation: b (OperationKind.ParameterReference, Type: System.Boolean) (Syntax: 'b')
                                  Right: 
                                    ILiteralOperation (OperationKind.Literal, Type: System.Boolean, Constant: True) (Syntax: 'true')

                        Next (Regular) Block[B12]
                            Finalizing: {R8} {R9}
                            Leaving: {R7} {R6} {R5} {R4} {R3} {R2} {R1}
                }
                .finally {R8}
                {
                    Block[B6] - Block
                        Predecessors (0)
                        Statements (0)
                        Jump if True (Regular) to Block[B8]
                            IIsNullOperation (OperationKind.IsNull, Type: System.Boolean, IsImplicit) (Syntax: 'y = input2')
                              Operand: 
                                IFlowCaptureReferenceOperation: 1 (OperationKind.FlowCaptureReference, Type: System.IDisposable, IsImplicit) (Syntax: 'y = input2')

                        Next (Regular) Block[B7]
                    Block[B7] - Block
                        Predecessors: [B6]
                        Statements (1)
                            IInvocationOperation (virtual void System.IDisposable.Dispose()) (OperationKind.Invocation, Type: System.Void, IsImplicit) (Syntax: 'y = input2')
                              Instance Receiver: 
                                IFlowCaptureReferenceOperation: 1 (OperationKind.FlowCaptureReference, Type: System.IDisposable, IsImplicit) (Syntax: 'y = input2')
                              Arguments(0)

                        Next (Regular) Block[B8]
                    Block[B8] - Block
                        Predecessors: [B6] [B7]
                        Statements (0)
                        Next (StructuredExceptionHandling) Block[null]
                }
            }
        }
        .finally {R9}
        {
            Block[B9] - Block
                Predecessors (0)
                Statements (0)
                Jump if True (Regular) to Block[B11]
                    IIsNullOperation (OperationKind.IsNull, Type: System.Boolean, IsImplicit) (Syntax: 'x = input1')
                      Operand: 
                        IFlowCaptureReferenceOperation: 0 (OperationKind.FlowCaptureReference, Type: System.IDisposable, IsImplicit) (Syntax: 'x = input1')

                Next (Regular) Block[B10]
            Block[B10] - Block
                Predecessors: [B9]
                Statements (1)
                    IInvocationOperation (virtual void System.IDisposable.Dispose()) (OperationKind.Invocation, Type: System.Void, IsImplicit) (Syntax: 'x = input1')
                      Instance Receiver: 
                        IFlowCaptureReferenceOperation: 0 (OperationKind.FlowCaptureReference, Type: System.IDisposable, IsImplicit) (Syntax: 'x = input1')
                      Arguments(0)

                Next (Regular) Block[B11]
            Block[B11] - Block
                Predecessors: [B9] [B10]
                Statements (0)
                Next (StructuredExceptionHandling) Block[null]
        }
    }
}

Block[B12] - Exit
    Predecessors: [B5]
    Statements (0)
";
            var expectedDiagnostics = DiagnosticDescription.None;

            VerifyFlowGraphAndDiagnosticsForTest<BlockSyntax>(source, expectedGraph, expectedDiagnostics);
        }

        [CompilerTrait(CompilerFeature.IOperation, CompilerFeature.Dataflow)]
        [Fact]
        public void UsingFlow_13()
        {
            string source = @"
class P
{
    void M(System.IDisposable input, object o)
/*<bind>*/{
        using (input)
        {
            o?.ToString();
        }
    }/*</bind>*/
}
";
            string expectedGraph = @"
Block[B0] - Entry
    Statements (0)
    Next (Regular) Block[B1]
        Entering: {R1}

.locals {R1}
{
    CaptureIds: [0]
    Block[B1] - Block
        Predecessors: [B0]
        Statements (1)
            IFlowCaptureOperation: 0 (OperationKind.FlowCapture, Type: null, IsImplicit) (Syntax: 'input')
              Value: 
                IParameterReferenceOperation: input (OperationKind.ParameterReference, Type: System.IDisposable) (Syntax: 'input')

        Next (Regular) Block[B2]
            Entering: {R2} {R3}

    .try {R2, R3}
    {
        CaptureIds: [1]
        Block[B2] - Block
            Predecessors: [B1]
            Statements (1)
                IFlowCaptureOperation: 1 (OperationKind.FlowCapture, Type: null, IsImplicit) (Syntax: 'o')
                  Value: 
                    IParameterReferenceOperation: o (OperationKind.ParameterReference, Type: System.Object) (Syntax: 'o')

            Jump if True (Regular) to Block[B7]
                IIsNullOperation (OperationKind.IsNull, Type: System.Boolean, IsImplicit) (Syntax: 'o')
                  Operand: 
                    IFlowCaptureReferenceOperation: 1 (OperationKind.FlowCaptureReference, Type: System.Object, IsImplicit) (Syntax: 'o')
                Finalizing: {R4}
                Leaving: {R3} {R2} {R1}

            Next (Regular) Block[B3]
        Block[B3] - Block
            Predecessors: [B2]
            Statements (1)
                IExpressionStatementOperation (OperationKind.ExpressionStatement, Type: null) (Syntax: 'o?.ToString();')
                  Expression: 
                    IInvocationOperation (virtual System.String System.Object.ToString()) (OperationKind.Invocation, Type: System.String) (Syntax: '.ToString()')
                      Instance Receiver: 
                        IFlowCaptureReferenceOperation: 1 (OperationKind.FlowCaptureReference, Type: System.Object, IsImplicit) (Syntax: 'o')
                      Arguments(0)

            Next (Regular) Block[B7]
                Finalizing: {R4}
                Leaving: {R3} {R2} {R1}
    }
    .finally {R4}
    {
        Block[B4] - Block
            Predecessors (0)
            Statements (0)
            Jump if True (Regular) to Block[B6]
                IIsNullOperation (OperationKind.IsNull, Type: System.Boolean, IsImplicit) (Syntax: 'input')
                  Operand: 
                    IFlowCaptureReferenceOperation: 0 (OperationKind.FlowCaptureReference, Type: System.IDisposable, IsImplicit) (Syntax: 'input')

            Next (Regular) Block[B5]
        Block[B5] - Block
            Predecessors: [B4]
            Statements (1)
                IInvocationOperation (virtual void System.IDisposable.Dispose()) (OperationKind.Invocation, Type: System.Void, IsImplicit) (Syntax: 'input')
                  Instance Receiver: 
                    IFlowCaptureReferenceOperation: 0 (OperationKind.FlowCaptureReference, Type: System.IDisposable, IsImplicit) (Syntax: 'input')
                  Arguments(0)

            Next (Regular) Block[B6]
        Block[B6] - Block
            Predecessors: [B4] [B5]
            Statements (0)
            Next (StructuredExceptionHandling) Block[null]
    }
}

Block[B7] - Exit
    Predecessors: [B2] [B3]
    Statements (0)
";
            var expectedDiagnostics = DiagnosticDescription.None;

            VerifyFlowGraphAndDiagnosticsForTest<BlockSyntax>(source, expectedGraph, expectedDiagnostics);
        }

        [CompilerTrait(CompilerFeature.IOperation, CompilerFeature.Dataflow)]
        [Fact]
        public void UsingFlow_14()
        {
            string source = @"
class P : System.IDisposable
{
    public void Dispose()
    {
    }

    void M(System.IDisposable input, P p)
    /*<bind>*/{
        using (p = M2(out int c))
        {
            c = 1;
        }
    }/*</bind>*/

    P M2(out int c)
    {
        c = 0;
        return new P();
    }
}
";
            string expectedGraph = @"
Block[B0] - Entry
    Statements (0)
    Next (Regular) Block[B1]
        Entering: {R1}

.locals {R1}
{
    Locals: [System.Int32 c]
    CaptureIds: [0]
    Block[B1] - Block
        Predecessors: [B0]
        Statements (1)
            IFlowCaptureOperation: 0 (OperationKind.FlowCapture, Type: null, IsImplicit) (Syntax: 'p = M2(out int c)')
              Value: 
                ISimpleAssignmentOperation (OperationKind.SimpleAssignment, Type: P) (Syntax: 'p = M2(out int c)')
                  Left: 
                    IParameterReferenceOperation: p (OperationKind.ParameterReference, Type: P) (Syntax: 'p')
                  Right: 
                    IInvocationOperation ( P P.M2(out System.Int32 c)) (OperationKind.Invocation, Type: P) (Syntax: 'M2(out int c)')
                      Instance Receiver: 
                        IInstanceReferenceOperation (ReferenceKind: ContainingTypeInstance) (OperationKind.InstanceReference, Type: P, IsImplicit) (Syntax: 'M2')
                      Arguments(1):
                          IArgumentOperation (ArgumentKind.Explicit, Matching Parameter: c) (OperationKind.Argument, Type: null) (Syntax: 'out int c')
                            IDeclarationExpressionOperation (OperationKind.DeclarationExpression, Type: System.Int32) (Syntax: 'int c')
                              ILocalReferenceOperation: c (IsDeclaration: True) (OperationKind.LocalReference, Type: System.Int32) (Syntax: 'c')
                            InConversion: CommonConversion (Exists: True, IsIdentity: True, IsNumeric: False, IsReference: False, IsUserDefined: False) (MethodSymbol: null)
                            OutConversion: CommonConversion (Exists: True, IsIdentity: True, IsNumeric: False, IsReference: False, IsUserDefined: False) (MethodSymbol: null)

        Next (Regular) Block[B2]
            Entering: {R2} {R3}

    .try {R2, R3}
    {
        Block[B2] - Block
            Predecessors: [B1]
            Statements (1)
                IExpressionStatementOperation (OperationKind.ExpressionStatement, Type: null) (Syntax: 'c = 1;')
                  Expression: 
                    ISimpleAssignmentOperation (OperationKind.SimpleAssignment, Type: System.Int32) (Syntax: 'c = 1')
                      Left: 
                        ILocalReferenceOperation: c (OperationKind.LocalReference, Type: System.Int32) (Syntax: 'c')
                      Right: 
                        ILiteralOperation (OperationKind.Literal, Type: System.Int32, Constant: 1) (Syntax: '1')

            Next (Regular) Block[B6]
                Finalizing: {R4}
                Leaving: {R3} {R2} {R1}
    }
    .finally {R4}
    {
        Block[B3] - Block
            Predecessors (0)
            Statements (0)
            Jump if True (Regular) to Block[B5]
                IIsNullOperation (OperationKind.IsNull, Type: System.Boolean, IsImplicit) (Syntax: 'p = M2(out int c)')
                  Operand: 
                    IFlowCaptureReferenceOperation: 0 (OperationKind.FlowCaptureReference, Type: P, IsImplicit) (Syntax: 'p = M2(out int c)')

            Next (Regular) Block[B4]
        Block[B4] - Block
            Predecessors: [B3]
            Statements (1)
                IInvocationOperation (virtual void System.IDisposable.Dispose()) (OperationKind.Invocation, Type: System.Void, IsImplicit) (Syntax: 'p = M2(out int c)')
                  Instance Receiver: 
                    IConversionOperation (TryCast: False, Unchecked) (OperationKind.Conversion, Type: System.IDisposable, IsImplicit) (Syntax: 'p = M2(out int c)')
                      Conversion: CommonConversion (Exists: True, IsIdentity: False, IsNumeric: False, IsReference: True, IsUserDefined: False) (MethodSymbol: null)
                        (ImplicitReference)
                      Operand: 
                        IFlowCaptureReferenceOperation: 0 (OperationKind.FlowCaptureReference, Type: P, IsImplicit) (Syntax: 'p = M2(out int c)')
                  Arguments(0)

            Next (Regular) Block[B5]
        Block[B5] - Block
            Predecessors: [B3] [B4]
            Statements (0)
            Next (StructuredExceptionHandling) Block[null]
    }
}

Block[B6] - Exit
    Predecessors: [B2]
    Statements (0)
";
            var expectedDiagnostics = DiagnosticDescription.None;

            VerifyFlowGraphAndDiagnosticsForTest<BlockSyntax>(source, expectedGraph, expectedDiagnostics);
        }

        [CompilerTrait(CompilerFeature.IOperation, CompilerFeature.Dataflow)]
        [Fact]
        public void UsingFlow_15()
        {
            string source = @"
class P
{
    void M(System.IDisposable input, object o)
/*<bind>*/{
        using (input)
        {
            o?.ToString();
        }
    }/*</bind>*/
}
";
            var compilation = CreateCompilationWithMscorlib45(source);
            compilation.MakeMemberMissing(SpecialMember.System_IDisposable__Dispose);

            string expectedGraph = @"
Block[B0] - Entry
    Statements (0)
    Next (Regular) Block[B1]
        Entering: {R1}
.locals {R1}
{
    CaptureIds: [0]
    Block[B1] - Block
        Predecessors: [B0]
        Statements (1)
            IFlowCaptureOperation: 0 (OperationKind.FlowCapture, Type: null, IsImplicit) (Syntax: 'input')
              Value: 
                IParameterReferenceOperation: input (OperationKind.ParameterReference, Type: System.IDisposable) (Syntax: 'input')
        Next (Regular) Block[B2]
            Entering: {R2} {R3}
    .try {R2, R3}
    {
        CaptureIds: [1]
        Block[B2] - Block
            Predecessors: [B1]
            Statements (1)
                IFlowCaptureOperation: 1 (OperationKind.FlowCapture, Type: null, IsImplicit) (Syntax: 'o')
                  Value: 
                    IParameterReferenceOperation: o (OperationKind.ParameterReference, Type: System.Object) (Syntax: 'o')
            Jump if True (Regular) to Block[B7]
                IIsNullOperation (OperationKind.IsNull, Type: System.Boolean, IsImplicit) (Syntax: 'o')
                  Operand: 
                    IFlowCaptureReferenceOperation: 1 (OperationKind.FlowCaptureReference, Type: System.Object, IsImplicit) (Syntax: 'o')
                Finalizing: {R4}
                Leaving: {R3} {R2} {R1}
            Next (Regular) Block[B3]
        Block[B3] - Block
            Predecessors: [B2]
            Statements (1)
                IExpressionStatementOperation (OperationKind.ExpressionStatement, Type: null) (Syntax: 'o?.ToString();')
                  Expression: 
                    IInvocationOperation (virtual System.String System.Object.ToString()) (OperationKind.Invocation, Type: System.String) (Syntax: '.ToString()')
                      Instance Receiver: 
                        IFlowCaptureReferenceOperation: 1 (OperationKind.FlowCaptureReference, Type: System.Object, IsImplicit) (Syntax: 'o')
                      Arguments(0)
            Next (Regular) Block[B7]
                Finalizing: {R4}
                Leaving: {R3} {R2} {R1}
    }
    .finally {R4}
    {
        Block[B4] - Block
            Predecessors (0)
            Statements (0)
            Jump if True (Regular) to Block[B6]
                IIsNullOperation (OperationKind.IsNull, Type: System.Boolean, IsImplicit) (Syntax: 'input')
                  Operand: 
                    IFlowCaptureReferenceOperation: 0 (OperationKind.FlowCaptureReference, Type: System.IDisposable, IsImplicit) (Syntax: 'input')
            Next (Regular) Block[B5]
        Block[B5] - Block
            Predecessors: [B4]
            Statements (1)
                IInvalidOperation (OperationKind.Invalid, Type: null, IsImplicit) (Syntax: 'input')
                  Children(1):
                      IFlowCaptureReferenceOperation: 0 (OperationKind.FlowCaptureReference, Type: System.IDisposable, IsImplicit) (Syntax: 'input')
            Next (Regular) Block[B6]
        Block[B6] - Block
            Predecessors: [B4] [B5]
            Statements (0)
            Next (StructuredExceptionHandling) Block[null]
    }
}
Block[B7] - Exit
    Predecessors: [B2] [B3]
    Statements (0)
";
            var expectedDiagnostics = DiagnosticDescription.None;

            VerifyFlowGraphAndDiagnosticsForTest<BlockSyntax>(compilation, expectedGraph, expectedDiagnostics);
        }

        [CompilerTrait(CompilerFeature.IOperation, CompilerFeature.Dataflow)]
        [Fact]
        public void UsingFlow_16()
        {
            string source = @"
class P
{
    void M()
    /*<bind>*/{
        using (null)
        {
        }
    }/*</bind>*/
}
";
            string expectedGraph = @"
Block[B0] - Entry
    Statements (0)
    Next (Regular) Block[B1]
        Entering: {R1}
.locals {R1}
{
    CaptureIds: [0]
    Block[B1] - Block
        Predecessors: [B0]
        Statements (1)
            IFlowCaptureOperation: 0 (OperationKind.FlowCapture, Type: null, IsImplicit) (Syntax: 'null')
              Value: 
                IConversionOperation (TryCast: False, Unchecked) (OperationKind.Conversion, Type: System.IDisposable, Constant: null, IsImplicit) (Syntax: 'null')
                  Conversion: CommonConversion (Exists: True, IsIdentity: False, IsNumeric: False, IsReference: False, IsUserDefined: False) (MethodSymbol: null)
                    (NullLiteral)
                  Operand: 
                    ILiteralOperation (OperationKind.Literal, Type: null, Constant: null) (Syntax: 'null')
        Next (Regular) Block[B2]
            Entering: {R2} {R3}
    .try {R2, R3}
    {
        Block[B2] - Block
            Predecessors: [B1]
            Statements (0)
            Next (Regular) Block[B6]
                Finalizing: {R4}
                Leaving: {R3} {R2} {R1}
    }
    .finally {R4}
    {
        Block[B3] - Block
            Predecessors (0)
            Statements (0)
            Jump if True (Regular) to Block[B5]
                IIsNullOperation (OperationKind.IsNull, Type: System.Boolean, Constant: True, IsImplicit) (Syntax: 'null')
                  Operand: 
                    IFlowCaptureReferenceOperation: 0 (OperationKind.FlowCaptureReference, Type: System.IDisposable, Constant: null, IsImplicit) (Syntax: 'null')
            Next (Regular) Block[B4]
        Block[B4] - Block [UnReachable]
            Predecessors: [B3]
            Statements (1)
                IInvocationOperation (virtual void System.IDisposable.Dispose()) (OperationKind.Invocation, Type: System.Void, IsImplicit) (Syntax: 'null')
                  Instance Receiver: 
                    IFlowCaptureReferenceOperation: 0 (OperationKind.FlowCaptureReference, Type: System.IDisposable, Constant: null, IsImplicit) (Syntax: 'null')
                  Arguments(0)
            Next (Regular) Block[B5]
        Block[B5] - Block
            Predecessors: [B3] [B4]
            Statements (0)
            Next (StructuredExceptionHandling) Block[null]
    }
}
Block[B6] - Exit
    Predecessors: [B2]
    Statements (0)
";
            var expectedDiagnostics = DiagnosticDescription.None;

            VerifyFlowGraphAndDiagnosticsForTest<BlockSyntax>(source, expectedGraph, expectedDiagnostics);
        }

        [CompilerTrait(CompilerFeature.IOperation, CompilerFeature.Dataflow)]
        [Fact, WorkItem(32100, "https://github.com/dotnet/roslyn/issues/32100")]
        public void UsingFlow_17()
        {
            string source = @"
#pragma  warning disable CS0815, CS0219
using System.Threading.Tasks;

class C
{
    async Task M(S? s)
    /*<bind>*/{
        await using (s)
        {
        }
    }/*</bind>*/
}

struct S
{
    public Task DisposeAsync()
    {
        return default;
    }
}
";

            string expectedGraph = @"
Block[B0] - Entry
    Statements (0)
    Next (Regular) Block[B1]
        Entering: {R1}
.locals {R1}
{
    CaptureIds: [0]
    Block[B1] - Block
        Predecessors: [B0]
        Statements (1)
            IFlowCaptureOperation: 0 (OperationKind.FlowCapture, Type: null, IsInvalid, IsImplicit) (Syntax: 's')
              Value: 
                IParameterReferenceOperation: s (OperationKind.ParameterReference, Type: S?, IsInvalid) (Syntax: 's')
        Next (Regular) Block[B2]
            Entering: {R2} {R3}
    .try {R2, R3}
    {
        Block[B2] - Block
            Predecessors: [B1]
            Statements (0)
            Next (Regular) Block[B6]
                Finalizing: {R4}
                Leaving: {R3} {R2} {R1}
    }
    .finally {R4}
    {
        Block[B3] - Block
            Predecessors (0)
            Statements (0)
            Jump if True (Regular) to Block[B5]
                IIsNullOperation (OperationKind.IsNull, Type: System.Boolean, IsInvalid, IsImplicit) (Syntax: 's')
                  Operand: 
                    IFlowCaptureReferenceOperation: 0 (OperationKind.FlowCaptureReference, Type: S?, IsInvalid, IsImplicit) (Syntax: 's')
            Next (Regular) Block[B4]
        Block[B4] - Block
            Predecessors: [B3]
            Statements (1)
                IAwaitOperation (OperationKind.Await, Type: System.Void, IsInvalid, IsImplicit) (Syntax: 's')
                  Expression: 
                    IInvocationOperation (virtual System.Threading.Tasks.ValueTask System.IAsyncDisposable.DisposeAsync()) (OperationKind.Invocation, Type: System.Threading.Tasks.ValueTask, IsInvalid, IsImplicit) (Syntax: 's')
                      Instance Receiver: 
                        IConversionOperation (TryCast: False, Unchecked) (OperationKind.Conversion, Type: System.IAsyncDisposable, IsInvalid, IsImplicit) (Syntax: 's')
                          Conversion: CommonConversion (Exists: False, IsIdentity: False, IsNumeric: False, IsReference: False, IsUserDefined: False) (MethodSymbol: null)
                            (NoConversion)
                          Operand: 
                            IFlowCaptureReferenceOperation: 0 (OperationKind.FlowCaptureReference, Type: S?, IsInvalid, IsImplicit) (Syntax: 's')
                      Arguments(0)
            Next (Regular) Block[B5]
        Block[B5] - Block
            Predecessors: [B3] [B4]
            Statements (0)
            Next (StructuredExceptionHandling) Block[null]
    }
}
Block[B6] - Exit
    Predecessors: [B2]
    Statements (0)
";
            var expectedDiagnostics = new[]
            {
                // (9,22): error CS8410: 'S?': type used in an asynchronous using statement must be implicitly convertible to 'System.IAsyncDisposable' or implement a suitable 'DisposeAsync' method.
                //         await using (s)
                Diagnostic(ErrorCode.ERR_NoConvToIAsyncDisp, "s").WithArguments("S?").WithLocation(9, 22)
            };

            var comp = CreateCompilationWithTasksExtensions(new[] { source, AsyncStreamsTypes });
            VerifyFlowGraphAndDiagnosticsForTest<BlockSyntax>(comp, expectedGraph, expectedDiagnostics);

        }

        [CompilerTrait(CompilerFeature.IOperation, CompilerFeature.Dataflow)]
        [Fact]
        public void UsingFlow_18()
        {
            string source = @"
using System;
using System.Threading.Tasks;
public class C 
{
    public async Task M() 
/*<bind>*/{
        await using(this){}
    }/*</bind>*/
    
    Task DisposeAsync(int a = 3, bool b = false) => throw null;
}
";
            string expectedGraph = @"
Block[B0] - Entry
    Statements (0)
    Next (Regular) Block[B1]
        Entering: {R1}
.locals {R1}
{
    CaptureIds: [0]
    Block[B1] - Block
        Predecessors: [B0]
        Statements (1)
            IFlowCaptureOperation: 0 (OperationKind.FlowCapture, Type: null, IsImplicit) (Syntax: 'this')
              Value: 
                IInstanceReferenceOperation (ReferenceKind: ContainingTypeInstance) (OperationKind.InstanceReference, Type: C) (Syntax: 'this')
        Next (Regular) Block[B2]
            Entering: {R2} {R3}
    .try {R2, R3}
    {
        Block[B2] - Block
            Predecessors: [B1]
            Statements (0)
            Next (Regular) Block[B6]
                Finalizing: {R4}
                Leaving: {R3} {R2} {R1}
    }
    .finally {R4}
    {
        Block[B3] - Block
            Predecessors (0)
            Statements (0)
            Jump if True (Regular) to Block[B5]
                IIsNullOperation (OperationKind.IsNull, Type: System.Boolean, IsImplicit) (Syntax: 'this')
                  Operand: 
                    IFlowCaptureReferenceOperation: 0 (OperationKind.FlowCaptureReference, Type: C, IsImplicit) (Syntax: 'this')
            Next (Regular) Block[B4]
        Block[B4] - Block
            Predecessors: [B3]
            Statements (1)
                IAwaitOperation (OperationKind.Await, Type: System.Void, IsImplicit) (Syntax: 'this')
                  Expression: 
                    IInvocationOperation ( System.Threading.Tasks.Task C.DisposeAsync([System.Int32 a = 3], [System.Boolean b = false])) (OperationKind.Invocation, Type: System.Threading.Tasks.Task, IsImplicit) (Syntax: 'this')
                      Instance Receiver: 
                        IFlowCaptureReferenceOperation: 0 (OperationKind.FlowCaptureReference, Type: C, IsImplicit) (Syntax: 'this')
                      Arguments(2):
                          IArgumentOperation (ArgumentKind.DefaultValue, Matching Parameter: a) (OperationKind.Argument, Type: null, IsImplicit) (Syntax: 'await using(this){}')
                            ILiteralOperation (OperationKind.Literal, Type: System.Int32, Constant: 3, IsImplicit) (Syntax: 'await using(this){}')
                            InConversion: CommonConversion (Exists: True, IsIdentity: True, IsNumeric: False, IsReference: False, IsUserDefined: False) (MethodSymbol: null)
                            OutConversion: CommonConversion (Exists: True, IsIdentity: True, IsNumeric: False, IsReference: False, IsUserDefined: False) (MethodSymbol: null)
                          IArgumentOperation (ArgumentKind.DefaultValue, Matching Parameter: b) (OperationKind.Argument, Type: null, IsImplicit) (Syntax: 'await using(this){}')
                            ILiteralOperation (OperationKind.Literal, Type: System.Boolean, Constant: False, IsImplicit) (Syntax: 'await using(this){}')
                            InConversion: CommonConversion (Exists: True, IsIdentity: True, IsNumeric: False, IsReference: False, IsUserDefined: False) (MethodSymbol: null)
                            OutConversion: CommonConversion (Exists: True, IsIdentity: True, IsNumeric: False, IsReference: False, IsUserDefined: False) (MethodSymbol: null)
            Next (Regular) Block[B5]
        Block[B5] - Block
            Predecessors: [B3] [B4]
            Statements (0)
            Next (StructuredExceptionHandling) Block[null]
    }
}
Block[B6] - Exit
    Predecessors: [B2]
    Statements (0)
";
            var expectedDiagnostics = DiagnosticDescription.None;

            VerifyFlowGraphAndDiagnosticsForTest<BlockSyntax>(source + s_IAsyncEnumerable + s_ValueTask, expectedGraph, expectedDiagnostics);
        }

        [CompilerTrait(CompilerFeature.IOperation, CompilerFeature.Dataflow)]
        [Fact]
        public void UsingFlow_19()
        {
            string source = @"
using System;
using System.Threading.Tasks;
public class C 
{
    public async Task M() 
/*<bind>*/{
        await using(this){}
    }/*</bind>*/
    
    Task DisposeAsync(int a = 3, bool b = false, params int[] extras) => throw null;
}
";
            string expectedGraph = @"
Block[B0] - Entry
    Statements (0)
    Next (Regular) Block[B1]
        Entering: {R1}
.locals {R1}
{
    CaptureIds: [0]
    Block[B1] - Block
        Predecessors: [B0]
        Statements (1)
            IFlowCaptureOperation: 0 (OperationKind.FlowCapture, Type: null, IsImplicit) (Syntax: 'this')
              Value: 
                IInstanceReferenceOperation (ReferenceKind: ContainingTypeInstance) (OperationKind.InstanceReference, Type: C) (Syntax: 'this')
        Next (Regular) Block[B2]
            Entering: {R2} {R3}
    .try {R2, R3}
    {
        Block[B2] - Block
            Predecessors: [B1]
            Statements (0)
            Next (Regular) Block[B6]
                Finalizing: {R4}
                Leaving: {R3} {R2} {R1}
    }
    .finally {R4}
    {
        Block[B3] - Block
            Predecessors (0)
            Statements (0)
            Jump if True (Regular) to Block[B5]
                IIsNullOperation (OperationKind.IsNull, Type: System.Boolean, IsImplicit) (Syntax: 'this')
                  Operand: 
                    IFlowCaptureReferenceOperation: 0 (OperationKind.FlowCaptureReference, Type: C, IsImplicit) (Syntax: 'this')
            Next (Regular) Block[B4]
        Block[B4] - Block
            Predecessors: [B3]
            Statements (1)
                IAwaitOperation (OperationKind.Await, Type: System.Void, IsImplicit) (Syntax: 'this')
                  Expression: 
                    IInvocationOperation ( System.Threading.Tasks.Task C.DisposeAsync([System.Int32 a = 3], [System.Boolean b = false], params System.Int32[] extras)) (OperationKind.Invocation, Type: System.Threading.Tasks.Task, IsImplicit) (Syntax: 'this')
                      Instance Receiver: 
                        IFlowCaptureReferenceOperation: 0 (OperationKind.FlowCaptureReference, Type: C, IsImplicit) (Syntax: 'this')
                      Arguments(3):
                          IArgumentOperation (ArgumentKind.DefaultValue, Matching Parameter: a) (OperationKind.Argument, Type: null, IsImplicit) (Syntax: 'await using(this){}')
                            ILiteralOperation (OperationKind.Literal, Type: System.Int32, Constant: 3, IsImplicit) (Syntax: 'await using(this){}')
                            InConversion: CommonConversion (Exists: True, IsIdentity: True, IsNumeric: False, IsReference: False, IsUserDefined: False) (MethodSymbol: null)
                            OutConversion: CommonConversion (Exists: True, IsIdentity: True, IsNumeric: False, IsReference: False, IsUserDefined: False) (MethodSymbol: null)
                          IArgumentOperation (ArgumentKind.DefaultValue, Matching Parameter: b) (OperationKind.Argument, Type: null, IsImplicit) (Syntax: 'await using(this){}')
                            ILiteralOperation (OperationKind.Literal, Type: System.Boolean, Constant: False, IsImplicit) (Syntax: 'await using(this){}')
                            InConversion: CommonConversion (Exists: True, IsIdentity: True, IsNumeric: False, IsReference: False, IsUserDefined: False) (MethodSymbol: null)
                            OutConversion: CommonConversion (Exists: True, IsIdentity: True, IsNumeric: False, IsReference: False, IsUserDefined: False) (MethodSymbol: null)
                          IArgumentOperation (ArgumentKind.ParamArray, Matching Parameter: extras) (OperationKind.Argument, Type: null, IsImplicit) (Syntax: 'await using(this){}')
                            IArrayCreationOperation (OperationKind.ArrayCreation, Type: System.Int32[], IsImplicit) (Syntax: 'await using(this){}')
                              Dimension Sizes(1):
                                  ILiteralOperation (OperationKind.Literal, Type: System.Int32, Constant: 0, IsImplicit) (Syntax: 'await using(this){}')
                              Initializer: 
                                IArrayInitializerOperation (0 elements) (OperationKind.ArrayInitializer, Type: null, IsImplicit) (Syntax: 'await using(this){}')
                                  Element Values(0)
                            InConversion: CommonConversion (Exists: True, IsIdentity: True, IsNumeric: False, IsReference: False, IsUserDefined: False) (MethodSymbol: null)
                            OutConversion: CommonConversion (Exists: True, IsIdentity: True, IsNumeric: False, IsReference: False, IsUserDefined: False) (MethodSymbol: null)
            Next (Regular) Block[B5]
        Block[B5] - Block
            Predecessors: [B3] [B4]
            Statements (0)
            Next (StructuredExceptionHandling) Block[null]
    }
}
Block[B6] - Exit
    Predecessors: [B2]
    Statements (0)
";
            var expectedDiagnostics = DiagnosticDescription.None;

            VerifyFlowGraphAndDiagnosticsForTest<BlockSyntax>(source + s_IAsyncEnumerable + s_ValueTask, expectedGraph, expectedDiagnostics);
        }

        [CompilerTrait(CompilerFeature.IOperation, CompilerFeature.Dataflow)]
        [Fact]
        public void UsingFlow_20()
        {
            string source = @"
using System;
using System.Threading.Tasks;
public class C 
{
    public async Task M() 
/*<bind>*/{
        await using(this){}
    }/*</bind>*/
    
    Task DisposeAsync(params int[] extras) => throw null;
}
";
            string expectedGraph = @"
Block[B0] - Entry
    Statements (0)
    Next (Regular) Block[B1]
        Entering: {R1}
.locals {R1}
{
    CaptureIds: [0]
    Block[B1] - Block
        Predecessors: [B0]
        Statements (1)
            IFlowCaptureOperation: 0 (OperationKind.FlowCapture, Type: null, IsImplicit) (Syntax: 'this')
              Value: 
                IInstanceReferenceOperation (ReferenceKind: ContainingTypeInstance) (OperationKind.InstanceReference, Type: C) (Syntax: 'this')
        Next (Regular) Block[B2]
            Entering: {R2} {R3}
    .try {R2, R3}
    {
        Block[B2] - Block
            Predecessors: [B1]
            Statements (0)
            Next (Regular) Block[B6]
                Finalizing: {R4}
                Leaving: {R3} {R2} {R1}
    }
    .finally {R4}
    {
        Block[B3] - Block
            Predecessors (0)
            Statements (0)
            Jump if True (Regular) to Block[B5]
                IIsNullOperation (OperationKind.IsNull, Type: System.Boolean, IsImplicit) (Syntax: 'this')
                  Operand: 
                    IFlowCaptureReferenceOperation: 0 (OperationKind.FlowCaptureReference, Type: C, IsImplicit) (Syntax: 'this')
            Next (Regular) Block[B4]
        Block[B4] - Block
            Predecessors: [B3]
            Statements (1)
                IAwaitOperation (OperationKind.Await, Type: System.Void, IsImplicit) (Syntax: 'this')
                  Expression: 
                    IInvocationOperation ( System.Threading.Tasks.Task C.DisposeAsync(params System.Int32[] extras)) (OperationKind.Invocation, Type: System.Threading.Tasks.Task, IsImplicit) (Syntax: 'this')
                      Instance Receiver: 
                        IFlowCaptureReferenceOperation: 0 (OperationKind.FlowCaptureReference, Type: C, IsImplicit) (Syntax: 'this')
                      Arguments(1):
                          IArgumentOperation (ArgumentKind.ParamArray, Matching Parameter: extras) (OperationKind.Argument, Type: null, IsImplicit) (Syntax: 'await using(this){}')
                            IArrayCreationOperation (OperationKind.ArrayCreation, Type: System.Int32[], IsImplicit) (Syntax: 'await using(this){}')
                              Dimension Sizes(1):
                                  ILiteralOperation (OperationKind.Literal, Type: System.Int32, Constant: 0, IsImplicit) (Syntax: 'await using(this){}')
                              Initializer: 
                                IArrayInitializerOperation (0 elements) (OperationKind.ArrayInitializer, Type: null, IsImplicit) (Syntax: 'await using(this){}')
                                  Element Values(0)
                            InConversion: CommonConversion (Exists: True, IsIdentity: True, IsNumeric: False, IsReference: False, IsUserDefined: False) (MethodSymbol: null)
                            OutConversion: CommonConversion (Exists: True, IsIdentity: True, IsNumeric: False, IsReference: False, IsUserDefined: False) (MethodSymbol: null)
            Next (Regular) Block[B5]
        Block[B5] - Block
            Predecessors: [B3] [B4]
            Statements (0)
            Next (StructuredExceptionHandling) Block[null]
    }
}
Block[B6] - Exit
    Predecessors: [B2]
    Statements (0)
";
            var expectedDiagnostics = DiagnosticDescription.None;

            VerifyFlowGraphAndDiagnosticsForTest<BlockSyntax>(source + s_IAsyncEnumerable + s_ValueTask, expectedGraph, expectedDiagnostics);
        }

        [CompilerTrait(CompilerFeature.IOperation, CompilerFeature.Dataflow)]
        [Fact]
        public void UsingFlow_21()
        {
            string source = @"
using System;
using System.Threading.Tasks;
public class C 
{
    public async Task M() 
/*<bind>*/{
        await using(this){}
    }/*</bind>*/
    
    Task DisposeAsync(int a = 3, params int[] extras, bool b = false) => throw null;
}
";
            string expectedGraph = @"
Block[B0] - Entry
    Statements (0)
    Next (Regular) Block[B1]
        Entering: {R1}
.locals {R1}
{
    CaptureIds: [0]
    Block[B1] - Block
        Predecessors: [B0]
        Statements (1)
            IFlowCaptureOperation: 0 (OperationKind.FlowCapture, Type: null, IsInvalid, IsImplicit) (Syntax: 'this')
              Value: 
                IInstanceReferenceOperation (ReferenceKind: ContainingTypeInstance) (OperationKind.InstanceReference, Type: C, IsInvalid) (Syntax: 'this')
        Next (Regular) Block[B2]
            Entering: {R2} {R3}
    .try {R2, R3}
    {
        Block[B2] - Block
            Predecessors: [B1]
            Statements (0)
            Next (Regular) Block[B6]
                Finalizing: {R4}
                Leaving: {R3} {R2} {R1}
    }
    .finally {R4}
    {
        Block[B3] - Block
            Predecessors (0)
            Statements (0)
            Jump if True (Regular) to Block[B5]
                IIsNullOperation (OperationKind.IsNull, Type: System.Boolean, IsInvalid, IsImplicit) (Syntax: 'this')
                  Operand: 
                    IFlowCaptureReferenceOperation: 0 (OperationKind.FlowCaptureReference, Type: C, IsInvalid, IsImplicit) (Syntax: 'this')
            Next (Regular) Block[B4]
        Block[B4] - Block
            Predecessors: [B3]
            Statements (1)
                IAwaitOperation (OperationKind.Await, Type: System.Void, IsInvalid, IsImplicit) (Syntax: 'this')
                  Expression: 
                    IInvocationOperation (virtual System.Threading.Tasks.ValueTask System.IAsyncDisposable.DisposeAsync()) (OperationKind.Invocation, Type: System.Threading.Tasks.ValueTask, IsInvalid, IsImplicit) (Syntax: 'this')
                      Instance Receiver: 
                        IConversionOperation (TryCast: False, Unchecked) (OperationKind.Conversion, Type: System.IAsyncDisposable, IsInvalid, IsImplicit) (Syntax: 'this')
                          Conversion: CommonConversion (Exists: True, IsIdentity: False, IsNumeric: False, IsReference: True, IsUserDefined: False) (MethodSymbol: null)
                            (ExplicitReference)
                          Operand: 
                            IFlowCaptureReferenceOperation: 0 (OperationKind.FlowCaptureReference, Type: C, IsInvalid, IsImplicit) (Syntax: 'this')
                      Arguments(0)
            Next (Regular) Block[B5]
        Block[B5] - Block
            Predecessors: [B3] [B4]
            Statements (0)
            Next (StructuredExceptionHandling) Block[null]
    }
}
Block[B6] - Exit
    Predecessors: [B2]
    Statements (0)
";
            var expectedDiagnostics = new[]
            {
                // file.cs(8,21): error CS7036: There is no argument given that corresponds to the required formal parameter 'extras' of 'C.DisposeAsync(int, params int[], bool)'
                //         await using(this){}
                Diagnostic(ErrorCode.ERR_NoCorrespondingArgument, "this").WithArguments("extras", "C.DisposeAsync(int, params int[], bool)").WithLocation(8, 21),
                // file.cs(8,21): error CS8410: 'C': type used in an asynchronous using statement must be implicitly convertible to 'System.IAsyncDisposable' or implement a suitable 'DisposeAsync' method.
                //         await using(this){}
                Diagnostic(ErrorCode.ERR_NoConvToIAsyncDisp, "this").WithArguments("C").WithLocation(8, 21),
                // file.cs(11,34): error CS0231: A params parameter must be the last parameter in a formal parameter list
                //     Task DisposeAsync(int a = 3, params int[] extras, bool b = false) => throw null;
                Diagnostic(ErrorCode.ERR_ParamsLast, "params int[] extras").WithLocation(11, 34)
            };

            VerifyFlowGraphAndDiagnosticsForTest<BlockSyntax>(source + s_IAsyncEnumerable + s_ValueTask, expectedGraph, expectedDiagnostics);
        }

        [CompilerTrait(CompilerFeature.IOperation, CompilerFeature.Dataflow)]
        [Fact, WorkItem(32100, "https://github.com/dotnet/roslyn/issues/32100")]
        public void UsingDeclaration_Flow_01()
        {
            string source = @"

using System;
class P : IDisposable
{
    void M()
    /*<bind>*/{
        using var x = new P();
    }/*</bind>*/

    public void Dispose() { }
}
";
            string expectedGraph = @"
Block[B0] - Entry
    Statements (0)
    Next (Regular) Block[B1]
        Entering: {R1}
.locals {R1}
{
    Locals: [P x]
    Block[B1] - Block
        Predecessors: [B0]
        Statements (1)
            ISimpleAssignmentOperation (OperationKind.SimpleAssignment, Type: P, IsImplicit) (Syntax: 'x = new P()')
              Left: 
                ILocalReferenceOperation: x (IsDeclaration: True) (OperationKind.LocalReference, Type: P, IsImplicit) (Syntax: 'x = new P()')
              Right: 
                IObjectCreationOperation (Constructor: P..ctor()) (OperationKind.ObjectCreation, Type: P) (Syntax: 'new P()')
                  Arguments(0)
                  Initializer: 
                    null
        Next (Regular) Block[B2]
            Entering: {R2} {R3}
    .try {R2, R3}
    {
        Block[B2] - Block
            Predecessors: [B1]
            Statements (0)
            Next (Regular) Block[B6]
                Finalizing: {R4}
                Leaving: {R3} {R2} {R1}
    }
    .finally {R4}
    {
        Block[B3] - Block
            Predecessors (0)
            Statements (0)
            Jump if True (Regular) to Block[B5]
                IIsNullOperation (OperationKind.IsNull, Type: System.Boolean, IsImplicit) (Syntax: 'x = new P()')
                  Operand: 
                    ILocalReferenceOperation: x (OperationKind.LocalReference, Type: P, IsImplicit) (Syntax: 'x = new P()')
            Next (Regular) Block[B4]
        Block[B4] - Block
            Predecessors: [B3]
            Statements (1)
                IInvocationOperation (virtual void System.IDisposable.Dispose()) (OperationKind.Invocation, Type: System.Void, IsImplicit) (Syntax: 'x = new P()')
                  Instance Receiver: 
                    IConversionOperation (TryCast: False, Unchecked) (OperationKind.Conversion, Type: System.IDisposable, IsImplicit) (Syntax: 'x = new P()')
                      Conversion: CommonConversion (Exists: True, IsIdentity: False, IsNumeric: False, IsReference: True, IsUserDefined: False) (MethodSymbol: null)
                        (ImplicitReference)
                      Operand: 
                        ILocalReferenceOperation: x (OperationKind.LocalReference, Type: P, IsImplicit) (Syntax: 'x = new P()')
                  Arguments(0)
            Next (Regular) Block[B5]
        Block[B5] - Block
            Predecessors: [B3] [B4]
            Statements (0)
            Next (StructuredExceptionHandling) Block[null]
    }
}
Block[B6] - Exit
    Predecessors: [B2]
    Statements (0)
";
            var expectedDiagnostics = DiagnosticDescription.None;

            VerifyFlowGraphAndDiagnosticsForTest<BlockSyntax>(source, expectedGraph, expectedDiagnostics);
        }

        [CompilerTrait(CompilerFeature.IOperation, CompilerFeature.Dataflow)]
        [Fact, WorkItem(32100, "https://github.com/dotnet/roslyn/issues/32100")]
        public void UsingDeclaration_Flow_02()
        {
            string source = @"

using System;
class P : IDisposable
{
    void M()
    /*<bind>*/{
        using P x = new P(), y = new P(), z = new P();
    }/*</bind>*/

    public void Dispose() { }
}
";
            string expectedGraph = @"
Block[B0] - Entry
    Statements (0)
    Next (Regular) Block[B1]
        Entering: {R1}
.locals {R1}
{
    Locals: [P x] [P y] [P z]
    Block[B1] - Block
        Predecessors: [B0]
        Statements (1)
            ISimpleAssignmentOperation (OperationKind.SimpleAssignment, Type: P, IsImplicit) (Syntax: 'x = new P()')
              Left: 
                ILocalReferenceOperation: x (IsDeclaration: True) (OperationKind.LocalReference, Type: P, IsImplicit) (Syntax: 'x = new P()')
              Right: 
                IObjectCreationOperation (Constructor: P..ctor()) (OperationKind.ObjectCreation, Type: P) (Syntax: 'new P()')
                  Arguments(0)
                  Initializer: 
                    null
        Next (Regular) Block[B2]
            Entering: {R2} {R3}
    .try {R2, R3}
    {
        Block[B2] - Block
            Predecessors: [B1]
            Statements (1)
                ISimpleAssignmentOperation (OperationKind.SimpleAssignment, Type: P, IsImplicit) (Syntax: 'y = new P()')
                  Left: 
                    ILocalReferenceOperation: y (IsDeclaration: True) (OperationKind.LocalReference, Type: P, IsImplicit) (Syntax: 'y = new P()')
                  Right: 
                    IObjectCreationOperation (Constructor: P..ctor()) (OperationKind.ObjectCreation, Type: P) (Syntax: 'new P()')
                      Arguments(0)
                      Initializer: 
                        null
            Next (Regular) Block[B3]
                Entering: {R4} {R5}
        .try {R4, R5}
        {
            Block[B3] - Block
                Predecessors: [B2]
                Statements (1)
                    ISimpleAssignmentOperation (OperationKind.SimpleAssignment, Type: P, IsImplicit) (Syntax: 'z = new P()')
                      Left: 
                        ILocalReferenceOperation: z (IsDeclaration: True) (OperationKind.LocalReference, Type: P, IsImplicit) (Syntax: 'z = new P()')
                      Right: 
                        IObjectCreationOperation (Constructor: P..ctor()) (OperationKind.ObjectCreation, Type: P) (Syntax: 'new P()')
                          Arguments(0)
                          Initializer: 
                            null
                Next (Regular) Block[B4]
                    Entering: {R6} {R7}
            .try {R6, R7}
            {
                Block[B4] - Block
                    Predecessors: [B3]
                    Statements (0)
                    Next (Regular) Block[B14]
                        Finalizing: {R8} {R9} {R10}
                        Leaving: {R7} {R6} {R5} {R4} {R3} {R2} {R1}
            }
            .finally {R8}
            {
                Block[B5] - Block
                    Predecessors (0)
                    Statements (0)
                    Jump if True (Regular) to Block[B7]
                        IIsNullOperation (OperationKind.IsNull, Type: System.Boolean, IsImplicit) (Syntax: 'z = new P()')
                          Operand: 
                            ILocalReferenceOperation: z (OperationKind.LocalReference, Type: P, IsImplicit) (Syntax: 'z = new P()')
                    Next (Regular) Block[B6]
                Block[B6] - Block
                    Predecessors: [B5]
                    Statements (1)
                        IInvocationOperation (virtual void System.IDisposable.Dispose()) (OperationKind.Invocation, Type: System.Void, IsImplicit) (Syntax: 'z = new P()')
                          Instance Receiver: 
                            IConversionOperation (TryCast: False, Unchecked) (OperationKind.Conversion, Type: System.IDisposable, IsImplicit) (Syntax: 'z = new P()')
                              Conversion: CommonConversion (Exists: True, IsIdentity: False, IsNumeric: False, IsReference: True, IsUserDefined: False) (MethodSymbol: null)
                                (ImplicitReference)
                              Operand: 
                                ILocalReferenceOperation: z (OperationKind.LocalReference, Type: P, IsImplicit) (Syntax: 'z = new P()')
                          Arguments(0)
                    Next (Regular) Block[B7]
                Block[B7] - Block
                    Predecessors: [B5] [B6]
                    Statements (0)
                    Next (StructuredExceptionHandling) Block[null]
            }
        }
        .finally {R9}
        {
            Block[B8] - Block
                Predecessors (0)
                Statements (0)
                Jump if True (Regular) to Block[B10]
                    IIsNullOperation (OperationKind.IsNull, Type: System.Boolean, IsImplicit) (Syntax: 'y = new P()')
                      Operand: 
                        ILocalReferenceOperation: y (OperationKind.LocalReference, Type: P, IsImplicit) (Syntax: 'y = new P()')
                Next (Regular) Block[B9]
            Block[B9] - Block
                Predecessors: [B8]
                Statements (1)
                    IInvocationOperation (virtual void System.IDisposable.Dispose()) (OperationKind.Invocation, Type: System.Void, IsImplicit) (Syntax: 'y = new P()')
                      Instance Receiver: 
                        IConversionOperation (TryCast: False, Unchecked) (OperationKind.Conversion, Type: System.IDisposable, IsImplicit) (Syntax: 'y = new P()')
                          Conversion: CommonConversion (Exists: True, IsIdentity: False, IsNumeric: False, IsReference: True, IsUserDefined: False) (MethodSymbol: null)
                            (ImplicitReference)
                          Operand: 
                            ILocalReferenceOperation: y (OperationKind.LocalReference, Type: P, IsImplicit) (Syntax: 'y = new P()')
                      Arguments(0)
                Next (Regular) Block[B10]
            Block[B10] - Block
                Predecessors: [B8] [B9]
                Statements (0)
                Next (StructuredExceptionHandling) Block[null]
        }
    }
    .finally {R10}
    {
        Block[B11] - Block
            Predecessors (0)
            Statements (0)
            Jump if True (Regular) to Block[B13]
                IIsNullOperation (OperationKind.IsNull, Type: System.Boolean, IsImplicit) (Syntax: 'x = new P()')
                  Operand: 
                    ILocalReferenceOperation: x (OperationKind.LocalReference, Type: P, IsImplicit) (Syntax: 'x = new P()')
            Next (Regular) Block[B12]
        Block[B12] - Block
            Predecessors: [B11]
            Statements (1)
                IInvocationOperation (virtual void System.IDisposable.Dispose()) (OperationKind.Invocation, Type: System.Void, IsImplicit) (Syntax: 'x = new P()')
                  Instance Receiver: 
                    IConversionOperation (TryCast: False, Unchecked) (OperationKind.Conversion, Type: System.IDisposable, IsImplicit) (Syntax: 'x = new P()')
                      Conversion: CommonConversion (Exists: True, IsIdentity: False, IsNumeric: False, IsReference: True, IsUserDefined: False) (MethodSymbol: null)
                        (ImplicitReference)
                      Operand: 
                        ILocalReferenceOperation: x (OperationKind.LocalReference, Type: P, IsImplicit) (Syntax: 'x = new P()')
                  Arguments(0)
            Next (Regular) Block[B13]
        Block[B13] - Block
            Predecessors: [B11] [B12]
            Statements (0)
            Next (StructuredExceptionHandling) Block[null]
    }
}
Block[B14] - Exit
    Predecessors: [B4]
    Statements (0)
";
            var expectedDiagnostics = DiagnosticDescription.None;

            VerifyFlowGraphAndDiagnosticsForTest<BlockSyntax>(source, expectedGraph, expectedDiagnostics);
        }

        [CompilerTrait(CompilerFeature.IOperation, CompilerFeature.Dataflow)]
        [Fact, WorkItem(32100, "https://github.com/dotnet/roslyn/issues/32100")]
        public void UsingDeclaration_Flow_03()
        {
            string source = @"

using System;
class P : IDisposable
{
    void M()
    /*<bind>*/{
        using P x = null ?? new P(), y = new P();
    }/*</bind>*/

    public void Dispose() { }
}
";
            string expectedGraph = @"
Block[B0] - Entry
    Statements (0)
    Next (Regular) Block[B1]
        Entering: {R1} {R2} {R3}
.locals {R1}
{
    Locals: [P x] [P y]
    .locals {R2}
    {
        CaptureIds: [1]
        .locals {R3}
        {
            CaptureIds: [0]
            Block[B1] - Block
                Predecessors: [B0]
                Statements (1)
                    IFlowCaptureOperation: 0 (OperationKind.FlowCapture, Type: null, IsImplicit) (Syntax: 'null')
                      Value: 
                        ILiteralOperation (OperationKind.Literal, Type: null, Constant: null) (Syntax: 'null')
                Jump if True (Regular) to Block[B3]
                    IIsNullOperation (OperationKind.IsNull, Type: System.Boolean, Constant: True, IsImplicit) (Syntax: 'null')
                      Operand: 
                        IFlowCaptureReferenceOperation: 0 (OperationKind.FlowCaptureReference, Type: null, Constant: null, IsImplicit) (Syntax: 'null')
                    Leaving: {R3}
                Next (Regular) Block[B2]
            Block[B2] - Block [UnReachable]
                Predecessors: [B1]
                Statements (1)
                    IFlowCaptureOperation: 1 (OperationKind.FlowCapture, Type: null, IsImplicit) (Syntax: 'null')
                      Value: 
                        IConversionOperation (TryCast: False, Unchecked) (OperationKind.Conversion, Type: P, IsImplicit) (Syntax: 'null')
                          Conversion: CommonConversion (Exists: True, IsIdentity: False, IsNumeric: False, IsReference: True, IsUserDefined: False) (MethodSymbol: null)
                            (ImplicitReference)
                          Operand: 
                            IFlowCaptureReferenceOperation: 0 (OperationKind.FlowCaptureReference, Type: null, Constant: null, IsImplicit) (Syntax: 'null')
                Next (Regular) Block[B4]
                    Leaving: {R3}
        }
        Block[B3] - Block
            Predecessors: [B1]
            Statements (1)
                IFlowCaptureOperation: 1 (OperationKind.FlowCapture, Type: null, IsImplicit) (Syntax: 'new P()')
                  Value: 
                    IObjectCreationOperation (Constructor: P..ctor()) (OperationKind.ObjectCreation, Type: P) (Syntax: 'new P()')
                      Arguments(0)
                      Initializer: 
                        null
            Next (Regular) Block[B4]
        Block[B4] - Block
            Predecessors: [B2] [B3]
            Statements (1)
                ISimpleAssignmentOperation (OperationKind.SimpleAssignment, Type: P, IsImplicit) (Syntax: 'x = null ?? new P()')
                  Left: 
                    ILocalReferenceOperation: x (IsDeclaration: True) (OperationKind.LocalReference, Type: P, IsImplicit) (Syntax: 'x = null ?? new P()')
                  Right: 
                    IFlowCaptureReferenceOperation: 1 (OperationKind.FlowCaptureReference, Type: P, IsImplicit) (Syntax: 'null ?? new P()')
            Next (Regular) Block[B5]
                Leaving: {R2}
                Entering: {R4} {R5}
    }
    .try {R4, R5}
    {
        Block[B5] - Block
            Predecessors: [B4]
            Statements (1)
                ISimpleAssignmentOperation (OperationKind.SimpleAssignment, Type: P, IsImplicit) (Syntax: 'y = new P()')
                  Left: 
                    ILocalReferenceOperation: y (IsDeclaration: True) (OperationKind.LocalReference, Type: P, IsImplicit) (Syntax: 'y = new P()')
                  Right: 
                    IObjectCreationOperation (Constructor: P..ctor()) (OperationKind.ObjectCreation, Type: P) (Syntax: 'new P()')
                      Arguments(0)
                      Initializer: 
                        null
            Next (Regular) Block[B6]
                Entering: {R6} {R7}
        .try {R6, R7}
        {
            Block[B6] - Block
                Predecessors: [B5]
                Statements (0)
                Next (Regular) Block[B13]
                    Finalizing: {R8} {R9}
                    Leaving: {R7} {R6} {R5} {R4} {R1}
        }
        .finally {R8}
        {
            Block[B7] - Block
                Predecessors (0)
                Statements (0)
                Jump if True (Regular) to Block[B9]
                    IIsNullOperation (OperationKind.IsNull, Type: System.Boolean, IsImplicit) (Syntax: 'y = new P()')
                      Operand: 
                        ILocalReferenceOperation: y (OperationKind.LocalReference, Type: P, IsImplicit) (Syntax: 'y = new P()')
                Next (Regular) Block[B8]
            Block[B8] - Block
                Predecessors: [B7]
                Statements (1)
                    IInvocationOperation (virtual void System.IDisposable.Dispose()) (OperationKind.Invocation, Type: System.Void, IsImplicit) (Syntax: 'y = new P()')
                      Instance Receiver: 
                        IConversionOperation (TryCast: False, Unchecked) (OperationKind.Conversion, Type: System.IDisposable, IsImplicit) (Syntax: 'y = new P()')
                          Conversion: CommonConversion (Exists: True, IsIdentity: False, IsNumeric: False, IsReference: True, IsUserDefined: False) (MethodSymbol: null)
                            (ImplicitReference)
                          Operand: 
                            ILocalReferenceOperation: y (OperationKind.LocalReference, Type: P, IsImplicit) (Syntax: 'y = new P()')
                      Arguments(0)
                Next (Regular) Block[B9]
            Block[B9] - Block
                Predecessors: [B7] [B8]
                Statements (0)
                Next (StructuredExceptionHandling) Block[null]
        }
    }
    .finally {R9}
    {
        Block[B10] - Block
            Predecessors (0)
            Statements (0)
            Jump if True (Regular) to Block[B12]
                IIsNullOperation (OperationKind.IsNull, Type: System.Boolean, IsImplicit) (Syntax: 'x = null ?? new P()')
                  Operand: 
                    ILocalReferenceOperation: x (OperationKind.LocalReference, Type: P, IsImplicit) (Syntax: 'x = null ?? new P()')
            Next (Regular) Block[B11]
        Block[B11] - Block
            Predecessors: [B10]
            Statements (1)
                IInvocationOperation (virtual void System.IDisposable.Dispose()) (OperationKind.Invocation, Type: System.Void, IsImplicit) (Syntax: 'x = null ?? new P()')
                  Instance Receiver: 
                    IConversionOperation (TryCast: False, Unchecked) (OperationKind.Conversion, Type: System.IDisposable, IsImplicit) (Syntax: 'x = null ?? new P()')
                      Conversion: CommonConversion (Exists: True, IsIdentity: False, IsNumeric: False, IsReference: True, IsUserDefined: False) (MethodSymbol: null)
                        (ImplicitReference)
                      Operand: 
                        ILocalReferenceOperation: x (OperationKind.LocalReference, Type: P, IsImplicit) (Syntax: 'x = null ?? new P()')
                  Arguments(0)
            Next (Regular) Block[B12]
        Block[B12] - Block
            Predecessors: [B10] [B11]
            Statements (0)
            Next (StructuredExceptionHandling) Block[null]
    }
}
Block[B13] - Exit
    Predecessors: [B6]
    Statements (0)
";
            var expectedDiagnostics = DiagnosticDescription.None;

            VerifyFlowGraphAndDiagnosticsForTest<BlockSyntax>(source, expectedGraph, expectedDiagnostics);
        }

        [CompilerTrait(CompilerFeature.IOperation, CompilerFeature.Dataflow)]
        [Fact, WorkItem(32100, "https://github.com/dotnet/roslyn/issues/32100")]
        public void UsingDeclaration_Flow_04()
        {
            string source = @"

using System;
class P : IDisposable
{
    void M()
    /*<bind>*/{
        using P x = new P(), y = null ?? new P();
    }/*</bind>*/

    public void Dispose() { }
}
";
            string expectedGraph = @"
Block[B0] - Entry
    Statements (0)
    Next (Regular) Block[B1]
        Entering: {R1}
.locals {R1}
{
    Locals: [P x] [P y]
    Block[B1] - Block
        Predecessors: [B0]
        Statements (1)
            ISimpleAssignmentOperation (OperationKind.SimpleAssignment, Type: P, IsImplicit) (Syntax: 'x = new P()')
              Left: 
                ILocalReferenceOperation: x (IsDeclaration: True) (OperationKind.LocalReference, Type: P, IsImplicit) (Syntax: 'x = new P()')
              Right: 
                IObjectCreationOperation (Constructor: P..ctor()) (OperationKind.ObjectCreation, Type: P) (Syntax: 'new P()')
                  Arguments(0)
                  Initializer: 
                    null
        Next (Regular) Block[B2]
            Entering: {R2} {R3} {R4} {R5}
    .try {R2, R3}
    {
        .locals {R4}
        {
            CaptureIds: [1]
            .locals {R5}
            {
                CaptureIds: [0]
                Block[B2] - Block
                    Predecessors: [B1]
                    Statements (1)
                        IFlowCaptureOperation: 0 (OperationKind.FlowCapture, Type: null, IsImplicit) (Syntax: 'null')
                          Value: 
                            ILiteralOperation (OperationKind.Literal, Type: null, Constant: null) (Syntax: 'null')
                    Jump if True (Regular) to Block[B4]
                        IIsNullOperation (OperationKind.IsNull, Type: System.Boolean, Constant: True, IsImplicit) (Syntax: 'null')
                          Operand: 
                            IFlowCaptureReferenceOperation: 0 (OperationKind.FlowCaptureReference, Type: null, Constant: null, IsImplicit) (Syntax: 'null')
                        Leaving: {R5}
                    Next (Regular) Block[B3]
                Block[B3] - Block [UnReachable]
                    Predecessors: [B2]
                    Statements (1)
                        IFlowCaptureOperation: 1 (OperationKind.FlowCapture, Type: null, IsImplicit) (Syntax: 'null')
                          Value: 
                            IConversionOperation (TryCast: False, Unchecked) (OperationKind.Conversion, Type: P, IsImplicit) (Syntax: 'null')
                              Conversion: CommonConversion (Exists: True, IsIdentity: False, IsNumeric: False, IsReference: True, IsUserDefined: False) (MethodSymbol: null)
                                (ImplicitReference)
                              Operand: 
                                IFlowCaptureReferenceOperation: 0 (OperationKind.FlowCaptureReference, Type: null, Constant: null, IsImplicit) (Syntax: 'null')
                    Next (Regular) Block[B5]
                        Leaving: {R5}
            }
            Block[B4] - Block
                Predecessors: [B2]
                Statements (1)
                    IFlowCaptureOperation: 1 (OperationKind.FlowCapture, Type: null, IsImplicit) (Syntax: 'new P()')
                      Value: 
                        IObjectCreationOperation (Constructor: P..ctor()) (OperationKind.ObjectCreation, Type: P) (Syntax: 'new P()')
                          Arguments(0)
                          Initializer: 
                            null
                Next (Regular) Block[B5]
            Block[B5] - Block
                Predecessors: [B3] [B4]
                Statements (1)
                    ISimpleAssignmentOperation (OperationKind.SimpleAssignment, Type: P, IsImplicit) (Syntax: 'y = null ?? new P()')
                      Left: 
                        ILocalReferenceOperation: y (IsDeclaration: True) (OperationKind.LocalReference, Type: P, IsImplicit) (Syntax: 'y = null ?? new P()')
                      Right: 
                        IFlowCaptureReferenceOperation: 1 (OperationKind.FlowCaptureReference, Type: P, IsImplicit) (Syntax: 'null ?? new P()')
                Next (Regular) Block[B6]
                    Leaving: {R4}
                    Entering: {R6} {R7}
        }
        .try {R6, R7}
        {
            Block[B6] - Block
                Predecessors: [B5]
                Statements (0)
                Next (Regular) Block[B13]
                    Finalizing: {R8} {R9}
                    Leaving: {R7} {R6} {R3} {R2} {R1}
        }
        .finally {R8}
        {
            Block[B7] - Block
                Predecessors (0)
                Statements (0)
                Jump if True (Regular) to Block[B9]
                    IIsNullOperation (OperationKind.IsNull, Type: System.Boolean, IsImplicit) (Syntax: 'y = null ?? new P()')
                      Operand: 
                        ILocalReferenceOperation: y (OperationKind.LocalReference, Type: P, IsImplicit) (Syntax: 'y = null ?? new P()')
                Next (Regular) Block[B8]
            Block[B8] - Block
                Predecessors: [B7]
                Statements (1)
                    IInvocationOperation (virtual void System.IDisposable.Dispose()) (OperationKind.Invocation, Type: System.Void, IsImplicit) (Syntax: 'y = null ?? new P()')
                      Instance Receiver: 
                        IConversionOperation (TryCast: False, Unchecked) (OperationKind.Conversion, Type: System.IDisposable, IsImplicit) (Syntax: 'y = null ?? new P()')
                          Conversion: CommonConversion (Exists: True, IsIdentity: False, IsNumeric: False, IsReference: True, IsUserDefined: False) (MethodSymbol: null)
                            (ImplicitReference)
                          Operand: 
                            ILocalReferenceOperation: y (OperationKind.LocalReference, Type: P, IsImplicit) (Syntax: 'y = null ?? new P()')
                      Arguments(0)
                Next (Regular) Block[B9]
            Block[B9] - Block
                Predecessors: [B7] [B8]
                Statements (0)
                Next (StructuredExceptionHandling) Block[null]
        }
    }
    .finally {R9}
    {
        Block[B10] - Block
            Predecessors (0)
            Statements (0)
            Jump if True (Regular) to Block[B12]
                IIsNullOperation (OperationKind.IsNull, Type: System.Boolean, IsImplicit) (Syntax: 'x = new P()')
                  Operand: 
                    ILocalReferenceOperation: x (OperationKind.LocalReference, Type: P, IsImplicit) (Syntax: 'x = new P()')
            Next (Regular) Block[B11]
        Block[B11] - Block
            Predecessors: [B10]
            Statements (1)
                IInvocationOperation (virtual void System.IDisposable.Dispose()) (OperationKind.Invocation, Type: System.Void, IsImplicit) (Syntax: 'x = new P()')
                  Instance Receiver: 
                    IConversionOperation (TryCast: False, Unchecked) (OperationKind.Conversion, Type: System.IDisposable, IsImplicit) (Syntax: 'x = new P()')
                      Conversion: CommonConversion (Exists: True, IsIdentity: False, IsNumeric: False, IsReference: True, IsUserDefined: False) (MethodSymbol: null)
                        (ImplicitReference)
                      Operand: 
                        ILocalReferenceOperation: x (OperationKind.LocalReference, Type: P, IsImplicit) (Syntax: 'x = new P()')
                  Arguments(0)
            Next (Regular) Block[B12]
        Block[B12] - Block
            Predecessors: [B10] [B11]
            Statements (0)
            Next (StructuredExceptionHandling) Block[null]
    }
}
Block[B13] - Exit
    Predecessors: [B6]
    Statements (0)
";
            var expectedDiagnostics = DiagnosticDescription.None;

            VerifyFlowGraphAndDiagnosticsForTest<BlockSyntax>(source, expectedGraph, expectedDiagnostics);
        }

        [CompilerTrait(CompilerFeature.IOperation, CompilerFeature.Dataflow)]
        [Fact, WorkItem(32100, "https://github.com/dotnet/roslyn/issues/32100")]
        public void UsingDeclaration_Flow_05()
        {
            string source = @"
#pragma  warning disable CS0815, CS0219
class P : System.IDisposable
{
    public void Dispose()
    {
    }

    void M()
    /*<bind>*/{
        int a = 0;
        int b = 1;
        using var c = new P();
        int d = 2;
        using var e = new P();
        int f = 3;
    }/*</bind>*/

}
";
            string expectedGraph = @"
Block[B0] - Entry
    Statements (0)
    Next (Regular) Block[B1]
        Entering: {R1}
.locals {R1}
{
    Locals: [System.Int32 a] [System.Int32 b] [P c] [System.Int32 d] [P e] [System.Int32 f]
    Block[B1] - Block
        Predecessors: [B0]
        Statements (3)
            ISimpleAssignmentOperation (OperationKind.SimpleAssignment, Type: System.Int32, IsImplicit) (Syntax: 'a = 0')
              Left: 
                ILocalReferenceOperation: a (IsDeclaration: True) (OperationKind.LocalReference, Type: System.Int32, IsImplicit) (Syntax: 'a = 0')
              Right: 
                ILiteralOperation (OperationKind.Literal, Type: System.Int32, Constant: 0) (Syntax: '0')
            ISimpleAssignmentOperation (OperationKind.SimpleAssignment, Type: System.Int32, IsImplicit) (Syntax: 'b = 1')
              Left: 
                ILocalReferenceOperation: b (IsDeclaration: True) (OperationKind.LocalReference, Type: System.Int32, IsImplicit) (Syntax: 'b = 1')
              Right: 
                ILiteralOperation (OperationKind.Literal, Type: System.Int32, Constant: 1) (Syntax: '1')
            ISimpleAssignmentOperation (OperationKind.SimpleAssignment, Type: P, IsImplicit) (Syntax: 'c = new P()')
              Left: 
                ILocalReferenceOperation: c (IsDeclaration: True) (OperationKind.LocalReference, Type: P, IsImplicit) (Syntax: 'c = new P()')
              Right: 
                IObjectCreationOperation (Constructor: P..ctor()) (OperationKind.ObjectCreation, Type: P) (Syntax: 'new P()')
                  Arguments(0)
                  Initializer: 
                    null
        Next (Regular) Block[B2]
            Entering: {R2} {R3}
    .try {R2, R3}
    {
        Block[B2] - Block
            Predecessors: [B1]
            Statements (2)
                ISimpleAssignmentOperation (OperationKind.SimpleAssignment, Type: System.Int32, IsImplicit) (Syntax: 'd = 2')
                  Left: 
                    ILocalReferenceOperation: d (IsDeclaration: True) (OperationKind.LocalReference, Type: System.Int32, IsImplicit) (Syntax: 'd = 2')
                  Right: 
                    ILiteralOperation (OperationKind.Literal, Type: System.Int32, Constant: 2) (Syntax: '2')
                ISimpleAssignmentOperation (OperationKind.SimpleAssignment, Type: P, IsImplicit) (Syntax: 'e = new P()')
                  Left: 
                    ILocalReferenceOperation: e (IsDeclaration: True) (OperationKind.LocalReference, Type: P, IsImplicit) (Syntax: 'e = new P()')
                  Right: 
                    IObjectCreationOperation (Constructor: P..ctor()) (OperationKind.ObjectCreation, Type: P) (Syntax: 'new P()')
                      Arguments(0)
                      Initializer: 
                        null
            Next (Regular) Block[B3]
                Entering: {R4} {R5}
        .try {R4, R5}
        {
            Block[B3] - Block
                Predecessors: [B2]
                Statements (1)
                    ISimpleAssignmentOperation (OperationKind.SimpleAssignment, Type: System.Int32, IsImplicit) (Syntax: 'f = 3')
                      Left: 
                        ILocalReferenceOperation: f (IsDeclaration: True) (OperationKind.LocalReference, Type: System.Int32, IsImplicit) (Syntax: 'f = 3')
                      Right: 
                        ILiteralOperation (OperationKind.Literal, Type: System.Int32, Constant: 3) (Syntax: '3')
                Next (Regular) Block[B10]
                    Finalizing: {R6} {R7}
                    Leaving: {R5} {R4} {R3} {R2} {R1}
        }
        .finally {R6}
        {
            Block[B4] - Block
                Predecessors (0)
                Statements (0)
                Jump if True (Regular) to Block[B6]
                    IIsNullOperation (OperationKind.IsNull, Type: System.Boolean, IsImplicit) (Syntax: 'e = new P()')
                      Operand: 
                        ILocalReferenceOperation: e (OperationKind.LocalReference, Type: P, IsImplicit) (Syntax: 'e = new P()')
                Next (Regular) Block[B5]
            Block[B5] - Block
                Predecessors: [B4]
                Statements (1)
                    IInvocationOperation (virtual void System.IDisposable.Dispose()) (OperationKind.Invocation, Type: System.Void, IsImplicit) (Syntax: 'e = new P()')
                      Instance Receiver: 
                        IConversionOperation (TryCast: False, Unchecked) (OperationKind.Conversion, Type: System.IDisposable, IsImplicit) (Syntax: 'e = new P()')
                          Conversion: CommonConversion (Exists: True, IsIdentity: False, IsNumeric: False, IsReference: True, IsUserDefined: False) (MethodSymbol: null)
                            (ImplicitReference)
                          Operand: 
                            ILocalReferenceOperation: e (OperationKind.LocalReference, Type: P, IsImplicit) (Syntax: 'e = new P()')
                      Arguments(0)
                Next (Regular) Block[B6]
            Block[B6] - Block
                Predecessors: [B4] [B5]
                Statements (0)
                Next (StructuredExceptionHandling) Block[null]
        }
    }
    .finally {R7}
    {
        Block[B7] - Block
            Predecessors (0)
            Statements (0)
            Jump if True (Regular) to Block[B9]
                IIsNullOperation (OperationKind.IsNull, Type: System.Boolean, IsImplicit) (Syntax: 'c = new P()')
                  Operand: 
                    ILocalReferenceOperation: c (OperationKind.LocalReference, Type: P, IsImplicit) (Syntax: 'c = new P()')
            Next (Regular) Block[B8]
        Block[B8] - Block
            Predecessors: [B7]
            Statements (1)
                IInvocationOperation (virtual void System.IDisposable.Dispose()) (OperationKind.Invocation, Type: System.Void, IsImplicit) (Syntax: 'c = new P()')
                  Instance Receiver: 
                    IConversionOperation (TryCast: False, Unchecked) (OperationKind.Conversion, Type: System.IDisposable, IsImplicit) (Syntax: 'c = new P()')
                      Conversion: CommonConversion (Exists: True, IsIdentity: False, IsNumeric: False, IsReference: True, IsUserDefined: False) (MethodSymbol: null)
                        (ImplicitReference)
                      Operand: 
                        ILocalReferenceOperation: c (OperationKind.LocalReference, Type: P, IsImplicit) (Syntax: 'c = new P()')
                  Arguments(0)
            Next (Regular) Block[B9]
        Block[B9] - Block
            Predecessors: [B7] [B8]
            Statements (0)
            Next (StructuredExceptionHandling) Block[null]
    }
}
Block[B10] - Exit
    Predecessors: [B3]
    Statements (0)
";
            var expectedDiagnostics = DiagnosticDescription.None;

            VerifyFlowGraphAndDiagnosticsForTest<BlockSyntax>(source, expectedGraph, expectedDiagnostics);
        }

        [CompilerTrait(CompilerFeature.IOperation, CompilerFeature.Dataflow)]
        [Fact, WorkItem(32100, "https://github.com/dotnet/roslyn/issues/32100")]
        public void UsingDeclaration_Flow_06()
        {
            string source = @"
#pragma  warning disable CS0815, CS0219
class P : System.IDisposable
{
    public void Dispose()
    {
    }

    void M()
    /*<bind>*/{
        int a = 0;
        int b = 1;
        using var c = new P();
        int d = 2;
        System.Action lambda = () => { _ = c.ToString(); };
        using var e = new P();
        int f = 3;
        lambda();
    }/*</bind>*/
}
";
            string expectedGraph = @"
Block[B0] - Entry
    Statements (0)
    Next (Regular) Block[B1]
        Entering: {R1}
.locals {R1}
{
    Locals: [System.Int32 a] [System.Int32 b] [P c] [System.Int32 d] [System.Action lambda] [P e] [System.Int32 f]
    Block[B1] - Block
        Predecessors: [B0]
        Statements (3)
            ISimpleAssignmentOperation (OperationKind.SimpleAssignment, Type: System.Int32, IsImplicit) (Syntax: 'a = 0')
              Left: 
                ILocalReferenceOperation: a (IsDeclaration: True) (OperationKind.LocalReference, Type: System.Int32, IsImplicit) (Syntax: 'a = 0')
              Right: 
                ILiteralOperation (OperationKind.Literal, Type: System.Int32, Constant: 0) (Syntax: '0')
            ISimpleAssignmentOperation (OperationKind.SimpleAssignment, Type: System.Int32, IsImplicit) (Syntax: 'b = 1')
              Left: 
                ILocalReferenceOperation: b (IsDeclaration: True) (OperationKind.LocalReference, Type: System.Int32, IsImplicit) (Syntax: 'b = 1')
              Right: 
                ILiteralOperation (OperationKind.Literal, Type: System.Int32, Constant: 1) (Syntax: '1')
            ISimpleAssignmentOperation (OperationKind.SimpleAssignment, Type: P, IsImplicit) (Syntax: 'c = new P()')
              Left: 
                ILocalReferenceOperation: c (IsDeclaration: True) (OperationKind.LocalReference, Type: P, IsImplicit) (Syntax: 'c = new P()')
              Right: 
                IObjectCreationOperation (Constructor: P..ctor()) (OperationKind.ObjectCreation, Type: P) (Syntax: 'new P()')
                  Arguments(0)
                  Initializer: 
                    null
        Next (Regular) Block[B2]
            Entering: {R2} {R3}
    .try {R2, R3}
    {
        Block[B2] - Block
            Predecessors: [B1]
            Statements (3)
                ISimpleAssignmentOperation (OperationKind.SimpleAssignment, Type: System.Int32, IsImplicit) (Syntax: 'd = 2')
                  Left: 
                    ILocalReferenceOperation: d (IsDeclaration: True) (OperationKind.LocalReference, Type: System.Int32, IsImplicit) (Syntax: 'd = 2')
                  Right: 
                    ILiteralOperation (OperationKind.Literal, Type: System.Int32, Constant: 2) (Syntax: '2')
                ISimpleAssignmentOperation (OperationKind.SimpleAssignment, Type: System.Action, IsImplicit) (Syntax: 'lambda = () ... String(); }')
                  Left: 
                    ILocalReferenceOperation: lambda (IsDeclaration: True) (OperationKind.LocalReference, Type: System.Action, IsImplicit) (Syntax: 'lambda = () ... String(); }')
                  Right: 
                    IDelegateCreationOperation (OperationKind.DelegateCreation, Type: System.Action, IsImplicit) (Syntax: '() => { _ = ... String(); }')
                      Target: 
                        IFlowAnonymousFunctionOperation (Symbol: lambda expression) (OperationKind.FlowAnonymousFunction, Type: null) (Syntax: '() => { _ = ... String(); }')
                        {
                            Block[B0#A0] - Entry
                                Statements (0)
                                Next (Regular) Block[B1#A0]
                            Block[B1#A0] - Block
                                Predecessors: [B0#A0]
                                Statements (1)
                                    IExpressionStatementOperation (OperationKind.ExpressionStatement, Type: null) (Syntax: '_ = c.ToString();')
                                      Expression: 
                                        ISimpleAssignmentOperation (OperationKind.SimpleAssignment, Type: System.String) (Syntax: '_ = c.ToString()')
                                          Left: 
                                            IDiscardOperation (Symbol: System.String _) (OperationKind.Discard, Type: System.String) (Syntax: '_')
                                          Right: 
                                            IInvocationOperation (virtual System.String System.Object.ToString()) (OperationKind.Invocation, Type: System.String) (Syntax: 'c.ToString()')
                                              Instance Receiver: 
                                                ILocalReferenceOperation: c (OperationKind.LocalReference, Type: P) (Syntax: 'c')
                                              Arguments(0)
                                Next (Regular) Block[B2#A0]
                            Block[B2#A0] - Exit
                                Predecessors: [B1#A0]
                                Statements (0)
                        }
                ISimpleAssignmentOperation (OperationKind.SimpleAssignment, Type: P, IsImplicit) (Syntax: 'e = new P()')
                  Left: 
                    ILocalReferenceOperation: e (IsDeclaration: True) (OperationKind.LocalReference, Type: P, IsImplicit) (Syntax: 'e = new P()')
                  Right: 
                    IObjectCreationOperation (Constructor: P..ctor()) (OperationKind.ObjectCreation, Type: P) (Syntax: 'new P()')
                      Arguments(0)
                      Initializer: 
                        null
            Next (Regular) Block[B3]
                Entering: {R4} {R5}
        .try {R4, R5}
        {
            Block[B3] - Block
                Predecessors: [B2]
                Statements (2)
                    ISimpleAssignmentOperation (OperationKind.SimpleAssignment, Type: System.Int32, IsImplicit) (Syntax: 'f = 3')
                      Left: 
                        ILocalReferenceOperation: f (IsDeclaration: True) (OperationKind.LocalReference, Type: System.Int32, IsImplicit) (Syntax: 'f = 3')
                      Right: 
                        ILiteralOperation (OperationKind.Literal, Type: System.Int32, Constant: 3) (Syntax: '3')
                    IExpressionStatementOperation (OperationKind.ExpressionStatement, Type: null) (Syntax: 'lambda();')
                      Expression: 
                        IInvocationOperation (virtual void System.Action.Invoke()) (OperationKind.Invocation, Type: System.Void) (Syntax: 'lambda()')
                          Instance Receiver: 
                            ILocalReferenceOperation: lambda (OperationKind.LocalReference, Type: System.Action) (Syntax: 'lambda')
                          Arguments(0)
                Next (Regular) Block[B10]
                    Finalizing: {R6} {R7}
                    Leaving: {R5} {R4} {R3} {R2} {R1}
        }
        .finally {R6}
        {
            Block[B4] - Block
                Predecessors (0)
                Statements (0)
                Jump if True (Regular) to Block[B6]
                    IIsNullOperation (OperationKind.IsNull, Type: System.Boolean, IsImplicit) (Syntax: 'e = new P()')
                      Operand: 
                        ILocalReferenceOperation: e (OperationKind.LocalReference, Type: P, IsImplicit) (Syntax: 'e = new P()')
                Next (Regular) Block[B5]
            Block[B5] - Block
                Predecessors: [B4]
                Statements (1)
                    IInvocationOperation (virtual void System.IDisposable.Dispose()) (OperationKind.Invocation, Type: System.Void, IsImplicit) (Syntax: 'e = new P()')
                      Instance Receiver: 
                        IConversionOperation (TryCast: False, Unchecked) (OperationKind.Conversion, Type: System.IDisposable, IsImplicit) (Syntax: 'e = new P()')
                          Conversion: CommonConversion (Exists: True, IsIdentity: False, IsNumeric: False, IsReference: True, IsUserDefined: False) (MethodSymbol: null)
                            (ImplicitReference)
                          Operand: 
                            ILocalReferenceOperation: e (OperationKind.LocalReference, Type: P, IsImplicit) (Syntax: 'e = new P()')
                      Arguments(0)
                Next (Regular) Block[B6]
            Block[B6] - Block
                Predecessors: [B4] [B5]
                Statements (0)
                Next (StructuredExceptionHandling) Block[null]
        }
    }
    .finally {R7}
    {
        Block[B7] - Block
            Predecessors (0)
            Statements (0)
            Jump if True (Regular) to Block[B9]
                IIsNullOperation (OperationKind.IsNull, Type: System.Boolean, IsImplicit) (Syntax: 'c = new P()')
                  Operand: 
                    ILocalReferenceOperation: c (OperationKind.LocalReference, Type: P, IsImplicit) (Syntax: 'c = new P()')
            Next (Regular) Block[B8]
        Block[B8] - Block
            Predecessors: [B7]
            Statements (1)
                IInvocationOperation (virtual void System.IDisposable.Dispose()) (OperationKind.Invocation, Type: System.Void, IsImplicit) (Syntax: 'c = new P()')
                  Instance Receiver: 
                    IConversionOperation (TryCast: False, Unchecked) (OperationKind.Conversion, Type: System.IDisposable, IsImplicit) (Syntax: 'c = new P()')
                      Conversion: CommonConversion (Exists: True, IsIdentity: False, IsNumeric: False, IsReference: True, IsUserDefined: False) (MethodSymbol: null)
                        (ImplicitReference)
                      Operand: 
                        ILocalReferenceOperation: c (OperationKind.LocalReference, Type: P, IsImplicit) (Syntax: 'c = new P()')
                  Arguments(0)
            Next (Regular) Block[B9]
        Block[B9] - Block
            Predecessors: [B7] [B8]
            Statements (0)
            Next (StructuredExceptionHandling) Block[null]
    }
}
Block[B10] - Exit
    Predecessors: [B3]
    Statements (0)
";
            var expectedDiagnostics = DiagnosticDescription.None;

            VerifyFlowGraphAndDiagnosticsForTest<BlockSyntax>(source, expectedGraph, expectedDiagnostics);
        }

        [CompilerTrait(CompilerFeature.IOperation, CompilerFeature.Dataflow)]
        [Fact, WorkItem(32100, "https://github.com/dotnet/roslyn/issues/32100")]
        public void UsingDeclaration_Flow_07()
        {
            string source = @"
#pragma  warning disable CS0815, CS0219
class P : System.IDisposable
{
    public void Dispose()
    {
    }

    void M()
    /*<bind>*/{
        int a = 0;
        using var b = new P();
        {
            int c = 1;
            using var d = new P();
            int e = 2;
        }
        int f = 3;
    }/*</bind>*/
}
";
            string expectedGraph = @"
Block[B0] - Entry
    Statements (0)
    Next (Regular) Block[B1]
        Entering: {R1}
.locals {R1}
{
    Locals: [System.Int32 a] [P b] [System.Int32 f]
    Block[B1] - Block
        Predecessors: [B0]
        Statements (2)
            ISimpleAssignmentOperation (OperationKind.SimpleAssignment, Type: System.Int32, IsImplicit) (Syntax: 'a = 0')
              Left: 
                ILocalReferenceOperation: a (IsDeclaration: True) (OperationKind.LocalReference, Type: System.Int32, IsImplicit) (Syntax: 'a = 0')
              Right: 
                ILiteralOperation (OperationKind.Literal, Type: System.Int32, Constant: 0) (Syntax: '0')
            ISimpleAssignmentOperation (OperationKind.SimpleAssignment, Type: P, IsImplicit) (Syntax: 'b = new P()')
              Left: 
                ILocalReferenceOperation: b (IsDeclaration: True) (OperationKind.LocalReference, Type: P, IsImplicit) (Syntax: 'b = new P()')
              Right: 
                IObjectCreationOperation (Constructor: P..ctor()) (OperationKind.ObjectCreation, Type: P) (Syntax: 'new P()')
                  Arguments(0)
                  Initializer: 
                    null
        Next (Regular) Block[B2]
            Entering: {R2} {R3} {R4}
    .try {R2, R3}
    {
        .locals {R4}
        {
            Locals: [System.Int32 c] [P d] [System.Int32 e]
            Block[B2] - Block
                Predecessors: [B1]
                Statements (2)
                    ISimpleAssignmentOperation (OperationKind.SimpleAssignment, Type: System.Int32, IsImplicit) (Syntax: 'c = 1')
                      Left: 
                        ILocalReferenceOperation: c (IsDeclaration: True) (OperationKind.LocalReference, Type: System.Int32, IsImplicit) (Syntax: 'c = 1')
                      Right: 
                        ILiteralOperation (OperationKind.Literal, Type: System.Int32, Constant: 1) (Syntax: '1')
                    ISimpleAssignmentOperation (OperationKind.SimpleAssignment, Type: P, IsImplicit) (Syntax: 'd = new P()')
                      Left: 
                        ILocalReferenceOperation: d (IsDeclaration: True) (OperationKind.LocalReference, Type: P, IsImplicit) (Syntax: 'd = new P()')
                      Right: 
                        IObjectCreationOperation (Constructor: P..ctor()) (OperationKind.ObjectCreation, Type: P) (Syntax: 'new P()')
                          Arguments(0)
                          Initializer: 
                            null
                Next (Regular) Block[B3]
                    Entering: {R5} {R6}
            .try {R5, R6}
            {
                Block[B3] - Block
                    Predecessors: [B2]
                    Statements (1)
                        ISimpleAssignmentOperation (OperationKind.SimpleAssignment, Type: System.Int32, IsImplicit) (Syntax: 'e = 2')
                          Left: 
                            ILocalReferenceOperation: e (IsDeclaration: True) (OperationKind.LocalReference, Type: System.Int32, IsImplicit) (Syntax: 'e = 2')
                          Right: 
                            ILiteralOperation (OperationKind.Literal, Type: System.Int32, Constant: 2) (Syntax: '2')
                    Next (Regular) Block[B7]
                        Finalizing: {R7}
                        Leaving: {R6} {R5} {R4}
            }
            .finally {R7}
            {
                Block[B4] - Block
                    Predecessors (0)
                    Statements (0)
                    Jump if True (Regular) to Block[B6]
                        IIsNullOperation (OperationKind.IsNull, Type: System.Boolean, IsImplicit) (Syntax: 'd = new P()')
                          Operand: 
                            ILocalReferenceOperation: d (OperationKind.LocalReference, Type: P, IsImplicit) (Syntax: 'd = new P()')
                    Next (Regular) Block[B5]
                Block[B5] - Block
                    Predecessors: [B4]
                    Statements (1)
                        IInvocationOperation (virtual void System.IDisposable.Dispose()) (OperationKind.Invocation, Type: System.Void, IsImplicit) (Syntax: 'd = new P()')
                          Instance Receiver: 
                            IConversionOperation (TryCast: False, Unchecked) (OperationKind.Conversion, Type: System.IDisposable, IsImplicit) (Syntax: 'd = new P()')
                              Conversion: CommonConversion (Exists: True, IsIdentity: False, IsNumeric: False, IsReference: True, IsUserDefined: False) (MethodSymbol: null)
                                (ImplicitReference)
                              Operand: 
                                ILocalReferenceOperation: d (OperationKind.LocalReference, Type: P, IsImplicit) (Syntax: 'd = new P()')
                          Arguments(0)
                    Next (Regular) Block[B6]
                Block[B6] - Block
                    Predecessors: [B4] [B5]
                    Statements (0)
                    Next (StructuredExceptionHandling) Block[null]
            }
        }
        Block[B7] - Block
            Predecessors: [B3]
            Statements (1)
                ISimpleAssignmentOperation (OperationKind.SimpleAssignment, Type: System.Int32, IsImplicit) (Syntax: 'f = 3')
                  Left: 
                    ILocalReferenceOperation: f (IsDeclaration: True) (OperationKind.LocalReference, Type: System.Int32, IsImplicit) (Syntax: 'f = 3')
                  Right: 
                    ILiteralOperation (OperationKind.Literal, Type: System.Int32, Constant: 3) (Syntax: '3')
            Next (Regular) Block[B11]
                Finalizing: {R8}
                Leaving: {R3} {R2} {R1}
    }
    .finally {R8}
    {
        Block[B8] - Block
            Predecessors (0)
            Statements (0)
            Jump if True (Regular) to Block[B10]
                IIsNullOperation (OperationKind.IsNull, Type: System.Boolean, IsImplicit) (Syntax: 'b = new P()')
                  Operand: 
                    ILocalReferenceOperation: b (OperationKind.LocalReference, Type: P, IsImplicit) (Syntax: 'b = new P()')
            Next (Regular) Block[B9]
        Block[B9] - Block
            Predecessors: [B8]
            Statements (1)
                IInvocationOperation (virtual void System.IDisposable.Dispose()) (OperationKind.Invocation, Type: System.Void, IsImplicit) (Syntax: 'b = new P()')
                  Instance Receiver: 
                    IConversionOperation (TryCast: False, Unchecked) (OperationKind.Conversion, Type: System.IDisposable, IsImplicit) (Syntax: 'b = new P()')
                      Conversion: CommonConversion (Exists: True, IsIdentity: False, IsNumeric: False, IsReference: True, IsUserDefined: False) (MethodSymbol: null)
                        (ImplicitReference)
                      Operand: 
                        ILocalReferenceOperation: b (OperationKind.LocalReference, Type: P, IsImplicit) (Syntax: 'b = new P()')
                  Arguments(0)
            Next (Regular) Block[B10]
        Block[B10] - Block
            Predecessors: [B8] [B9]
            Statements (0)
            Next (StructuredExceptionHandling) Block[null]
    }
}
Block[B11] - Exit
    Predecessors: [B7]
    Statements (0)
";
            var expectedDiagnostics = DiagnosticDescription.None;

            VerifyFlowGraphAndDiagnosticsForTest<BlockSyntax>(source, expectedGraph, expectedDiagnostics);
        }

        [CompilerTrait(CompilerFeature.IOperation, CompilerFeature.Dataflow)]
        [Fact, WorkItem(32100, "https://github.com/dotnet/roslyn/issues/32100")]
        public void UsingDeclaration_Flow_08()
        {
            string source = @"
#pragma  warning disable CS0815, CS0219
class P : System.IDisposable
{
    public void Dispose()
    {
    }

    void M()
    /*<bind>*/{
        int a = 0;
        using var b = new P();
        label1:
        {
            int c = 1;
            if (a > 0)
                 goto label1;
                 
            using var d = new P();
            if (a > 0)
                goto label1;
            int e = 2;
        }
        int f = 3;
        goto label1;
    }/*</bind>*/
}
";
            string expectedGraph = @"
Block[B0] - Entry
    Statements (0)
    Next (Regular) Block[B1]
        Entering: {R1}
.locals {R1}
{
    Locals: [System.Int32 a] [P b] [System.Int32 f]
    Block[B1] - Block
        Predecessors: [B0]
        Statements (2)
            ISimpleAssignmentOperation (OperationKind.SimpleAssignment, Type: System.Int32, IsImplicit) (Syntax: 'a = 0')
              Left: 
                ILocalReferenceOperation: a (IsDeclaration: True) (OperationKind.LocalReference, Type: System.Int32, IsImplicit) (Syntax: 'a = 0')
              Right: 
                ILiteralOperation (OperationKind.Literal, Type: System.Int32, Constant: 0) (Syntax: '0')
            ISimpleAssignmentOperation (OperationKind.SimpleAssignment, Type: P, IsImplicit) (Syntax: 'b = new P()')
              Left: 
                ILocalReferenceOperation: b (IsDeclaration: True) (OperationKind.LocalReference, Type: P, IsImplicit) (Syntax: 'b = new P()')
              Right: 
                IObjectCreationOperation (Constructor: P..ctor()) (OperationKind.ObjectCreation, Type: P) (Syntax: 'new P()')
                  Arguments(0)
                  Initializer: 
                    null
        Next (Regular) Block[B2]
            Entering: {R2} {R3}
    .try {R2, R3}
    {
        Block[B2] - Block
            Predecessors: [B1] [B3] [B5] [B10]
            Statements (0)
            Next (Regular) Block[B3]
                Entering: {R4}
        .locals {R4}
        {
            Locals: [System.Int32 c] [P d] [System.Int32 e]
            Block[B3] - Block
                Predecessors: [B2]
                Statements (1)
                    ISimpleAssignmentOperation (OperationKind.SimpleAssignment, Type: System.Int32, IsImplicit) (Syntax: 'c = 1')
                      Left: 
                        ILocalReferenceOperation: c (IsDeclaration: True) (OperationKind.LocalReference, Type: System.Int32, IsImplicit) (Syntax: 'c = 1')
                      Right: 
                        ILiteralOperation (OperationKind.Literal, Type: System.Int32, Constant: 1) (Syntax: '1')
                Jump if False (Regular) to Block[B4]
                    IBinaryOperation (BinaryOperatorKind.GreaterThan) (OperationKind.Binary, Type: System.Boolean) (Syntax: 'a > 0')
                      Left: 
                        ILocalReferenceOperation: a (OperationKind.LocalReference, Type: System.Int32) (Syntax: 'a')
                      Right: 
                        ILiteralOperation (OperationKind.Literal, Type: System.Int32, Constant: 0) (Syntax: '0')
                Next (Regular) Block[B2]
                    Leaving: {R4}
            Block[B4] - Block
                Predecessors: [B3]
                Statements (1)
                    ISimpleAssignmentOperation (OperationKind.SimpleAssignment, Type: P, IsImplicit) (Syntax: 'd = new P()')
                      Left: 
                        ILocalReferenceOperation: d (IsDeclaration: True) (OperationKind.LocalReference, Type: P, IsImplicit) (Syntax: 'd = new P()')
                      Right: 
                        IObjectCreationOperation (Constructor: P..ctor()) (OperationKind.ObjectCreation, Type: P) (Syntax: 'new P()')
                          Arguments(0)
                          Initializer: 
                            null
                Next (Regular) Block[B5]
                    Entering: {R5} {R6}
            .try {R5, R6}
            {
                Block[B5] - Block
                    Predecessors: [B4]
                    Statements (0)
                    Jump if False (Regular) to Block[B6]
                        IBinaryOperation (BinaryOperatorKind.GreaterThan) (OperationKind.Binary, Type: System.Boolean) (Syntax: 'a > 0')
                          Left: 
                            ILocalReferenceOperation: a (OperationKind.LocalReference, Type: System.Int32) (Syntax: 'a')
                          Right: 
                            ILiteralOperation (OperationKind.Literal, Type: System.Int32, Constant: 0) (Syntax: '0')
                    Next (Regular) Block[B2]
                        Finalizing: {R7}
                        Leaving: {R6} {R5} {R4}
                Block[B6] - Block
                    Predecessors: [B5]
                    Statements (1)
                        ISimpleAssignmentOperation (OperationKind.SimpleAssignment, Type: System.Int32, IsImplicit) (Syntax: 'e = 2')
                          Left: 
                            ILocalReferenceOperation: e (IsDeclaration: True) (OperationKind.LocalReference, Type: System.Int32, IsImplicit) (Syntax: 'e = 2')
                          Right: 
                            ILiteralOperation (OperationKind.Literal, Type: System.Int32, Constant: 2) (Syntax: '2')
                    Next (Regular) Block[B10]
                        Finalizing: {R7}
                        Leaving: {R6} {R5} {R4}
            }
            .finally {R7}
            {
                Block[B7] - Block
                    Predecessors (0)
                    Statements (0)
                    Jump if True (Regular) to Block[B9]
                        IIsNullOperation (OperationKind.IsNull, Type: System.Boolean, IsImplicit) (Syntax: 'd = new P()')
                          Operand: 
                            ILocalReferenceOperation: d (OperationKind.LocalReference, Type: P, IsImplicit) (Syntax: 'd = new P()')
                    Next (Regular) Block[B8]
                Block[B8] - Block
                    Predecessors: [B7]
                    Statements (1)
                        IInvocationOperation (virtual void System.IDisposable.Dispose()) (OperationKind.Invocation, Type: System.Void, IsImplicit) (Syntax: 'd = new P()')
                          Instance Receiver: 
                            IConversionOperation (TryCast: False, Unchecked) (OperationKind.Conversion, Type: System.IDisposable, IsImplicit) (Syntax: 'd = new P()')
                              Conversion: CommonConversion (Exists: True, IsIdentity: False, IsNumeric: False, IsReference: True, IsUserDefined: False) (MethodSymbol: null)
                                (ImplicitReference)
                              Operand: 
                                ILocalReferenceOperation: d (OperationKind.LocalReference, Type: P, IsImplicit) (Syntax: 'd = new P()')
                          Arguments(0)
                    Next (Regular) Block[B9]
                Block[B9] - Block
                    Predecessors: [B7] [B8]
                    Statements (0)
                    Next (StructuredExceptionHandling) Block[null]
            }
        }
        Block[B10] - Block
            Predecessors: [B6]
            Statements (1)
                ISimpleAssignmentOperation (OperationKind.SimpleAssignment, Type: System.Int32, IsImplicit) (Syntax: 'f = 3')
                  Left: 
                    ILocalReferenceOperation: f (IsDeclaration: True) (OperationKind.LocalReference, Type: System.Int32, IsImplicit) (Syntax: 'f = 3')
                  Right: 
                    ILiteralOperation (OperationKind.Literal, Type: System.Int32, Constant: 3) (Syntax: '3')
            Next (Regular) Block[B2]
    }
    .finally {R8}
    {
        Block[B11] - Block
            Predecessors (0)
            Statements (0)
            Jump if True (Regular) to Block[B13]
                IIsNullOperation (OperationKind.IsNull, Type: System.Boolean, IsImplicit) (Syntax: 'b = new P()')
                  Operand: 
                    ILocalReferenceOperation: b (OperationKind.LocalReference, Type: P, IsImplicit) (Syntax: 'b = new P()')
            Next (Regular) Block[B12]
        Block[B12] - Block
            Predecessors: [B11]
            Statements (1)
                IInvocationOperation (virtual void System.IDisposable.Dispose()) (OperationKind.Invocation, Type: System.Void, IsImplicit) (Syntax: 'b = new P()')
                  Instance Receiver: 
                    IConversionOperation (TryCast: False, Unchecked) (OperationKind.Conversion, Type: System.IDisposable, IsImplicit) (Syntax: 'b = new P()')
                      Conversion: CommonConversion (Exists: True, IsIdentity: False, IsNumeric: False, IsReference: True, IsUserDefined: False) (MethodSymbol: null)
                        (ImplicitReference)
                      Operand: 
                        ILocalReferenceOperation: b (OperationKind.LocalReference, Type: P, IsImplicit) (Syntax: 'b = new P()')
                  Arguments(0)
            Next (Regular) Block[B13]
        Block[B13] - Block
            Predecessors: [B11] [B12]
            Statements (0)
            Next (StructuredExceptionHandling) Block[null]
    }
}
Block[B14] - Exit [UnReachable]
    Predecessors (0)
    Statements (0)
";
            var expectedDiagnostics = DiagnosticDescription.None;

            VerifyFlowGraphAndDiagnosticsForTest<BlockSyntax>(source, expectedGraph, expectedDiagnostics);
        }

        [CompilerTrait(CompilerFeature.IOperation, CompilerFeature.Dataflow)]
        [Fact, WorkItem(32100, "https://github.com/dotnet/roslyn/issues/32100")]
        public void UsingDeclaration_Flow_09()
        {
            string source = @"
#pragma  warning disable CS0815, CS0219
using System.Threading.Tasks;

class C
{
    public Task DisposeAsync()
    {
        return default;
    }

    async Task M()
    /*<bind>*/{
        await using var c = new C();
    }/*</bind>*/
}
";

            string expectedGraph = @"
    Block[B0] - Entry
        Statements (0)
        Next (Regular) Block[B1]
            Entering: {R1}
    .locals {R1}
    {
        Locals: [C c]
        Block[B1] - Block
            Predecessors: [B0]
            Statements (1)
                ISimpleAssignmentOperation (OperationKind.SimpleAssignment, Type: C, IsImplicit) (Syntax: 'c = new C()')
                  Left: 
                    ILocalReferenceOperation: c (IsDeclaration: True) (OperationKind.LocalReference, Type: C, IsImplicit) (Syntax: 'c = new C()')
                  Right: 
                    IObjectCreationOperation (Constructor: C..ctor()) (OperationKind.ObjectCreation, Type: C) (Syntax: 'new C()')
                      Arguments(0)
                      Initializer: 
                        null
            Next (Regular) Block[B2]
                Entering: {R2} {R3}
        .try {R2, R3}
        {
            Block[B2] - Block
                Predecessors: [B1]
                Statements (0)
                Next (Regular) Block[B6]
                    Finalizing: {R4}
                    Leaving: {R3} {R2} {R1}
        }
        .finally {R4}
        {
            Block[B3] - Block
                Predecessors (0)
                Statements (0)
                Jump if True (Regular) to Block[B5]
                    IIsNullOperation (OperationKind.IsNull, Type: System.Boolean, IsImplicit) (Syntax: 'c = new C()')
                      Operand: 
                        ILocalReferenceOperation: c (OperationKind.LocalReference, Type: C, IsImplicit) (Syntax: 'c = new C()')
                Next (Regular) Block[B4]
            Block[B4] - Block
                Predecessors: [B3]
                Statements (1)
                    IAwaitOperation (OperationKind.Await, Type: System.Void, IsImplicit) (Syntax: 'c = new C()')
                      Expression: 
                        IInvocationOperation ( System.Threading.Tasks.Task C.DisposeAsync()) (OperationKind.Invocation, Type: System.Threading.Tasks.Task, IsImplicit) (Syntax: 'c = new C()')
                          Instance Receiver: 
                            ILocalReferenceOperation: c (OperationKind.LocalReference, Type: C, IsImplicit) (Syntax: 'c = new C()')
                          Arguments(0)
                Next (Regular) Block[B5]
            Block[B5] - Block
                Predecessors: [B3] [B4]
                Statements (0)
                Next (StructuredExceptionHandling) Block[null]
        }
    }
    Block[B6] - Exit
        Predecessors: [B2]
        Statements (0)
";
            var expectedDiagnostics = DiagnosticDescription.None;

            var comp = CreateCompilationWithTasksExtensions(new[] { source, AsyncStreamsTypes });
            VerifyFlowGraphAndDiagnosticsForTest<BlockSyntax>(comp, expectedGraph, expectedDiagnostics);

        }

        [Fact, WorkItem(32100, "https://github.com/dotnet/roslyn/issues/32100")]
        public void UsingDeclaration_Flow_10()
        {
            string source = @"
#pragma  warning disable CS0815, CS0219
using System.Threading.Tasks;

class C : System.IDisposable
{
    public Task DisposeAsync()
    {
        return default;
    }

    public void Dispose()
    {
    }

    async Task M()
    /*<bind>*/{
        using var c = new C();
        await using var d = new C();
        using var e = new C();
        await using var f = new C();
    }/*</bind>*/
}
";
            string expectedGraph = @"
 Block[B0] - Entry
        Statements (0)
        Next (Regular) Block[B1]
            Entering: {R1}
    .locals {R1}
    {
        Locals: [C c] [C d] [C e] [C f]
        Block[B1] - Block
            Predecessors: [B0]
            Statements (1)
                ISimpleAssignmentOperation (OperationKind.SimpleAssignment, Type: C, IsImplicit) (Syntax: 'c = new C()')
                  Left: 
                    ILocalReferenceOperation: c (IsDeclaration: True) (OperationKind.LocalReference, Type: C, IsImplicit) (Syntax: 'c = new C()')
                  Right: 
                    IObjectCreationOperation (Constructor: C..ctor()) (OperationKind.ObjectCreation, Type: C) (Syntax: 'new C()')
                      Arguments(0)
                      Initializer: 
                        null
            Next (Regular) Block[B2]
                Entering: {R2} {R3}
        .try {R2, R3}
        {
            Block[B2] - Block
                Predecessors: [B1]
                Statements (1)
                    ISimpleAssignmentOperation (OperationKind.SimpleAssignment, Type: C, IsImplicit) (Syntax: 'd = new C()')
                      Left: 
                        ILocalReferenceOperation: d (IsDeclaration: True) (OperationKind.LocalReference, Type: C, IsImplicit) (Syntax: 'd = new C()')
                      Right: 
                        IObjectCreationOperation (Constructor: C..ctor()) (OperationKind.ObjectCreation, Type: C) (Syntax: 'new C()')
                          Arguments(0)
                          Initializer: 
                            null
                Next (Regular) Block[B3]
                    Entering: {R4} {R5}
            .try {R4, R5}
            {
                Block[B3] - Block
                    Predecessors: [B2]
                    Statements (1)
                        ISimpleAssignmentOperation (OperationKind.SimpleAssignment, Type: C, IsImplicit) (Syntax: 'e = new C()')
                          Left: 
                            ILocalReferenceOperation: e (IsDeclaration: True) (OperationKind.LocalReference, Type: C, IsImplicit) (Syntax: 'e = new C()')
                          Right: 
                            IObjectCreationOperation (Constructor: C..ctor()) (OperationKind.ObjectCreation, Type: C) (Syntax: 'new C()')
                              Arguments(0)
                              Initializer: 
                                null
                    Next (Regular) Block[B4]
                        Entering: {R6} {R7}
                .try {R6, R7}
                {
                    Block[B4] - Block
                        Predecessors: [B3]
                        Statements (1)
                            ISimpleAssignmentOperation (OperationKind.SimpleAssignment, Type: C, IsImplicit) (Syntax: 'f = new C()')
                              Left: 
                                ILocalReferenceOperation: f (IsDeclaration: True) (OperationKind.LocalReference, Type: C, IsImplicit) (Syntax: 'f = new C()')
                              Right: 
                                IObjectCreationOperation (Constructor: C..ctor()) (OperationKind.ObjectCreation, Type: C) (Syntax: 'new C()')
                                  Arguments(0)
                                  Initializer: 
                                    null
                        Next (Regular) Block[B5]
                            Entering: {R8} {R9}
                    .try {R8, R9}
                    {
                        Block[B5] - Block
                            Predecessors: [B4]
                            Statements (0)
                            Next (Regular) Block[B18]
                                Finalizing: {R10} {R11} {R12} {R13}
                                Leaving: {R9} {R8} {R7} {R6} {R5} {R4} {R3} {R2} {R1}
                    }
                    .finally {R10}
                    {
                        Block[B6] - Block
                            Predecessors (0)
                            Statements (0)
                            Jump if True (Regular) to Block[B8]
                                IIsNullOperation (OperationKind.IsNull, Type: System.Boolean, IsImplicit) (Syntax: 'f = new C()')
                                  Operand: 
                                    ILocalReferenceOperation: f (OperationKind.LocalReference, Type: C, IsImplicit) (Syntax: 'f = new C()')
                            Next (Regular) Block[B7]
                        Block[B7] - Block
                            Predecessors: [B6]
                            Statements (1)
                                IAwaitOperation (OperationKind.Await, Type: System.Void, IsImplicit) (Syntax: 'f = new C()')
                                  Expression: 
                                    IInvocationOperation ( System.Threading.Tasks.Task C.DisposeAsync()) (OperationKind.Invocation, Type: System.Threading.Tasks.Task, IsImplicit) (Syntax: 'f = new C()')
                                      Instance Receiver: 
                                        ILocalReferenceOperation: f (OperationKind.LocalReference, Type: C, IsImplicit) (Syntax: 'f = new C()')
                                      Arguments(0)
                            Next (Regular) Block[B8]
                        Block[B8] - Block
                            Predecessors: [B6] [B7]
                            Statements (0)
                            Next (StructuredExceptionHandling) Block[null]
                    }
                }
                .finally {R11}
                {
                    Block[B9] - Block
                        Predecessors (0)
                        Statements (0)
                        Jump if True (Regular) to Block[B11]
                            IIsNullOperation (OperationKind.IsNull, Type: System.Boolean, IsImplicit) (Syntax: 'e = new C()')
                              Operand: 
                                ILocalReferenceOperation: e (OperationKind.LocalReference, Type: C, IsImplicit) (Syntax: 'e = new C()')
                        Next (Regular) Block[B10]
                    Block[B10] - Block
                        Predecessors: [B9]
                        Statements (1)
                            IInvocationOperation (virtual void System.IDisposable.Dispose()) (OperationKind.Invocation, Type: System.Void, IsImplicit) (Syntax: 'e = new C()')
                              Instance Receiver: 
                                IConversionOperation (TryCast: False, Unchecked) (OperationKind.Conversion, Type: System.IDisposable, IsImplicit) (Syntax: 'e = new C()')
                                  Conversion: CommonConversion (Exists: True, IsIdentity: False, IsNumeric: False, IsReference: True, IsUserDefined: False) (MethodSymbol: null)
                                    (ImplicitReference)
                                  Operand: 
                                    ILocalReferenceOperation: e (OperationKind.LocalReference, Type: C, IsImplicit) (Syntax: 'e = new C()')
                              Arguments(0)
                        Next (Regular) Block[B11]
                    Block[B11] - Block
                        Predecessors: [B9] [B10]
                        Statements (0)
                        Next (StructuredExceptionHandling) Block[null]
                }
            }
            .finally {R12}
            {
                Block[B12] - Block
                    Predecessors (0)
                    Statements (0)
                    Jump if True (Regular) to Block[B14]
                        IIsNullOperation (OperationKind.IsNull, Type: System.Boolean, IsImplicit) (Syntax: 'd = new C()')
                          Operand: 
                            ILocalReferenceOperation: d (OperationKind.LocalReference, Type: C, IsImplicit) (Syntax: 'd = new C()')
                    Next (Regular) Block[B13]
                Block[B13] - Block
                    Predecessors: [B12]
                    Statements (1)
                        IAwaitOperation (OperationKind.Await, Type: System.Void, IsImplicit) (Syntax: 'd = new C()')
                          Expression: 
                            IInvocationOperation ( System.Threading.Tasks.Task C.DisposeAsync()) (OperationKind.Invocation, Type: System.Threading.Tasks.Task, IsImplicit) (Syntax: 'd = new C()')
                              Instance Receiver: 
                                ILocalReferenceOperation: d (OperationKind.LocalReference, Type: C, IsImplicit) (Syntax: 'd = new C()')
                              Arguments(0)
                    Next (Regular) Block[B14]
                Block[B14] - Block
                    Predecessors: [B12] [B13]
                    Statements (0)
                    Next (StructuredExceptionHandling) Block[null]
            }
        }
        .finally {R13}
        {
            Block[B15] - Block
                Predecessors (0)
                Statements (0)
                Jump if True (Regular) to Block[B17]
                    IIsNullOperation (OperationKind.IsNull, Type: System.Boolean, IsImplicit) (Syntax: 'c = new C()')
                      Operand: 
                        ILocalReferenceOperation: c (OperationKind.LocalReference, Type: C, IsImplicit) (Syntax: 'c = new C()')
                Next (Regular) Block[B16]
            Block[B16] - Block
                Predecessors: [B15]
                Statements (1)
                    IInvocationOperation (virtual void System.IDisposable.Dispose()) (OperationKind.Invocation, Type: System.Void, IsImplicit) (Syntax: 'c = new C()')
                      Instance Receiver: 
                        IConversionOperation (TryCast: False, Unchecked) (OperationKind.Conversion, Type: System.IDisposable, IsImplicit) (Syntax: 'c = new C()')
                          Conversion: CommonConversion (Exists: True, IsIdentity: False, IsNumeric: False, IsReference: True, IsUserDefined: False) (MethodSymbol: null)
                            (ImplicitReference)
                          Operand: 
                            ILocalReferenceOperation: c (OperationKind.LocalReference, Type: C, IsImplicit) (Syntax: 'c = new C()')
                      Arguments(0)
                Next (Regular) Block[B17]
            Block[B17] - Block
                Predecessors: [B15] [B16]
                Statements (0)
                Next (StructuredExceptionHandling) Block[null]
        }
    }
    Block[B18] - Exit
        Predecessors: [B5]
        Statements (0)
";
            var expectedDiagnostics = DiagnosticDescription.None;

            var comp = CreateCompilationWithTasksExtensions(new[] { source, AsyncStreamsTypes });
            VerifyFlowGraphAndDiagnosticsForTest<BlockSyntax>(comp, expectedGraph, expectedDiagnostics);
        }

        [CompilerTrait(CompilerFeature.IOperation, CompilerFeature.Dataflow)]
        [Fact, WorkItem(32100, "https://github.com/dotnet/roslyn/issues/32100")]
        public void UsingDeclaration_Flow_11()
        {
            string source = @"
#pragma  warning disable CS0815, CS0219
class P : System.IDisposable
{
    public void Dispose()
    {
    }

    void M()
    /*<bind>*/{
        int a = 0;
        int b = 1;
        using var c = new P();
        int d = 2;
        using var e = new P();
    }/*</bind>*/

}
";
            string expectedGraph = @"
Block[B0] - Entry
    Statements (0)
    Next (Regular) Block[B1]
        Entering: {R1}
.locals {R1}
{
    Locals: [System.Int32 a] [System.Int32 b] [P c] [System.Int32 d] [P e]
    Block[B1] - Block
        Predecessors: [B0]
        Statements (3)
            ISimpleAssignmentOperation (OperationKind.SimpleAssignment, Type: System.Int32, IsImplicit) (Syntax: 'a = 0')
              Left: 
                ILocalReferenceOperation: a (IsDeclaration: True) (OperationKind.LocalReference, Type: System.Int32, IsImplicit) (Syntax: 'a = 0')
              Right: 
                ILiteralOperation (OperationKind.Literal, Type: System.Int32, Constant: 0) (Syntax: '0')
            ISimpleAssignmentOperation (OperationKind.SimpleAssignment, Type: System.Int32, IsImplicit) (Syntax: 'b = 1')
              Left: 
                ILocalReferenceOperation: b (IsDeclaration: True) (OperationKind.LocalReference, Type: System.Int32, IsImplicit) (Syntax: 'b = 1')
              Right: 
                ILiteralOperation (OperationKind.Literal, Type: System.Int32, Constant: 1) (Syntax: '1')
            ISimpleAssignmentOperation (OperationKind.SimpleAssignment, Type: P, IsImplicit) (Syntax: 'c = new P()')
              Left: 
                ILocalReferenceOperation: c (IsDeclaration: True) (OperationKind.LocalReference, Type: P, IsImplicit) (Syntax: 'c = new P()')
              Right: 
                IObjectCreationOperation (Constructor: P..ctor()) (OperationKind.ObjectCreation, Type: P) (Syntax: 'new P()')
                  Arguments(0)
                  Initializer: 
                    null
        Next (Regular) Block[B2]
            Entering: {R2} {R3}
    .try {R2, R3}
    {
        Block[B2] - Block
            Predecessors: [B1]
            Statements (2)
                ISimpleAssignmentOperation (OperationKind.SimpleAssignment, Type: System.Int32, IsImplicit) (Syntax: 'd = 2')
                  Left: 
                    ILocalReferenceOperation: d (IsDeclaration: True) (OperationKind.LocalReference, Type: System.Int32, IsImplicit) (Syntax: 'd = 2')
                  Right: 
                    ILiteralOperation (OperationKind.Literal, Type: System.Int32, Constant: 2) (Syntax: '2')
                ISimpleAssignmentOperation (OperationKind.SimpleAssignment, Type: P, IsImplicit) (Syntax: 'e = new P()')
                  Left: 
                    ILocalReferenceOperation: e (IsDeclaration: True) (OperationKind.LocalReference, Type: P, IsImplicit) (Syntax: 'e = new P()')
                  Right: 
                    IObjectCreationOperation (Constructor: P..ctor()) (OperationKind.ObjectCreation, Type: P) (Syntax: 'new P()')
                      Arguments(0)
                      Initializer: 
                        null
            Next (Regular) Block[B3]
                Entering: {R4} {R5}
        .try {R4, R5}
        {
            Block[B3] - Block
                Predecessors: [B2]
                Statements (0)  
                Next (Regular) Block[B10]
                    Finalizing: {R6} {R7}
                    Leaving: {R5} {R4} {R3} {R2} {R1}
        }
        .finally {R6}
        {
            Block[B4] - Block
                Predecessors (0)
                Statements (0)
                Jump if True (Regular) to Block[B6]
                    IIsNullOperation (OperationKind.IsNull, Type: System.Boolean, IsImplicit) (Syntax: 'e = new P()')
                      Operand: 
                        ILocalReferenceOperation: e (OperationKind.LocalReference, Type: P, IsImplicit) (Syntax: 'e = new P()')
                Next (Regular) Block[B5]
            Block[B5] - Block
                Predecessors: [B4]
                Statements (1)
                    IInvocationOperation (virtual void System.IDisposable.Dispose()) (OperationKind.Invocation, Type: System.Void, IsImplicit) (Syntax: 'e = new P()')
                      Instance Receiver: 
                        IConversionOperation (TryCast: False, Unchecked) (OperationKind.Conversion, Type: System.IDisposable, IsImplicit) (Syntax: 'e = new P()')
                          Conversion: CommonConversion (Exists: True, IsIdentity: False, IsNumeric: False, IsReference: True, IsUserDefined: False) (MethodSymbol: null)
                            (ImplicitReference)
                          Operand: 
                            ILocalReferenceOperation: e (OperationKind.LocalReference, Type: P, IsImplicit) (Syntax: 'e = new P()')
                      Arguments(0)
                Next (Regular) Block[B6]
            Block[B6] - Block
                Predecessors: [B4] [B5]
                Statements (0)
                Next (StructuredExceptionHandling) Block[null]
        }
    }
    .finally {R7}
    {
        Block[B7] - Block
            Predecessors (0)
            Statements (0)
            Jump if True (Regular) to Block[B9]
                IIsNullOperation (OperationKind.IsNull, Type: System.Boolean, IsImplicit) (Syntax: 'c = new P()')
                  Operand: 
                    ILocalReferenceOperation: c (OperationKind.LocalReference, Type: P, IsImplicit) (Syntax: 'c = new P()')
            Next (Regular) Block[B8]
        Block[B8] - Block
            Predecessors: [B7]
            Statements (1)
                IInvocationOperation (virtual void System.IDisposable.Dispose()) (OperationKind.Invocation, Type: System.Void, IsImplicit) (Syntax: 'c = new P()')
                  Instance Receiver: 
                    IConversionOperation (TryCast: False, Unchecked) (OperationKind.Conversion, Type: System.IDisposable, IsImplicit) (Syntax: 'c = new P()')
                      Conversion: CommonConversion (Exists: True, IsIdentity: False, IsNumeric: False, IsReference: True, IsUserDefined: False) (MethodSymbol: null)
                        (ImplicitReference)
                      Operand: 
                        ILocalReferenceOperation: c (OperationKind.LocalReference, Type: P, IsImplicit) (Syntax: 'c = new P()')
                  Arguments(0)
            Next (Regular) Block[B9]
        Block[B9] - Block
            Predecessors: [B7] [B8]
            Statements (0)
            Next (StructuredExceptionHandling) Block[null]
    }
}
Block[B10] - Exit
    Predecessors: [B3]
    Statements (0)
";
            var expectedDiagnostics = DiagnosticDescription.None;

            VerifyFlowGraphAndDiagnosticsForTest<BlockSyntax>(source, expectedGraph, expectedDiagnostics);
        }

        [CompilerTrait(CompilerFeature.IOperation, CompilerFeature.Dataflow)]
        [Fact]
        public void UsingDeclaration_Flow_12()
        {
            string source = @"
#pragma  warning disable CS0815, CS0219, CS0164
class P : System.IDisposable
{
    public void Dispose()
    {
    }

    void M()
    /*<bind>*/{
        int a = 0;
        int b = 1;
label1:
        using var c = new P();
        int d = 2;
label2:
label3:
        using var e = new P();
    }/*</bind>*/

}
";
            string expectedGraph = @"
Block[B0] - Entry
    Statements (0)
    Next (Regular) Block[B1]
        Entering: {R1}
.locals {R1}
{
    Locals: [System.Int32 a] [System.Int32 b] [P c] [System.Int32 d] [P e]
    Block[B1] - Block
        Predecessors: [B0]
        Statements (3)
            ISimpleAssignmentOperation (OperationKind.SimpleAssignment, Type: System.Int32, IsImplicit) (Syntax: 'a = 0')
              Left: 
                ILocalReferenceOperation: a (IsDeclaration: True) (OperationKind.LocalReference, Type: System.Int32, IsImplicit) (Syntax: 'a = 0')
              Right: 
                ILiteralOperation (OperationKind.Literal, Type: System.Int32, Constant: 0) (Syntax: '0')
            ISimpleAssignmentOperation (OperationKind.SimpleAssignment, Type: System.Int32, IsImplicit) (Syntax: 'b = 1')
              Left: 
                ILocalReferenceOperation: b (IsDeclaration: True) (OperationKind.LocalReference, Type: System.Int32, IsImplicit) (Syntax: 'b = 1')
              Right: 
                ILiteralOperation (OperationKind.Literal, Type: System.Int32, Constant: 1) (Syntax: '1')
            ISimpleAssignmentOperation (OperationKind.SimpleAssignment, Type: P, IsImplicit) (Syntax: 'c = new P()')
              Left: 
                ILocalReferenceOperation: c (IsDeclaration: True) (OperationKind.LocalReference, Type: P, IsImplicit) (Syntax: 'c = new P()')
              Right: 
                IObjectCreationOperation (Constructor: P..ctor()) (OperationKind.ObjectCreation, Type: P) (Syntax: 'new P()')
                  Arguments(0)
                  Initializer: 
                    null
        Next (Regular) Block[B2]
            Entering: {R2} {R3}
    .try {R2, R3}
    {
        Block[B2] - Block
            Predecessors: [B1]
            Statements (2)
                ISimpleAssignmentOperation (OperationKind.SimpleAssignment, Type: System.Int32, IsImplicit) (Syntax: 'd = 2')
                  Left: 
                    ILocalReferenceOperation: d (IsDeclaration: True) (OperationKind.LocalReference, Type: System.Int32, IsImplicit) (Syntax: 'd = 2')
                  Right: 
                    ILiteralOperation (OperationKind.Literal, Type: System.Int32, Constant: 2) (Syntax: '2')
                ISimpleAssignmentOperation (OperationKind.SimpleAssignment, Type: P, IsImplicit) (Syntax: 'e = new P()')
                  Left: 
                    ILocalReferenceOperation: e (IsDeclaration: True) (OperationKind.LocalReference, Type: P, IsImplicit) (Syntax: 'e = new P()')
                  Right: 
                    IObjectCreationOperation (Constructor: P..ctor()) (OperationKind.ObjectCreation, Type: P) (Syntax: 'new P()')
                      Arguments(0)
                      Initializer: 
                        null
            Next (Regular) Block[B3]
                Entering: {R4} {R5}
        .try {R4, R5}
        {
            Block[B3] - Block
                Predecessors: [B2]
                Statements (0)  
                Next (Regular) Block[B10]
                    Finalizing: {R6} {R7}
                    Leaving: {R5} {R4} {R3} {R2} {R1}
        }
        .finally {R6}
        {
            Block[B4] - Block
                Predecessors (0)
                Statements (0)
                Jump if True (Regular) to Block[B6]
                    IIsNullOperation (OperationKind.IsNull, Type: System.Boolean, IsImplicit) (Syntax: 'e = new P()')
                      Operand: 
                        ILocalReferenceOperation: e (OperationKind.LocalReference, Type: P, IsImplicit) (Syntax: 'e = new P()')
                Next (Regular) Block[B5]
            Block[B5] - Block
                Predecessors: [B4]
                Statements (1)
                    IInvocationOperation (virtual void System.IDisposable.Dispose()) (OperationKind.Invocation, Type: System.Void, IsImplicit) (Syntax: 'e = new P()')
                      Instance Receiver: 
                        IConversionOperation (TryCast: False, Unchecked) (OperationKind.Conversion, Type: System.IDisposable, IsImplicit) (Syntax: 'e = new P()')
                          Conversion: CommonConversion (Exists: True, IsIdentity: False, IsNumeric: False, IsReference: True, IsUserDefined: False) (MethodSymbol: null)
                            (ImplicitReference)
                          Operand: 
                            ILocalReferenceOperation: e (OperationKind.LocalReference, Type: P, IsImplicit) (Syntax: 'e = new P()')
                      Arguments(0)
                Next (Regular) Block[B6]
            Block[B6] - Block
                Predecessors: [B4] [B5]
                Statements (0)
                Next (StructuredExceptionHandling) Block[null]
        }
    }
    .finally {R7}
    {
        Block[B7] - Block
            Predecessors (0)
            Statements (0)
            Jump if True (Regular) to Block[B9]
                IIsNullOperation (OperationKind.IsNull, Type: System.Boolean, IsImplicit) (Syntax: 'c = new P()')
                  Operand: 
                    ILocalReferenceOperation: c (OperationKind.LocalReference, Type: P, IsImplicit) (Syntax: 'c = new P()')
            Next (Regular) Block[B8]
        Block[B8] - Block
            Predecessors: [B7]
            Statements (1)
                IInvocationOperation (virtual void System.IDisposable.Dispose()) (OperationKind.Invocation, Type: System.Void, IsImplicit) (Syntax: 'c = new P()')
                  Instance Receiver: 
                    IConversionOperation (TryCast: False, Unchecked) (OperationKind.Conversion, Type: System.IDisposable, IsImplicit) (Syntax: 'c = new P()')
                      Conversion: CommonConversion (Exists: True, IsIdentity: False, IsNumeric: False, IsReference: True, IsUserDefined: False) (MethodSymbol: null)
                        (ImplicitReference)
                      Operand: 
                        ILocalReferenceOperation: c (OperationKind.LocalReference, Type: P, IsImplicit) (Syntax: 'c = new P()')
                  Arguments(0)
            Next (Regular) Block[B9]
        Block[B9] - Block
            Predecessors: [B7] [B8]
            Statements (0)
            Next (StructuredExceptionHandling) Block[null]
    }
}
Block[B10] - Exit
    Predecessors: [B3]
    Statements (0)
";
            var expectedDiagnostics = DiagnosticDescription.None;

            VerifyFlowGraphAndDiagnosticsForTest<BlockSyntax>(source, expectedGraph, expectedDiagnostics);
        }

        [CompilerTrait(CompilerFeature.IOperation, CompilerFeature.Dataflow)]
        [Fact]
        public void UsingDeclaration_Flow_13()
        {
            string source = @"
#pragma  warning disable CS0815, CS0219, CS0164
class P : System.IDisposable
{
    public void Dispose()
    {
    }

    void M()
    /*<bind>*/{
        if (true)
            label1:
                using var a = new P();
        if (true)
            label2:
            label3:
                using var b = new P();
    }/*</bind>*/

}
";
            string expectedGraph = @"
    Block[B0] - Entry
        Statements (0)
        Next (Regular) Block[B1]
    Block[B1] - Block
        Predecessors: [B0]
        Statements (0)
        Jump if False (Regular) to Block[B7]
            ILiteralOperation (OperationKind.Literal, Type: System.Boolean, Constant: True) (Syntax: 'true')
        Next (Regular) Block[B2]
            Entering: {R1}
    .locals {R1}
    {
        Locals: [P a]
        Block[B2] - Block
            Predecessors: [B1]
            Statements (1)
                ISimpleAssignmentOperation (OperationKind.SimpleAssignment, Type: P, IsInvalid, IsImplicit) (Syntax: 'a = new P()')
                  Left: 
                    ILocalReferenceOperation: a (IsDeclaration: True) (OperationKind.LocalReference, Type: P, IsInvalid, IsImplicit) (Syntax: 'a = new P()')
                  Right: 
                    IObjectCreationOperation (Constructor: P..ctor()) (OperationKind.ObjectCreation, Type: P, IsInvalid) (Syntax: 'new P()')
                      Arguments(0)
                      Initializer: 
                        null
            Next (Regular) Block[B3]
                Entering: {R2} {R3}
        .try {R2, R3}
        {
            Block[B3] - Block
                Predecessors: [B2]
                Statements (0)
                Next (Regular) Block[B7]
                    Finalizing: {R4}
                    Leaving: {R3} {R2} {R1}
        }
        .finally {R4}
        {
            Block[B4] - Block
                Predecessors (0)
                Statements (0)
                Jump if True (Regular) to Block[B6]
                    IIsNullOperation (OperationKind.IsNull, Type: System.Boolean, IsInvalid, IsImplicit) (Syntax: 'a = new P()')
                      Operand: 
                        ILocalReferenceOperation: a (OperationKind.LocalReference, Type: P, IsInvalid, IsImplicit) (Syntax: 'a = new P()')
                Next (Regular) Block[B5]
            Block[B5] - Block
                Predecessors: [B4]
                Statements (1)
                    IInvocationOperation (virtual void System.IDisposable.Dispose()) (OperationKind.Invocation, Type: System.Void, IsInvalid, IsImplicit) (Syntax: 'a = new P()')
                      Instance Receiver: 
                        IConversionOperation (TryCast: False, Unchecked) (OperationKind.Conversion, Type: System.IDisposable, IsInvalid, IsImplicit) (Syntax: 'a = new P()')
                          Conversion: CommonConversion (Exists: True, IsIdentity: False, IsNumeric: False, IsReference: True, IsUserDefined: False) (MethodSymbol: null)
                            (ImplicitReference)
                          Operand: 
                            ILocalReferenceOperation: a (OperationKind.LocalReference, Type: P, IsInvalid, IsImplicit) (Syntax: 'a = new P()')
                      Arguments(0)
                Next (Regular) Block[B6]
            Block[B6] - Block
                Predecessors: [B4] [B5]
                Statements (0)
                Next (StructuredExceptionHandling) Block[null]
        }
    }
    Block[B7] - Block
        Predecessors: [B1] [B3]
        Statements (0)
        Jump if False (Regular) to Block[B13]
            ILiteralOperation (OperationKind.Literal, Type: System.Boolean, Constant: True) (Syntax: 'true')
        Next (Regular) Block[B8]
            Entering: {R5}
    .locals {R5}
    {
        Locals: [P b]
        Block[B8] - Block
            Predecessors: [B7]
            Statements (1)
                ISimpleAssignmentOperation (OperationKind.SimpleAssignment, Type: P, IsInvalid, IsImplicit) (Syntax: 'b = new P()')
                  Left: 
                    ILocalReferenceOperation: b (IsDeclaration: True) (OperationKind.LocalReference, Type: P, IsInvalid, IsImplicit) (Syntax: 'b = new P()')
                  Right: 
                    IObjectCreationOperation (Constructor: P..ctor()) (OperationKind.ObjectCreation, Type: P, IsInvalid) (Syntax: 'new P()')
                      Arguments(0)
                      Initializer: 
                        null
            Next (Regular) Block[B9]
                Entering: {R6} {R7}
        .try {R6, R7}
        {
            Block[B9] - Block
                Predecessors: [B8]
                Statements (0)
                Next (Regular) Block[B13]
                    Finalizing: {R8}
                    Leaving: {R7} {R6} {R5}
        }
        .finally {R8}
        {
            Block[B10] - Block
                Predecessors (0)
                Statements (0)
                Jump if True (Regular) to Block[B12]
                    IIsNullOperation (OperationKind.IsNull, Type: System.Boolean, IsInvalid, IsImplicit) (Syntax: 'b = new P()')
                      Operand: 
                        ILocalReferenceOperation: b (OperationKind.LocalReference, Type: P, IsInvalid, IsImplicit) (Syntax: 'b = new P()')
                Next (Regular) Block[B11]
            Block[B11] - Block
                Predecessors: [B10]
                Statements (1)
                    IInvocationOperation (virtual void System.IDisposable.Dispose()) (OperationKind.Invocation, Type: System.Void, IsInvalid, IsImplicit) (Syntax: 'b = new P()')
                      Instance Receiver: 
                        IConversionOperation (TryCast: False, Unchecked) (OperationKind.Conversion, Type: System.IDisposable, IsInvalid, IsImplicit) (Syntax: 'b = new P()')
                          Conversion: CommonConversion (Exists: True, IsIdentity: False, IsNumeric: False, IsReference: True, IsUserDefined: False) (MethodSymbol: null)
                            (ImplicitReference)
                          Operand: 
                            ILocalReferenceOperation: b (OperationKind.LocalReference, Type: P, IsInvalid, IsImplicit) (Syntax: 'b = new P()')
                      Arguments(0)
                Next (Regular) Block[B12]
            Block[B12] - Block
                Predecessors: [B10] [B11]
                Statements (0)
                Next (StructuredExceptionHandling) Block[null]
        }
    }
    Block[B13] - Exit
        Predecessors: [B7] [B9]
        Statements (0)
";
            var expectedDiagnostics = new[]{
                // file.cs(12,13): error CS1023: Embedded statement cannot be a declaration or labeled statement
                //             label1:
                Diagnostic(ErrorCode.ERR_BadEmbeddedStmt, @"label1:
                using var a = new P();").WithLocation(12, 13),
                // file.cs(15,13): error CS1023: Embedded statement cannot be a declaration or labeled statement
                //             label2:
                Diagnostic(ErrorCode.ERR_BadEmbeddedStmt, @"label2:
            label3:
                using var b = new P();").WithLocation(15, 13)
            };

            VerifyFlowGraphAndDiagnosticsForTest<BlockSyntax>(source, expectedGraph, expectedDiagnostics);
        }

        [CompilerTrait(CompilerFeature.IOperation, CompilerFeature.Dataflow)]
        [Fact]
        public void UsingDeclaration_Flow_14()
        {
            string source = @"
#pragma  warning disable CS0815, CS0219, CS0164
class P : System.IDisposable
{
    public void Dispose()
    {
    }

    void M()
    /*<bind>*/{
        goto label1;
        int x = 0;
        label1:
        using var a = this;
    }/*</bind>*/

}
";
            string expectedGraph = @"
    Block[B0] - Entry
        Statements (0)
        Next (Regular) Block[B2]
            Entering: {R1}
    .locals {R1}
    {
        Locals: [System.Int32 x] [P a]
        Block[B1] - Block [UnReachable]
            Predecessors (0)
            Statements (1)
                ISimpleAssignmentOperation (OperationKind.SimpleAssignment, Type: System.Int32, IsImplicit) (Syntax: 'x = 0')
                  Left: 
                    ILocalReferenceOperation: x (IsDeclaration: True) (OperationKind.LocalReference, Type: System.Int32, IsImplicit) (Syntax: 'x = 0')
                  Right: 
                    ILiteralOperation (OperationKind.Literal, Type: System.Int32, Constant: 0) (Syntax: '0')
            Next (Regular) Block[B2]
        Block[B2] - Block
            Predecessors: [B0] [B1]
            Statements (1)
                ISimpleAssignmentOperation (OperationKind.SimpleAssignment, Type: P, IsImplicit) (Syntax: 'a = this')
                  Left: 
                    ILocalReferenceOperation: a (IsDeclaration: True) (OperationKind.LocalReference, Type: P, IsImplicit) (Syntax: 'a = this')
                  Right: 
                    IInstanceReferenceOperation (ReferenceKind: ContainingTypeInstance) (OperationKind.InstanceReference, Type: P) (Syntax: 'this')
            Next (Regular) Block[B3]
                Entering: {R2} {R3}
        .try {R2, R3}
        {
            Block[B3] - Block
                Predecessors: [B2]
                Statements (0)
                Next (Regular) Block[B7]
                    Finalizing: {R4}
                    Leaving: {R3} {R2} {R1}
        }
        .finally {R4}
        {
            Block[B4] - Block
                Predecessors (0)
                Statements (0)
                Jump if True (Regular) to Block[B6]
                    IIsNullOperation (OperationKind.IsNull, Type: System.Boolean, IsImplicit) (Syntax: 'a = this')
                      Operand: 
                        ILocalReferenceOperation: a (OperationKind.LocalReference, Type: P, IsImplicit) (Syntax: 'a = this')
                Next (Regular) Block[B5]
            Block[B5] - Block
                Predecessors: [B4]
                Statements (1)
                    IInvocationOperation (virtual void System.IDisposable.Dispose()) (OperationKind.Invocation, Type: System.Void, IsImplicit) (Syntax: 'a = this')
                      Instance Receiver: 
                        IConversionOperation (TryCast: False, Unchecked) (OperationKind.Conversion, Type: System.IDisposable, IsImplicit) (Syntax: 'a = this')
                          Conversion: CommonConversion (Exists: True, IsIdentity: False, IsNumeric: False, IsReference: True, IsUserDefined: False) (MethodSymbol: null)
                            (ImplicitReference)
                          Operand: 
                            ILocalReferenceOperation: a (OperationKind.LocalReference, Type: P, IsImplicit) (Syntax: 'a = this')
                      Arguments(0)
                Next (Regular) Block[B6]
            Block[B6] - Block
                Predecessors: [B4] [B5]
                Statements (0)
                Next (StructuredExceptionHandling) Block[null]
        }
    }
    Block[B7] - Exit
        Predecessors: [B3]
        Statements (0)
";
            var expectedDiagnostics = new[]{
                // file.cs(12,9): warning CS0162: Unreachable code detected
                //         int x = 0;
                Diagnostic(ErrorCode.WRN_UnreachableCode, "int").WithLocation(12, 9)
            };

            VerifyFlowGraphAndDiagnosticsForTest<BlockSyntax>(source, expectedGraph, expectedDiagnostics);
        }

        [CompilerTrait(CompilerFeature.IOperation, CompilerFeature.Dataflow)]
        [Fact]
        public void UsingDeclaration_Flow_15()
        {
            string source = @"
#pragma  warning disable CS0815, CS0219, CS0164
class P : System.IDisposable
{
    public void Dispose()
    {
    }

    void M()
    /*<bind>*/{
        label1:
        using var a = this;
        goto label1;
    }/*</bind>*/

}
";
            string expectedGraph = @"
      Block[B0] - Entry
      Statements (0)
        Next (Regular) Block[B1]
            Entering: {R1}
    .locals {R1}
    {
        Locals: [P a]
        Block[B1] - Block
            Predecessors: [B0] [B2]
            Statements (1)
                ISimpleAssignmentOperation (OperationKind.SimpleAssignment, Type: P, IsImplicit) (Syntax: 'a = this')
                  Left: 
                    ILocalReferenceOperation: a (IsDeclaration: True) (OperationKind.LocalReference, Type: P, IsImplicit) (Syntax: 'a = this')
                  Right: 
                    IInstanceReferenceOperation (ReferenceKind: ContainingTypeInstance) (OperationKind.InstanceReference, Type: P) (Syntax: 'this')
            Next (Regular) Block[B2]
                Entering: {R2} {R3}
        .try {R2, R3}
        {
            Block[B2] - Block
                Predecessors: [B1]
                Statements (0)
                Next (Regular) Block[B1]
                    Finalizing: {R4}
                    Leaving: {R3} {R2}
        }
        .finally {R4}
        {
            Block[B3] - Block
                Predecessors (0)
                Statements (0)
                Jump if True (Regular) to Block[B5]
                    IIsNullOperation (OperationKind.IsNull, Type: System.Boolean, IsImplicit) (Syntax: 'a = this')
                      Operand: 
                        ILocalReferenceOperation: a (OperationKind.LocalReference, Type: P, IsImplicit) (Syntax: 'a = this')
                Next (Regular) Block[B4]
            Block[B4] - Block
                Predecessors: [B3]
                Statements (1)
                    IInvocationOperation (virtual void System.IDisposable.Dispose()) (OperationKind.Invocation, Type: System.Void, IsImplicit) (Syntax: 'a = this')
                      Instance Receiver: 
                        IConversionOperation (TryCast: False, Unchecked) (OperationKind.Conversion, Type: System.IDisposable, IsImplicit) (Syntax: 'a = this')
                          Conversion: CommonConversion (Exists: True, IsIdentity: False, IsNumeric: False, IsReference: True, IsUserDefined: False) (MethodSymbol: null)
                            (ImplicitReference)
                          Operand: 
                            ILocalReferenceOperation: a (OperationKind.LocalReference, Type: P, IsImplicit) (Syntax: 'a = this')
                      Arguments(0)
                Next (Regular) Block[B5]
            Block[B5] - Block
                Predecessors: [B3] [B4]
                Statements (0)
                Next (StructuredExceptionHandling) Block[null]
        }
    }
    Block[B6] - Exit [UnReachable]
        Predecessors (0)
        Statements (0)
";
            var expectedDiagnostics = new[]{
                // file.cs(13,9): error CS8649: A goto cannot jump to a location before a using declaration within the same block.
                //         goto label1;
                Diagnostic(ErrorCode.ERR_GoToBackwardJumpOverUsingVar, "goto label1;").WithLocation(13, 9)
            };

            VerifyFlowGraphAndDiagnosticsForTest<BlockSyntax>(source, expectedGraph, expectedDiagnostics);
        }

        [CompilerTrait(CompilerFeature.IOperation, CompilerFeature.Dataflow)]
        [Fact]
        public void UsingDeclaration_Flow_16()
        {
            string source = @"
#pragma  warning disable CS0815, CS0219, CS0164
class P : System.IDisposable
{
    public void Dispose()
    {
    }

    void M()
    /*<bind>*/{
        goto label1;
        int x = 0;
        label1:
        using var a = this;
        goto label1;
    }/*</bind>*/

}
";
            string expectedGraph = @"
    Block[B0] - Entry
        Statements (0)
        Next (Regular) Block[B2]
            Entering: {R1}
    .locals {R1}
    {
        Locals: [System.Int32 x] [P a]
        Block[B1] - Block [UnReachable]
            Predecessors (0)
            Statements (1)
                ISimpleAssignmentOperation (OperationKind.SimpleAssignment, Type: System.Int32, IsImplicit) (Syntax: 'x = 0')
                  Left: 
                    ILocalReferenceOperation: x (IsDeclaration: True) (OperationKind.LocalReference, Type: System.Int32, IsImplicit) (Syntax: 'x = 0')
                  Right: 
                    ILiteralOperation (OperationKind.Literal, Type: System.Int32, Constant: 0) (Syntax: '0')
            Next (Regular) Block[B2]
        Block[B2] - Block
            Predecessors: [B0] [B1] [B3]
            Statements (1)
                ISimpleAssignmentOperation (OperationKind.SimpleAssignment, Type: P, IsImplicit) (Syntax: 'a = this')
                  Left: 
                    ILocalReferenceOperation: a (IsDeclaration: True) (OperationKind.LocalReference, Type: P, IsImplicit) (Syntax: 'a = this')
                  Right: 
                    IInstanceReferenceOperation (ReferenceKind: ContainingTypeInstance) (OperationKind.InstanceReference, Type: P) (Syntax: 'this')
            Next (Regular) Block[B3]
                Entering: {R2} {R3}
        .try {R2, R3}
        {
            Block[B3] - Block
                Predecessors: [B2]
                Statements (0)
                Next (Regular) Block[B2]
                    Finalizing: {R4}
                    Leaving: {R3} {R2}
        }
        .finally {R4}
        {
            Block[B4] - Block
                Predecessors (0)
                Statements (0)
                Jump if True (Regular) to Block[B6]
                    IIsNullOperation (OperationKind.IsNull, Type: System.Boolean, IsImplicit) (Syntax: 'a = this')
                      Operand: 
                        ILocalReferenceOperation: a (OperationKind.LocalReference, Type: P, IsImplicit) (Syntax: 'a = this')
                Next (Regular) Block[B5]
            Block[B5] - Block
                Predecessors: [B4]
                Statements (1)
                    IInvocationOperation (virtual void System.IDisposable.Dispose()) (OperationKind.Invocation, Type: System.Void, IsImplicit) (Syntax: 'a = this')
                      Instance Receiver: 
                        IConversionOperation (TryCast: False, Unchecked) (OperationKind.Conversion, Type: System.IDisposable, IsImplicit) (Syntax: 'a = this')
                          Conversion: CommonConversion (Exists: True, IsIdentity: False, IsNumeric: False, IsReference: True, IsUserDefined: False) (MethodSymbol: null)
                            (ImplicitReference)
                          Operand: 
                            ILocalReferenceOperation: a (OperationKind.LocalReference, Type: P, IsImplicit) (Syntax: 'a = this')
                      Arguments(0)
                Next (Regular) Block[B6]
            Block[B6] - Block
                Predecessors: [B4] [B5]
                Statements (0)
                Next (StructuredExceptionHandling) Block[null]
        }
    }
    Block[B7] - Exit [UnReachable]
        Predecessors (0)
        Statements (0)
";
            var expectedDiagnostics = new[]{
                // file.cs(12,9): warning CS0162: Unreachable code detected
                //         int x = 0;
                Diagnostic(ErrorCode.WRN_UnreachableCode, "int").WithLocation(12, 9),
                // file.cs(15,9): error CS8649: A goto cannot jump to a location before a using declaration within the same block.
                //         goto label1;
                Diagnostic(ErrorCode.ERR_GoToBackwardJumpOverUsingVar, "goto label1;").WithLocation(15, 9)
            };

            VerifyFlowGraphAndDiagnosticsForTest<BlockSyntax>(source, expectedGraph, expectedDiagnostics);
        }

        [CompilerTrait(CompilerFeature.IOperation, CompilerFeature.Dataflow)]
        [Fact]
        public void UsingDeclaration_Flow_17()
        {
            string source = @"
#pragma  warning disable CS0815, CS0219, CS0164
class P : System.IDisposable
{
    public void Dispose()
    {
    }

    void M(bool b)
    /*<bind>*/{
        if (b)
            goto label1;
        int x = 0;
        label1:
        using var a = this;
    }/*</bind>*/

}
";
            string expectedGraph = @"
    Block[B0] - Entry
        Statements (0)
        Next (Regular) Block[B1]
            Entering: {R1}
    .locals {R1}
    {
        Locals: [System.Int32 x] [P a]
        Block[B1] - Block
            Predecessors: [B0]
            Statements (0)
            Jump if False (Regular) to Block[B2]
                IParameterReferenceOperation: b (OperationKind.ParameterReference, Type: System.Boolean) (Syntax: 'b')
            Next (Regular) Block[B3]
        Block[B2] - Block
            Predecessors: [B1]
            Statements (1)
                ISimpleAssignmentOperation (OperationKind.SimpleAssignment, Type: System.Int32, IsImplicit) (Syntax: 'x = 0')
                  Left: 
                    ILocalReferenceOperation: x (IsDeclaration: True) (OperationKind.LocalReference, Type: System.Int32, IsImplicit) (Syntax: 'x = 0')
                  Right: 
                    ILiteralOperation (OperationKind.Literal, Type: System.Int32, Constant: 0) (Syntax: '0')
            Next (Regular) Block[B3]
        Block[B3] - Block
            Predecessors: [B1] [B2]
            Statements (1)
                ISimpleAssignmentOperation (OperationKind.SimpleAssignment, Type: P, IsImplicit) (Syntax: 'a = this')
                  Left: 
                    ILocalReferenceOperation: a (IsDeclaration: True) (OperationKind.LocalReference, Type: P, IsImplicit) (Syntax: 'a = this')
                  Right: 
                    IInstanceReferenceOperation (ReferenceKind: ContainingTypeInstance) (OperationKind.InstanceReference, Type: P) (Syntax: 'this')
            Next (Regular) Block[B4]
                Entering: {R2} {R3}
        .try {R2, R3}
        {
            Block[B4] - Block
                Predecessors: [B3]
                Statements (0)
                Next (Regular) Block[B8]
                    Finalizing: {R4}
                    Leaving: {R3} {R2} {R1}
        }
        .finally {R4}
        {
            Block[B5] - Block
                Predecessors (0)
                Statements (0)
                Jump if True (Regular) to Block[B7]
                    IIsNullOperation (OperationKind.IsNull, Type: System.Boolean, IsImplicit) (Syntax: 'a = this')
                      Operand: 
                        ILocalReferenceOperation: a (OperationKind.LocalReference, Type: P, IsImplicit) (Syntax: 'a = this')
                Next (Regular) Block[B6]
            Block[B6] - Block
                Predecessors: [B5]
                Statements (1)
                    IInvocationOperation (virtual void System.IDisposable.Dispose()) (OperationKind.Invocation, Type: System.Void, IsImplicit) (Syntax: 'a = this')
                      Instance Receiver: 
                        IConversionOperation (TryCast: False, Unchecked) (OperationKind.Conversion, Type: System.IDisposable, IsImplicit) (Syntax: 'a = this')
                          Conversion: CommonConversion (Exists: True, IsIdentity: False, IsNumeric: False, IsReference: True, IsUserDefined: False) (MethodSymbol: null)
                            (ImplicitReference)
                          Operand: 
                            ILocalReferenceOperation: a (OperationKind.LocalReference, Type: P, IsImplicit) (Syntax: 'a = this')
                      Arguments(0)
                Next (Regular) Block[B7]
            Block[B7] - Block
                Predecessors: [B5] [B6]
                Statements (0)
                Next (StructuredExceptionHandling) Block[null]
        }
    }
    Block[B8] - Exit
        Predecessors: [B4]
        Statements (0)
";
            var expectedDiagnostics = DiagnosticDescription.None;

            VerifyFlowGraphAndDiagnosticsForTest<BlockSyntax>(source, expectedGraph, expectedDiagnostics);
        }

        [CompilerTrait(CompilerFeature.IOperation, CompilerFeature.Dataflow)]
        [Fact]
        public void UsingDeclaration_Flow_18()
        {
            string source = @"
#pragma  warning disable CS0815, CS0219, CS0164
class P : System.IDisposable
{
    public void Dispose()
    {
    }

    void M(bool b)
    /*<bind>*/{
        label1:
        using var a = this;
        if (b)
            goto label1;
    }/*</bind>*/

}
";
            string expectedGraph = @"
    Block[B0] - Entry
        Statements (0)
        Next (Regular) Block[B1]
            Entering: {R1}
    .locals {R1}
    {
        Locals: [P a]
        Block[B1] - Block
            Predecessors: [B0] [B2]
            Statements (1)
                ISimpleAssignmentOperation (OperationKind.SimpleAssignment, Type: P, IsImplicit) (Syntax: 'a = this')
                  Left: 
                    ILocalReferenceOperation: a (IsDeclaration: True) (OperationKind.LocalReference, Type: P, IsImplicit) (Syntax: 'a = this')
                  Right: 
                    IInstanceReferenceOperation (ReferenceKind: ContainingTypeInstance) (OperationKind.InstanceReference, Type: P) (Syntax: 'this')
            Next (Regular) Block[B2]
                Entering: {R2} {R3}
        .try {R2, R3}
        {
            Block[B2] - Block
                Predecessors: [B1]
                Statements (0)
                Jump if False (Regular) to Block[B6]
                    IParameterReferenceOperation: b (OperationKind.ParameterReference, Type: System.Boolean) (Syntax: 'b')
                    Finalizing: {R4}
                    Leaving: {R3} {R2} {R1}
                Next (Regular) Block[B1]
                    Finalizing: {R4}
                    Leaving: {R3} {R2}
        }
        .finally {R4}
        {
            Block[B3] - Block
                Predecessors (0)
                Statements (0)
                Jump if True (Regular) to Block[B5]
                    IIsNullOperation (OperationKind.IsNull, Type: System.Boolean, IsImplicit) (Syntax: 'a = this')
                      Operand: 
                        ILocalReferenceOperation: a (OperationKind.LocalReference, Type: P, IsImplicit) (Syntax: 'a = this')
                Next (Regular) Block[B4]
            Block[B4] - Block
                Predecessors: [B3]
                Statements (1)
                    IInvocationOperation (virtual void System.IDisposable.Dispose()) (OperationKind.Invocation, Type: System.Void, IsImplicit) (Syntax: 'a = this')
                      Instance Receiver: 
                        IConversionOperation (TryCast: False, Unchecked) (OperationKind.Conversion, Type: System.IDisposable, IsImplicit) (Syntax: 'a = this')
                          Conversion: CommonConversion (Exists: True, IsIdentity: False, IsNumeric: False, IsReference: True, IsUserDefined: False) (MethodSymbol: null)
                            (ImplicitReference)
                          Operand: 
                            ILocalReferenceOperation: a (OperationKind.LocalReference, Type: P, IsImplicit) (Syntax: 'a = this')
                      Arguments(0)
                Next (Regular) Block[B5]
            Block[B5] - Block
                Predecessors: [B3] [B4]
                Statements (0)
                Next (StructuredExceptionHandling) Block[null]
        }
    }
    Block[B6] - Exit
        Predecessors: [B2]
        Statements (0)
";
            var expectedDiagnostics = new[]{
                // file.cs(14,13): error CS8649: A goto cannot jump to a location before a using declaration within the same block.
                //             goto label1;
                Diagnostic(ErrorCode.ERR_GoToBackwardJumpOverUsingVar, "goto label1;").WithLocation(14, 13)
            };

            VerifyFlowGraphAndDiagnosticsForTest<BlockSyntax>(source, expectedGraph, expectedDiagnostics);
        }

        [CompilerTrait(CompilerFeature.IOperation, CompilerFeature.Dataflow)]
        [Fact]
        public void UsingDeclaration_Flow_19()
        {
            string source = @"
#pragma  warning disable CS0815, CS0219, CS0164
class P : System.IDisposable
{
    public void Dispose()
    {
    }

    void M(bool b)
    /*<bind>*/{
        if (b)
            goto label1;
        int x = 0;
        label1:
        using var a = this;
        if (b)
            goto label1;
    }/*</bind>*/

}
";
            string expectedGraph = @"
    Block[B0] - Entry
        Statements (0)
        Next (Regular) Block[B1]
            Entering: {R1}
    .locals {R1}
    {
        Locals: [System.Int32 x] [P a]
        Block[B1] - Block
            Predecessors: [B0]
            Statements (0)
            Jump if False (Regular) to Block[B2]
                IParameterReferenceOperation: b (OperationKind.ParameterReference, Type: System.Boolean) (Syntax: 'b')
            Next (Regular) Block[B3]
        Block[B2] - Block
            Predecessors: [B1]
            Statements (1)
                ISimpleAssignmentOperation (OperationKind.SimpleAssignment, Type: System.Int32, IsImplicit) (Syntax: 'x = 0')
                  Left: 
                    ILocalReferenceOperation: x (IsDeclaration: True) (OperationKind.LocalReference, Type: System.Int32, IsImplicit) (Syntax: 'x = 0')
                  Right: 
                    ILiteralOperation (OperationKind.Literal, Type: System.Int32, Constant: 0) (Syntax: '0')
            Next (Regular) Block[B3]
        Block[B3] - Block
            Predecessors: [B1] [B2] [B4]
            Statements (1)
                ISimpleAssignmentOperation (OperationKind.SimpleAssignment, Type: P, IsImplicit) (Syntax: 'a = this')
                  Left: 
                    ILocalReferenceOperation: a (IsDeclaration: True) (OperationKind.LocalReference, Type: P, IsImplicit) (Syntax: 'a = this')
                  Right: 
                    IInstanceReferenceOperation (ReferenceKind: ContainingTypeInstance) (OperationKind.InstanceReference, Type: P) (Syntax: 'this')
            Next (Regular) Block[B4]
                Entering: {R2} {R3}
        .try {R2, R3}
        {
            Block[B4] - Block
                Predecessors: [B3]
                Statements (0)
                Jump if False (Regular) to Block[B8]
                    IParameterReferenceOperation: b (OperationKind.ParameterReference, Type: System.Boolean) (Syntax: 'b')
                    Finalizing: {R4}
                    Leaving: {R3} {R2} {R1}
                Next (Regular) Block[B3]
                    Finalizing: {R4}
                    Leaving: {R3} {R2}
        }
        .finally {R4}
        {
            Block[B5] - Block
                Predecessors (0)
                Statements (0)
                Jump if True (Regular) to Block[B7]
                    IIsNullOperation (OperationKind.IsNull, Type: System.Boolean, IsImplicit) (Syntax: 'a = this')
                      Operand: 
                        ILocalReferenceOperation: a (OperationKind.LocalReference, Type: P, IsImplicit) (Syntax: 'a = this')
                Next (Regular) Block[B6]
            Block[B6] - Block
                Predecessors: [B5]
                Statements (1)
                    IInvocationOperation (virtual void System.IDisposable.Dispose()) (OperationKind.Invocation, Type: System.Void, IsImplicit) (Syntax: 'a = this')
                      Instance Receiver: 
                        IConversionOperation (TryCast: False, Unchecked) (OperationKind.Conversion, Type: System.IDisposable, IsImplicit) (Syntax: 'a = this')
                          Conversion: CommonConversion (Exists: True, IsIdentity: False, IsNumeric: False, IsReference: True, IsUserDefined: False) (MethodSymbol: null)
                            (ImplicitReference)
                          Operand: 
                            ILocalReferenceOperation: a (OperationKind.LocalReference, Type: P, IsImplicit) (Syntax: 'a = this')
                      Arguments(0)
                Next (Regular) Block[B7]
            Block[B7] - Block
                Predecessors: [B5] [B6]
                Statements (0)
                Next (StructuredExceptionHandling) Block[null]
        }
    }
    Block[B8] - Exit
        Predecessors: [B4]
        Statements (0)
";
            var expectedDiagnostics = new[]{
                // file.cs(17,13): error CS8649: A goto cannot jump to a location before a using declaration within the same block.
                //             goto label1;
                Diagnostic(ErrorCode.ERR_GoToBackwardJumpOverUsingVar, "goto label1;").WithLocation(17, 13)
            };

            VerifyFlowGraphAndDiagnosticsForTest<BlockSyntax>(source, expectedGraph, expectedDiagnostics);
        }

        [CompilerTrait(CompilerFeature.IOperation, CompilerFeature.Dataflow)]
        [Fact]
        public void UsingDeclaration_Flow_20()
        {
            string source = @"
#pragma  warning disable CS0815, CS0219, CS0164
ref struct P 
{
    public void Dispose()
    {
    }

    void M(bool b)
    /*<bind>*/{
            using var x = new P();
    }/*</bind>*/

}
";
            string expectedGraph = @"
Block[B0] - Entry
    Statements (0)
    Next (Regular) Block[B1]
        Entering: {R1}
.locals {R1}
{
    Locals: [P x]
    Block[B1] - Block
        Predecessors: [B0]
        Statements (1)
            ISimpleAssignmentOperation (OperationKind.SimpleAssignment, Type: P, IsImplicit) (Syntax: 'x = new P()')
              Left: 
                ILocalReferenceOperation: x (IsDeclaration: True) (OperationKind.LocalReference, Type: P, IsImplicit) (Syntax: 'x = new P()')
              Right: 
                IObjectCreationOperation (Constructor: P..ctor()) (OperationKind.ObjectCreation, Type: P) (Syntax: 'new P()')
                  Arguments(0)
                  Initializer: 
                    null
        Next (Regular) Block[B2]
            Entering: {R2} {R3}
    .try {R2, R3}
    {
        Block[B2] - Block
            Predecessors: [B1]
            Statements (0)
            Next (Regular) Block[B4]
                Finalizing: {R4}
                Leaving: {R3} {R2} {R1}
    }
    .finally {R4}
    {
        Block[B3] - Block
            Predecessors (0)
            Statements (1)
                IInvocationOperation ( void P.Dispose()) (OperationKind.Invocation, Type: System.Void, IsImplicit) (Syntax: 'x = new P()')
                  Instance Receiver: 
                    ILocalReferenceOperation: x (OperationKind.LocalReference, Type: P, IsImplicit) (Syntax: 'x = new P()')
                  Arguments(0)
            Next (StructuredExceptionHandling) Block[null]
    }
}
Block[B4] - Exit
    Predecessors: [B2]
    Statements (0)
";
            var expectedDiagnostics = DiagnosticDescription.None;

            VerifyFlowGraphAndDiagnosticsForTest<BlockSyntax>(source, expectedGraph, expectedDiagnostics);
        }

        [CompilerTrait(CompilerFeature.IOperation, CompilerFeature.Dataflow)]
        [Fact]
        public void UsingDeclaration_Flow_21()
        {
            string source = @"
ref struct P 
{
    public object Dispose() => null;

    void M(bool b)
    /*<bind>*/{
            using var x = new P();
    }/*</bind>*/

}
";
            string expectedGraph = @"
Block[B0] - Entry
    Statements (0)
    Next (Regular) Block[B1]
        Entering: {R1}
.locals {R1}
{
    Locals: [P x]
    Block[B1] - Block
        Predecessors: [B0]
        Statements (1)
            ISimpleAssignmentOperation (OperationKind.SimpleAssignment, Type: P, IsInvalid, IsImplicit) (Syntax: 'x = new P()')
              Left: 
                ILocalReferenceOperation: x (IsDeclaration: True) (OperationKind.LocalReference, Type: P, IsInvalid, IsImplicit) (Syntax: 'x = new P()')
              Right: 
                IObjectCreationOperation (Constructor: P..ctor()) (OperationKind.ObjectCreation, Type: P, IsInvalid) (Syntax: 'new P()')
                  Arguments(0)
                  Initializer: 
                    null
        Next (Regular) Block[B2]
            Entering: {R2} {R3}
    .try {R2, R3}
    {
        Block[B2] - Block
            Predecessors: [B1]
            Statements (0)
            Next (Regular) Block[B4]
                Finalizing: {R4}
                Leaving: {R3} {R2} {R1}
    }
    .finally {R4}
    {
        Block[B3] - Block
            Predecessors (0)
            Statements (1)
                IInvocationOperation (virtual void System.IDisposable.Dispose()) (OperationKind.Invocation, Type: System.Void, IsInvalid, IsImplicit) (Syntax: 'x = new P()')
                  Instance Receiver: 
                    IConversionOperation (TryCast: False, Unchecked) (OperationKind.Conversion, Type: System.IDisposable, IsInvalid, IsImplicit) (Syntax: 'x = new P()')
                      Conversion: CommonConversion (Exists: False, IsIdentity: False, IsNumeric: False, IsReference: False, IsUserDefined: False) (MethodSymbol: null)
                        (NoConversion)
                      Operand: 
                        ILocalReferenceOperation: x (OperationKind.LocalReference, Type: P, IsInvalid, IsImplicit) (Syntax: 'x = new P()')
                  Arguments(0)
            Next (StructuredExceptionHandling) Block[null]
    }
}
Block[B4] - Exit
    Predecessors: [B2]
    Statements (0)
";
            var expectedDiagnostics = new[]
            {
                    // file.cs(8,13): warning CS0280: 'P' does not implement the 'disposable' pattern. 'P.Dispose()' has the wrong signature.
                    //             using var x = new P();
                    Diagnostic(ErrorCode.WRN_PatternBadSignature, "using var x = new P();").WithArguments("P", "disposable", "P.Dispose()").WithLocation(8, 13),
                    // file.cs(8,13): error CS1674: 'P': type used in a using statement must be implicitly convertible to 'System.IDisposable'.
                    //             using var x = new P();
                    Diagnostic(ErrorCode.ERR_NoConvToIDisp, "using var x = new P();").WithArguments("P").WithLocation(8, 13)
            };

            VerifyFlowGraphAndDiagnosticsForTest<BlockSyntax>(source, expectedGraph, expectedDiagnostics);
        }

        [CompilerTrait(CompilerFeature.IOperation, CompilerFeature.Dataflow)]
        [Fact]
        public void UsingDeclaration_Flow_22()
        {
            string source = @"
#pragma  warning disable CS0815, CS0219, CS0164
ref struct P 
{
    public void Dispose(int a = 1, bool b = true, params object[] extras)
    {
    }

    void M(bool b)
    /*<bind>*/{
            using var x = new P();
    }/*</bind>*/

}
";
            string expectedGraph = @"
Block[B0] - Entry
    Statements (0)
    Next (Regular) Block[B1]
        Entering: {R1}
.locals {R1}
{
    Locals: [P x]
    Block[B1] - Block
        Predecessors: [B0]
        Statements (1)
            ISimpleAssignmentOperation (OperationKind.SimpleAssignment, Type: P, IsImplicit) (Syntax: 'x = new P()')
              Left: 
                ILocalReferenceOperation: x (IsDeclaration: True) (OperationKind.LocalReference, Type: P, IsImplicit) (Syntax: 'x = new P()')
              Right: 
                IObjectCreationOperation (Constructor: P..ctor()) (OperationKind.ObjectCreation, Type: P) (Syntax: 'new P()')
                  Arguments(0)
                  Initializer: 
                    null
        Next (Regular) Block[B2]
            Entering: {R2} {R3}
    .try {R2, R3}
    {
        Block[B2] - Block
            Predecessors: [B1]
            Statements (0)
            Next (Regular) Block[B4]
                Finalizing: {R4}
                Leaving: {R3} {R2} {R1}
    }
    .finally {R4}
    {
        Block[B3] - Block
            Predecessors (0)
            Statements (1)
                IInvocationOperation ( void P.Dispose([System.Int32 a = 1], [System.Boolean b = true], params System.Object[] extras)) (OperationKind.Invocation, Type: System.Void, IsImplicit) (Syntax: 'x = new P()')
                  Instance Receiver: 
                    ILocalReferenceOperation: x (OperationKind.LocalReference, Type: P, IsImplicit) (Syntax: 'x = new P()')
                  Arguments(3):
                      IArgumentOperation (ArgumentKind.DefaultValue, Matching Parameter: a) (OperationKind.Argument, Type: null, IsImplicit) (Syntax: 'using var x = new P();')
                        ILiteralOperation (OperationKind.Literal, Type: System.Int32, Constant: 1, IsImplicit) (Syntax: 'using var x = new P();')
                        InConversion: CommonConversion (Exists: True, IsIdentity: True, IsNumeric: False, IsReference: False, IsUserDefined: False) (MethodSymbol: null)
                        OutConversion: CommonConversion (Exists: True, IsIdentity: True, IsNumeric: False, IsReference: False, IsUserDefined: False) (MethodSymbol: null)
                      IArgumentOperation (ArgumentKind.DefaultValue, Matching Parameter: b) (OperationKind.Argument, Type: null, IsImplicit) (Syntax: 'using var x = new P();')
                        ILiteralOperation (OperationKind.Literal, Type: System.Boolean, Constant: True, IsImplicit) (Syntax: 'using var x = new P();')
                        InConversion: CommonConversion (Exists: True, IsIdentity: True, IsNumeric: False, IsReference: False, IsUserDefined: False) (MethodSymbol: null)
                        OutConversion: CommonConversion (Exists: True, IsIdentity: True, IsNumeric: False, IsReference: False, IsUserDefined: False) (MethodSymbol: null)
                      IArgumentOperation (ArgumentKind.ParamArray, Matching Parameter: extras) (OperationKind.Argument, Type: null, IsImplicit) (Syntax: 'using var x = new P();')
                        IArrayCreationOperation (OperationKind.ArrayCreation, Type: System.Object[], IsImplicit) (Syntax: 'using var x = new P();')
                          Dimension Sizes(1):
                              ILiteralOperation (OperationKind.Literal, Type: System.Int32, Constant: 0, IsImplicit) (Syntax: 'using var x = new P();')
                          Initializer: 
                            IArrayInitializerOperation (0 elements) (OperationKind.ArrayInitializer, Type: null, IsImplicit) (Syntax: 'using var x = new P();')
                              Element Values(0)
                        InConversion: CommonConversion (Exists: True, IsIdentity: True, IsNumeric: False, IsReference: False, IsUserDefined: False) (MethodSymbol: null)
                        OutConversion: CommonConversion (Exists: True, IsIdentity: True, IsNumeric: False, IsReference: False, IsUserDefined: False) (MethodSymbol: null)
            Next (StructuredExceptionHandling) Block[null]
    }
}
Block[B4] - Exit
    Predecessors: [B2]
    Statements (0)
";
            var expectedDiagnostics = DiagnosticDescription.None;

            VerifyFlowGraphAndDiagnosticsForTest<BlockSyntax>(source, expectedGraph, expectedDiagnostics);
        }

        [CompilerTrait(CompilerFeature.IOperation, CompilerFeature.Dataflow)]
        [Fact]
        public void UsingDeclaration_Flow_23()
        {
            string source = @"
using System.Threading.Tasks;
class P 
{
    public virtual Task DisposeAsync() => throw null;

    async Task M(bool b)
    /*<bind>*/{
            await using var x = new P();
    }/*</bind>*/
}
";
            string expectedGraph = @"
Block[B0] - Entry
    Statements (0)
    Next (Regular) Block[B1]
        Entering: {R1}
.locals {R1}
{
    Locals: [P x]
    Block[B1] - Block
        Predecessors: [B0]
        Statements (1)
            ISimpleAssignmentOperation (OperationKind.SimpleAssignment, Type: P, IsImplicit) (Syntax: 'x = new P()')
              Left: 
                ILocalReferenceOperation: x (IsDeclaration: True) (OperationKind.LocalReference, Type: P, IsImplicit) (Syntax: 'x = new P()')
              Right: 
                IObjectCreationOperation (Constructor: P..ctor()) (OperationKind.ObjectCreation, Type: P) (Syntax: 'new P()')
                  Arguments(0)
                  Initializer: 
                    null
        Next (Regular) Block[B2]
            Entering: {R2} {R3}
    .try {R2, R3}
    {
        Block[B2] - Block
            Predecessors: [B1]
            Statements (0)
            Next (Regular) Block[B6]
                Finalizing: {R4}
                Leaving: {R3} {R2} {R1}
    }
    .finally {R4}
    {
        Block[B3] - Block
            Predecessors (0)
            Statements (0)
            Jump if True (Regular) to Block[B5]
                IIsNullOperation (OperationKind.IsNull, Type: System.Boolean, IsImplicit) (Syntax: 'x = new P()')
                  Operand: 
                    ILocalReferenceOperation: x (OperationKind.LocalReference, Type: P, IsImplicit) (Syntax: 'x = new P()')
            Next (Regular) Block[B4]
        Block[B4] - Block
            Predecessors: [B3]
            Statements (1)
                IAwaitOperation (OperationKind.Await, Type: System.Void, IsImplicit) (Syntax: 'x = new P()')
                  Expression: 
                    IInvocationOperation (virtual System.Threading.Tasks.Task P.DisposeAsync()) (OperationKind.Invocation, Type: System.Threading.Tasks.Task, IsImplicit) (Syntax: 'x = new P()')
                      Instance Receiver: 
                        ILocalReferenceOperation: x (OperationKind.LocalReference, Type: P, IsImplicit) (Syntax: 'x = new P()')
                      Arguments(0)
            Next (Regular) Block[B5]
        Block[B5] - Block
            Predecessors: [B3] [B4]
            Statements (0)
            Next (StructuredExceptionHandling) Block[null]
    }
}
Block[B6] - Exit
    Predecessors: [B2]
    Statements (0)
";
            var expectedDiagnostics = DiagnosticDescription.None;

            VerifyFlowGraphAndDiagnosticsForTest<BlockSyntax>(source + s_IAsyncEnumerable + s_ValueTask, expectedGraph, expectedDiagnostics);
        }

        [CompilerTrait(CompilerFeature.IOperation, CompilerFeature.Dataflow)]
        [Fact]
        public void UsingDeclaration_Flow_24()
        {
            string source = @"
using System.Threading.Tasks;
class P 
{
    public virtual Task DisposeAsync(int a = 1, bool b = true, params object[] extras) => throw null;

    async Task M(bool b)
    /*<bind>*/{
            await using var x = new P();
    }/*</bind>*/
}
";
            string expectedGraph = @"
Block[B0] - Entry
    Statements (0)
    Next (Regular) Block[B1]
        Entering: {R1}
.locals {R1}
{
    Locals: [P x]
    Block[B1] - Block
        Predecessors: [B0]
        Statements (1)
            ISimpleAssignmentOperation (OperationKind.SimpleAssignment, Type: P, IsImplicit) (Syntax: 'x = new P()')
              Left: 
                ILocalReferenceOperation: x (IsDeclaration: True) (OperationKind.LocalReference, Type: P, IsImplicit) (Syntax: 'x = new P()')
              Right: 
                IObjectCreationOperation (Constructor: P..ctor()) (OperationKind.ObjectCreation, Type: P) (Syntax: 'new P()')
                  Arguments(0)
                  Initializer: 
                    null
        Next (Regular) Block[B2]
            Entering: {R2} {R3}
    .try {R2, R3}
    {
        Block[B2] - Block
            Predecessors: [B1]
            Statements (0)
            Next (Regular) Block[B6]
                Finalizing: {R4}
                Leaving: {R3} {R2} {R1}
    }
    .finally {R4}
    {
        Block[B3] - Block
            Predecessors (0)
            Statements (0)
            Jump if True (Regular) to Block[B5]
                IIsNullOperation (OperationKind.IsNull, Type: System.Boolean, IsImplicit) (Syntax: 'x = new P()')
                  Operand: 
                    ILocalReferenceOperation: x (OperationKind.LocalReference, Type: P, IsImplicit) (Syntax: 'x = new P()')
            Next (Regular) Block[B4]
        Block[B4] - Block
            Predecessors: [B3]
            Statements (1)
                IAwaitOperation (OperationKind.Await, Type: System.Void, IsImplicit) (Syntax: 'x = new P()')
                  Expression: 
                    IInvocationOperation (virtual System.Threading.Tasks.Task P.DisposeAsync([System.Int32 a = 1], [System.Boolean b = true], params System.Object[] extras)) (OperationKind.Invocation, Type: System.Threading.Tasks.Task, IsImplicit) (Syntax: 'x = new P()')
                      Instance Receiver: 
                        ILocalReferenceOperation: x (OperationKind.LocalReference, Type: P, IsImplicit) (Syntax: 'x = new P()')
                      Arguments(3):
                          IArgumentOperation (ArgumentKind.DefaultValue, Matching Parameter: a) (OperationKind.Argument, Type: null, IsImplicit) (Syntax: 'await using ...  = new P();')
                            ILiteralOperation (OperationKind.Literal, Type: System.Int32, Constant: 1, IsImplicit) (Syntax: 'await using ...  = new P();')
                            InConversion: CommonConversion (Exists: True, IsIdentity: True, IsNumeric: False, IsReference: False, IsUserDefined: False) (MethodSymbol: null)
                            OutConversion: CommonConversion (Exists: True, IsIdentity: True, IsNumeric: False, IsReference: False, IsUserDefined: False) (MethodSymbol: null)
                          IArgumentOperation (ArgumentKind.DefaultValue, Matching Parameter: b) (OperationKind.Argument, Type: null, IsImplicit) (Syntax: 'await using ...  = new P();')
                            ILiteralOperation (OperationKind.Literal, Type: System.Boolean, Constant: True, IsImplicit) (Syntax: 'await using ...  = new P();')
                            InConversion: CommonConversion (Exists: True, IsIdentity: True, IsNumeric: False, IsReference: False, IsUserDefined: False) (MethodSymbol: null)
                            OutConversion: CommonConversion (Exists: True, IsIdentity: True, IsNumeric: False, IsReference: False, IsUserDefined: False) (MethodSymbol: null)
                          IArgumentOperation (ArgumentKind.ParamArray, Matching Parameter: extras) (OperationKind.Argument, Type: null, IsImplicit) (Syntax: 'await using ...  = new P();')
                            IArrayCreationOperation (OperationKind.ArrayCreation, Type: System.Object[], IsImplicit) (Syntax: 'await using ...  = new P();')
                              Dimension Sizes(1):
                                  ILiteralOperation (OperationKind.Literal, Type: System.Int32, Constant: 0, IsImplicit) (Syntax: 'await using ...  = new P();')
                              Initializer: 
                                IArrayInitializerOperation (0 elements) (OperationKind.ArrayInitializer, Type: null, IsImplicit) (Syntax: 'await using ...  = new P();')
                                  Element Values(0)
                            InConversion: CommonConversion (Exists: True, IsIdentity: True, IsNumeric: False, IsReference: False, IsUserDefined: False) (MethodSymbol: null)
                            OutConversion: CommonConversion (Exists: True, IsIdentity: True, IsNumeric: False, IsReference: False, IsUserDefined: False) (MethodSymbol: null)
            Next (Regular) Block[B5]
        Block[B5] - Block
            Predecessors: [B3] [B4]
            Statements (0)
            Next (StructuredExceptionHandling) Block[null]
    }
}
Block[B6] - Exit
    Predecessors: [B2]
    Statements (0)
";
            var expectedDiagnostics = DiagnosticDescription.None;

            VerifyFlowGraphAndDiagnosticsForTest<BlockSyntax>(source + s_IAsyncEnumerable + s_ValueTask, expectedGraph, expectedDiagnostics);
        }


        [CompilerTrait(CompilerFeature.IOperation)]
        [Fact, WorkItem(32100, "https://github.com/dotnet/roslyn/issues/32100")]
        public void UsingDeclaration_SingleDeclaration()
        {
            string source = @"
using System;

class C : IDisposable
{
    public void Dispose()
    {
    }

    public static void M1()
    {
        /*<bind>*/using var c = new C();/*</bind>*/
    }
}
";
            string expectedOperationTree = @"
    IUsingDeclarationOperation(IsAsynchronous: False) (OperationKind.UsingDeclaration, Type: null) (Syntax: 'using var c = new C();')
      DeclarationGroup: 
        IVariableDeclarationGroupOperation (1 declarations) (OperationKind.VariableDeclarationGroup, Type: null, IsImplicit) (Syntax: 'using var c = new C();')
          IVariableDeclarationOperation (1 declarators) (OperationKind.VariableDeclaration, Type: null) (Syntax: 'var c = new C()')
            Declarators:
                IVariableDeclaratorOperation (Symbol: C c) (OperationKind.VariableDeclarator, Type: null) (Syntax: 'c = new C()')
                  Initializer: 
                    IVariableInitializerOperation (OperationKind.VariableInitializer, Type: null) (Syntax: '= new C()')
                      IObjectCreationOperation (Constructor: C..ctor()) (OperationKind.ObjectCreation, Type: C) (Syntax: 'new C()')
                        Arguments(0)
                        Initializer: 
                          null
            Initializer: 
              null
";

            var expectedDiagnostics = DiagnosticDescription.None;

            VerifyOperationTreeAndDiagnosticsForTest<LocalDeclarationStatementSyntax>(source, expectedOperationTree, expectedDiagnostics);
        }

        [CompilerTrait(CompilerFeature.IOperation)]
        [Fact, WorkItem(32100, "https://github.com/dotnet/roslyn/issues/32100")]
        public void UsingDeclaration_MultipleDeclarations()
        {
            string source = @"
using System;

class C : IDisposable
{
    public void Dispose()
    {
    }

    public static void M1()
/*<bind>*/{
        using var c = new C();
        using var d = new C();
        using var e = new C();
    }  /*</bind>*/
}
";
            string expectedOperationTree = @"
    IBlockOperation (3 statements, 3 locals) (OperationKind.Block, Type: null) (Syntax: '{ ... }')
      Locals: Local_1: C c
        Local_2: C d
        Local_3: C e
      IUsingDeclarationOperation(IsAsynchronous: False) (OperationKind.UsingDeclaration, Type: null) (Syntax: 'using var c = new C();')
        DeclarationGroup: 
          IVariableDeclarationGroupOperation (1 declarations) (OperationKind.VariableDeclarationGroup, Type: null, IsImplicit) (Syntax: 'using var c = new C();')
            IVariableDeclarationOperation (1 declarators) (OperationKind.VariableDeclaration, Type: null) (Syntax: 'var c = new C()')
              Declarators:
                  IVariableDeclaratorOperation (Symbol: C c) (OperationKind.VariableDeclarator, Type: null) (Syntax: 'c = new C()')
                    Initializer: 
                      IVariableInitializerOperation (OperationKind.VariableInitializer, Type: null) (Syntax: '= new C()')
                        IObjectCreationOperation (Constructor: C..ctor()) (OperationKind.ObjectCreation, Type: C) (Syntax: 'new C()')
                          Arguments(0)
                          Initializer: 
                            null
              Initializer: 
                null
      IUsingDeclarationOperation(IsAsynchronous: False) (OperationKind.UsingDeclaration, Type: null) (Syntax: 'using var d = new C();')
        DeclarationGroup: 
          IVariableDeclarationGroupOperation (1 declarations) (OperationKind.VariableDeclarationGroup, Type: null, IsImplicit) (Syntax: 'using var d = new C();')
            IVariableDeclarationOperation (1 declarators) (OperationKind.VariableDeclaration, Type: null) (Syntax: 'var d = new C()')
              Declarators:
                  IVariableDeclaratorOperation (Symbol: C d) (OperationKind.VariableDeclarator, Type: null) (Syntax: 'd = new C()')
                    Initializer: 
                      IVariableInitializerOperation (OperationKind.VariableInitializer, Type: null) (Syntax: '= new C()')
                        IObjectCreationOperation (Constructor: C..ctor()) (OperationKind.ObjectCreation, Type: C) (Syntax: 'new C()')
                          Arguments(0)
                          Initializer: 
                            null
              Initializer: 
                null
      IUsingDeclarationOperation(IsAsynchronous: False) (OperationKind.UsingDeclaration, Type: null) (Syntax: 'using var e = new C();')
        DeclarationGroup: 
          IVariableDeclarationGroupOperation (1 declarations) (OperationKind.VariableDeclarationGroup, Type: null, IsImplicit) (Syntax: 'using var e = new C();')
            IVariableDeclarationOperation (1 declarators) (OperationKind.VariableDeclaration, Type: null) (Syntax: 'var e = new C()')
              Declarators:
                  IVariableDeclaratorOperation (Symbol: C e) (OperationKind.VariableDeclarator, Type: null) (Syntax: 'e = new C()')
                    Initializer: 
                      IVariableInitializerOperation (OperationKind.VariableInitializer, Type: null) (Syntax: '= new C()')
                        IObjectCreationOperation (Constructor: C..ctor()) (OperationKind.ObjectCreation, Type: C) (Syntax: 'new C()')
                          Arguments(0)
                          Initializer: 
                            null
              Initializer: 
                null
";

            var expectedDiagnostics = DiagnosticDescription.None;

            VerifyOperationTreeAndDiagnosticsForTest<BlockSyntax>(source, expectedOperationTree, expectedDiagnostics);
        }

        [CompilerTrait(CompilerFeature.IOperation)]
        [Fact, WorkItem(32100, "https://github.com/dotnet/roslyn/issues/32100")]
        public void UsingDeclaration_SingleDeclaration_MultipleVariables()
        {
            string source = @"
using System;

class C : IDisposable
{
    public void Dispose()
    {
    }

    public static void M1()
    {
        /*<bind>*/using C c = new C(), d = new C(), e = new C();/*</bind>*/
    }
}
";
            string expectedOperationTree = @"
    IUsingDeclarationOperation(IsAsynchronous: False) (OperationKind.UsingDeclaration, Type: null) (Syntax: 'using C c = ...  = new C();')
      DeclarationGroup: 
        IVariableDeclarationGroupOperation (1 declarations) (OperationKind.VariableDeclarationGroup, Type: null, IsImplicit) (Syntax: 'using C c = ...  = new C();')
          IVariableDeclarationOperation (3 declarators) (OperationKind.VariableDeclaration, Type: null) (Syntax: 'C c = new C ... e = new C()')
            Declarators:
                IVariableDeclaratorOperation (Symbol: C c) (OperationKind.VariableDeclarator, Type: null) (Syntax: 'c = new C()')
                  Initializer: 
                    IVariableInitializerOperation (OperationKind.VariableInitializer, Type: null) (Syntax: '= new C()')
                      IObjectCreationOperation (Constructor: C..ctor()) (OperationKind.ObjectCreation, Type: C) (Syntax: 'new C()')
                        Arguments(0)
                        Initializer: 
                          null
                IVariableDeclaratorOperation (Symbol: C d) (OperationKind.VariableDeclarator, Type: null) (Syntax: 'd = new C()')
                  Initializer: 
                    IVariableInitializerOperation (OperationKind.VariableInitializer, Type: null) (Syntax: '= new C()')
                      IObjectCreationOperation (Constructor: C..ctor()) (OperationKind.ObjectCreation, Type: C) (Syntax: 'new C()')
                        Arguments(0)
                        Initializer: 
                          null
                IVariableDeclaratorOperation (Symbol: C e) (OperationKind.VariableDeclarator, Type: null) (Syntax: 'e = new C()')
                  Initializer: 
                    IVariableInitializerOperation (OperationKind.VariableInitializer, Type: null) (Syntax: '= new C()')
                      IObjectCreationOperation (Constructor: C..ctor()) (OperationKind.ObjectCreation, Type: C) (Syntax: 'new C()')
                        Arguments(0)
                        Initializer: 
                          null
            Initializer: 
              null";

            var expectedDiagnostics = DiagnosticDescription.None;

            VerifyOperationTreeAndDiagnosticsForTest<LocalDeclarationStatementSyntax>(source, expectedOperationTree, expectedDiagnostics);
        }

        [CompilerTrait(CompilerFeature.IOperation)]
        [Fact, WorkItem(32100, "https://github.com/dotnet/roslyn/issues/32100")]
        public void UsingDeclaration_MultipleDeclaration_WithLabels()
        {
            string source = @"
using System;
#pragma warning disable CS0164
class C : IDisposable
{
    public void Dispose()
    {
    }

    public static void M1()
    /*<bind>*/{
    label1:
        using var a = new C();
    label2:
    label3:
        using var b = new C();
    }/*</bind>*/
}
";
            string expectedOperationTree = @"
IBlockOperation (2 statements, 2 locals) (OperationKind.Block, Type: null) (Syntax: '{ ... }')
  Locals: Local_1: C a
    Local_2: C b
  ILabeledOperation (Label: label1) (OperationKind.Labeled, Type: null) (Syntax: 'label1: ...  = new C();')
    Statement: 
      IUsingDeclarationOperation(IsAsynchronous: False) (OperationKind.UsingDeclaration, Type: null) (Syntax: 'using var a = new C();')
        DeclarationGroup: 
          IVariableDeclarationGroupOperation (1 declarations) (OperationKind.VariableDeclarationGroup, Type: null, IsImplicit) (Syntax: 'using var a = new C();')
            IVariableDeclarationOperation (1 declarators) (OperationKind.VariableDeclaration, Type: null) (Syntax: 'var a = new C()')
              Declarators:
                  IVariableDeclaratorOperation (Symbol: C a) (OperationKind.VariableDeclarator, Type: null) (Syntax: 'a = new C()')
                    Initializer: 
                      IVariableInitializerOperation (OperationKind.VariableInitializer, Type: null) (Syntax: '= new C()')
                        IObjectCreationOperation (Constructor: C..ctor()) (OperationKind.ObjectCreation, Type: C) (Syntax: 'new C()')
                          Arguments(0)
                          Initializer: 
                            null
              Initializer: 
                null
  ILabeledOperation (Label: label2) (OperationKind.Labeled, Type: null) (Syntax: 'label2: ...  = new C();')
    Statement: 
      ILabeledOperation (Label: label3) (OperationKind.Labeled, Type: null) (Syntax: 'label3: ...  = new C();')
        Statement: 
          IUsingDeclarationOperation(IsAsynchronous: False) (OperationKind.UsingDeclaration, Type: null) (Syntax: 'using var b = new C();')
            DeclarationGroup: 
              IVariableDeclarationGroupOperation (1 declarations) (OperationKind.VariableDeclarationGroup, Type: null, IsImplicit) (Syntax: 'using var b = new C();')
                IVariableDeclarationOperation (1 declarators) (OperationKind.VariableDeclaration, Type: null) (Syntax: 'var b = new C()')
                  Declarators:
                      IVariableDeclaratorOperation (Symbol: C b) (OperationKind.VariableDeclarator, Type: null) (Syntax: 'b = new C()')
                        Initializer: 
                          IVariableInitializerOperation (OperationKind.VariableInitializer, Type: null) (Syntax: '= new C()')
                            IObjectCreationOperation (Constructor: C..ctor()) (OperationKind.ObjectCreation, Type: C) (Syntax: 'new C()')
                              Arguments(0)
                              Initializer: 
                                null
                  Initializer: 
                    null
";

            var expectedDiagnostics = DiagnosticDescription.None;

            VerifyOperationTreeAndDiagnosticsForTest<BlockSyntax>(source, expectedOperationTree, expectedDiagnostics);
        }

        [CompilerTrait(CompilerFeature.IOperation)]
        [Fact, WorkItem(32100, "https://github.com/dotnet/roslyn/issues/32100")]
        public void UsingDeclaration_SingleDeclaration_Async()
        {
            string source = @"
using System;
using System.Threading.Tasks;

namespace System { interface IAsyncDisposable { } }

class C
{
    public Task DisposeAsync()
    {
        return default;
    }

    public static async Task M1()
    {
        /*<bind>*/await using var c = new C();/*</bind>*/
    }
}
";
            string expectedOperationTree = @"
IUsingDeclarationOperation(IsAsynchronous: True, DisposeMethod: System.Threading.Tasks.Task C.DisposeAsync()) (OperationKind.UsingDeclaration, Type: null) (Syntax: 'await using ...  = new C();')
  DeclarationGroup: 
    IVariableDeclarationGroupOperation (1 declarations) (OperationKind.VariableDeclarationGroup, Type: null, IsImplicit) (Syntax: 'await using ...  = new C();')
      IVariableDeclarationOperation (1 declarators) (OperationKind.VariableDeclaration, Type: null) (Syntax: 'var c = new C()')
        Declarators:
            IVariableDeclaratorOperation (Symbol: C c) (OperationKind.VariableDeclarator, Type: null) (Syntax: 'c = new C()')
              Initializer: 
                IVariableInitializerOperation (OperationKind.VariableInitializer, Type: null) (Syntax: '= new C()')
                  IObjectCreationOperation (Constructor: C..ctor()) (OperationKind.ObjectCreation, Type: C) (Syntax: 'new C()')
                    Arguments(0)
                    Initializer: 
                      null
        Initializer: 
          null
";

            var expectedDiagnostics = DiagnosticDescription.None;

            VerifyOperationTreeAndDiagnosticsForTest<LocalDeclarationStatementSyntax>(source, expectedOperationTree, expectedDiagnostics);
        }

        [CompilerTrait(CompilerFeature.IOperation)]
        [Fact, WorkItem(32100, "https://github.com/dotnet/roslyn/issues/32100")]
        public void UsingDeclaration_MultipleDeclarations_Async()
        {
            string source = @"
using System;
using System.Threading.Tasks;

namespace System { interface IAsyncDisposable { } }

class C
{
    public Task DisposeAsync()
    {
        return default;
    }

    public static async Task M1()
/*<bind>*/{
        await using var c = new C();
        await using var d = new C();
        await using var e = new C();
    }  /*</bind>*/
}
";
            string expectedOperationTree = @"
IBlockOperation (3 statements, 3 locals) (OperationKind.Block, Type: null) (Syntax: '{ ... }')
  Locals: Local_1: C c
    Local_2: C d
    Local_3: C e
  IUsingDeclarationOperation(IsAsynchronous: True, DisposeMethod: System.Threading.Tasks.Task C.DisposeAsync()) (OperationKind.UsingDeclaration, Type: null) (Syntax: 'await using ...  = new C();')
    DeclarationGroup: 
      IVariableDeclarationGroupOperation (1 declarations) (OperationKind.VariableDeclarationGroup, Type: null, IsImplicit) (Syntax: 'await using ...  = new C();')
        IVariableDeclarationOperation (1 declarators) (OperationKind.VariableDeclaration, Type: null) (Syntax: 'var c = new C()')
          Declarators:
              IVariableDeclaratorOperation (Symbol: C c) (OperationKind.VariableDeclarator, Type: null) (Syntax: 'c = new C()')
                Initializer: 
                  IVariableInitializerOperation (OperationKind.VariableInitializer, Type: null) (Syntax: '= new C()')
                    IObjectCreationOperation (Constructor: C..ctor()) (OperationKind.ObjectCreation, Type: C) (Syntax: 'new C()')
                      Arguments(0)
                      Initializer: 
                        null
          Initializer: 
            null
  IUsingDeclarationOperation(IsAsynchronous: True, DisposeMethod: System.Threading.Tasks.Task C.DisposeAsync()) (OperationKind.UsingDeclaration, Type: null) (Syntax: 'await using ...  = new C();')
    DeclarationGroup: 
      IVariableDeclarationGroupOperation (1 declarations) (OperationKind.VariableDeclarationGroup, Type: null, IsImplicit) (Syntax: 'await using ...  = new C();')
        IVariableDeclarationOperation (1 declarators) (OperationKind.VariableDeclaration, Type: null) (Syntax: 'var d = new C()')
          Declarators:
              IVariableDeclaratorOperation (Symbol: C d) (OperationKind.VariableDeclarator, Type: null) (Syntax: 'd = new C()')
                Initializer: 
                  IVariableInitializerOperation (OperationKind.VariableInitializer, Type: null) (Syntax: '= new C()')
                    IObjectCreationOperation (Constructor: C..ctor()) (OperationKind.ObjectCreation, Type: C) (Syntax: 'new C()')
                      Arguments(0)
                      Initializer: 
                        null
          Initializer: 
            null
  IUsingDeclarationOperation(IsAsynchronous: True, DisposeMethod: System.Threading.Tasks.Task C.DisposeAsync()) (OperationKind.UsingDeclaration, Type: null) (Syntax: 'await using ...  = new C();')
    DeclarationGroup: 
      IVariableDeclarationGroupOperation (1 declarations) (OperationKind.VariableDeclarationGroup, Type: null, IsImplicit) (Syntax: 'await using ...  = new C();')
        IVariableDeclarationOperation (1 declarators) (OperationKind.VariableDeclaration, Type: null) (Syntax: 'var e = new C()')
          Declarators:
              IVariableDeclaratorOperation (Symbol: C e) (OperationKind.VariableDeclarator, Type: null) (Syntax: 'e = new C()')
                Initializer: 
                  IVariableInitializerOperation (OperationKind.VariableInitializer, Type: null) (Syntax: '= new C()')
                    IObjectCreationOperation (Constructor: C..ctor()) (OperationKind.ObjectCreation, Type: C) (Syntax: 'new C()')
                      Arguments(0)
                      Initializer: 
                        null
          Initializer: 
            null
";

            var expectedDiagnostics = DiagnosticDescription.None;

            VerifyOperationTreeAndDiagnosticsForTest<BlockSyntax>(source, expectedOperationTree, expectedDiagnostics);
        }

        [CompilerTrait(CompilerFeature.IOperation)]
        [Fact, WorkItem(32100, "https://github.com/dotnet/roslyn/issues/32100")]
        public void UsingDeclaration_SingleDeclaration_MultipleVariables_Async()
        {
            string source = @"
using System;
using System.Threading.Tasks;

namespace System { interface IAsyncDisposable { } }

class C
{
    public Task DisposeAsync()
    {
        return default;
    }

    public static async Task M1()
    {
        /*<bind>*/await using C c = new C(), d = new C(), e = new C();/*</bind>*/
    }
}
";
            string expectedOperationTree = @"
IUsingDeclarationOperation(IsAsynchronous: True, DisposeMethod: System.Threading.Tasks.Task C.DisposeAsync()) (OperationKind.UsingDeclaration, Type: null) (Syntax: 'await using ...  = new C();')
  DeclarationGroup: 
    IVariableDeclarationGroupOperation (1 declarations) (OperationKind.VariableDeclarationGroup, Type: null, IsImplicit) (Syntax: 'await using ...  = new C();')
      IVariableDeclarationOperation (3 declarators) (OperationKind.VariableDeclaration, Type: null) (Syntax: 'C c = new C ... e = new C()')
        Declarators:
            IVariableDeclaratorOperation (Symbol: C c) (OperationKind.VariableDeclarator, Type: null) (Syntax: 'c = new C()')
              Initializer: 
                IVariableInitializerOperation (OperationKind.VariableInitializer, Type: null) (Syntax: '= new C()')
                  IObjectCreationOperation (Constructor: C..ctor()) (OperationKind.ObjectCreation, Type: C) (Syntax: 'new C()')
                    Arguments(0)
                    Initializer: 
                      null
            IVariableDeclaratorOperation (Symbol: C d) (OperationKind.VariableDeclarator, Type: null) (Syntax: 'd = new C()')
              Initializer: 
                IVariableInitializerOperation (OperationKind.VariableInitializer, Type: null) (Syntax: '= new C()')
                  IObjectCreationOperation (Constructor: C..ctor()) (OperationKind.ObjectCreation, Type: C) (Syntax: 'new C()')
                    Arguments(0)
                    Initializer: 
                      null
            IVariableDeclaratorOperation (Symbol: C e) (OperationKind.VariableDeclarator, Type: null) (Syntax: 'e = new C()')
              Initializer: 
                IVariableInitializerOperation (OperationKind.VariableInitializer, Type: null) (Syntax: '= new C()')
                  IObjectCreationOperation (Constructor: C..ctor()) (OperationKind.ObjectCreation, Type: C) (Syntax: 'new C()')
                    Arguments(0)
                    Initializer: 
                      null
        Initializer: 
          null
";

            var expectedDiagnostics = DiagnosticDescription.None;

            VerifyOperationTreeAndDiagnosticsForTest<LocalDeclarationStatementSyntax>(source, expectedOperationTree, expectedDiagnostics);
        }

        [CompilerTrait(CompilerFeature.IOperation)]
        [Fact, WorkItem(32100, "https://github.com/dotnet/roslyn/issues/32100")]
        public void UsingDeclaration_RegularAsync_Mix()
        {
            string source = @"
using System;
using System.Threading.Tasks;

namespace System { interface IAsyncDisposable { } }

class C : IDisposable
{
    public Task DisposeAsync()
    {
        return default;
    }

    public void Dispose()
    {
    }

    public static async Task M1()
/*<bind>*/{
        using C c = new C();
        await using C d = new C();
        using C e = new C(), f = new C();
        await using C g = new C(), h = new C();
    }  /*</bind>*/
}
";
            string expectedOperationTree = @"
IBlockOperation (4 statements, 6 locals) (OperationKind.Block, Type: null) (Syntax: '{ ... }')
  Locals: Local_1: C c
    Local_2: C d
    Local_3: C e
    Local_4: C f
    Local_5: C g
    Local_6: C h
  IUsingDeclarationOperation(IsAsynchronous: False) (OperationKind.UsingDeclaration, Type: null) (Syntax: 'using C c = new C();')
    DeclarationGroup: 
      IVariableDeclarationGroupOperation (1 declarations) (OperationKind.VariableDeclarationGroup, Type: null, IsImplicit) (Syntax: 'using C c = new C();')
        IVariableDeclarationOperation (1 declarators) (OperationKind.VariableDeclaration, Type: null) (Syntax: 'C c = new C()')
          Declarators:
              IVariableDeclaratorOperation (Symbol: C c) (OperationKind.VariableDeclarator, Type: null) (Syntax: 'c = new C()')
                Initializer: 
                  IVariableInitializerOperation (OperationKind.VariableInitializer, Type: null) (Syntax: '= new C()')
                    IObjectCreationOperation (Constructor: C..ctor()) (OperationKind.ObjectCreation, Type: C) (Syntax: 'new C()')
                      Arguments(0)
                      Initializer: 
                        null
          Initializer: 
            null
  IUsingDeclarationOperation(IsAsynchronous: True, DisposeMethod: System.Threading.Tasks.Task C.DisposeAsync()) (OperationKind.UsingDeclaration, Type: null) (Syntax: 'await using ...  = new C();')
    DeclarationGroup: 
      IVariableDeclarationGroupOperation (1 declarations) (OperationKind.VariableDeclarationGroup, Type: null, IsImplicit) (Syntax: 'await using ...  = new C();')
        IVariableDeclarationOperation (1 declarators) (OperationKind.VariableDeclaration, Type: null) (Syntax: 'C d = new C()')
          Declarators:
              IVariableDeclaratorOperation (Symbol: C d) (OperationKind.VariableDeclarator, Type: null) (Syntax: 'd = new C()')
                Initializer: 
                  IVariableInitializerOperation (OperationKind.VariableInitializer, Type: null) (Syntax: '= new C()')
                    IObjectCreationOperation (Constructor: C..ctor()) (OperationKind.ObjectCreation, Type: C) (Syntax: 'new C()')
                      Arguments(0)
                      Initializer: 
                        null
          Initializer: 
            null
  IUsingDeclarationOperation(IsAsynchronous: False) (OperationKind.UsingDeclaration, Type: null) (Syntax: 'using C e = ...  = new C();')
    DeclarationGroup: 
      IVariableDeclarationGroupOperation (1 declarations) (OperationKind.VariableDeclarationGroup, Type: null, IsImplicit) (Syntax: 'using C e = ...  = new C();')
        IVariableDeclarationOperation (2 declarators) (OperationKind.VariableDeclaration, Type: null) (Syntax: 'C e = new C ... f = new C()')
          Declarators:
              IVariableDeclaratorOperation (Symbol: C e) (OperationKind.VariableDeclarator, Type: null) (Syntax: 'e = new C()')
                Initializer: 
                  IVariableInitializerOperation (OperationKind.VariableInitializer, Type: null) (Syntax: '= new C()')
                    IObjectCreationOperation (Constructor: C..ctor()) (OperationKind.ObjectCreation, Type: C) (Syntax: 'new C()')
                      Arguments(0)
                      Initializer: 
                        null
              IVariableDeclaratorOperation (Symbol: C f) (OperationKind.VariableDeclarator, Type: null) (Syntax: 'f = new C()')
                Initializer: 
                  IVariableInitializerOperation (OperationKind.VariableInitializer, Type: null) (Syntax: '= new C()')
                    IObjectCreationOperation (Constructor: C..ctor()) (OperationKind.ObjectCreation, Type: C) (Syntax: 'new C()')
                      Arguments(0)
                      Initializer: 
                        null
          Initializer: 
            null
  IUsingDeclarationOperation(IsAsynchronous: True, DisposeMethod: System.Threading.Tasks.Task C.DisposeAsync()) (OperationKind.UsingDeclaration, Type: null) (Syntax: 'await using ...  = new C();')
    DeclarationGroup: 
      IVariableDeclarationGroupOperation (1 declarations) (OperationKind.VariableDeclarationGroup, Type: null, IsImplicit) (Syntax: 'await using ...  = new C();')
        IVariableDeclarationOperation (2 declarators) (OperationKind.VariableDeclaration, Type: null) (Syntax: 'C g = new C ... h = new C()')
          Declarators:
              IVariableDeclaratorOperation (Symbol: C g) (OperationKind.VariableDeclarator, Type: null) (Syntax: 'g = new C()')
                Initializer: 
                  IVariableInitializerOperation (OperationKind.VariableInitializer, Type: null) (Syntax: '= new C()')
                    IObjectCreationOperation (Constructor: C..ctor()) (OperationKind.ObjectCreation, Type: C) (Syntax: 'new C()')
                      Arguments(0)
                      Initializer: 
                        null
              IVariableDeclaratorOperation (Symbol: C h) (OperationKind.VariableDeclarator, Type: null) (Syntax: 'h = new C()')
                Initializer: 
                  IVariableInitializerOperation (OperationKind.VariableInitializer, Type: null) (Syntax: '= new C()')
                    IObjectCreationOperation (Constructor: C..ctor()) (OperationKind.ObjectCreation, Type: C) (Syntax: 'new C()')
                      Arguments(0)
                      Initializer: 
                        null
          Initializer: 
            null
";

            var expectedDiagnostics = DiagnosticDescription.None;

            VerifyOperationTreeAndDiagnosticsForTest<BlockSyntax>(source, expectedOperationTree, expectedDiagnostics);
        }

        [CompilerTrait(CompilerFeature.IOperation)]
        [Fact]
        public void UsingDeclaration_DefaultDisposeArguments()
        {
            string source = @"
class C
{
    public static void M1()
    {
        /*<bind>*/using var s = new S();/*</bind>*/
    }
}

ref struct S
{
    public void Dispose(int a = 1, bool b = true, params object[] others) { }
}
";
            string expectedOperationTree = @"
IUsingDeclarationOperation(IsAsynchronous: False, DisposeMethod: void S.Dispose([System.Int32 a = 1], [System.Boolean b = true], params System.Object[] others)) (OperationKind.UsingDeclaration, Type: null) (Syntax: 'using var s = new S();')
  DeclarationGroup:
    IVariableDeclarationGroupOperation (1 declarations) (OperationKind.VariableDeclarationGroup, Type: null, IsImplicit) (Syntax: 'using var s = new S();')
      IVariableDeclarationOperation (1 declarators) (OperationKind.VariableDeclaration, Type: null) (Syntax: 'var s = new S()')
        Declarators:
            IVariableDeclaratorOperation (Symbol: S s) (OperationKind.VariableDeclarator, Type: null) (Syntax: 's = new S()')
              Initializer: 
                IVariableInitializerOperation (OperationKind.VariableInitializer, Type: null) (Syntax: '= new S()')
                  IObjectCreationOperation (Constructor: S..ctor()) (OperationKind.ObjectCreation, Type: S) (Syntax: 'new S()')
                    Arguments(0)
                    Initializer: 
                      null
        Initializer: 
          null
  DisposeArguments(3):
      IArgumentOperation (ArgumentKind.DefaultValue, Matching Parameter: a) (OperationKind.Argument, Type: null, IsImplicit) (Syntax: 'using var s = new S();')
        ILiteralOperation (OperationKind.Literal, Type: System.Int32, Constant: 1, IsImplicit) (Syntax: 'using var s = new S();')
        InConversion: CommonConversion (Exists: True, IsIdentity: True, IsNumeric: False, IsReference: False, IsUserDefined: False) (MethodSymbol: null)
        OutConversion: CommonConversion (Exists: True, IsIdentity: True, IsNumeric: False, IsReference: False, IsUserDefined: False) (MethodSymbol: null)
      IArgumentOperation (ArgumentKind.DefaultValue, Matching Parameter: b) (OperationKind.Argument, Type: null, IsImplicit) (Syntax: 'using var s = new S();')
        ILiteralOperation (OperationKind.Literal, Type: System.Boolean, Constant: True, IsImplicit) (Syntax: 'using var s = new S();')
        InConversion: CommonConversion (Exists: True, IsIdentity: True, IsNumeric: False, IsReference: False, IsUserDefined: False) (MethodSymbol: null)
        OutConversion: CommonConversion (Exists: True, IsIdentity: True, IsNumeric: False, IsReference: False, IsUserDefined: False) (MethodSymbol: null)
      IArgumentOperation (ArgumentKind.ParamArray, Matching Parameter: others) (OperationKind.Argument, Type: null, IsImplicit) (Syntax: 'using var s = new S();')
        IArrayCreationOperation (OperationKind.ArrayCreation, Type: System.Object[], IsImplicit) (Syntax: 'using var s = new S();')
          Dimension Sizes(1):
              ILiteralOperation (OperationKind.Literal, Type: System.Int32, Constant: 0, IsImplicit) (Syntax: 'using var s = new S();')
          Initializer: 
            IArrayInitializerOperation (0 elements) (OperationKind.ArrayInitializer, Type: null, IsImplicit) (Syntax: 'using var s = new S();')
              Element Values(0)
        InConversion: CommonConversion (Exists: True, IsIdentity: True, IsNumeric: False, IsReference: False, IsUserDefined: False) (MethodSymbol: null)
        OutConversion: CommonConversion (Exists: True, IsIdentity: True, IsNumeric: False, IsReference: False, IsUserDefined: False) (MethodSymbol: null)
";

            var expectedDiagnostics = DiagnosticDescription.None;

            VerifyOperationTreeAndDiagnosticsForTest<LocalDeclarationStatementSyntax>(source, expectedOperationTree, expectedDiagnostics);
        }

        [Fact]
        public void UsingDeclaration_LocalFunctionDefinedAfterUsingReferenceBeforeUsing()
        {
            var comp = CreateCompilation(@"
using System;

class C
{
    void M()
    /*<bind>*/{
        localFunc2();
        static void localFunc() {}

        using IDisposable i = null;
        localFunc();

        static void localFunc2() {}
        localFunc3();

        static void localFunc3() {}
    }/*</bind>*/
}
");

            VerifyOperationTreeAndDiagnosticsForTest<BlockSyntax>(comp, @"
IBlockOperation (7 statements, 1 locals) (OperationKind.Block, Type: null) (Syntax: '{ ... }')
  Locals: Local_1: System.IDisposable i
  IExpressionStatementOperation (OperationKind.ExpressionStatement, Type: null) (Syntax: 'localFunc2();')
    Expression: 
      IInvocationOperation (void localFunc2()) (OperationKind.Invocation, Type: System.Void) (Syntax: 'localFunc2()')
        Instance Receiver: 
          null
        Arguments(0)
  ILocalFunctionOperation (Symbol: void localFunc()) (OperationKind.LocalFunction, Type: null) (Syntax: 'static void ... alFunc() {}')
    IBlockOperation (1 statements) (OperationKind.Block, Type: null) (Syntax: '{}')
      IReturnOperation (OperationKind.Return, Type: null, IsImplicit) (Syntax: '{}')
        ReturnedValue: 
          null
  IUsingDeclarationOperation(IsAsynchronous: False) (OperationKind.UsingDeclaration, Type: null) (Syntax: 'using IDisp ... e i = null;')
    DeclarationGroup: 
      IVariableDeclarationGroupOperation (1 declarations) (OperationKind.VariableDeclarationGroup, Type: null, IsImplicit) (Syntax: 'using IDisp ... e i = null;')
        IVariableDeclarationOperation (1 declarators) (OperationKind.VariableDeclaration, Type: null) (Syntax: 'IDisposable i = null')
          Declarators:
              IVariableDeclaratorOperation (Symbol: System.IDisposable i) (OperationKind.VariableDeclarator, Type: null) (Syntax: 'i = null')
                Initializer: 
                  IVariableInitializerOperation (OperationKind.VariableInitializer, Type: null) (Syntax: '= null')
                    IConversionOperation (TryCast: False, Unchecked) (OperationKind.Conversion, Type: System.IDisposable, Constant: null, IsImplicit) (Syntax: 'null')
                      Conversion: CommonConversion (Exists: True, IsIdentity: False, IsNumeric: False, IsReference: True, IsUserDefined: False) (MethodSymbol: null)
                      Operand: 
                        ILiteralOperation (OperationKind.Literal, Type: null, Constant: null) (Syntax: 'null')
          Initializer: 
            null
  IExpressionStatementOperation (OperationKind.ExpressionStatement, Type: null) (Syntax: 'localFunc();')
    Expression: 
      IInvocationOperation (void localFunc()) (OperationKind.Invocation, Type: System.Void) (Syntax: 'localFunc()')
        Instance Receiver: 
          null
        Arguments(0)
  ILocalFunctionOperation (Symbol: void localFunc2()) (OperationKind.LocalFunction, Type: null) (Syntax: 'static void ... lFunc2() {}')
    IBlockOperation (1 statements) (OperationKind.Block, Type: null) (Syntax: '{}')
      IReturnOperation (OperationKind.Return, Type: null, IsImplicit) (Syntax: '{}')
        ReturnedValue: 
          null
  IExpressionStatementOperation (OperationKind.ExpressionStatement, Type: null) (Syntax: 'localFunc3();')
    Expression: 
      IInvocationOperation (void localFunc3()) (OperationKind.Invocation, Type: System.Void) (Syntax: 'localFunc3()')
        Instance Receiver: 
          null
        Arguments(0)
  ILocalFunctionOperation (Symbol: void localFunc3()) (OperationKind.LocalFunction, Type: null) (Syntax: 'static void ... lFunc3() {}')
    IBlockOperation (1 statements) (OperationKind.Block, Type: null) (Syntax: '{}')
      IReturnOperation (OperationKind.Return, Type: null, IsImplicit) (Syntax: '{}')
        ReturnedValue: 
          null
", DiagnosticDescription.None);

            VerifyFlowGraphForTest<BlockSyntax>(comp, @"
Block[B0] - Entry
    Statements (0)
    Next (Regular) Block[B1]
        Entering: {R1}
.locals {R1}
{
    Locals: [System.IDisposable i]
    Methods: [void localFunc()] [void localFunc2()] [void localFunc3()]
    Block[B1] - Block
        Predecessors: [B0]
        Statements (2)
            IExpressionStatementOperation (OperationKind.ExpressionStatement, Type: null) (Syntax: 'localFunc2();')
              Expression: 
                IInvocationOperation (void localFunc2()) (OperationKind.Invocation, Type: System.Void) (Syntax: 'localFunc2()')
                  Instance Receiver: 
                    null
                  Arguments(0)
            ISimpleAssignmentOperation (OperationKind.SimpleAssignment, Type: System.IDisposable, IsImplicit) (Syntax: 'i = null')
              Left: 
                ILocalReferenceOperation: i (IsDeclaration: True) (OperationKind.LocalReference, Type: System.IDisposable, IsImplicit) (Syntax: 'i = null')
              Right: 
                IConversionOperation (TryCast: False, Unchecked) (OperationKind.Conversion, Type: System.IDisposable, Constant: null, IsImplicit) (Syntax: 'null')
                  Conversion: CommonConversion (Exists: True, IsIdentity: False, IsNumeric: False, IsReference: True, IsUserDefined: False) (MethodSymbol: null)
                    (ImplicitReference)
                  Operand: 
                    ILiteralOperation (OperationKind.Literal, Type: null, Constant: null) (Syntax: 'null')
        Next (Regular) Block[B2]
            Entering: {R2} {R3}
    .try {R2, R3}
    {
        Block[B2] - Block
            Predecessors: [B1]
            Statements (2)
                IExpressionStatementOperation (OperationKind.ExpressionStatement, Type: null) (Syntax: 'localFunc();')
                  Expression: 
                    IInvocationOperation (void localFunc()) (OperationKind.Invocation, Type: System.Void) (Syntax: 'localFunc()')
                      Instance Receiver: 
                        null
                      Arguments(0)
                IExpressionStatementOperation (OperationKind.ExpressionStatement, Type: null) (Syntax: 'localFunc3();')
                  Expression: 
                    IInvocationOperation (void localFunc3()) (OperationKind.Invocation, Type: System.Void) (Syntax: 'localFunc3()')
                      Instance Receiver: 
                        null
                      Arguments(0)
            Next (Regular) Block[B6]
                Finalizing: {R4}
                Leaving: {R3} {R2} {R1}
    }
    .finally {R4}
    {
        Block[B3] - Block
            Predecessors (0)
            Statements (0)
            Jump if True (Regular) to Block[B5]
                IIsNullOperation (OperationKind.IsNull, Type: System.Boolean, IsImplicit) (Syntax: 'i = null')
                  Operand: 
                    ILocalReferenceOperation: i (OperationKind.LocalReference, Type: System.IDisposable, IsImplicit) (Syntax: 'i = null')
            Next (Regular) Block[B4]
        Block[B4] - Block
            Predecessors: [B3]
            Statements (1)
                IInvocationOperation (virtual void System.IDisposable.Dispose()) (OperationKind.Invocation, Type: System.Void, IsImplicit) (Syntax: 'i = null')
                  Instance Receiver: 
                    ILocalReferenceOperation: i (OperationKind.LocalReference, Type: System.IDisposable, IsImplicit) (Syntax: 'i = null')
                  Arguments(0)
            Next (Regular) Block[B5]
        Block[B5] - Block
            Predecessors: [B3] [B4]
            Statements (0)
            Next (StructuredExceptionHandling) Block[null]
    }
    
    {   void localFunc()
    
        Block[B0#0R1] - Entry
            Statements (0)
            Next (Regular) Block[B1#0R1]
        Block[B1#0R1] - Exit
            Predecessors: [B0#0R1]
            Statements (0)
    }
    
    {   void localFunc2()
    
        Block[B0#1R1] - Entry
            Statements (0)
            Next (Regular) Block[B1#1R1]
        Block[B1#1R1] - Exit
            Predecessors: [B0#1R1]
            Statements (0)
    }
    
    {   void localFunc3()
    
        Block[B0#2R1] - Entry
            Statements (0)
            Next (Regular) Block[B1#2R1]
        Block[B1#2R1] - Exit
            Predecessors: [B0#2R1]
            Statements (0)
    }
}
Block[B6] - Exit
    Predecessors: [B2]
    Statements (0)
");
        }

        [Fact]
        public void UsingDeclaration_LocalDefinedAfterUsingReferenceBeforeUsing()
        {
            var comp = CreateCompilation(@"
using System;

class C
{
    void M()
    /*<bind>*/{
        _ = local;
        using IDisposable i = null;
        object local = null;
    }/*</bind>*/
}
");

            var expectedDiagnostics = new DiagnosticDescription[] {
                // (8,13): error CS0841: Cannot use local variable 'local' before it is declared
                //         _ = local;
                Diagnostic(ErrorCode.ERR_VariableUsedBeforeDeclaration, "local").WithArguments("local").WithLocation(8, 13)
            };

            VerifyOperationTreeAndDiagnosticsForTest<BlockSyntax>(comp, @"
IBlockOperation (3 statements, 2 locals) (OperationKind.Block, Type: null, IsInvalid) (Syntax: '{ ... }')
  Locals: Local_1: System.IDisposable i
    Local_2: System.Object local
  IExpressionStatementOperation (OperationKind.ExpressionStatement, Type: null, IsInvalid) (Syntax: '_ = local;')
    Expression: 
      ISimpleAssignmentOperation (OperationKind.SimpleAssignment, Type: var, IsInvalid) (Syntax: '_ = local')
        Left: 
          IDiscardOperation (Symbol: var _) (OperationKind.Discard, Type: var) (Syntax: '_')
        Right: 
          ILocalReferenceOperation: local (OperationKind.LocalReference, Type: var, IsInvalid) (Syntax: 'local')
  IUsingDeclarationOperation(IsAsynchronous: False) (OperationKind.UsingDeclaration, Type: null) (Syntax: 'using IDisp ... e i = null;')
    DeclarationGroup: 
      IVariableDeclarationGroupOperation (1 declarations) (OperationKind.VariableDeclarationGroup, Type: null, IsImplicit) (Syntax: 'using IDisp ... e i = null;')
        IVariableDeclarationOperation (1 declarators) (OperationKind.VariableDeclaration, Type: null) (Syntax: 'IDisposable i = null')
          Declarators:
              IVariableDeclaratorOperation (Symbol: System.IDisposable i) (OperationKind.VariableDeclarator, Type: null) (Syntax: 'i = null')
                Initializer: 
                  IVariableInitializerOperation (OperationKind.VariableInitializer, Type: null) (Syntax: '= null')
                    IConversionOperation (TryCast: False, Unchecked) (OperationKind.Conversion, Type: System.IDisposable, Constant: null, IsImplicit) (Syntax: 'null')
                      Conversion: CommonConversion (Exists: True, IsIdentity: False, IsNumeric: False, IsReference: True, IsUserDefined: False) (MethodSymbol: null)
                      Operand: 
                        ILiteralOperation (OperationKind.Literal, Type: null, Constant: null) (Syntax: 'null')
          Initializer: 
            null
  IVariableDeclarationGroupOperation (1 declarations) (OperationKind.VariableDeclarationGroup, Type: null) (Syntax: 'object local = null;')
    IVariableDeclarationOperation (1 declarators) (OperationKind.VariableDeclaration, Type: null) (Syntax: 'object local = null')
      Declarators:
          IVariableDeclaratorOperation (Symbol: System.Object local) (OperationKind.VariableDeclarator, Type: null) (Syntax: 'local = null')
            Initializer: 
              IVariableInitializerOperation (OperationKind.VariableInitializer, Type: null) (Syntax: '= null')
                IConversionOperation (TryCast: False, Unchecked) (OperationKind.Conversion, Type: System.Object, Constant: null, IsImplicit) (Syntax: 'null')
                  Conversion: CommonConversion (Exists: True, IsIdentity: False, IsNumeric: False, IsReference: True, IsUserDefined: False) (MethodSymbol: null)
                  Operand: 
                    ILiteralOperation (OperationKind.Literal, Type: null, Constant: null) (Syntax: 'null')
      Initializer: 
        null
", expectedDiagnostics);

            VerifyFlowGraphForTest<BlockSyntax>(comp, @"
Block[B0] - Entry
    Statements (0)
    Next (Regular) Block[B1]
        Entering: {R1}
.locals {R1}
{
    Locals: [System.IDisposable i] [System.Object local]
    Block[B1] - Block
        Predecessors: [B0]
        Statements (2)
            IExpressionStatementOperation (OperationKind.ExpressionStatement, Type: null, IsInvalid) (Syntax: '_ = local;')
              Expression: 
                ISimpleAssignmentOperation (OperationKind.SimpleAssignment, Type: var, IsInvalid) (Syntax: '_ = local')
                  Left: 
                    IDiscardOperation (Symbol: var _) (OperationKind.Discard, Type: var) (Syntax: '_')
                  Right: 
                    ILocalReferenceOperation: local (OperationKind.LocalReference, Type: var, IsInvalid) (Syntax: 'local')
            ISimpleAssignmentOperation (OperationKind.SimpleAssignment, Type: System.IDisposable, IsImplicit) (Syntax: 'i = null')
              Left: 
                ILocalReferenceOperation: i (IsDeclaration: True) (OperationKind.LocalReference, Type: System.IDisposable, IsImplicit) (Syntax: 'i = null')
              Right: 
                IConversionOperation (TryCast: False, Unchecked) (OperationKind.Conversion, Type: System.IDisposable, Constant: null, IsImplicit) (Syntax: 'null')
                  Conversion: CommonConversion (Exists: True, IsIdentity: False, IsNumeric: False, IsReference: True, IsUserDefined: False) (MethodSymbol: null)
                    (ImplicitReference)
                  Operand: 
                    ILiteralOperation (OperationKind.Literal, Type: null, Constant: null) (Syntax: 'null')
        Next (Regular) Block[B2]
            Entering: {R2} {R3}
    .try {R2, R3}
    {
        Block[B2] - Block
            Predecessors: [B1]
            Statements (1)
                ISimpleAssignmentOperation (OperationKind.SimpleAssignment, Type: System.Object, IsImplicit) (Syntax: 'local = null')
                  Left: 
                    ILocalReferenceOperation: local (IsDeclaration: True) (OperationKind.LocalReference, Type: System.Object, IsImplicit) (Syntax: 'local = null')
                  Right: 
                    IConversionOperation (TryCast: False, Unchecked) (OperationKind.Conversion, Type: System.Object, Constant: null, IsImplicit) (Syntax: 'null')
                      Conversion: CommonConversion (Exists: True, IsIdentity: False, IsNumeric: False, IsReference: True, IsUserDefined: False) (MethodSymbol: null)
                        (ImplicitReference)
                      Operand: 
                        ILiteralOperation (OperationKind.Literal, Type: null, Constant: null) (Syntax: 'null')
            Next (Regular) Block[B6]
                Finalizing: {R4}
                Leaving: {R3} {R2} {R1}
    }
    .finally {R4}
    {
        Block[B3] - Block
            Predecessors (0)
            Statements (0)
            Jump if True (Regular) to Block[B5]
                IIsNullOperation (OperationKind.IsNull, Type: System.Boolean, IsImplicit) (Syntax: 'i = null')
                  Operand: 
                    ILocalReferenceOperation: i (OperationKind.LocalReference, Type: System.IDisposable, IsImplicit) (Syntax: 'i = null')
            Next (Regular) Block[B4]
        Block[B4] - Block
            Predecessors: [B3]
            Statements (1)
                IInvocationOperation (virtual void System.IDisposable.Dispose()) (OperationKind.Invocation, Type: System.Void, IsImplicit) (Syntax: 'i = null')
                  Instance Receiver: 
                    ILocalReferenceOperation: i (OperationKind.LocalReference, Type: System.IDisposable, IsImplicit) (Syntax: 'i = null')
                  Arguments(0)
            Next (Regular) Block[B5]
        Block[B5] - Block
            Predecessors: [B3] [B4]
            Statements (0)
            Next (StructuredExceptionHandling) Block[null]
    }
}
Block[B6] - Exit
    Predecessors: [B2]
    Statements (0)
");
        }
<<<<<<< HEAD
=======

        [Fact]
        public void UsingDeclaration_InsideSwitchCaseEmbeddedStatements()
        {
            var source = @"
using System;
class C1 : IDisposable
{
    public void Dispose() { }
}
class C2
{
    public static void M(int x)
    /*<bind>*/{
        switch (x)
        {
            case 5:
                using C1 o1 = new C1();
                break;
        }
    }/*</bind>*/
}";

            var expectedDiagnostics = new DiagnosticDescription[] {
                // file.cs(14,17): error CS8647: A using variable cannot be used directly within a switch section (consider using braces). 
                //                 using C1 o1 = new C1();
                Diagnostic(ErrorCode.ERR_UsingVarInSwitchCase, "using C1 o1 = new C1();").WithLocation(14, 17)
            };

            var expectedFlowGraph = @"
Block[B0] - Entry
    Statements (0)
    Next (Regular) Block[B1]
        Entering: {R1}
.locals {R1}
{
    CaptureIds: [0]
    Block[B1] - Block
        Predecessors: [B0]
        Statements (1)
            IFlowCaptureOperation: 0 (OperationKind.FlowCapture, Type: null, IsImplicit) (Syntax: 'x')
              Value: 
                IParameterReferenceOperation: x (OperationKind.ParameterReference, Type: System.Int32) (Syntax: 'x')
        Next (Regular) Block[B2]
            Entering: {R2}
    .locals {R2}
    {
        Locals: [C1 o1]
        Block[B2] - Block
            Predecessors: [B1]
            Statements (0)
            Jump if False (Regular) to Block[B8]
                IBinaryOperation (BinaryOperatorKind.Equals) (OperationKind.Binary, Type: System.Boolean, IsImplicit) (Syntax: '5')
                  Left: 
                    IFlowCaptureReferenceOperation: 0 (OperationKind.FlowCaptureReference, Type: System.Int32, IsImplicit) (Syntax: 'x')
                  Right: 
                    ILiteralOperation (OperationKind.Literal, Type: System.Int32, Constant: 5) (Syntax: '5')
                Leaving: {R2} {R1}
            Next (Regular) Block[B3]
        Block[B3] - Block
            Predecessors: [B2]
            Statements (1)
                ISimpleAssignmentOperation (OperationKind.SimpleAssignment, Type: C1, IsInvalid, IsImplicit) (Syntax: 'o1 = new C1()')
                  Left: 
                    ILocalReferenceOperation: o1 (IsDeclaration: True) (OperationKind.LocalReference, Type: C1, IsInvalid, IsImplicit) (Syntax: 'o1 = new C1()')
                  Right: 
                    IObjectCreationOperation (Constructor: C1..ctor()) (OperationKind.ObjectCreation, Type: C1, IsInvalid) (Syntax: 'new C1()')
                      Arguments(0)
                      Initializer: 
                        null
            Next (Regular) Block[B4]
                Entering: {R3} {R4}
        .try {R3, R4}
        {
            Block[B4] - Block
                Predecessors: [B3]
                Statements (0)
                Next (Regular) Block[B8]
                    Finalizing: {R5}
                    Leaving: {R4} {R3} {R2} {R1}
        }
        .finally {R5}
        {
            Block[B5] - Block
                Predecessors (0)
                Statements (0)
                Jump if True (Regular) to Block[B7]
                    IIsNullOperation (OperationKind.IsNull, Type: System.Boolean, IsInvalid, IsImplicit) (Syntax: 'o1 = new C1()')
                      Operand: 
                        ILocalReferenceOperation: o1 (OperationKind.LocalReference, Type: C1, IsInvalid, IsImplicit) (Syntax: 'o1 = new C1()')
                Next (Regular) Block[B6]
            Block[B6] - Block
                Predecessors: [B5]
                Statements (1)
                    IInvocationOperation (virtual void System.IDisposable.Dispose()) (OperationKind.Invocation, Type: System.Void, IsInvalid, IsImplicit) (Syntax: 'o1 = new C1()')
                      Instance Receiver: 
                        IConversionOperation (TryCast: False, Unchecked) (OperationKind.Conversion, Type: System.IDisposable, IsInvalid, IsImplicit) (Syntax: 'o1 = new C1()')
                          Conversion: CommonConversion (Exists: True, IsIdentity: False, IsNumeric: False, IsReference: True, IsUserDefined: False) (MethodSymbol: null)
                            (ImplicitReference)
                          Operand: 
                            ILocalReferenceOperation: o1 (OperationKind.LocalReference, Type: C1, IsInvalid, IsImplicit) (Syntax: 'o1 = new C1()')
                      Arguments(0)
                Next (Regular) Block[B7]
            Block[B7] - Block
                Predecessors: [B5] [B6]
                Statements (0)
                Next (StructuredExceptionHandling) Block[null]
        }
    }
}
Block[B8] - Exit
    Predecessors: [B2] [B4]
    Statements (0)
";

            VerifyFlowGraphAndDiagnosticsForTest<BlockSyntax>(source, expectedFlowGraph, expectedDiagnostics);
        }

        [Fact]
        public void UsingDeclaration_InsideIfEmbeddedStatement()
        {
            var source = @"
using System;
class C1 : IDisposable
{
    public void Dispose() { }
}
class C2
{
    public static void M(bool b)
    /*<bind>*/{
        if (b)
            using C1 o1 = new C1();
    }/*</bind>*/
}";

            var expectedDiagnostics = new DiagnosticDescription[] {
                // file.cs(12,13): error CS1023: Embedded statement cannot be a declaration or labeled statement
                //             using C1 o1 = new C1();
                Diagnostic(ErrorCode.ERR_BadEmbeddedStmt, "using C1 o1 = new C1();").WithLocation(12, 13)
            };

            var expectedFlowGraph = @"
Block[B0] - Entry
    Statements (0)
    Next (Regular) Block[B1]
Block[B1] - Block
    Predecessors: [B0]
    Statements (0)
    Jump if False (Regular) to Block[B7]
        IParameterReferenceOperation: b (OperationKind.ParameterReference, Type: System.Boolean) (Syntax: 'b')
    Next (Regular) Block[B2]
        Entering: {R1}
.locals {R1}
{
    Locals: [C1 o1]
    Block[B2] - Block
        Predecessors: [B1]
        Statements (1)
            ISimpleAssignmentOperation (OperationKind.SimpleAssignment, Type: C1, IsInvalid, IsImplicit) (Syntax: 'o1 = new C1()')
              Left: 
                ILocalReferenceOperation: o1 (IsDeclaration: True) (OperationKind.LocalReference, Type: C1, IsInvalid, IsImplicit) (Syntax: 'o1 = new C1()')
              Right: 
                IObjectCreationOperation (Constructor: C1..ctor()) (OperationKind.ObjectCreation, Type: C1, IsInvalid) (Syntax: 'new C1()')
                  Arguments(0)
                  Initializer: 
                    null
        Next (Regular) Block[B3]
            Entering: {R2} {R3}
    .try {R2, R3}
    {
        Block[B3] - Block
            Predecessors: [B2]
            Statements (0)
            Next (Regular) Block[B7]
                Finalizing: {R4}
                Leaving: {R3} {R2} {R1}
    }
    .finally {R4}
    {
        Block[B4] - Block
            Predecessors (0)
            Statements (0)
            Jump if True (Regular) to Block[B6]
                IIsNullOperation (OperationKind.IsNull, Type: System.Boolean, IsInvalid, IsImplicit) (Syntax: 'o1 = new C1()')
                  Operand: 
                    ILocalReferenceOperation: o1 (OperationKind.LocalReference, Type: C1, IsInvalid, IsImplicit) (Syntax: 'o1 = new C1()')
            Next (Regular) Block[B5]
        Block[B5] - Block
            Predecessors: [B4]
            Statements (1)
                IInvocationOperation (virtual void System.IDisposable.Dispose()) (OperationKind.Invocation, Type: System.Void, IsInvalid, IsImplicit) (Syntax: 'o1 = new C1()')
                  Instance Receiver: 
                    IConversionOperation (TryCast: False, Unchecked) (OperationKind.Conversion, Type: System.IDisposable, IsInvalid, IsImplicit) (Syntax: 'o1 = new C1()')
                      Conversion: CommonConversion (Exists: True, IsIdentity: False, IsNumeric: False, IsReference: True, IsUserDefined: False) (MethodSymbol: null)
                        (ImplicitReference)
                      Operand: 
                        ILocalReferenceOperation: o1 (OperationKind.LocalReference, Type: C1, IsInvalid, IsImplicit) (Syntax: 'o1 = new C1()')
                  Arguments(0)
            Next (Regular) Block[B6]
        Block[B6] - Block
            Predecessors: [B4] [B5]
            Statements (0)
            Next (StructuredExceptionHandling) Block[null]
    }
}
Block[B7] - Exit
    Predecessors: [B1] [B3]
    Statements (0)
";

            VerifyFlowGraphAndDiagnosticsForTest<BlockSyntax>(source, expectedFlowGraph, expectedDiagnostics);
        }

        [Fact]
        public void UsingDeclaration_InsideForEmbeddedStatement()
        {
            var source = @"
using System;
using System.Collections;
class C1 : IDisposable
{
    public void Dispose() { }
}
class C2
{
    public static void M()
    /*<bind>*/{
        for (;;)
            using C1 o1 = new C1();
    }/*</bind>*/
}";

            var expectedDiagnostics = new DiagnosticDescription[] {
                // file.cs(13,13): error CS1023: Embedded statement cannot be a declaration or labeled statement
                //             using C1 o1 = new C1();
                Diagnostic(ErrorCode.ERR_BadEmbeddedStmt, "using C1 o1 = new C1();").WithLocation(13, 13)
            };

            var expectedFlowGraph = @"
Block[B0] - Entry
    Statements (0)
    Next (Regular) Block[B1]
        Entering: {R1}
.locals {R1}
{
    Locals: [C1 o1]
    Block[B1] - Block
        Predecessors: [B0] [B6]
        Statements (1)
            ISimpleAssignmentOperation (OperationKind.SimpleAssignment, Type: C1, IsInvalid, IsImplicit) (Syntax: 'o1 = new C1()')
              Left: 
                ILocalReferenceOperation: o1 (IsDeclaration: True) (OperationKind.LocalReference, Type: C1, IsInvalid, IsImplicit) (Syntax: 'o1 = new C1()')
              Right: 
                IObjectCreationOperation (Constructor: C1..ctor()) (OperationKind.ObjectCreation, Type: C1, IsInvalid) (Syntax: 'new C1()')
                  Arguments(0)
                  Initializer: 
                    null
        Next (Regular) Block[B2]
            Entering: {R2} {R3}
    .try {R2, R3}
    {
        Block[B2] - Block
            Predecessors: [B1]
            Statements (0)
            Next (Regular) Block[B6]
                Finalizing: {R4}
                Leaving: {R3} {R2} {R1}
    }
    .finally {R4}
    {
        Block[B3] - Block
            Predecessors (0)
            Statements (0)
            Jump if True (Regular) to Block[B5]
                IIsNullOperation (OperationKind.IsNull, Type: System.Boolean, IsInvalid, IsImplicit) (Syntax: 'o1 = new C1()')
                  Operand: 
                    ILocalReferenceOperation: o1 (OperationKind.LocalReference, Type: C1, IsInvalid, IsImplicit) (Syntax: 'o1 = new C1()')
            Next (Regular) Block[B4]
        Block[B4] - Block
            Predecessors: [B3]
            Statements (1)
                IInvocationOperation (virtual void System.IDisposable.Dispose()) (OperationKind.Invocation, Type: System.Void, IsInvalid, IsImplicit) (Syntax: 'o1 = new C1()')
                  Instance Receiver: 
                    IConversionOperation (TryCast: False, Unchecked) (OperationKind.Conversion, Type: System.IDisposable, IsInvalid, IsImplicit) (Syntax: 'o1 = new C1()')
                      Conversion: CommonConversion (Exists: True, IsIdentity: False, IsNumeric: False, IsReference: True, IsUserDefined: False) (MethodSymbol: null)
                        (ImplicitReference)
                      Operand: 
                        ILocalReferenceOperation: o1 (OperationKind.LocalReference, Type: C1, IsInvalid, IsImplicit) (Syntax: 'o1 = new C1()')
                  Arguments(0)
            Next (Regular) Block[B5]
        Block[B5] - Block
            Predecessors: [B3] [B4]
            Statements (0)
            Next (StructuredExceptionHandling) Block[null]
    }
}
Block[B6] - Block
    Predecessors: [B2]
    Statements (0)
    Next (Regular) Block[B1]
        Entering: {R1}
Block[B7] - Exit [UnReachable]
    Predecessors (0)
    Statements (0)
";

            VerifyFlowGraphAndDiagnosticsForTest<BlockSyntax>(source, expectedFlowGraph, expectedDiagnostics);
        }

        [Fact]
        public void UsingDeclaration_InsideForEachEmbeddedStatement()
        {
            var source = @"
using System;
using System.Collections;
class C1 : IDisposable
{
    public void Dispose() { }
}
class C2
{
    public static void M(IEnumerable e)
    /*<bind>*/{
        foreach (var o in e)
            using C1 o1 = new C1();
    }/*</bind>*/
}";

            var expectedDiagnostics = new DiagnosticDescription[] {
                // file.cs(13,13): error CS1023: Embedded statement cannot be a declaration or labeled statement
                //             using C1 o1 = new C1();
                Diagnostic(ErrorCode.ERR_BadEmbeddedStmt, "using C1 o1 = new C1();").WithLocation(13, 13)
            };

            var expectedFlowGraph = @"
Block[B0] - Entry
    Statements (0)
    Next (Regular) Block[B1]
        Entering: {R1}
.locals {R1}
{
    CaptureIds: [0]
    Block[B1] - Block
        Predecessors: [B0]
        Statements (1)
            IFlowCaptureOperation: 0 (OperationKind.FlowCapture, Type: null, IsImplicit) (Syntax: 'e')
              Value: 
                IInvocationOperation (virtual System.Collections.IEnumerator System.Collections.IEnumerable.GetEnumerator()) (OperationKind.Invocation, Type: System.Collections.IEnumerator, IsImplicit) (Syntax: 'e')
                  Instance Receiver: 
                    IConversionOperation (TryCast: False, Unchecked) (OperationKind.Conversion, Type: System.Collections.IEnumerable, IsImplicit) (Syntax: 'e')
                      Conversion: CommonConversion (Exists: True, IsIdentity: True, IsNumeric: False, IsReference: False, IsUserDefined: False) (MethodSymbol: null)
                        (Identity)
                      Operand: 
                        IParameterReferenceOperation: e (OperationKind.ParameterReference, Type: System.Collections.IEnumerable) (Syntax: 'e')
                  Arguments(0)
        Next (Regular) Block[B2]
            Entering: {R2} {R3}
    .try {R2, R3}
    {
        Block[B2] - Block
            Predecessors: [B1] [B5]
            Statements (0)
            Jump if False (Regular) to Block[B12]
                IInvocationOperation (virtual System.Boolean System.Collections.IEnumerator.MoveNext()) (OperationKind.Invocation, Type: System.Boolean, IsImplicit) (Syntax: 'e')
                  Instance Receiver: 
                    IFlowCaptureReferenceOperation: 0 (OperationKind.FlowCaptureReference, Type: System.Collections.IEnumerator, IsImplicit) (Syntax: 'e')
                  Arguments(0)
                Finalizing: {R9}
                Leaving: {R3} {R2} {R1}
            Next (Regular) Block[B3]
                Entering: {R4}
        .locals {R4}
        {
            Locals: [System.Object o]
            Block[B3] - Block
                Predecessors: [B2]
                Statements (1)
                    ISimpleAssignmentOperation (OperationKind.SimpleAssignment, Type: null, IsImplicit) (Syntax: 'var')
                      Left: 
                        ILocalReferenceOperation: o (IsDeclaration: True) (OperationKind.LocalReference, Type: System.Object, IsImplicit) (Syntax: 'var')
                      Right: 
                        IPropertyReferenceOperation: System.Object System.Collections.IEnumerator.Current { get; } (OperationKind.PropertyReference, Type: System.Object, IsImplicit) (Syntax: 'var')
                          Instance Receiver: 
                            IFlowCaptureReferenceOperation: 0 (OperationKind.FlowCaptureReference, Type: System.Collections.IEnumerator, IsImplicit) (Syntax: 'e')
                Next (Regular) Block[B4]
                    Entering: {R5}
            .locals {R5}
            {
                Locals: [C1 o1]
                Block[B4] - Block
                    Predecessors: [B3]
                    Statements (1)
                        ISimpleAssignmentOperation (OperationKind.SimpleAssignment, Type: C1, IsInvalid, IsImplicit) (Syntax: 'o1 = new C1()')
                          Left: 
                            ILocalReferenceOperation: o1 (IsDeclaration: True) (OperationKind.LocalReference, Type: C1, IsInvalid, IsImplicit) (Syntax: 'o1 = new C1()')
                          Right: 
                            IObjectCreationOperation (Constructor: C1..ctor()) (OperationKind.ObjectCreation, Type: C1, IsInvalid) (Syntax: 'new C1()')
                              Arguments(0)
                              Initializer: 
                                null
                    Next (Regular) Block[B5]
                        Entering: {R6} {R7}
                .try {R6, R7}
                {
                    Block[B5] - Block
                        Predecessors: [B4]
                        Statements (0)
                        Next (Regular) Block[B2]
                            Finalizing: {R8}
                            Leaving: {R7} {R6} {R5} {R4}
                }
                .finally {R8}
                {
                    Block[B6] - Block
                        Predecessors (0)
                        Statements (0)
                        Jump if True (Regular) to Block[B8]
                            IIsNullOperation (OperationKind.IsNull, Type: System.Boolean, IsInvalid, IsImplicit) (Syntax: 'o1 = new C1()')
                              Operand: 
                                ILocalReferenceOperation: o1 (OperationKind.LocalReference, Type: C1, IsInvalid, IsImplicit) (Syntax: 'o1 = new C1()')
                        Next (Regular) Block[B7]
                    Block[B7] - Block
                        Predecessors: [B6]
                        Statements (1)
                            IInvocationOperation (virtual void System.IDisposable.Dispose()) (OperationKind.Invocation, Type: System.Void, IsInvalid, IsImplicit) (Syntax: 'o1 = new C1()')
                              Instance Receiver: 
                                IConversionOperation (TryCast: False, Unchecked) (OperationKind.Conversion, Type: System.IDisposable, IsInvalid, IsImplicit) (Syntax: 'o1 = new C1()')
                                  Conversion: CommonConversion (Exists: True, IsIdentity: False, IsNumeric: False, IsReference: True, IsUserDefined: False) (MethodSymbol: null)
                                    (ImplicitReference)
                                  Operand: 
                                    ILocalReferenceOperation: o1 (OperationKind.LocalReference, Type: C1, IsInvalid, IsImplicit) (Syntax: 'o1 = new C1()')
                              Arguments(0)
                        Next (Regular) Block[B8]
                    Block[B8] - Block
                        Predecessors: [B6] [B7]
                        Statements (0)
                        Next (StructuredExceptionHandling) Block[null]
                }
            }
        }
    }
    .finally {R9}
    {
        CaptureIds: [1]
        Block[B9] - Block
            Predecessors (0)
            Statements (1)
                IFlowCaptureOperation: 1 (OperationKind.FlowCapture, Type: null, IsImplicit) (Syntax: 'e')
                  Value: 
                    IConversionOperation (TryCast: True, Unchecked) (OperationKind.Conversion, Type: System.IDisposable, IsImplicit) (Syntax: 'e')
                      Conversion: CommonConversion (Exists: True, IsIdentity: False, IsNumeric: False, IsReference: True, IsUserDefined: False) (MethodSymbol: null)
                        (ExplicitReference)
                      Operand: 
                        IFlowCaptureReferenceOperation: 0 (OperationKind.FlowCaptureReference, Type: System.Collections.IEnumerator, IsImplicit) (Syntax: 'e')
            Jump if True (Regular) to Block[B11]
                IIsNullOperation (OperationKind.IsNull, Type: System.Boolean, IsImplicit) (Syntax: 'e')
                  Operand: 
                    IFlowCaptureReferenceOperation: 1 (OperationKind.FlowCaptureReference, Type: System.IDisposable, IsImplicit) (Syntax: 'e')
            Next (Regular) Block[B10]
        Block[B10] - Block
            Predecessors: [B9]
            Statements (1)
                IInvocationOperation (virtual void System.IDisposable.Dispose()) (OperationKind.Invocation, Type: System.Void, IsImplicit) (Syntax: 'e')
                  Instance Receiver: 
                    IFlowCaptureReferenceOperation: 1 (OperationKind.FlowCaptureReference, Type: System.IDisposable, IsImplicit) (Syntax: 'e')
                  Arguments(0)
            Next (Regular) Block[B11]
        Block[B11] - Block
            Predecessors: [B9] [B10]
            Statements (0)
            Next (StructuredExceptionHandling) Block[null]
    }
}
Block[B12] - Exit
    Predecessors: [B2]
    Statements (0)
";

            VerifyFlowGraphAndDiagnosticsForTest<BlockSyntax>(source, expectedFlowGraph, expectedDiagnostics);
        }
>>>>>>> e8cd5df7
    }
}<|MERGE_RESOLUTION|>--- conflicted
+++ resolved
@@ -8487,8 +8487,6 @@
     Statements (0)
 ");
         }
-<<<<<<< HEAD
-=======
 
         [Fact]
         public void UsingDeclaration_InsideSwitchCaseEmbeddedStatements()
@@ -8970,6 +8968,5 @@
 
             VerifyFlowGraphAndDiagnosticsForTest<BlockSyntax>(source, expectedFlowGraph, expectedDiagnostics);
         }
->>>>>>> e8cd5df7
     }
 }