--- conflicted
+++ resolved
@@ -148,23 +148,11 @@
             {
                 var options = actionWithOptions.GetOptions(cancellationToken);
                 if (options != null)
-<<<<<<< HEAD
-                {
-                    operations = this.ThreadingContext.JoinableTaskFactory.Run(
-                        () => GetOperationsAsync(actionWithOptions, options, cancellationToken));
-                }
+                    operations = await GetOperationsAsync(actionWithOptions, options, cancellationToken).ConfigureAwait(true);
             }
             else
             {
-                operations = this.ThreadingContext.JoinableTaskFactory.Run(
-                    () => GetOperationsAsync(progressTracker, cancellationToken));
-=======
-                    operations = await GetOperationsAsync(actionWithOptions, options, cancellationToken).ConfigureAwait(true);
-            }
-            else
-            {
                 operations = await GetOperationsAsync(progressTracker, cancellationToken).ConfigureAwait(true);
->>>>>>> bcbb8e9e
             }
 
             AssertIsForeground();
