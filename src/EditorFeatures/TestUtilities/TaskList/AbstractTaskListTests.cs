--- conflicted
+++ resolved
@@ -54,13 +54,8 @@
                 var line = initialTextSnapshot.GetLineFromPosition(span.Start);
                 var text = initialTextSnapshot.GetText(span.ToSpan());
 
-<<<<<<< HEAD
-                Assert.Equal(todo.MappedSpan.Span.Start.Line, line.LineNumber);
-                Assert.Equal(todo.MappedSpan.Span.Start.Character, span.Start - line.Start);
-=======
                 Assert.Equal(todo.MappedSpan.StartLinePosition.Line, line.LineNumber);
                 Assert.Equal(todo.MappedSpan.StartLinePosition.Character, span.Start - line.Start);
->>>>>>> f8f5279b
                 Assert.Equal(todo.Message, text);
             }
         }
