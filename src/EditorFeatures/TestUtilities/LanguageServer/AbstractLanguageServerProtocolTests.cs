﻿// Licensed to the .NET Foundation under one or more agreements.
// The .NET Foundation licenses this file to you under the MIT license.
// See the LICENSE file in the project root for more information.

using System;
using System.Collections.Generic;
using System.Collections.Immutable;
using System.Linq;
using System.Text.RegularExpressions;
using System.Threading;
using System.Threading.Tasks;
using System.Xml.Linq;
using Microsoft.CodeAnalysis;
using Microsoft.CodeAnalysis.Editor.Shared.Extensions;
using Microsoft.CodeAnalysis.Editor.Test;
using Microsoft.CodeAnalysis.Editor.UnitTests;
using Microsoft.CodeAnalysis.Editor.UnitTests.Workspaces;
using Microsoft.CodeAnalysis.Host;
using Microsoft.CodeAnalysis.Host.Mef;
using Microsoft.CodeAnalysis.LanguageServer;
using Microsoft.CodeAnalysis.LanguageServer.Handler;
using Microsoft.CodeAnalysis.LanguageServer.Handler.CodeActions;
using Microsoft.CodeAnalysis.Options;
using Microsoft.CodeAnalysis.Shared.Extensions;
using Microsoft.CodeAnalysis.Test.Utilities;
using Microsoft.CodeAnalysis.Text;
using Newtonsoft.Json;
using Newtonsoft.Json.Linq;
using Roslyn.Utilities;
using Xunit;
using LSP = Microsoft.VisualStudio.LanguageServer.Protocol;

namespace Roslyn.Test.Utilities
{
    [UseExportProvider]
    public abstract partial class AbstractLanguageServerProtocolTests
    {
        // TODO: remove WPF dependency (IEditorInlineRenameService)
        private static readonly TestComposition s_composition = EditorTestCompositions.LanguageServerProtocolWpf
            .AddParts(typeof(TestDocumentTrackingService))
            .AddParts(typeof(TestWorkspaceRegistrationService))
            .RemoveParts(typeof(MockWorkspaceEventListenerProvider));

        private class TestSpanMapperProvider : IDocumentServiceProvider
        {
            TService IDocumentServiceProvider.GetService<TService>()
                => (TService)(object)new TestSpanMapper();
        }

        internal class TestSpanMapper : ISpanMappingService
        {
            private static readonly LinePositionSpan s_mappedLinePosition = new LinePositionSpan(new LinePosition(0, 0), new LinePosition(0, 5));
            private static readonly string s_mappedFilePath = "c:\\MappedFile.cs";

            internal static readonly string GeneratedFileName = "GeneratedFile.cs";

            internal static readonly LSP.Location MappedFileLocation = new LSP.Location
            {
                Range = ProtocolConversions.LinePositionToRange(s_mappedLinePosition),
                Uri = new Uri(s_mappedFilePath)
            };

            /// <summary>
            /// LSP tests are simulating the new razor system which does support mapping import directives.
            /// </summary>
            public bool SupportsMappingImportDirectives => true;

            public Task<ImmutableArray<MappedSpanResult>> MapSpansAsync(Document document, IEnumerable<TextSpan> spans, CancellationToken cancellationToken)
            {
                ImmutableArray<MappedSpanResult> mappedResult = default;
                if (document.Name == GeneratedFileName)
                {
                    mappedResult = spans.Select(span => new MappedSpanResult(s_mappedFilePath, s_mappedLinePosition, new TextSpan(0, 5))).ToImmutableArray();
                }

                return Task.FromResult(mappedResult);
            }

            public Task<ImmutableArray<(string mappedFilePath, TextChange mappedTextChange)>> GetMappedTextChangesAsync(
                Document oldDocument,
                Document newDocument,
                CancellationToken cancellationToken)
            {
                throw new NotImplementedException();
            }
        }

        protected class OrderLocations : Comparer<LSP.Location>
        {
            public override int Compare(LSP.Location x, LSP.Location y) => CompareLocations(x, y);
        }

        protected virtual TestComposition Composition => s_composition;

        /// <summary>
        /// Asserts two objects are equivalent by converting to JSON and ignoring whitespace.
        /// </summary>
        /// <typeparam name="T">the JSON object type.</typeparam>
        /// <param name="expected">the expected object to be converted to JSON.</param>
        /// <param name="actual">the actual object to be converted to JSON.</param>
        public static void AssertJsonEquals<T>(T expected, T actual)
        {
            var expectedStr = JsonConvert.SerializeObject(expected);
            var actualStr = JsonConvert.SerializeObject(actual);
            AssertEqualIgnoringWhitespace(expectedStr, actualStr);
        }

        protected static void AssertEqualIgnoringWhitespace(string expected, string actual)
        {
            var expectedWithoutWhitespace = Regex.Replace(expected, @"\s+", string.Empty);
            var actualWithoutWhitespace = Regex.Replace(actual, @"\s+", string.Empty);
            Assert.Equal(expectedWithoutWhitespace, actualWithoutWhitespace);
        }

        /// <summary>
        /// Assert that two location lists are equivalent.
        /// Locations are not always returned in a consistent order so they must be sorted.
        /// </summary>
        protected static void AssertLocationsEqual(IEnumerable<LSP.Location> expectedLocations, IEnumerable<LSP.Location> actualLocations)
        {
            var orderedActualLocations = actualLocations.OrderBy(CompareLocations);
            var orderedExpectedLocations = expectedLocations.OrderBy(CompareLocations);

            AssertJsonEquals(orderedExpectedLocations, orderedActualLocations);
        }

        protected static int CompareLocations(LSP.Location l1, LSP.Location l2)
        {
            var compareDocument = l1.Uri.OriginalString.CompareTo(l2.Uri.OriginalString);
            var compareRange = CompareRange(l1.Range, l2.Range);
            return compareDocument != 0 ? compareDocument : compareRange;
        }

        protected static int CompareRange(LSP.Range r1, LSP.Range r2)
        {
            var compareLine = r1.Start.Line.CompareTo(r2.Start.Line);
            var compareChar = r1.Start.Character.CompareTo(r2.Start.Character);
            return compareLine != 0 ? compareLine : compareChar;
        }

        protected static string ApplyTextEdits(LSP.TextEdit[] edits, SourceText originalMarkup)
        {
            var text = originalMarkup;
            foreach (var edit in edits)
            {
                var lines = text.Lines;
                var startPosition = ProtocolConversions.PositionToLinePosition(edit.Range.Start);
                var endPosition = ProtocolConversions.PositionToLinePosition(edit.Range.End);
                var textSpan = lines.GetTextSpan(new LinePositionSpan(startPosition, endPosition));
                text = text.Replace(textSpan, edit.NewText);
            }

            return text.ToString();
        }

        internal static LSP.SymbolInformation CreateSymbolInformation(LSP.SymbolKind kind, string name, LSP.Location location, Glyph glyph, string? containerName = null)
        {
            var info = new LSP.VSSymbolInformation()
            {
                Kind = kind,
                Name = name,
                Location = location,
                Icon = VSLspExtensionConversions.GetImageIdFromGlyph(glyph)
            };

            if (containerName != null)
            {
                info.ContainerName = containerName;
            }

            return info;
        }

        protected static LSP.TextDocumentIdentifier CreateTextDocumentIdentifier(Uri uri, ProjectId? projectContext = null)
        {
            var documentIdentifier = new LSP.VSTextDocumentIdentifier { Uri = uri };

            if (projectContext != null)
            {
                documentIdentifier.ProjectContext =
                    new LSP.VSProjectContext { Id = ProtocolConversions.ProjectIdToProjectContextId(projectContext) };
            }

            return documentIdentifier;
        }

        protected static LSP.TextDocumentPositionParams CreateTextDocumentPositionParams(LSP.Location caret, ProjectId? projectContext = null)
            => new LSP.TextDocumentPositionParams()
            {
                TextDocument = CreateTextDocumentIdentifier(caret.Uri, projectContext),
                Position = caret.Range.Start
            };

        protected static LSP.MarkupContent CreateMarkupContent(LSP.MarkupKind kind, string value)
            => new LSP.MarkupContent()
            {
                Kind = kind,
                Value = value
            };

        protected static LSP.CompletionParams CreateCompletionParams(
            LSP.Location caret,
            LSP.VSInternalCompletionInvokeKind invokeKind,
            string triggerCharacter,
            LSP.CompletionTriggerKind triggerKind)
            => new LSP.CompletionParams()
            {
                TextDocument = CreateTextDocumentIdentifier(caret.Uri),
                Position = caret.Range.Start,
                Context = new LSP.VSInternalCompletionContext()
                {
                    InvokeKind = invokeKind,
                    TriggerCharacter = triggerCharacter,
                    TriggerKind = triggerKind,
                }
            };

        protected static async Task<LSP.VSInternalCompletionItem> CreateCompletionItemAsync(
            string label,
            LSP.CompletionItemKind kind,
            string[] tags,
            LSP.CompletionParams request,
            Document document,
            bool preselect = false,
            ImmutableArray<char>? commitCharacters = null,
            LSP.TextEdit? textEdit = null,
            string? insertText = null,
            string? sortText = null,
            string? filterText = null,
            long resultId = 0)
        {
            var position = await document.GetPositionFromLinePositionAsync(
                ProtocolConversions.PositionToLinePosition(request.Position), CancellationToken.None).ConfigureAwait(false);
            var completionTrigger = await ProtocolConversions.LSPToRoslynCompletionTriggerAsync(
                request.Context, document, position, CancellationToken.None).ConfigureAwait(false);

            var item = new LSP.VSInternalCompletionItem()
            {
                TextEdit = textEdit,
                InsertText = insertText,
                FilterText = filterText ?? label,
                Label = label,
                SortText = sortText ?? label,
                InsertTextFormat = LSP.InsertTextFormat.Plaintext,
                Kind = kind,
                Data = JObject.FromObject(new CompletionResolveData()
                {
                    ResultId = resultId,
                }),
                Preselect = preselect
            };

            if (tags != null)
                item.Icon = tags.ToImmutableArray().GetFirstGlyph().GetImageElement();

            if (commitCharacters != null)
                item.CommitCharacters = commitCharacters.Value.Select(c => c.ToString()).ToArray();

            return item;
        }

        protected static LSP.TextEdit GenerateTextEdit(string newText, int startLine, int startChar, int endLine, int endChar)
            => new LSP.TextEdit
            {
                NewText = newText,
                Range = new LSP.Range
                {
                    Start = new LSP.Position { Line = startLine, Character = startChar },
                    End = new LSP.Position { Line = endLine, Character = endChar }
                }
            };

        private protected static CodeActionResolveData CreateCodeActionResolveData(string uniqueIdentifier, LSP.Location location, IEnumerable<string>? customTags = null)
            => new CodeActionResolveData(uniqueIdentifier, customTags.ToImmutableArrayOrEmpty(), location.Range, CreateTextDocumentIdentifier(location.Uri));

        /// <summary>
        /// Creates an LSP server backed by a workspace instance with a solution containing the markup.
        /// </summary>
        protected TestLspServer CreateTestLspServer(string markup, out Dictionary<string, IList<LSP.Location>> locations)
            => CreateTestLspServer(new string[] { markup }, out locations, LanguageNames.CSharp);

        protected TestLspServer CreateVisualBasicTestLspServer(string markup, out Dictionary<string, IList<LSP.Location>> locations)
            => CreateTestLspServer(new string[] { markup }, out locations, LanguageNames.VisualBasic);

        protected TestLspServer CreateMultiProjectLspServer(string xmlMarkup, out Dictionary<string, IList<LSP.Location>> locations)
            => CreateTestLspServer(TestWorkspace.Create(xmlMarkup, composition: Composition), out locations);

        /// <summary>
        /// Creates an LSP server backed by a workspace instance with a solution containing the specified documents.
        /// </summary>
        protected TestLspServer CreateTestLspServer(string[] markups, out Dictionary<string, IList<LSP.Location>> locations)
            => CreateTestLspServer(markups, out locations, LanguageNames.CSharp);

        private TestLspServer CreateTestLspServer(string[] markups, out Dictionary<string, IList<LSP.Location>> locations, string languageName)
        {
            var workspace = languageName switch
            {
                LanguageNames.CSharp => TestWorkspace.CreateCSharp(markups, composition: Composition),
                LanguageNames.VisualBasic => TestWorkspace.CreateVisualBasic(markups, composition: Composition),
                _ => throw new ArgumentException($"language name {languageName} is not valid for a test workspace"),
            };
            return CreateTestLspServer(workspace, out locations);
        }

        private static TestLspServer CreateTestLspServer(TestWorkspace workspace, out Dictionary<string, IList<LSP.Location>> locations)
        {
<<<<<<< HEAD
            RegisterWorkspaceForLsp(workspace);
=======
>>>>>>> 5ce76ca9
            var solution = workspace.CurrentSolution;

            foreach (var document in workspace.Documents)
            {
                solution = solution.WithDocumentFilePath(document.Id, GetDocumentFilePathFromName(document.Name));
            }

            workspace.ChangeSolution(solution);

            locations = GetAnnotatedLocations(workspace, solution);

            return new TestLspServer(workspace);
        }

        protected TestLspServer CreateXmlTestLspServer(string xmlContent, out Dictionary<string, IList<LSP.Location>> locations, string? workspaceKind = null)
        {
            var workspace = TestWorkspace.Create(XElement.Parse(xmlContent), openDocuments: false, composition: Composition, workspaceKind: workspaceKind);
            locations = GetAnnotatedLocations(workspace, workspace.CurrentSolution);
            return new TestLspServer(workspace);
        }

        protected static void AddMappedDocument(Workspace workspace, string markup)
        {
            var generatedDocumentId = DocumentId.CreateNewId(workspace.CurrentSolution.ProjectIds.First());
            var version = VersionStamp.Create();
            var loader = TextLoader.From(TextAndVersion.Create(SourceText.From(markup), version, TestSpanMapper.GeneratedFileName));
            var generatedDocumentInfo = DocumentInfo.Create(generatedDocumentId, TestSpanMapper.GeneratedFileName, SpecializedCollections.EmptyReadOnlyList<string>(),
                SourceCodeKind.Regular, loader, $"C:\\{TestSpanMapper.GeneratedFileName}", isGenerated: true, designTimeOnly: false, new TestSpanMapperProvider());
            var newSolution = workspace.CurrentSolution.AddDocument(generatedDocumentInfo);
            workspace.TryApplyChanges(newSolution);
        }

        public static Dictionary<string, IList<LSP.Location>> GetAnnotatedLocations(TestWorkspace workspace, Solution solution)
        {
            var locations = new Dictionary<string, IList<LSP.Location>>();
            foreach (var testDocument in workspace.Documents)
            {
                var document = solution.GetRequiredDocument(testDocument.Id);
                var text = document.GetTextSynchronously(CancellationToken.None);
                foreach (var (name, spans) in testDocument.AnnotatedSpans)
                {
                    var locationsForName = locations.GetValueOrDefault(name, new List<LSP.Location>());
                    locationsForName.AddRange(spans.Select(span => ConvertTextSpanWithTextToLocation(span, text, new Uri(document.FilePath))));

                    // Linked files will return duplicate annotated Locations for each document that links to the same file.
                    // Since the test output only cares about the actual file, make sure we de-dupe before returning.
                    locations[name] = locationsForName.Distinct().ToList();
                }
            }

            return locations;

            static LSP.Location ConvertTextSpanWithTextToLocation(TextSpan span, SourceText text, Uri documentUri)
            {
                var location = new LSP.Location
                {
                    Uri = documentUri,
                    Range = ProtocolConversions.TextSpanToRange(span, text),
                };

                return location;
            }
        }

        private static RequestDispatcher CreateRequestDispatcher(TestWorkspace workspace)
        {
            var factory = workspace.ExportProvider.GetExportedValue<RequestDispatcherFactory>();
            return factory.CreateRequestDispatcher(ProtocolConstants.RoslynLspLanguages);
        }

        private static RequestExecutionQueue CreateRequestQueue(TestWorkspace workspace)
        {
            var registrationService = workspace.GetService<LspWorkspaceRegistrationService>();
            var globalOptions = workspace.GetService<IGlobalOptionService>();
            var lspMiscFilesWorkspace = new LspMiscellaneousFilesWorkspace(NoOpLspLogger.Instance);
            return new RequestExecutionQueue(NoOpLspLogger.Instance, registrationService, lspMiscFilesWorkspace, globalOptions, ProtocolConstants.RoslynLspLanguages, serverName: "Tests", "TestClient");
        }

        private static string GetDocumentFilePathFromName(string documentName)
            => "C:\\" + documentName;

        private static LSP.DidChangeTextDocumentParams CreateDidChangeTextDocumentParams(
            Uri documentUri,
            ImmutableArray<(int startLine, int startColumn, int endLine, int endColumn, string text)> changes)
        {
            var changeEvents = changes.Select(change => new LSP.TextDocumentContentChangeEvent
            {
                Text = change.text,
                Range = new LSP.Range
                {
                    Start = new LSP.Position(change.startLine, change.startColumn),
                    End = new LSP.Position(change.endLine, change.endColumn)
                }
            }).ToArray();

            return new LSP.DidChangeTextDocumentParams()
            {
                TextDocument = new LSP.VersionedTextDocumentIdentifier
                {
                    Uri = documentUri
                },
                ContentChanges = changeEvents
            };
        }

        private static LSP.DidOpenTextDocumentParams CreateDidOpenTextDocumentParams(Uri uri, string source)
            => new LSP.DidOpenTextDocumentParams
            {
                TextDocument = new LSP.TextDocumentItem
                {
                    Text = source,
                    Uri = uri
                }
            };

        private static LSP.DidCloseTextDocumentParams CreateDidCloseTextDocumentParams(Uri uri)
           => new LSP.DidCloseTextDocumentParams()
           {
               TextDocument = new LSP.TextDocumentIdentifier
               {
                   Uri = uri
               }
           };

        public sealed class TestLspServer : IDisposable
        {
            public readonly TestWorkspace TestWorkspace;
            private readonly RequestDispatcher _requestDispatcher;
            private readonly RequestExecutionQueue _executionQueue;

            internal TestLspServer(TestWorkspace testWorkspace)
            {
                TestWorkspace = testWorkspace;
                _requestDispatcher = CreateRequestDispatcher(testWorkspace);
                _executionQueue = CreateRequestQueue(testWorkspace);
            }

            public Task<ResponseType?> ExecuteRequestAsync<RequestType, ResponseType>(string methodName, RequestType request, LSP.ClientCapabilities clientCapabilities,
                string? clientName, CancellationToken cancellationToken) where RequestType : class
            {
                return _requestDispatcher.ExecuteRequestAsync<RequestType, ResponseType>(
                    _executionQueue, methodName, request, clientCapabilities, clientName, cancellationToken);
            }

            public async Task OpenDocumentAsync(Uri documentUri, string? text = null)
            {
                if (text == null)
                {
                    // LSP open files don't care about the project context, just the file contents with the URI.
                    // So pick any of the linked documents to get the text from.
                    var sourceText = await TestWorkspace.CurrentSolution.GetDocuments(documentUri).First().GetTextAsync(CancellationToken.None).ConfigureAwait(false);
                    text = sourceText.ToString();
                }

                var didOpenParams = CreateDidOpenTextDocumentParams(documentUri, text.ToString());
                await ExecuteRequestAsync<LSP.DidOpenTextDocumentParams, object>(LSP.Methods.TextDocumentDidOpenName,
                           didOpenParams, new LSP.ClientCapabilities(), null, CancellationToken.None);
            }

            public Task InsertTextAsync(Uri documentUri, params (int line, int column, string text)[] changes)
            {
                var didChangeParams = CreateDidChangeTextDocumentParams(
                    documentUri,
                    changes.Select(change => (startLine: change.line, startColumn: change.column, endLine: change.line, endColumn: change.column, change.text)).ToImmutableArray());
                return ExecuteRequestAsync<LSP.DidChangeTextDocumentParams, object>(LSP.Methods.TextDocumentDidChangeName,
                           didChangeParams, new LSP.ClientCapabilities(), clientName: null, CancellationToken.None);
            }

            public Task DeleteTextAsync(Uri documentUri, params (int startLine, int startColumn, int endLine, int endColumn)[] changes)
            {
                var didChangeParams = CreateDidChangeTextDocumentParams(
                    documentUri,
                    changes.Select(change => (change.startLine, change.startColumn, change.endLine, change.endColumn, text: string.Empty)).ToImmutableArray());
                return ExecuteRequestAsync<LSP.DidChangeTextDocumentParams, object>(LSP.Methods.TextDocumentDidChangeName,
                           didChangeParams, new LSP.ClientCapabilities(), null, CancellationToken.None);
            }

            public Task CloseDocumentAsync(Uri documentUri)
            {
                var didCloseParams = CreateDidCloseTextDocumentParams(documentUri);
                return ExecuteRequestAsync<LSP.DidCloseTextDocumentParams, object>(LSP.Methods.TextDocumentDidCloseName,
                           didCloseParams, new LSP.ClientCapabilities(), null, CancellationToken.None);
            }

            public Solution GetCurrentSolution() => TestWorkspace.CurrentSolution;

            internal RequestExecutionQueue.TestAccessor GetQueueAccessor() => _executionQueue.GetTestAccessor();

            internal RequestDispatcher.TestAccessor GetDispatcherAccessor() => _requestDispatcher.GetTestAccessor();

            internal LspWorkspaceManager.TestAccessor GetManagerAccessor() => _executionQueue.GetTestAccessor().GetLspWorkspaceManager().GetTestAccessor();

            internal LspWorkspaceManager GetManager() => _executionQueue.GetTestAccessor().GetLspWorkspaceManager();

            public void Dispose()
            {
                TestWorkspace.Dispose();
                _executionQueue.Shutdown();
            }
        }
    }
}<|MERGE_RESOLUTION|>--- conflicted
+++ resolved
@@ -304,10 +304,6 @@
 
         private static TestLspServer CreateTestLspServer(TestWorkspace workspace, out Dictionary<string, IList<LSP.Location>> locations)
         {
-<<<<<<< HEAD
-            RegisterWorkspaceForLsp(workspace);
-=======
->>>>>>> 5ce76ca9
             var solution = workspace.CurrentSolution;
 
             foreach (var document in workspace.Documents)
