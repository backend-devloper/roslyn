﻿// Licensed to the .NET Foundation under one or more agreements.
// The .NET Foundation licenses this file to you under the MIT license.
// See the LICENSE file in the project root for more information.

using System;
using System.Collections.Generic;
using System.Collections.Immutable;
using System.ComponentModel.Composition;
using System.Diagnostics.CodeAnalysis;
using System.Linq;
using System.Text.RegularExpressions;
using System.Threading;
using System.Threading.Tasks;
using Microsoft.CodeAnalysis;
using Microsoft.CodeAnalysis.Completion;
using Microsoft.CodeAnalysis.Editor.Shared.Extensions;
using Microsoft.CodeAnalysis.Editor.Test;
using Microsoft.CodeAnalysis.Editor.UnitTests;
using Microsoft.CodeAnalysis.Editor.UnitTests.Workspaces;
using Microsoft.CodeAnalysis.Host;
using Microsoft.CodeAnalysis.Host.Mef;
using Microsoft.CodeAnalysis.LanguageServer;
using Microsoft.CodeAnalysis.LanguageServer.Handler;
using Microsoft.CodeAnalysis.LanguageServer.Handler.CodeActions;
using Microsoft.CodeAnalysis.Shared.Extensions;
using Microsoft.CodeAnalysis.Test.Utilities;
using Microsoft.CodeAnalysis.Text;
using Microsoft.VisualStudio.Composition;
using Microsoft.VisualStudio.Text.Adornments;
using Newtonsoft.Json;
using Newtonsoft.Json.Linq;
using Roslyn.Utilities;
using Xunit;
using LSP = Microsoft.VisualStudio.LanguageServer.Protocol;

namespace Roslyn.Test.Utilities
{
    [UseExportProvider]
    public abstract class AbstractLanguageServerProtocolTests
    {
        // TODO: remove WPF dependency (IEditorInlineRenameService)
        private static readonly TestComposition s_composition = EditorTestCompositions.LanguageServerProtocolWpf
            .AddParts(typeof(TestLspSolutionProvider))
            .AddParts(typeof(TestDocumentTrackingService))
            .RemoveParts(typeof(MockWorkspaceEventListenerProvider));

        [Export(typeof(ILspSolutionProvider)), PartNotDiscoverable]
        internal class TestLspSolutionProvider : ILspSolutionProvider
        {
            [DisallowNull]
            private Solution? _currentSolution;

            [ImportingConstructor]
            [Obsolete(MefConstruction.ImportingConstructorMessage, error: true)]
            public TestLspSolutionProvider()
            {
            }

            public void UpdateSolution(Solution solution)
            {
                _currentSolution = solution;
            }

            public Solution GetCurrentSolutionForMainWorkspace()
            {
                Contract.ThrowIfNull(_currentSolution);
                return _currentSolution;
            }

            public ImmutableArray<Document> GetDocuments(Uri? documentUri)
            {
                Contract.ThrowIfNull(_currentSolution);
                return _currentSolution.GetDocuments(documentUri);
            }
<<<<<<< HEAD

            public ImmutableArray<TextDocument> GetTextDocuments(Uri? documentUri)
            {
                Contract.ThrowIfNull(_currentSolution);
                return _currentSolution.GetTextDocuments(documentUri);
            }
=======
>>>>>>> e0e561ae
        }

        private class TestSpanMapperProvider : IDocumentServiceProvider
        {
            TService IDocumentServiceProvider.GetService<TService>()
                => (TService)(object)new TestSpanMapper();
        }

        internal class TestSpanMapper : ISpanMappingService
        {
            private static readonly LinePositionSpan s_mappedLinePosition = new LinePositionSpan(new LinePosition(0, 0), new LinePosition(0, 5));
            private static readonly string s_mappedFilePath = "c:\\MappedFile.cs";

            internal static readonly string GeneratedFileName = "GeneratedFile.cs";

            internal static readonly LSP.Location MappedFileLocation = new LSP.Location
            {
                Range = ProtocolConversions.LinePositionToRange(s_mappedLinePosition),
                Uri = new Uri(s_mappedFilePath)
            };

            public Task<ImmutableArray<MappedSpanResult>> MapSpansAsync(Document document, IEnumerable<TextSpan> spans, CancellationToken cancellationToken)
            {
                ImmutableArray<MappedSpanResult> mappedResult = default;
                if (document.Name == GeneratedFileName)
                {
                    mappedResult = ImmutableArray.Create(new MappedSpanResult(s_mappedFilePath, s_mappedLinePosition, new TextSpan(0, 5)));
                }

                return Task.FromResult(mappedResult);
            }
        }

        protected virtual TestComposition Composition => s_composition;

        /// <summary>
        /// Asserts two objects are equivalent by converting to JSON and ignoring whitespace.
        /// </summary>
        /// <typeparam name="T">the JSON object type.</typeparam>
        /// <param name="expected">the expected object to be converted to JSON.</param>
        /// <param name="actual">the actual object to be converted to JSON.</param>
        protected static void AssertJsonEquals<T>(T expected, T actual)
        {
            var expectedStr = JsonConvert.SerializeObject(expected);
            var actualStr = JsonConvert.SerializeObject(actual);
            AssertEqualIgnoringWhitespace(expectedStr, actualStr);
        }

        protected static void AssertEqualIgnoringWhitespace(string expected, string actual)
        {
            var expectedWithoutWhitespace = Regex.Replace(expected, @"\s+", string.Empty);
            var actualWithoutWhitespace = Regex.Replace(actual, @"\s+", string.Empty);
            Assert.Equal(expectedWithoutWhitespace, actualWithoutWhitespace);
        }

        /// <summary>
        /// Assert that two location lists are equivalent.
        /// Locations are not always returned in a consistent order so they must be sorted.
        /// </summary>
        protected static void AssertLocationsEqual(IEnumerable<LSP.Location> expectedLocations, IEnumerable<LSP.Location> actualLocations)
        {
            var orderedActualLocations = actualLocations.OrderBy(CompareLocations);
            var orderedExpectedLocations = expectedLocations.OrderBy(CompareLocations);

            AssertJsonEquals(orderedExpectedLocations, orderedActualLocations);

            static int CompareLocations(LSP.Location l1, LSP.Location l2)
            {
                var compareDocument = l1.Uri.OriginalString.CompareTo(l2.Uri.OriginalString);
                var compareRange = CompareRange(l1.Range, l2.Range);
                return compareDocument != 0 ? compareDocument : compareRange;
            }
        }

        protected static int CompareRange(LSP.Range r1, LSP.Range r2)
        {
            var compareLine = r1.Start.Line.CompareTo(r2.Start.Line);
            var compareChar = r1.Start.Character.CompareTo(r2.Start.Character);
            return compareLine != 0 ? compareLine : compareChar;
        }

        protected static string ApplyTextEdits(LSP.TextEdit[] edits, SourceText originalMarkup)
        {
            var text = originalMarkup;
            foreach (var edit in edits)
            {
                var lines = text.Lines;
                var startPosition = ProtocolConversions.PositionToLinePosition(edit.Range.Start);
                var endPosition = ProtocolConversions.PositionToLinePosition(edit.Range.End);
                var textSpan = lines.GetTextSpan(new LinePositionSpan(startPosition, endPosition));
                text = text.Replace(textSpan, edit.NewText);
            }

            return text.ToString();
        }

        protected static LSP.SymbolInformation CreateSymbolInformation(LSP.SymbolKind kind, string name, LSP.Location location, string? containerName = null)
        {
            var info = new LSP.SymbolInformation()
            {
                Kind = kind,
                Name = name,
                Location = location,
            };

            if (containerName != null)
                info.ContainerName = containerName;

            return info;
        }

        protected static LSP.TextDocumentIdentifier CreateTextDocumentIdentifier(Uri uri, ProjectId? projectContext = null)
        {
            var documentIdentifier = new LSP.VSTextDocumentIdentifier { Uri = uri };

            if (projectContext != null)
            {
                documentIdentifier.ProjectContext =
                    new LSP.ProjectContext { Id = ProtocolConversions.ProjectIdToProjectContextId(projectContext) };
            }

            return documentIdentifier;
        }

        protected static LSP.TextDocumentPositionParams CreateTextDocumentPositionParams(LSP.Location caret, ProjectId? projectContext = null)
            => new LSP.TextDocumentPositionParams()
            {
                TextDocument = CreateTextDocumentIdentifier(caret.Uri, projectContext),
                Position = caret.Range.Start
            };

        protected static LSP.MarkupContent CreateMarkupContent(LSP.MarkupKind kind, string value)
            => new LSP.MarkupContent()
            {
                Kind = kind,
                Value = value
            };

        protected static LSP.CompletionParams CreateCompletionParams(LSP.Location caret, string triggerCharacter, LSP.CompletionTriggerKind triggerKind)
            => new LSP.CompletionParams()
            {
                TextDocument = CreateTextDocumentIdentifier(caret.Uri),
                Position = caret.Range.Start,
                Context = new LSP.CompletionContext()
                {
                    TriggerCharacter = triggerCharacter,
                    TriggerKind = triggerKind
                }
            };

        protected static LSP.VSCompletionItem CreateCompletionItem(
            string insertText,
            LSP.CompletionItemKind kind,
            string[] tags,
            LSP.CompletionParams requestParameters,
            bool preselect = false,
            ImmutableArray<char>? commitCharacters = null,
            string? sortText = null)
        {
            var item = new LSP.VSCompletionItem()
            {
                FilterText = insertText,
                InsertText = insertText,
                Label = insertText,
                SortText = sortText ?? insertText,
                InsertTextFormat = LSP.InsertTextFormat.Plaintext,
                Kind = kind,
                Data = JObject.FromObject(new CompletionResolveData()
                {
                    DisplayText = insertText,
                    TextDocument = requestParameters.TextDocument,
                    Position = requestParameters.Position,
                    CompletionTrigger = ProtocolConversions.LSPToRoslynCompletionTrigger(requestParameters.Context)
                }),
                Preselect = preselect
            };

            if (tags != null)
                item.Icon = tags.ToImmutableArray().GetFirstGlyph().GetImageElement();

            if (commitCharacters != null)
                item.CommitCharacters = commitCharacters.Value.Select(c => c.ToString()).ToArray();

            return item;
        }

        private protected static CodeActionResolveData CreateCodeActionResolveData(string uniqueIdentifier, LSP.Location location)
            => new CodeActionResolveData(uniqueIdentifier, location.Range, CreateTextDocumentIdentifier(location.Uri));

        /// <summary>
        /// Creates a solution with a document.
        /// </summary>
        /// <returns>the solution and the annotated ranges in the document.</returns>
        protected TestWorkspace CreateTestWorkspace(string markup, out Dictionary<string, IList<LSP.Location>> locations)
            => CreateTestWorkspace(new string[] { markup }, out locations);

        /// <summary>
        /// Create a solution with multiple documents.
        /// </summary>
        /// <returns>
        /// the solution with the documents plus a list for each document of all annotated ranges in the document.
        /// </returns>
        protected TestWorkspace CreateTestWorkspace(string[] markups, out Dictionary<string, IList<LSP.Location>> locations)
        {
            var workspace = TestWorkspace.CreateCSharp(markups, composition: Composition);
            var solution = workspace.CurrentSolution;

            foreach (var document in workspace.Documents)
            {
                solution = solution.WithDocumentFilePath(document.Id, GetDocumentFilePathFromName(document.Name));
            }

            workspace.ChangeSolution(solution);

            locations = GetAnnotatedLocations(workspace, solution);

            UpdateSolutionProvider(workspace, solution);
            return workspace;
        }

        protected TestWorkspace CreateXmlTestWorkspace(string xmlContent, out Dictionary<string, IList<LSP.Location>> locations)
        {
            var workspace = TestWorkspace.Create(xmlContent, composition: Composition);
            locations = GetAnnotatedLocations(workspace, workspace.CurrentSolution);
            UpdateSolutionProvider(workspace, workspace.CurrentSolution);
            return workspace;
        }

        protected static void AddMappedDocument(Workspace workspace, string markup)
        {
            var generatedDocumentId = DocumentId.CreateNewId(workspace.CurrentSolution.ProjectIds.First());
            var version = VersionStamp.Create();
            var loader = TextLoader.From(TextAndVersion.Create(SourceText.From(markup), version, TestSpanMapper.GeneratedFileName));
            var generatedDocumentInfo = DocumentInfo.Create(generatedDocumentId, TestSpanMapper.GeneratedFileName, SpecializedCollections.EmptyReadOnlyList<string>(),
                SourceCodeKind.Regular, loader, $"C:\\{TestSpanMapper.GeneratedFileName}", isGenerated: true, designTimeOnly: false, new TestSpanMapperProvider());
            var newSolution = workspace.CurrentSolution.AddDocument(generatedDocumentInfo);
            workspace.TryApplyChanges(newSolution);
            UpdateSolutionProvider((TestWorkspace)workspace, newSolution);
        }

        private protected static void UpdateSolutionProvider(TestWorkspace workspace, Solution solution)
        {
            var provider = (TestLspSolutionProvider)workspace.ExportProvider.GetExportedValue<ILspSolutionProvider>();
            provider.UpdateSolution(solution);
        }

        private static Dictionary<string, IList<LSP.Location>> GetAnnotatedLocations(TestWorkspace workspace, Solution solution)
        {
            var locations = new Dictionary<string, IList<LSP.Location>>();
            foreach (var testDocument in workspace.Documents)
            {
                var document = solution.GetRequiredDocument(testDocument.Id);
                var text = document.GetTextSynchronously(CancellationToken.None);
                foreach (var (name, spans) in testDocument.AnnotatedSpans)
                {
                    var locationsForName = locations.GetValueOrDefault(name, new List<LSP.Location>());
                    locationsForName.AddRange(spans.Select(span => ConvertTextSpanWithTextToLocation(span, text, new Uri(document.FilePath))));

                    // Linked files will return duplicate annotated Locations for each document that links to the same file.
                    // Since the test output only cares about the actual file, make sure we de-dupe before returning.
                    locations[name] = locationsForName.Distinct().ToList();
                }
            }

            return locations;

            static LSP.Location ConvertTextSpanWithTextToLocation(TextSpan span, SourceText text, Uri documentUri)
            {
                var location = new LSP.Location
                {
                    Uri = documentUri,
                    Range = ProtocolConversions.TextSpanToRange(span, text),
                };

                return location;
            }
        }

        // Private protected because LanguageServerProtocol is internal
        private protected static LanguageServerProtocol GetLanguageServer(Solution solution)
        {
            var workspace = (TestWorkspace)solution.Workspace;
            return workspace.ExportProvider.GetExportedValue<LanguageServerProtocol>();
        }

        private protected static RequestExecutionQueue CreateRequestQueue(Solution solution)
        {
            var workspace = (TestWorkspace)solution.Workspace;
            var solutionProvider = workspace.ExportProvider.GetExportedValue<ILspSolutionProvider>();
            return new RequestExecutionQueue(solutionProvider);
        }

        private static string GetDocumentFilePathFromName(string documentName)
            => "C:\\" + documentName;
    }
}<|MERGE_RESOLUTION|>--- conflicted
+++ resolved
@@ -72,15 +72,6 @@
                 Contract.ThrowIfNull(_currentSolution);
                 return _currentSolution.GetDocuments(documentUri);
             }
-<<<<<<< HEAD
-
-            public ImmutableArray<TextDocument> GetTextDocuments(Uri? documentUri)
-            {
-                Contract.ThrowIfNull(_currentSolution);
-                return _currentSolution.GetTextDocuments(documentUri);
-            }
-=======
->>>>>>> e0e561ae
         }
 
         private class TestSpanMapperProvider : IDocumentServiceProvider
