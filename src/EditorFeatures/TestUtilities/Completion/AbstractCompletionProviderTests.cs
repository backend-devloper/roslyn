--- conflicted
+++ resolved
@@ -260,18 +260,12 @@
             }
         }
 
-<<<<<<< HEAD
-        protected async Task VerifyProviderCommitAsync(string markupBeforeCommit, string itemToCommit, string expectedCodeAfterCommit,
-            char? commitChar, SourceCodeKind? sourceCodeKind = null)
-=======
         protected async Task VerifyProviderCommitAsync(
             string markupBeforeCommit,
             string itemToCommit,
             string expectedCodeAfterCommit,
             char? commitChar,
-            string textTypedSoFar,
             SourceCodeKind? sourceCodeKind = null)
->>>>>>> 633ca2c3
         {
             WorkspaceFixture.GetWorkspace(markupBeforeCommit, ExportProvider);
 
