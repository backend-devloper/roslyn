--- conflicted
+++ resolved
@@ -20,11 +20,8 @@
         {
         }
 
-<<<<<<< HEAD
-=======
         public bool SupportsDocumentTracking => true;
 
->>>>>>> b43e5d69
         public event EventHandler<DocumentId?>? ActiveDocumentChanged;
 
         public event EventHandler<EventArgs> NonRoslynBufferTextChanged
