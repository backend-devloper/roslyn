﻿// Copyright (c) Microsoft.  All Rights Reserved.  Licensed under the Apache License, Version 2.0.  See License.txt in the project root for license information.

using System;
using System.Collections.Generic;
using System.Linq;
using System.Threading;
using System.Threading.Tasks;
using System.Xml.Linq;
using Microsoft.VisualStudio.Composition;
using Roslyn.Utilities;

namespace Microsoft.CodeAnalysis.Editor.UnitTests.Workspaces
{
    public partial class TestWorkspace
    {
        private const string CSharpExtension = ".cs";
        private const string CSharpScriptExtension = ".csx";
        private const string VisualBasicExtension = ".vb";
        private const string VisualBasicScriptExtension = ".vbx";

        private const string WorkspaceElementName = "Workspace";
        private const string ProjectElementName = "Project";
        private const string SubmissionElementName = "Submission";
        private const string MetadataReferenceElementName = "MetadataReference";
        private const string MetadataReferenceFromSourceElementName = "MetadataReferenceFromSource";
        private const string ProjectReferenceElementName = "ProjectReference";
        private const string CompilationOptionsElementName = "CompilationOptions";
        private const string RootNamespaceAttributeName = "RootNamespace";
        private const string OutputTypeAttributeName = "OutputType";
        private const string ReportDiagnosticAttributeName = "ReportDiagnostic";
        private const string CryptoKeyFileAttributeName = "CryptoKeyFile";
        private const string StrongNameProviderAttributeName = "StrongNameProvider";
        private const string DelaySignAttributeName = "DelaySign";
        private const string ParseOptionsElementName = "ParseOptions";
        private const string LanguageVersionAttributeName = "LanguageVersion";
        private const string FeaturesAttributeName = "Features";
        private const string DocumentationModeAttributeName = "DocumentationMode";
        private const string DocumentElementName = "Document";
        private const string AnalyzerElementName = "Analyzer";
        private const string AssemblyNameAttributeName = "AssemblyName";
        private const string CommonReferencesAttributeName = "CommonReferences";
        private const string CommonReferencesWinRTAttributeName = "CommonReferencesWinRT";
        private const string CommonReferencesNet45AttributeName = "CommonReferencesNet45";
        private const string CommonReferencesPortableAttributeName = "CommonReferencesPortable";
        private const string CommonReferenceFacadeSystemRuntimeAttributeName = "CommonReferenceFacadeSystemRuntime";
        private const string FilePathAttributeName = "FilePath";
        private const string FoldersAttributeName = "Folders";
        private const string KindAttributeName = "Kind";
        private const string LanguageAttributeName = "Language";
        private const string GlobalImportElementName = "GlobalImport";
        private const string IncludeXmlDocCommentsAttributeName = "IncludeXmlDocComments";
        private const string IsLinkFileAttributeName = "IsLinkFile";
        private const string LinkAssemblyNameAttributeName = "LinkAssemblyName";
        private const string LinkProjectNameAttributeName = "LinkProjectName";
        private const string LinkFilePathAttributeName = "LinkFilePath";
        private const string PreprocessorSymbolsAttributeName = "PreprocessorSymbols";
        private const string AnalyzerDisplayAttributeName = "Name";
        private const string AnalyzerFullPathAttributeName = "FullPath";
        private const string AliasAttributeName = "Alias";
        private const string ProjectNameAttribute = "Name";
        private const string CheckOverflowAttributeName = "CheckOverflow";
<<<<<<< HEAD
        private const string AllowUnsafeAttributeName = "AllowUnsafe";
=======
        private const string OutputKindName = "OutputKind";
>>>>>>> 963b14a0

        /// <summary>
        /// Creates a single buffer in a workspace.
        /// </summary>
        /// <param name="content">Lines of text, the buffer contents</param>
        internal static TestWorkspace Create(
            string language,
            CompilationOptions compilationOptions,
            ParseOptions parseOptions,
            string content)
        {
            return Create(language, compilationOptions, parseOptions, new[] { content });
        }

        /// <summary>
        /// Creates a single buffer in a workspace.
        /// </summary>
        /// <param name="content">Lines of text, the buffer contents</param>
        internal static TestWorkspace Create(
            string workspaceKind,
            string language,
            CompilationOptions compilationOptions,
            ParseOptions parseOptions,
            string content)
        {
            return Create(workspaceKind, language, compilationOptions, parseOptions, new[] { content });
        }

        /// <summary>
        /// Creates a single buffer in a workspace.
        /// </summary>
        /// <param name="content">Lines of text, the buffer contents</param>
        internal static TestWorkspace Create(
            string workspaceKind,
            string language,
            CompilationOptions compilationOptions,
            ParseOptions parseOptions,
            string content,
            ExportProvider exportProvider)
        {
            return Create(language, compilationOptions, parseOptions, new[] { content }, exportProvider: exportProvider, workspaceKind: workspaceKind);
        }

        /// <param name="files">Can pass in multiple file contents: files will be named test1.cs, test2.cs, etc.</param>
        internal static TestWorkspace Create(
            string language,
            CompilationOptions compilationOptions,
            ParseOptions parseOptions,
            params string[] files)
        {
            return Create(language, compilationOptions, parseOptions, files, exportProvider: null);
        }

        /// <param name="files">Can pass in multiple file contents: files will be named test1.cs, test2.cs, etc.</param>
        internal static TestWorkspace Create(
            string workspaceKind,
            string language,
            CompilationOptions compilationOptions,
            ParseOptions parseOptions,
            params string[] files)
        {
            return Create(language, compilationOptions, parseOptions, files, exportProvider: null, workspaceKind: workspaceKind);
        }

        internal static TestWorkspace Create(
            string language,
            CompilationOptions compilationOptions,
            ParseOptions parseOptions,
            string[] files,
            ExportProvider exportProvider,
            string[] metadataReferences = null,
            string workspaceKind = null,
            string extension = null,
            bool commonReferences = true,
            bool openDocuments = true)
        {
            var documentElements = new List<XElement>();
            var index = 1;

            if (extension == null)
            {
                extension = language == LanguageNames.CSharp
                ? CSharpExtension
                : VisualBasicExtension;
            }

            foreach (var file in files)
            {
                documentElements.Add(CreateDocumentElement(file, "test" + index++ + extension, parseOptions));
            }

            metadataReferences = metadataReferences ?? Array.Empty<string>();
            foreach (var reference in metadataReferences)
            {
                documentElements.Add(CreateMetadataReference(reference));
            }

            var workspaceElement = CreateWorkspaceElement(
                CreateProjectElement(compilationOptions?.ModuleName ?? "Test", language, commonReferences, parseOptions, compilationOptions, documentElements));

            return Create(workspaceElement, openDocuments: openDocuments, exportProvider: exportProvider, workspaceKind: workspaceKind);
        }

        internal static TestWorkspace Create(
            string language,
            CompilationOptions compilationOptions,
            ParseOptions[] parseOptions,
            string[] files,
            ExportProvider exportProvider)
        {
            Contract.Requires(parseOptions == null || (files.Length == parseOptions.Length), "Please specify a parse option for each file.");

            var documentElements = new List<XElement>();
            var index = 1;
            var extension = "";

            for (int i = 0; i < files.Length; i++)
            {
                if (language == LanguageNames.CSharp)
                {
                    extension = parseOptions[i].Kind == SourceCodeKind.Regular
                        ? CSharpExtension
                        : CSharpScriptExtension;
                }
                else if (language == LanguageNames.VisualBasic)
                {
                    extension = parseOptions[i].Kind == SourceCodeKind.Regular
                        ? VisualBasicExtension
                        : VisualBasicScriptExtension;
                }
                else
                {
                    extension = language;
                }

                documentElements.Add(CreateDocumentElement(files[i], "test" + index++ + extension, parseOptions == null ? null : parseOptions[i]));
            }

            var workspaceElement = CreateWorkspaceElement(
                CreateProjectElement("Test", language, true, parseOptions.FirstOrDefault(), compilationOptions, documentElements));

            return Create(workspaceElement, exportProvider: exportProvider);
        }

        #region C#

        public static TestWorkspace CreateCSharp(
            string file,
            ParseOptions parseOptions = null,
            CompilationOptions compilationOptions = null,
            ExportProvider exportProvider = null,
            string[] metadataReferences = null,
            bool openDocuments = true)
        {
            return CreateCSharp(new[] { file }, parseOptions, compilationOptions, exportProvider, metadataReferences, openDocuments);
        }

        public static TestWorkspace CreateCSharp(
            string[] files,
            ParseOptions parseOptions = null,
            CompilationOptions compilationOptions = null,
            ExportProvider exportProvider = null,
            string[] metadataReferences = null,
            bool openDocuments = true)
        {
            return Create(LanguageNames.CSharp, compilationOptions, parseOptions, files, exportProvider, metadataReferences, openDocuments: openDocuments);
        }

        public static TestWorkspace CreateCSharp(
            string[] files,
            ParseOptions[] parseOptions = null,
            CompilationOptions compilationOptions = null,
            ExportProvider exportProvider = null)
        {
            return Create(LanguageNames.CSharp, compilationOptions, parseOptions, files, exportProvider);
        }

        #endregion

        #region VB

        public static TestWorkspace CreateVisualBasic(
            string file,
            ParseOptions parseOptions = null,
            CompilationOptions compilationOptions = null,
            ExportProvider exportProvider = null,
            string[] metadataReferences = null,
            bool openDocuments = true)
        {
            return CreateVisualBasic(new[] { file }, parseOptions, compilationOptions, exportProvider, metadataReferences, openDocuments);
        }

        public static TestWorkspace CreateVisualBasic(
            string[] files,
            ParseOptions parseOptions = null,
            CompilationOptions compilationOptions = null,
            ExportProvider exportProvider = null,
            string[] metadataReferences = null,
            bool openDocuments = true)
        {
            return Create(LanguageNames.VisualBasic, compilationOptions, parseOptions, files, exportProvider, metadataReferences, openDocuments: openDocuments);
        }

        /// <param name="files">Can pass in multiple file contents with individual source kind: files will be named test1.vb, test2.vbx, etc.</param>
        public static TestWorkspace CreateVisualBasic(
            string[] files,
            ParseOptions[] parseOptions = null,
            CompilationOptions compilationOptions = null,
            ExportProvider exportProvider = null)
        {
            return Create(LanguageNames.VisualBasic, compilationOptions, parseOptions, files, exportProvider);
        }

        #endregion
    }
}<|MERGE_RESOLUTION|>--- conflicted
+++ resolved
@@ -59,11 +59,8 @@
         private const string AliasAttributeName = "Alias";
         private const string ProjectNameAttribute = "Name";
         private const string CheckOverflowAttributeName = "CheckOverflow";
-<<<<<<< HEAD
         private const string AllowUnsafeAttributeName = "AllowUnsafe";
-=======
         private const string OutputKindName = "OutputKind";
->>>>>>> 963b14a0
 
         /// <summary>
         /// Creates a single buffer in a workspace.
