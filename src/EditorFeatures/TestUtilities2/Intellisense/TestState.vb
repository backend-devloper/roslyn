--- conflicted
+++ resolved
@@ -27,10 +27,6 @@
         Inherits AbstractCommandHandlerTestState
 
         Private Const timeoutMs = 60000
-<<<<<<< HEAD
-        Friend Const RoslynItem = "RoslynItem"
-=======
->>>>>>> ead8fddb
         Friend ReadOnly EditorCompletionCommandHandler As ICommandHandler
         Friend ReadOnly CompletionPresenterProvider As ICompletionPresenterProvider
 
