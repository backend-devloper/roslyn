--- conflicted
+++ resolved
@@ -127,11 +127,7 @@
 
             var persistentService = previewWorkspace.Services.GetRequiredService<IPersistentStorageService>();
 
-<<<<<<< HEAD
-            using var storage = await persistentService.GetStorageAsync(previewWorkspace.CurrentSolution, CancellationToken.None);
-=======
             await using var storage = await persistentService.GetStorageAsync(previewWorkspace.CurrentSolution, CancellationToken.None);
->>>>>>> e8cd5df7
             Assert.IsType<NoOpPersistentStorage>(storage);
         }
 
