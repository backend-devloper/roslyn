﻿<?xml version="1.0" encoding="utf-8"?>
<Project ToolsVersion="4.0" DefaultTargets="Build" xmlns="http://schemas.microsoft.com/developer/msbuild/2003">
  <Import Project="..\..\..\build\Targets\Settings.props" />
  <PropertyGroup>
    <Nonshipping>true</Nonshipping>
    <Platform Condition="'$(Platform)' == ''">AnyCPU</Platform>
    <PlatformTarget>AnyCPU</PlatformTarget>
    <ProjectGuid>{8CEE3609-A5A9-4A9B-86D7-33118F5D6B33}</ProjectGuid>
    <OutputType>Library</OutputType>
    <RootNamespace>Microsoft.CodeAnalysis.Editor.UnitTests</RootNamespace>
    <AssemblyName>Roslyn.Services.Editor.UnitTests</AssemblyName>
    <TargetFrameworkVersion>v4.6</TargetFrameworkVersion>
    <TargetFrameworkProfile />
    <CopyNuGetImplementations>true</CopyNuGetImplementations>
    <RoslynProjectType>UnitTest</RoslynProjectType>
  </PropertyGroup>
  <ItemGroup Label="Project References">
    <ProjectReference Include="..\..\Compilers\Core\Portable\CodeAnalysis.csproj">
      <Project>{1EE8CAD3-55F9-4D91-96B2-084641DA9A6C}</Project>
      <Name>CodeAnalysis</Name>
    </ProjectReference>
    <ProjectReference Include="..\..\Compilers\CSharp\Portable\CSharpCodeAnalysis.csproj">
      <Project>{B501A547-C911-4A05-AC6E-274A50DFF30E}</Project>
      <Name>CSharpCodeAnalysis</Name>
    </ProjectReference>
    <ProjectReference Include="..\..\Compilers\Test\Resources\Core\CompilerTestResources.csproj">
      <Project>{7FE6B002-89D8-4298-9B1B-0B5C247DD1FD}</Project>
      <Name>CompilerTestResources</Name>
    </ProjectReference>
    <ProjectReference Include="..\..\Interactive\EditorFeatures\Core\InteractiveEditorFeatures.csproj">
      <Project>{92412d1a-0f23-45b5-b196-58839c524917}</Project>
      <Name>InteractiveEditorFeatures</Name>
    </ProjectReference>
    <ProjectReference Include="..\..\Interactive\EditorFeatures\CSharp\CSharpInteractiveEditorFeatures.csproj">
      <Project>{fe2cbea6-d121-4faa-aa8b-fc9900bf8c83}</Project>
      <Name>CSharpInteractiveEditorFeatures</Name>
    </ProjectReference>
    <ProjectReference Include="..\..\Interactive\EditorFeatures\VisualBasic\BasicInteractiveEditorFeatures.vbproj">
      <Project>{849e516a-595f-474b-adb4-e099f921cedf}</Project>
      <Name>BasicInteractiveEditorFeatures</Name>
    </ProjectReference>
    <ProjectReference Include="..\..\Test\Utilities\Portable.FX45\TestUtilities.FX45.csproj">
      <Project>{F7712928-1175-47B3-8819-EE086753DEE2}</Project>
      <Name>TestUtilities.FX45</Name>
    </ProjectReference>
    <ProjectReference Include="..\..\Compilers\VisualBasic\Portable\BasicCodeAnalysis.vbproj">
      <Project>{2523D0E6-DF32-4A3E-8AE0-A19BFFAE2EF6}</Project>
      <Name>BasicCodeAnalysis</Name>
    </ProjectReference>
    <ProjectReference Include="..\..\Test\Utilities\Desktop\TestUtilities.Desktop.csproj">
      <Project>{76C6F005-C89D-4348-BB4A-391898DBEB52}</Project>
      <Name>TestUtilities.Desktop</Name>
    </ProjectReference>
    <ProjectReference Include="..\..\Workspaces\CoreTestUtilities\WorkspacesTestUtilities.csproj">
      <Project>{3f2fdc1c-dc6f-44cb-b4a1-a9026f25d66e}</Project>
      <Name>WorkspacesTestUtilities</Name>
    </ProjectReference>
    <ProjectReference Include="..\..\Workspaces\Core\Desktop\Workspaces.Desktop.csproj">
      <Project>{2e87fa96-50bb-4607-8676-46521599f998}</Project>
      <Name>Workspaces.Desktop</Name>
      <Aliases>global</Aliases>
    </ProjectReference>
    <ProjectReference Include="..\..\Features\VisualBasic\Portable\BasicFeatures.vbproj">
      <Project>{A1BCD0CE-6C2F-4F8C-9A48-D9D93928E26D}</Project>
      <Name>BasicFeatures</Name>
    </ProjectReference>
    <ProjectReference Include="..\..\Workspaces\Core\Portable\Workspaces.csproj">
      <Project>{5F8D2414-064A-4B3A-9B42-8E2A04246BE5}</Project>
      <Name>Workspaces</Name>
      <Aliases>global,WORKSPACES</Aliases>
    </ProjectReference>
    <ProjectReference Include="..\..\Features\CSharp\Portable\CSharpFeatures.csproj">
      <Project>{3973B09A-4FBF-44A5-8359-3D22CEB71F71}</Project>
      <Name>CSharpFeatures</Name>
    </ProjectReference>
    <ProjectReference Include="..\..\Workspaces\CSharp\Portable\CSharpWorkspace.csproj">
      <Project>{21B239D0-D144-430F-A394-C066D58EE267}</Project>
      <Name>CSharpWorkspace</Name>
    </ProjectReference>
    <ProjectReference Include="..\..\Features\Core\Portable\Features.csproj">
      <Project>{EDC68A0E-C68D-4A74-91B7-BF38EC909888}</Project>
      <Name>Features</Name>
    </ProjectReference>
    <ProjectReference Include="..\..\Interactive\Features\InteractiveFeatures.csproj">
      <Project>{8E2A252E-A140-45A6-A81A-2652996EA589}</Project>
      <Name>InteractiveFeatures</Name>
    </ProjectReference>
    <ProjectReference Include="..\..\EditorFeatures\Text\TextEditorFeatures.csproj">
      <Project>{18F5FBB8-7570-4412-8CC7-0A86FF13B7BA}</Project>
      <Name>TextEditorFeatures</Name>
    </ProjectReference>
    <ProjectReference Include="..\..\Workspaces\VisualBasic\Portable\BasicWorkspace.vbproj">
      <Project>{57CA988D-F010-4BF2-9A2E-07D6DCD2FF2C}</Project>
      <Name>BasicWorkspace</Name>
    </ProjectReference>
    <ProjectReference Include="..\..\EditorFeatures\CSharp\CSharpEditorFeatures.csproj">
      <Project>{B0CE9307-FFDB-4838-A5EC-CE1F7CDC4AC2}</Project>
      <Name>CSharpEditorFeatures</Name>
    </ProjectReference>
    <ProjectReference Include="..\..\EditorFeatures\VisualBasic\BasicEditorFeatures.vbproj">
      <Project>{49BFAE50-1BCE-48AE-BC89-78B7D90A3ECD}</Project>
      <Name>BasicEditorFeatures</Name>
    </ProjectReference>
    <ProjectReference Include="..\..\EditorFeatures\Core\EditorFeatures.csproj">
      <Project>{3CDEEAB7-2256-418A-BEB2-620B5CB16302}</Project>
      <Name>EditorFeatures</Name>
    </ProjectReference>
    <ProjectReference Include="..\..\Scripting\Core\Scripting.csproj">
      <Project>{12A68549-4E8C-42D6-8703-A09335F97997}</Project>
      <Name>Scripting</Name>
    </ProjectReference>
    <ProjectReference Include="..\TestUtilities\ServicesTestUtilities.csproj">
      <Project>{76C6F005-C89D-4348-BB4A-39189DDBEB52}</Project>
      <Name>ServicesTestUtilities</Name>
    </ProjectReference>
    <ProjectReference Include="..\..\Scripting\VisualBasic\BasicScripting.vbproj">
      <Project>{3e7dea65-317b-4f43-a25d-62f18d96cfd7}</Project>
      <Name>BasicScripting</Name>
    </ProjectReference>
    <ProjectReference Include="..\..\Scripting\CSharp\CSharpScripting.csproj">
      <Project>{066f0dbd-c46c-4c20-afec-99829a172625}</Project>
      <Name>CSharpScripting</Name>
    </ProjectReference>
    <ProjectReference Include="..\..\Interactive\Host\InteractiveHost.csproj">
      <Project>{eba4dfa1-6ded-418f-a485-a3b608978906}</Project>
      <Name>InteractiveHost</Name>
    </ProjectReference>
    <ProjectReference Include="..\..\Test\PdbUtilities\PdbUtilities.csproj">
      <Project>{afde6bea-5038-4a4a-a88e-dbd2e4088eed}</Project>
      <Name>PdbUtilities</Name>
    </ProjectReference>
    <ProjectReference Include="..\..\Workspaces\Remote\Core\RemoteWorkspaces.csproj">
      <Project>{f822f72a-cc87-4e31-b57d-853f65cbebf3}</Project>
      <Name>RemoteWorkspaces</Name>
    </ProjectReference>
    <ProjectReference Include="..\..\Workspaces\Remote\ServiceHub\ServiceHub.csproj">
      <Project>{80fddd00-9393-47f7-8baf-7e87ce011068}</Project>
      <Name>ServiceHub</Name>
    </ProjectReference>
    <ProjectReference Include="..\..\Dependencies\VisualStudioEditor\VisualStudioEditor.csproj">
      <Project>{ef986d9b-8cfc-4ecb-9729-e260a1f84aff}</Project>
      <Name>VisualStudioEditor</Name>
    </ProjectReference>
  </ItemGroup>
  <PropertyGroup Condition=" '$(Configuration)|$(Platform)' == 'Debug|AnyCPU' ">
  </PropertyGroup>
  <PropertyGroup Condition=" '$(Configuration)|$(Platform)' == 'Release|AnyCPU' ">
  </PropertyGroup>
  <ItemGroup>
    <InternalsVisibleToTest Include="Roslyn.Services.Editor.CSharp.UnitTests" />
    <InternalsVisibleToTest Include="Roslyn.Services.Editor2.UnitTests" />
    <InternalsVisibleToTest Include="Roslyn.Services.Editor.VisualBasic.UnitTests" />
    <InternalsVisibleToTest Include="Roslyn.VisualStudio.Services.UnitTests" />
    <InternalsVisibleToTest Include="Roslyn.VisualStudio.CSharp.UnitTests" />
  </ItemGroup>
  <ItemGroup>
    <Reference Include="Microsoft.CSharp" />
    <Reference Include="PresentationCore" />
    <Reference Include="PresentationFramework" />
    <Reference Include="System" />
    <Reference Include="System.ComponentModel.Composition" />
    <Reference Include="System.Drawing" />
    <Reference Include="System.Xaml" />
    <Reference Include="System.Xml" />
    <Reference Include="System.Xml.Linq" />
    <Reference Include="WindowsBase" />
  </ItemGroup>
  <ItemGroup>
    <Compile Include="Attributes\AttributeTests.cs" />
    <Compile Include="CodeActions\CodeActionSmartTagProducerTests.cs" />
    <Compile Include="CodeAnalysisResources.cs" />
    <Compile Include="CodeFixes\CodeFixServiceTests.cs" />
    <Compile Include="CodeFixes\ErrorCases\CodeFixExceptionInFixableDiagnosticIds.cs" />
    <Compile Include="CodeFixes\ErrorCases\CodeFixExceptionInFixableDiagnosticIds2.cs" />
    <Compile Include="CodeFixes\ErrorCases\CodeFixExceptionInGetFixAllProvider.cs" />
    <Compile Include="CodeFixes\ErrorCases\CodeFixExceptionInRegisterMethod.cs" />
    <Compile Include="CodeFixes\ErrorCases\CodeFixExceptionInRegisterMethodAsync.cs" />
    <Compile Include="CodeGeneration\AbstractCodeGenerationTests.cs" />
    <Compile Include="CodeGeneration\CodeGenerationTests.cs" />
    <Compile Include="CodeGeneration\CodeGenerationTests.CSharp.cs" />
    <Compile Include="CodeGeneration\CodeGenerationTests.Shared.cs" />
    <Compile Include="CodeGeneration\CodeGenerationTests.VisualBasic.cs" />
    <Compile Include="CodeGeneration\ExpressionGenerationTests.cs" />
    <Compile Include="CodeGeneration\ExpressionPrecedenceGenerationTests.cs" />
    <Compile Include="CodeGeneration\NameGenerationTests.cs" />
    <Compile Include="CodeGeneration\StatementGenerationTests.cs" />
    <Compile Include="CodeRefactorings\CodeRefactoringServiceTest.cs" />
    <Compile Include="CodeRefactorings\ErrorCases\CodeRefactoringExceptionInComputeRefactorings.cs" />
    <Compile Include="CodeRefactorings\ErrorCases\CodeRefactoringExceptionInComputeRefactoringsAsync.cs" />
    <Compile Include="Collections\Immutable\Maps\BidirectionalMapTests.cs" />
    <Compile Include="Collections\Immutable\Maps\MapTests.cs" />
    <Compile Include="Collections\IntervalTreeTests.cs" />
    <Compile Include="Commands\CommandArgsTests.cs" />
    <Compile Include="Commands\TypeCharCommandArgsTests.cs" />
    <Compile Include="CommentSelection\CommentUncommentSelectionCommandHandlerTests.cs" />
    <Compile Include="Diagnostics\DiagnosticAnalyzerServiceTests.cs" />
    <Compile Include="Diagnostics\DiagnosticDataSerializerTests.cs" />
    <Compile Include="Diagnostics\DiagnosticDataTests.cs" />
    <Compile Include="Diagnostics\DiagnosticServiceTests.cs" />
    <Compile Include="Diagnostics\DiagnosticsSquiggleTaggerProviderTests.cs" />
    <Compile Include="Diagnostics\SuppressMessageAttributeTests.cs" />
    <Compile Include="CodeFixes\ExtensionOrderingTests.cs" />
    <Compile Include="Extensions\SourceTextContainerExtensionsTests.cs" />
    <Compile Include="Preview\TestOnly_CompilerDiagnosticAnalyzerProviderService.cs" />
    <Compile Include="Structure\BlockStructureServiceTests.cs" />
    <Compile Include="DocCommentFormatting\DocCommentFormattingTests.cs" />
    <Compile Include="EditAndContinue\RudeEditDiagnosticTests.cs" />
    <Compile Include="EditorAdapter\SpanExtensionsTest.cs" />
    <Compile Include="EditorAdapter\TextSnapshotImplementationTest.cs" />
    <Compile Include="EditorAdapter\TextSpanExtensionsTest.cs" />
    <Compile Include="Extensions\CollectionExtensionsTest.cs" />
    <Compile Include="Extensions\EnumerableExtensionTests.cs" />
    <Compile Include="Extensions\IProjectionBufferFactoryServiceExtensionsTests.cs" />
    <Compile Include="Extensions\ISemanticSnapshotExtensionTests.cs" />
    <Compile Include="Extensions\ISymbolExtensionsTests.cs" />
    <Compile Include="Extensions\ITextExtensionsTests.cs" />
    <Compile Include="Extensions\ITextLineExtensionsTests.cs" />
    <Compile Include="Extensions\ITextSnapshotExtensionsTests.cs" />
    <Compile Include="Extensions\ITextSnapshotLineExtensionsTests.cs" />
    <Compile Include="Extensions\SetExtensionTests.cs" />
    <Compile Include="FindReferences\FindReferencesCommandHandlerTests.cs" />
    <Compile Include="FindReferences\MockDefinitionsAndReferencesPresenter.cs" />
    <Compile Include="LineSeparators\AdornmentManagerTests.cs" />
    <Compile Include="LinkedFiles\LinkedFileDiffMergingEditorTests.cs" />
    <Compile Include="MetadataAsSource\AbstractMetadataAsSourceTests.cs" />
    <Compile Include="MetadataAsSource\AbstractMetadataAsSourceTests.TestContext.cs" />
    <Compile Include="MetadataAsSource\DocCommentFormatterTests.cs" />
    <Compile Include="MetadataAsSource\MetadataAsSourceTests.cs" />
    <Compile Include="MetadataAsSource\MetadataAsSourceTests.CSharp.cs" />
    <Compile Include="MetadataAsSource\MetadataAsSourceTests.VisualBasic.cs" />
    <Compile Include="Structure\BlockSpanTests.cs" />
    <Compile Include="Structure\StructureTaggerTests.cs" />
    <Compile Include="Preview\PreviewWorkspaceTests.cs" />
    <Compile Include="RenameTracking\RenameTrackingTaggerProviderTests.cs" />
    <Compile Include="RenameTracking\RenameTrackingTestState.cs" />
    <Compile Include="RenameTracking\RenameTrackingWaiter.cs" />
    <Compile Include="SolutionCrawler\WorkCoordinatorTests.cs" />
    <Compile Include="Tagging\AsynchronousTaggerTests.cs" />
    <Compile Include="Tagging\TagSpanIntervalTreeTests.cs" />
    <Compile Include="TextEditor\TextBufferAssociatedViewServiceTests.cs" />
    <Compile Include="TextEditor\TryGetDocumentTests.cs" />
    <Compile Include="Threading\AsynchronousWorkerTests.cs" />
    <Compile Include="Threading\ForegroundNotificationServiceTests.cs" />
    <Compile Include="Utilities\EditorServicesUtil.cs" />
    <Compile Include="Utilities\AsynchronousOperationListenerTests.cs" />
    <Compile Include="Utilities\AsyncLazyTests.cs" />
    <Compile Include="Utilities\BloomFilterTests.cs" />
    <Compile Include="Utilities\PatternMatcherTests.cs" />
    <Compile Include="Utilities\SymbolEquivalenceComparerTests.cs" />
    <Compile Include="Workspaces\ProjectCacheHostServiceFactoryTests.cs" />
    <Compile Include="Workspaces\TextFactoryTests.cs" />
<<<<<<< HEAD
    <Compile Include="Workspaces\VisualBasicTestWorkspaceFixture.cs" />
    <Compile Include="Workspaces\WorkspaceTests.cs" />
=======
>>>>>>> 54cf0e2a
  </ItemGroup>
  <ItemGroup>
    <None Include="app.config" />
    <None Include="project.json" />
    <None Include="PerfTests\ResetRoslynOptions.xml">
      <CopyToOutputDirectory>PreserveNewest</CopyToOutputDirectory>
      <SubType>Designer</SubType>
    </None>
  </ItemGroup>
  <ItemGroup>
    <Service Include="{82A7F48D-3B50-4B1E-B82E-3ADA8210C358}" />
  </ItemGroup>
  <ItemGroup />
  <Import Project="..\..\..\build\Targets\Imports.targets" />
</Project><|MERGE_RESOLUTION|>--- conflicted
+++ resolved
@@ -249,11 +249,7 @@
     <Compile Include="Utilities\SymbolEquivalenceComparerTests.cs" />
     <Compile Include="Workspaces\ProjectCacheHostServiceFactoryTests.cs" />
     <Compile Include="Workspaces\TextFactoryTests.cs" />
-<<<<<<< HEAD
-    <Compile Include="Workspaces\VisualBasicTestWorkspaceFixture.cs" />
     <Compile Include="Workspaces\WorkspaceTests.cs" />
-=======
->>>>>>> 54cf0e2a
   </ItemGroup>
   <ItemGroup>
     <None Include="app.config" />
