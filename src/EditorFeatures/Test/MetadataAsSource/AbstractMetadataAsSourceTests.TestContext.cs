﻿// Licensed to the .NET Foundation under one or more agreements.
// The .NET Foundation licenses this file to you under the MIT license.
// See the LICENSE file in the project root for more information.

using System;
using System.Collections.Generic;
using System.Collections.Immutable;
using System.IO;
using System.Linq;
using System.Security;
using System.Threading;
using System.Threading.Tasks;
using Microsoft.CodeAnalysis.Editor.CSharp.DecompiledSource;
using Microsoft.CodeAnalysis.Editor.UnitTests.Workspaces;
using Microsoft.CodeAnalysis.MetadataAsSource;
using Microsoft.CodeAnalysis.Shared.Extensions;
using Microsoft.CodeAnalysis.Text;
using Roslyn.Test.Utilities;
using Roslyn.Utilities;
using Xunit;

namespace Microsoft.CodeAnalysis.Editor.UnitTests.MetadataAsSource
{
    public abstract partial class AbstractMetadataAsSourceTests
    {
        public const string DefaultMetadataSource = "public class C {}";
        public const string DefaultSymbolMetadataName = "C";

        internal class TestContext : IDisposable
        {
            public readonly TestWorkspace Workspace;
            private readonly IMetadataAsSourceFileService _metadataAsSourceService;

            public static TestContext Create(
                string? projectLanguage = null,
                IEnumerable<string>? metadataSources = null,
                bool includeXmlDocComments = false,
                string? sourceWithSymbolReference = null,
                string? languageVersion = null,
                string? metadataLanguageVersion = null)
            {
                projectLanguage ??= LanguageNames.CSharp;
                metadataSources ??= SpecializedCollections.EmptyEnumerable<string>();
                metadataSources = !metadataSources.Any()
                    ? new[] { AbstractMetadataAsSourceTests.DefaultMetadataSource }
                    : metadataSources;

                var workspace = CreateWorkspace(
                    projectLanguage, metadataSources, includeXmlDocComments,
                    sourceWithSymbolReference, languageVersion, metadataLanguageVersion);

                return new TestContext(workspace);
            }

            public TestContext(TestWorkspace workspace)
            {
                Workspace = workspace;
                _metadataAsSourceService = Workspace.GetService<IMetadataAsSourceFileService>();
            }

            public Solution CurrentSolution
            {
                get { return Workspace.CurrentSolution; }
            }

            public Project DefaultProject
            {
                get { return this.CurrentSolution.Projects.First(); }
            }

            public Task<MetadataAsSourceFile> GenerateSourceAsync(ISymbol symbol, Project? project = null, bool signaturesOnly = true)
            {
                project ??= this.DefaultProject;
                Contract.ThrowIfNull(symbol);

                // Generate and hold onto the result so it can be disposed of with this context
                return _metadataAsSourceService.GetGeneratedFileAsync(project, symbol, signaturesOnly, allowDecompilation: true);
            }

            public async Task<MetadataAsSourceFile> GenerateSourceAsync(string? symbolMetadataName = null, Project? project = null, bool signaturesOnly = true)
            {
                symbolMetadataName ??= AbstractMetadataAsSourceTests.DefaultSymbolMetadataName;
                project ??= this.DefaultProject;

                // Get an ISymbol corresponding to the metadata name
                var compilation = await project.GetRequiredCompilationAsync(CancellationToken.None);
                var diagnostics = compilation.GetDiagnostics().ToArray();
                Assert.Equal(0, diagnostics.Length);
                var symbol = await ResolveSymbolAsync(symbolMetadataName, compilation);
                Contract.ThrowIfNull(symbol);

<<<<<<< HEAD
                if (allowDecompilation)
=======
                if (!signaturesOnly)
>>>>>>> 8d416fab
                {
                    foreach (var reference in compilation.References)
                    {
                        if (AssemblyResolver.TestAccessor.ContainsInMemoryImage(reference))
                        {
                            continue;
                        }

                        if (reference is PortableExecutableReference portableExecutable)
                        {
                            Assert.True(File.Exists(portableExecutable.FilePath), $"'{portableExecutable.FilePath}' does not exist for reference '{portableExecutable.Display}'");
                            Assert.True(Path.IsPathRooted(portableExecutable.FilePath), $"'{portableExecutable.FilePath}' is not a fully-qualified file name");
                        }
                        else
                        {
                            Assert.True(File.Exists(reference.Display), $"'{reference.Display}' does not exist");
                            Assert.True(Path.IsPathRooted(reference.Display), $"'{reference.Display}' is not a fully-qualified file name");
                        }
                    }
                }

                // Generate and hold onto the result so it can be disposed of with this context
                var result = await _metadataAsSourceService.GetGeneratedFileAsync(project, symbol, signaturesOnly, allowDecompilation: true);

                return result;
            }

            public static void VerifyResult(MetadataAsSourceFile file, string expected)
            {
                var actual = File.ReadAllText(file.FilePath).Trim();
                var actualSpan = file.IdentifierLocation.SourceSpan;

                // Compare exact texts and verify that the location returned is exactly that
                // indicated by expected
                MarkupTestFile.GetSpan(expected, out expected, out var expectedSpan);
                AssertEx.EqualOrDiff(expected, actual);
                Assert.Equal(expectedSpan.Start, actualSpan.Start);
                Assert.Equal(expectedSpan.End, actualSpan.End);
            }

<<<<<<< HEAD
            public async Task GenerateAndVerifySourceAsync(string symbolMetadataName, string expected, Project? project = null, bool allowDecompilation = false)
            {
                var result = await GenerateSourceAsync(symbolMetadataName, project, allowDecompilation);
=======
            public async Task GenerateAndVerifySourceAsync(string symbolMetadataName, string expected, Project? project = null, bool signaturesOnly = true)
            {
                var result = await GenerateSourceAsync(symbolMetadataName, project, signaturesOnly);
>>>>>>> 8d416fab
                VerifyResult(result, expected);
            }

            public static void VerifyDocumentReused(MetadataAsSourceFile a, MetadataAsSourceFile b)
                => Assert.Same(a.FilePath, b.FilePath);

            public static void VerifyDocumentNotReused(MetadataAsSourceFile a, MetadataAsSourceFile b)
                => Assert.NotSame(a.FilePath, b.FilePath);

            public void Dispose()
            {
                try
                {
                    _metadataAsSourceService.CleanupGeneratedFiles();
                }
                finally
                {
                    Workspace.Dispose();
                }
            }

            public async Task<ISymbol?> ResolveSymbolAsync(string symbolMetadataName, Compilation? compilation = null)
            {
                if (compilation == null)
                {
                    compilation = await this.DefaultProject.GetRequiredCompilationAsync(CancellationToken.None);
                    var diagnostics = compilation.GetDiagnostics().ToArray();
                    Assert.Equal(0, diagnostics.Length);
                }

                foreach (var reference in compilation.References)
                {
                    var assemblySymbol = (IAssemblySymbol?)compilation.GetAssemblyOrModuleSymbol(reference);
                    Contract.ThrowIfNull(assemblySymbol);

                    var namedTypeSymbol = assemblySymbol.GetTypeByMetadataName(symbolMetadataName);
                    if (namedTypeSymbol != null)
                    {
                        return namedTypeSymbol;
                    }
                    else
                    {
                        // The symbol name could possibly be referring to the member of a named
                        // type.  Parse the member symbol name.
                        var lastDotIndex = symbolMetadataName.LastIndexOf('.');

                        if (lastDotIndex < 0)
                        {
                            // The symbol name is not a member name and the named type was not found
                            // in this assembly
                            continue;
                        }

                        // The member symbol name itself could contain a dot (e.g. '.ctor'), so make
                        // sure we don't cut that off
                        while (lastDotIndex > 0 && symbolMetadataName[lastDotIndex - 1] == '.')
                        {
                            --lastDotIndex;
                        }

                        var memberSymbolName = symbolMetadataName.Substring(lastDotIndex + 1);
                        var namedTypeName = symbolMetadataName.Substring(0, lastDotIndex);

                        namedTypeSymbol = assemblySymbol.GetTypeByMetadataName(namedTypeName);
                        if (namedTypeSymbol != null)
                        {
                            var memberSymbol = namedTypeSymbol.GetMembers()
                                .Where(member => member.MetadataName == memberSymbolName)
                                .FirstOrDefault();

                            if (memberSymbol != null)
                            {
                                return memberSymbol;
                            }
                        }
                    }
                }

                return null;
            }

            private static bool ContainsVisualBasicKeywords(string input)
            {
                return
                    input.Contains("Class") ||
                    input.Contains("Structure") ||
                    input.Contains("Namespace") ||
                    input.Contains("Sub") ||
                    input.Contains("Function") ||
                    input.Contains("Dim");
            }

            private static string DeduceLanguageString(string input)
            {
                return ContainsVisualBasicKeywords(input)
                    ? LanguageNames.VisualBasic : LanguageNames.CSharp;
            }

            private static TestWorkspace CreateWorkspace(
                string projectLanguage,
                IEnumerable<string>? metadataSources,
                bool includeXmlDocComments,
                string? sourceWithSymbolReference,
                string? languageVersion,
                string? metadataLanguageVersion)
            {
                var languageVersionAttribute = languageVersion is null ? "" : $@" LanguageVersion=""{languageVersion}""";

                var xmlString = string.Concat(@"
<Workspace>
    <Project Language=""", projectLanguage, @""" CommonReferences=""true"" ReferencesOnDisk=""true""", languageVersionAttribute);

                xmlString += ">";

                metadataSources ??= new[] { AbstractMetadataAsSourceTests.DefaultMetadataSource };

                foreach (var source in metadataSources)
                {
                    var metadataLanguage = DeduceLanguageString(source);
                    var metadataLanguageVersionAttribute = metadataLanguageVersion is null ? "" : $@" LanguageVersion=""{metadataLanguageVersion}""";
                    xmlString = string.Concat(xmlString, $@"
        <MetadataReferenceFromSource Language=""{metadataLanguage}"" CommonReferences=""true"" {metadataLanguageVersionAttribute} IncludeXmlDocComments=""{includeXmlDocComments}"">
            <Document FilePath=""MetadataDocument"">
{SecurityElement.Escape(source)}
            </Document>
        </MetadataReferenceFromSource>");
                }

                if (sourceWithSymbolReference != null)
                {
                    xmlString = string.Concat(xmlString, string.Format(@"
        <Document FilePath=""SourceDocument"">
{0}
        </Document>",
                        sourceWithSymbolReference));
                }

                xmlString = string.Concat(xmlString, @"
    </Project>
</Workspace>");

                // We construct our own composition here because we only want the decompilation metadata as source provider
                // to be available.
                var composition = EditorTestCompositions.EditorFeatures
                    .WithExcludedPartTypes(ImmutableHashSet.Create(typeof(IMetadataAsSourceFileProvider)))
                    .AddParts(typeof(DecompilationMetadataAsSourceFileProvider));

                return TestWorkspace.Create(xmlString, composition: composition);
            }

            internal Document GetDocument(MetadataAsSourceFile file)
            {
                using var reader = File.OpenRead(file.FilePath);
                var stringText = EncodedStringText.Create(reader);

                Assert.True(_metadataAsSourceService.TryAddDocumentToWorkspace(file.FilePath, stringText.Container));

                return stringText.Container.GetRelatedDocuments().Single();
            }

            internal async Task<ISymbol> GetNavigationSymbolAsync()
            {
                var testDocument = Workspace.Documents.Single(d => d.FilePath == "SourceDocument");
                var document = Workspace.CurrentSolution.GetRequiredDocument(testDocument.Id);

                var syntaxRoot = await document.GetRequiredSyntaxRootAsync(CancellationToken.None);
                var semanticModel = await document.GetRequiredSemanticModelAsync(CancellationToken.None);
                var symbol = semanticModel.GetSymbolInfo(syntaxRoot.FindNode(testDocument.SelectedSpans.Single())).Symbol;
                Contract.ThrowIfNull(symbol);
                return symbol;
            }
        }
    }
}<|MERGE_RESOLUTION|>--- conflicted
+++ resolved
@@ -89,11 +89,7 @@
                 var symbol = await ResolveSymbolAsync(symbolMetadataName, compilation);
                 Contract.ThrowIfNull(symbol);
 
-<<<<<<< HEAD
-                if (allowDecompilation)
-=======
                 if (!signaturesOnly)
->>>>>>> 8d416fab
                 {
                     foreach (var reference in compilation.References)
                     {
@@ -134,15 +130,9 @@
                 Assert.Equal(expectedSpan.End, actualSpan.End);
             }
 
-<<<<<<< HEAD
-            public async Task GenerateAndVerifySourceAsync(string symbolMetadataName, string expected, Project? project = null, bool allowDecompilation = false)
-            {
-                var result = await GenerateSourceAsync(symbolMetadataName, project, allowDecompilation);
-=======
             public async Task GenerateAndVerifySourceAsync(string symbolMetadataName, string expected, Project? project = null, bool signaturesOnly = true)
             {
                 var result = await GenerateSourceAsync(symbolMetadataName, project, signaturesOnly);
->>>>>>> 8d416fab
                 VerifyResult(result, expected);
             }
 
