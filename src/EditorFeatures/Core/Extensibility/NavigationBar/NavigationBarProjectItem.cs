--- conflicted
+++ resolved
@@ -22,10 +22,6 @@
             string language)
                 : base(textVersion: null, text, glyph,
                        spans: ImmutableArray<TextSpan>.Empty,
-<<<<<<< HEAD
-                       navigationSpan: null,
-=======
->>>>>>> 8d416fab
                        childItems: ImmutableArray<NavigationBarItem>.Empty,
                        indent: 0, bolded: false, grayed: false)
         {
