﻿// Copyright (c) Microsoft.  All Rights Reserved.  Licensed under the Apache License, Version 2.0.  See License.txt in the project root for license information.

using System;
using System.Threading;
using System.Threading.Tasks;
using Roslyn.Utilities;

namespace Microsoft.CodeAnalysis.Editor.Shared.Utilities
{
    internal class ResettableDelay
    {
        private readonly int _delayInMilliseconds;
        private readonly TaskCompletionSource<object> _taskCompletionSource;

        private int _lastSetTime;

        /// <summary>
        /// Create a ResettableDelay that will complete a task after a certain duration.  The delay
        /// can be reset at any point before it elapses in which case completion is postponed.  The
        /// delay can be reset multiple times.
        /// </summary>
        /// <param name="delayInMilliseconds">The time to delay before completing the task</param>
        /// <param name="foregroundTaskScheduler">Optional.  If used, the delay won't start until the supplied TaskScheduler schedules the delay to begin.</param>
        public ResettableDelay(int delayInMilliseconds, TaskScheduler foregroundTaskScheduler = null)
        {
            Contract.ThrowIfFalse(delayInMilliseconds >= 50, "Perf, only use delays >= 50ms");
            _delayInMilliseconds = delayInMilliseconds;

            _taskCompletionSource = new TaskCompletionSource<object>();
            Reset();

            if (foregroundTaskScheduler != null)
            {
                Task.Factory.SafeStartNew(() => StartTimerAsync(continueOnCapturedContext: true), CancellationToken.None, foregroundTaskScheduler);
            }
            else
            {
                _ = StartTimerAsync(continueOnCapturedContext: false);
            }
        }

        public Task Task => _taskCompletionSource.Task;

        public void Reset()
        {
            // Note: Environment.TickCount - this.lastSetTime is safe in the presence of overflow, but most
            // other operations are not.
            _lastSetTime = Environment.TickCount;
        }

<<<<<<< HEAD
#pragma warning disable VSTHRD100 // Avoid async void methods
        private async void StartTimer(bool continueOnCapturedContext)
=======
        private async Task StartTimerAsync(bool continueOnCapturedContext)
>>>>>>> d309f723
        {
            do
            {
                // Keep delaying until at least delayInMilliseconds has elapsed since lastSetTime 
                await Task.Delay(_delayInMilliseconds).ConfigureAwait(continueOnCapturedContext);
            }
            while (Environment.TickCount - _lastSetTime < _delayInMilliseconds);

            _taskCompletionSource.SetResult(null);
        }
#pragma warning restore VSTHRD100 // Avoid async void methods
    }
}<|MERGE_RESOLUTION|>--- conflicted
+++ resolved
@@ -48,12 +48,7 @@
             _lastSetTime = Environment.TickCount;
         }
 
-<<<<<<< HEAD
-#pragma warning disable VSTHRD100 // Avoid async void methods
-        private async void StartTimer(bool continueOnCapturedContext)
-=======
         private async Task StartTimerAsync(bool continueOnCapturedContext)
->>>>>>> d309f723
         {
             do
             {
@@ -64,6 +59,5 @@
 
             _taskCompletionSource.SetResult(null);
         }
-#pragma warning restore VSTHRD100 // Avoid async void methods
     }
 }