﻿// Licensed to the .NET Foundation under one or more agreements.
// The .NET Foundation licenses this file to you under the MIT license.
// See the LICENSE file in the project root for more information.

using System;
using System.Collections.Generic;
using System.Collections.Immutable;
using System.Linq;
using System.Threading;
using System.Threading.Tasks;
using Microsoft.CodeAnalysis.Classification;
using Microsoft.CodeAnalysis.Editor.Shared.Extensions;
using Microsoft.CodeAnalysis.Editor.Shared.Tagging;
using Microsoft.CodeAnalysis.Editor.Shared.Utilities;
using Microsoft.CodeAnalysis.ErrorReporting;
using Microsoft.CodeAnalysis.Internal.Log;
using Microsoft.CodeAnalysis.Shared.TestHooks;
using Microsoft.CodeAnalysis.Text;
using Microsoft.CodeAnalysis.Text.Shared.Extensions;
using Microsoft.VisualStudio.Text;
using Microsoft.VisualStudio.Text.Tagging;
using Roslyn.Utilities;

namespace Microsoft.CodeAnalysis.Editor.Implementation.Classification
{
    internal partial class SyntacticClassificationTaggerProvider
    {
        /// <summary>
        /// A classifier that operates only on the syntax of the source and not the semantics.  Note:
        /// this class operates in a hybrid sync/async manner.  Specifically, while classification
        /// happens synchronously, it may be synchronous over a parse tree which is out of date.  Then,
        /// asynchronously, we will attempt to get an up to date parse tree for the file. When we do, we
        /// will determine which sections of the file changed and we will use that to notify the editor
        /// about what needs to be reclassified.
        /// </summary>
        internal partial class TagComputer : ForegroundThreadAffinitizedObject
        {
            private readonly SyntacticClassificationTaggerProvider _taggerProvider;
            private readonly ITextBuffer2 _subjectBuffer;
            private readonly IAsynchronousOperationListener _listener;
            private readonly ClassificationTypeMap _typeMap;

            private readonly WorkspaceRegistration _workspaceRegistration;

            private readonly CancellationTokenSource _disposalCancellationSource = new();

            /// <summary>
            /// Work queue we use to batch up notifications about changes that will cause
            /// us to classify.  This ensures that if we hear a flurry of changes, we don't
            /// kick off an excessive amount of background work to process them.
            /// </summary>
            private readonly AsyncBatchingWorkQueue<ITextSnapshot> _workQueue;

            /// <summary>
            /// Timeout before we cancel the work to diff and return whatever we have.
            /// </summary>
            private readonly TimeSpan _diffTimeout;

            private Workspace? _workspace;

            // The latest data about the document being classified that we've cached.  objects can 
            // be accessed from both threads, and must be obtained when this lock is held. 
            //
            // _lastProcessedData.lastRoot is optional and is held onto for languages that support syntax.
            // it allows computing the root, and changed-spans, in the background so that we can
            // report a smaller change range, and have the data ready for classifying with GetTags
            // get called.

            private readonly object _gate = new();
            private (ITextSnapshot? lastSnapshot, Document? lastDocument, SyntaxNode? lastRoot) _lastProcessedData;

            // this will cache previous classification information for a span, so that we can avoid
            // digging into same tree again and again to find exactly same answer
            private readonly LastLineCache _lastLineCache;

            private int _taggerReferenceCount;

            public TagComputer(
                SyntacticClassificationTaggerProvider taggerProvider,
                ITextBuffer2 subjectBuffer,
                IAsynchronousOperationListener asyncListener,
                ClassificationTypeMap typeMap,
                TimeSpan diffTimeout)
                : base(taggerProvider.ThreadingContext, assertIsForeground: false)
            {
                _taggerProvider = taggerProvider;
                _subjectBuffer = subjectBuffer;
                _listener = asyncListener;
                _typeMap = typeMap;
                _diffTimeout = diffTimeout;
                _workQueue = new AsyncBatchingWorkQueue<ITextSnapshot>(
                    TimeSpan.FromMilliseconds(TaggerConstants.NearImmediateDelay),
                    ProcessChangesAsync,
                    equalityComparer: null,
                    asyncListener,
                    _disposalCancellationSource.Token);

                _lastLineCache = new LastLineCache(taggerProvider.ThreadingContext);

                _workspaceRegistration = Workspace.GetWorkspaceRegistration(subjectBuffer.AsTextContainer());
                _workspaceRegistration.WorkspaceChanged += OnWorkspaceRegistrationChanged;

                if (_workspaceRegistration.Workspace != null)
                    ConnectToWorkspace(_workspaceRegistration.Workspace);

                _subjectBuffer.ChangedOnBackground += this.OnSubjectBufferChanged;
            }

            public event EventHandler<SnapshotSpanEventArgs>? TagsChanged;

            private IClassificationService? TryGetClassificationService(ITextSnapshot snapshot)
                => _workspace?.Services.GetLanguageServices(snapshot.ContentType)?.GetService<IClassificationService>();

            #region Workspace Hookup

            private void OnWorkspaceRegistrationChanged(object? sender, EventArgs e)
            {
                var token = _listener.BeginAsyncOperation(nameof(OnWorkspaceRegistrationChanged));
                var task = SwitchToMainThreadAndHookupWorkspaceAsync();
                task.CompletesAsyncOperation(token);
            }

            private async Task SwitchToMainThreadAndHookupWorkspaceAsync()
            {
                try
                {
                    await this.ThreadingContext.JoinableTaskFactory.SwitchToMainThreadAsync(_disposalCancellationSource.Token);

                    // We both try to connect synchronously, and register for workspace registration events.
                    // It's possible (particularly in tests), to connect in the startup path, but then get a
                    // previously scheduled, but not yet delivered event.  Don't bother connecting to the
                    // same workspace again in that case.
                    var newWorkspace = _workspaceRegistration.Workspace;
                    if (newWorkspace == _workspace)
                        return;

                    DisconnectFromWorkspace();

                    if (newWorkspace != null)
                        ConnectToWorkspace(newWorkspace);
                }
                catch (OperationCanceledException)
                {
                    // can happen if we were disposed of.
                }
                catch (Exception e) when (FatalError.ReportAndCatch(e))
                {
                    // We were in a fire and forget task.  So just report the NFW and do not let
                    // this bleed out to an unhandled exception.
                }
            }

            internal void IncrementReferenceCount()
            {
                this.AssertIsForeground();
                _taggerReferenceCount++;
            }

            internal void DecrementReferenceCount()
            {
                this.AssertIsForeground();
                _taggerReferenceCount--;

                if (_taggerReferenceCount == 0)
                {
                    // stop any bg work we're doing.
                    _disposalCancellationSource.Cancel();

                    _subjectBuffer.ChangedOnBackground -= this.OnSubjectBufferChanged;

                    DisconnectFromWorkspace();
                    _workspaceRegistration.WorkspaceChanged -= OnWorkspaceRegistrationChanged;
                    _taggerProvider.DisconnectTagComputer(_subjectBuffer);
                }
            }

            private void ConnectToWorkspace(Workspace workspace)
            {
                this.AssertIsForeground();

                _workspace = workspace;
                _workspace.WorkspaceChanged += this.OnWorkspaceChanged;
                _workspace.DocumentActiveContextChanged += this.OnDocumentActiveContextChanged;

                // Now that we've connected to the workspace, kick off work to reclassify this buffer.
                _workQueue.AddWork(_subjectBuffer.CurrentSnapshot);
            }

            public void DisconnectFromWorkspace()
            {
                this.AssertIsForeground();

                lock (_gate)
                {
                    _lastProcessedData = default;
                }

                if (_workspace != null)
                {
                    _workspace.WorkspaceChanged -= this.OnWorkspaceChanged;
                    _workspace.DocumentActiveContextChanged -= this.OnDocumentActiveContextChanged;

                    _workspace = null;

                    // Now that we've disconnected to the workspace, kick off work to reclassify this buffer.
                    _workQueue.AddWork(_subjectBuffer.CurrentSnapshot);
                }
            }

            #endregion

            #region Event Handling

            private void OnSubjectBufferChanged(object? sender, TextContentChangedEventArgs args)
            {
                // we know a change to our buffer is always affecting this document.  So we can
                // just enqueue the work to reclassify things unilaterally.
                _workQueue.AddWork(args.After);
            }

            private void OnDocumentActiveContextChanged(object? sender, DocumentActiveContextChangedEventArgs args)
            {
                EnqueueWorkIfThisDocument(args.NewActiveContextDocumentId);
            }

            private void OnWorkspaceChanged(object? sender, WorkspaceChangeEventArgs args)
            {
                // We may be getting an event for a workspace we already disconnected from.  If so,
                // ignore them.  We won't be able to find the Document corresponding to our text buffer,
                // so we can't reasonably classify this anyways.
                if (args.NewSolution.Workspace != _workspace)
                    return;

                if (args.Kind != WorkspaceChangeKind.ProjectChanged)
                    return;

                var documentId = _workspace.GetDocumentIdInCurrentContext(_subjectBuffer.AsTextContainer());
                if (args.ProjectId != documentId?.ProjectId)
                    return;

                var oldProject = args.OldSolution.GetProject(args.ProjectId);
                var newProject = args.NewSolution.GetProject(args.ProjectId);

                // make sure in case of parse config change, we re-colorize whole document. not just edited section.
                if (Equals(oldProject?.ParseOptions, newProject?.ParseOptions))
                    return;

                _workQueue.AddWork(_subjectBuffer.CurrentSnapshot);
            }

            private void EnqueueWorkIfThisDocument(DocumentId documentId)
            {
                if (_workspace == null)
                    return;

                var bufferDocumentId = _workspace.GetDocumentIdInCurrentContext(_subjectBuffer.AsTextContainer());
                if (bufferDocumentId != documentId)
                    return;

                _workQueue.AddWork(_subjectBuffer.CurrentSnapshot);
            }

            #endregion

            /// <summary>
            /// Parses the document in the background and determines what has changed to report to
            /// the editor.  Calls to <see cref="ProcessChangesAsync"/> are serialized by <see cref="AsyncBatchingWorkQueue{TItem}"/>
            /// so we don't need to worry about multiple calls to this happening concurrently.
            /// </summary>
            private async Task ProcessChangesAsync(ImmutableArray<ITextSnapshot> snapshots, CancellationToken cancellationToken)
            {
                // We have potentially heard about several changes to the subject buffer.  However
                // we only need to process the latest once.
                Contract.ThrowIfTrue(snapshots.IsDefaultOrEmpty);
                var currentSnapshot = GetLatest(snapshots);

                var classificationService = TryGetClassificationService(currentSnapshot);
                if (classificationService == null)
                    return;

                var currentDocument = currentSnapshot.GetOpenDocumentInCurrentContextWithChanges();
                if (currentDocument == null)
                    return;

                var (previousSnapshot, previousDocument, previousRoot) = GetLastProcessedData();

                // Optionally pre-calculate the root of the doc so that it is ready to classify
                // once GetTags is called.  Also, attempt to determine a smallwe change range span
                // for this document so that we can avoid reporting the entire document as changed.

                var currentRoot = await currentDocument.GetSyntaxRootAsync(cancellationToken).ConfigureAwait(false);
                var changedSpan = await ComputeChangedSpanAsync().ConfigureAwait(false);

                lock (_gate)
                {
                    _lastProcessedData = (currentSnapshot, currentDocument, currentRoot);
                }

                // Notify the editor now that there were changes.  Note: we do not need to go the
                // UI to do this.  The editor supports TagsChanged being called on any thread.
                this.TagsChanged?.Invoke(this, new SnapshotSpanEventArgs(changedSpan));

                return;

                static ITextSnapshot GetLatest(ImmutableArray<ITextSnapshot> snapshots)
                {
                    var latest = snapshots[0];
                    for (var i = 1; i < snapshots.Length; i++)
                    {
                        var snapshot = snapshots[i];
                        if (snapshot.Version.VersionNumber > latest.Version.VersionNumber)
                            latest = snapshot;
                    }

                    return latest;
                }

                async ValueTask<SnapshotSpan> ComputeChangedSpanAsync()
                {
                    var changeRange = await ComputeChangedRangeAsync().ConfigureAwait(false);
                    return changeRange != null
                        ? currentSnapshot.GetSpan(changeRange.Value.Span.Start, changeRange.Value.NewLength)
                        : currentSnapshot.GetFullSpan();
                }

                ValueTask<TextChangeRange?> ComputeChangedRangeAsync()
                {
                    // If we have syntax available fast path the change computation without async or blocking.
                    if (previousRoot != null && currentRoot != null)
                        return new(classificationService.ComputeSyntacticChangeRange(currentDocument.Project.Solution.Workspace, previousRoot, currentRoot, _diffTimeout, cancellationToken));

                    // Otherwise, fall back to the language to compute the difference based on the document contents.
                    if (previousDocument != null)
                        return classificationService.ComputeSyntacticChangeRangeAsync(previousDocument, currentDocument, _diffTimeout, cancellationToken);

                    return new ValueTask<TextChangeRange?>();
                }
            }

            private (ITextSnapshot? lastSnapshot, Document? lastDocument, SyntaxNode? lastRoot) GetLastProcessedData()
            {
                lock (_gate)
                    return _lastProcessedData;
            }

            public IEnumerable<ITagSpan<IClassificationTag>> GetTags(NormalizedSnapshotSpanCollection spans)
            {
                this.AssertIsForeground();

                using (Logger.LogBlock(FunctionId.Tagger_SyntacticClassification_TagComputer_GetTags, CancellationToken.None))
                {
                    return GetTagsWorker(spans) ?? SpecializedCollections.EmptyEnumerable<ITagSpan<IClassificationTag>>();
                }
            }

            private IEnumerable<ITagSpan<IClassificationTag>>? GetTagsWorker(NormalizedSnapshotSpanCollection spans)
            {
                this.AssertIsForeground();
                if (spans.Count == 0 || _workspace == null)
                    return null;

                var snapshot = spans[0].Snapshot;

                var classificationService = TryGetClassificationService(snapshot);
                if (classificationService == null)
                    return null;

                using var _ = ArrayBuilder<ClassifiedSpan>.GetInstance(out var classifiedSpans);

                foreach (var span in spans)
                    AddClassifications(span);

                return ClassificationUtilities.Convert(_typeMap, snapshot, classifiedSpans);

                void AddClassifications(SnapshotSpan span)
                {
                    this.AssertIsForeground();

<<<<<<< HEAD
                    // First, get the tree and snapshot that we'll be operating over.
=======
                    // First, get the tree and snapshot that we'll be operating over.  
>>>>>>> 1cd12eae
                    var (lastProcessedSnapshot, lastProcessedDocument, lastProcessedRoot) = GetLastProcessedData();

                    if (lastProcessedDocument == null)
                    {
                        // We don't have a syntax tree yet.  Just do a lexical classification of the document.
                        AddLexicalClassifications(classificationService, span, classifiedSpans);
                        return;
                    }

                    // If we have a document, we must have a snapshot as well.
                    Contract.ThrowIfNull(lastProcessedSnapshot);

                    // We have a tree.  However, the tree may be for an older version of the snapshot.
                    // If it is for an older version, then classify that older version and translate
                    // the classifications forward.  Otherwise, just classify normally.

                    if (lastProcessedSnapshot.Version.ReiteratedVersionNumber != span.Snapshot.Version.ReiteratedVersionNumber)
                    {
                        // Slightly more complicated.  We have a parse tree, it's just not for the snapshot we're being asked for.
                        AddClassifiedSpansForPreviousDocument(classificationService, span, lastProcessedSnapshot, lastProcessedDocument, lastProcessedRoot, classifiedSpans);
                        return;
                    }

                    // Mainline case.  We have the corresponding document for the snapshot we're classifying.
                    AddSyntacticClassificationsForDocument(classificationService, span, lastProcessedDocument, lastProcessedRoot, classifiedSpans);
                }
            }

            private void AddLexicalClassifications(IClassificationService classificationService, SnapshotSpan span, ArrayBuilder<ClassifiedSpan> classifiedSpans)
            {
                this.AssertIsForeground();

                classificationService.AddLexicalClassifications(
                    span.Snapshot.AsText(), span.Span.ToTextSpan(), classifiedSpans, CancellationToken.None);
            }

            private void AddSyntacticClassificationsForDocument(
                IClassificationService classificationService, SnapshotSpan span,
                Document document, SyntaxNode? root, ArrayBuilder<ClassifiedSpan> classifiedSpans)
            {
                this.AssertIsForeground();
                var cancellationToken = CancellationToken.None;

                if (_lastLineCache.TryUseCache(span, classifiedSpans))
                    return;

                using var _ = ArrayBuilder<ClassifiedSpan>.GetInstance(out var tempList);

                // If we have a syntax root ready, use the direct, non-async/non-blocking approach to getting classifications.
                if (root == null)
                    classificationService.AddSyntacticClassificationsAsync(document, span.Span.ToTextSpan(), tempList, cancellationToken).Wait(cancellationToken);
                else
                    classificationService.AddSyntacticClassifications(document.Project.Solution.Workspace, root, span.Span.ToTextSpan(), tempList, cancellationToken);

                _lastLineCache.Update(span, tempList);
                classifiedSpans.AddRange(tempList);
            }

            private void AddClassifiedSpansForPreviousDocument(
                IClassificationService classificationService, SnapshotSpan span,
                ITextSnapshot lastProcessedSnapshot, Document lastProcessedDocument, SyntaxNode? lastProcessedRoot,
                ArrayBuilder<ClassifiedSpan> classifiedSpans)
            {
                this.AssertIsForeground();

                // Slightly more complicated case.  They're asking for the classifications for a
                // different snapshot than what we have a parse tree for.  So we first translate the span
                // that they're asking for so that is maps onto the tree that we have spans for.  We then
                // get the classifications from that tree.  We then take the results and translate them
                // back to the snapshot they want.  Finally, as some of the classifications may have
                // changed, we check for some common cases and touch them up manually so that things
                // look right for the user.

                // 1) translate the requested span onto the right span for the snapshot that corresponds
                //    to the syntax tree.
                var translatedSpan = span.TranslateTo(lastProcessedSnapshot, SpanTrackingMode.EdgeExclusive);
                if (translatedSpan.IsEmpty)
                {
                    // well, there is no information we can get from previous tree, use lexer to
                    // classify given span. soon we will re-classify the region.
                    AddLexicalClassifications(classificationService, span, classifiedSpans);
                }
                else
                {
                    using var _ = ArrayBuilder<ClassifiedSpan>.GetInstance(out var tempList);
                    AddSyntacticClassificationsForDocument(classificationService, span, lastProcessedDocument, lastProcessedRoot, tempList);

                    var currentSnapshot = span.Snapshot;
                    var currentText = currentSnapshot.AsText();
                    foreach (var lastClassifiedSpan in tempList)
                    {
                        // 2) Translate those classifications forward so that they correspond to the true
                        //    requested snapshot.
                        var lastSnapshotSpan = lastClassifiedSpan.TextSpan.ToSnapshotSpan(lastProcessedSnapshot);
                        var currentSnapshotSpan = lastSnapshotSpan.TranslateTo(currentSnapshot, SpanTrackingMode.EdgeInclusive);

                        var currentClassifiedSpan = new ClassifiedSpan(lastClassifiedSpan.ClassificationType, currentSnapshotSpan.Span.ToTextSpan());

                        // 3) The classifications may be incorrect due to changes in the text.  For example,
                        //    if "clss" becomes "class", then we want to changes the classification from
                        //    'identifier' to 'keyword'.
                        currentClassifiedSpan = classificationService.AdjustStaleClassification(currentText, currentClassifiedSpan);

                        classifiedSpans.Add(currentClassifiedSpan);
                    }
                }
            }
        }
    }
}<|MERGE_RESOLUTION|>--- conflicted
+++ resolved
@@ -14,6 +14,7 @@
 using Microsoft.CodeAnalysis.Editor.Shared.Utilities;
 using Microsoft.CodeAnalysis.ErrorReporting;
 using Microsoft.CodeAnalysis.Internal.Log;
+using Microsoft.CodeAnalysis.PooledObjects;
 using Microsoft.CodeAnalysis.Shared.TestHooks;
 using Microsoft.CodeAnalysis.Text;
 using Microsoft.CodeAnalysis.Text.Shared.Extensions;
@@ -376,11 +377,7 @@
                 {
                     this.AssertIsForeground();
 
-<<<<<<< HEAD
                     // First, get the tree and snapshot that we'll be operating over.
-=======
-                    // First, get the tree and snapshot that we'll be operating over.  
->>>>>>> 1cd12eae
                     var (lastProcessedSnapshot, lastProcessedDocument, lastProcessedRoot) = GetLastProcessedData();
 
                     if (lastProcessedDocument == null)
