--- conflicted
+++ resolved
@@ -50,20 +50,12 @@
         internal class ExtensionManager : AbstractExtensionManager
         {
             private readonly List<IExtensionErrorHandler> _errorHandlers;
-<<<<<<< HEAD
-            private readonly IGlobalOptionService _optionsService;
-=======
             private readonly IGlobalOptionService _globalOptions;
->>>>>>> 8d416fab
             private readonly IErrorReportingService _errorReportingService;
             private readonly IErrorLoggerService _errorLoggerService;
 
             public ExtensionManager(
-<<<<<<< HEAD
-                IGlobalOptionService optionsService,
-=======
                 IGlobalOptionService globalOptions,
->>>>>>> 8d416fab
                 IErrorReportingService errorReportingService,
                 IErrorLoggerService errorLoggerService,
                 List<IExtensionErrorHandler> errorHandlers)
@@ -83,15 +75,11 @@
                     {
                         base.HandleException(provider, exception);
 
-<<<<<<< HEAD
-                        _errorReportingService?.ShowGlobalErrorInfo(string.Format(WorkspacesResources._0_encountered_an_error_and_has_been_disabled, provider.GetType().Name),
-=======
                         var providerType = provider.GetType();
 
                         _errorReportingService?.ShowGlobalErrorInfo(
                             message: string.Format(WorkspacesResources._0_encountered_an_error_and_has_been_disabled, providerType.Name),
                             TelemetryFeatureName.GetExtensionName(providerType),
->>>>>>> 8d416fab
                             exception,
                             new InfoBarUI(WorkspacesResources.Show_Stack_Trace, InfoBarUI.UIKind.HyperLink, () => ShowDetailedErrorInfo(exception), closeAfterAction: false),
                             new InfoBarUI(WorkspacesResources.Enable, InfoBarUI.UIKind.Button, () =>
