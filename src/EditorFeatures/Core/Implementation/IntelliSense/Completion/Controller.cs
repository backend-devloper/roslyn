--- conflicted
+++ resolved
@@ -137,28 +137,17 @@
         }
 
         private bool StartNewModelComputation(
-<<<<<<< HEAD
-            CompletionService completionService, bool filterItems)
-        {
-            return StartNewModelComputation(
-                completionService, CompletionTrigger.Default, filterItems);
-=======
             CompletionService completionService, bool filterItems, bool dismissIfEmptyAllowed)
         {
             return StartNewModelComputation(
                 completionService, CompletionTrigger.Default, filterItems, dismissIfEmptyAllowed);
->>>>>>> d8abec59
         }
 
         private bool StartNewModelComputation(
             CompletionService completionService,
             CompletionTrigger trigger,
-<<<<<<< HEAD
-            bool filterItems)
-=======
             bool filterItems,
             bool dismissIfEmptyAllowed)
->>>>>>> d8abec59
         {
             AssertIsForeground();
             Contract.ThrowIfTrue(sessionOpt != null);
@@ -201,25 +190,17 @@
             if (filterItems)
             {
                 sessionOpt.FilterModel(
-<<<<<<< HEAD
-                    filterReason, recheckCaretPosition: false, filterState: null);
-=======
                     filterReason,
                     recheckCaretPosition: false,
                     dismissIfEmptyAllowed: dismissIfEmptyAllowed,
                     filterState: null);
->>>>>>> d8abec59
             }
             else
             {
                 sessionOpt.IdentifyBestMatchAndFilterToAllItems(
-<<<<<<< HEAD
-                    filterReason, recheckCaretPosition: false);
-=======
                     filterReason,
                     recheckCaretPosition: false,
                     dismissIfEmptyAllowed: dismissIfEmptyAllowed);
->>>>>>> d8abec59
             }
 
             return true;
