﻿// Copyright (c) Microsoft.  All Rights Reserved.  Licensed under the Apache License, Version 2.0.  See License.txt in the project root for license information.

using System;
using Microsoft.CodeAnalysis.Completion;
using Microsoft.CodeAnalysis.Editor.Commands;

namespace Microsoft.CodeAnalysis.Editor.Implementation.IntelliSense.Completion
{
    internal partial class Controller
    {
        CommandState ICommandHandler<InvokeCompletionListCommandArgs>.GetCommandState(InvokeCompletionListCommandArgs args, Func<CommandState> nextHandler)
        {
            AssertIsForeground();
            return nextHandler();
        }

        void ICommandHandler<InvokeCompletionListCommandArgs>.ExecuteCommand(InvokeCompletionListCommandArgs args, Action nextHandler)
        {
            AssertIsForeground();

            // TODO(cyrusn): Should we ever call into nextHandler in this method?

            // First, always dismiss whatever session we might have already had.  We no longer need
            // it.
            DismissSessionIfActive();

            // Next create the session that represents that we now have a potential completion list.
            // Then tell it to start computing.
            var completionService = this.GetCompletionService();
            if (completionService == null)
            {
                return;
            }

<<<<<<< HEAD
            var trigger = new CompletionTrigger(CompletionTriggerKind.Invoke);
=======
            var trigger = CompletionTrigger.Invoke;
>>>>>>> 1e0836fa
            StartNewModelComputation(completionService, trigger);
        }
    }
}<|MERGE_RESOLUTION|>--- conflicted
+++ resolved
@@ -32,11 +32,7 @@
                 return;
             }
 
-<<<<<<< HEAD
-            var trigger = new CompletionTrigger(CompletionTriggerKind.Invoke);
-=======
             var trigger = CompletionTrigger.Invoke;
->>>>>>> 1e0836fa
             StartNewModelComputation(completionService, trigger);
         }
     }
