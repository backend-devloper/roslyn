﻿// Copyright (c) Microsoft.  All Rights Reserved.  Licensed under the Apache License, Version 2.0.  See License.txt in the project root for license information.

using System;
using Microsoft.CodeAnalysis.Completion;

namespace Microsoft.CodeAnalysis.Editor.Implementation.IntelliSense.Completion
{
    internal partial class Controller
    {
        internal override void OnTextViewBufferPostChanged(object sender, EventArgs e)
        {
            AssertIsForeground();

            if (sessionOpt == null)
            {
                // No session, so we don't need to do anything.
                return;
            }

            // If we have a session active then it may be in the process of computing results.  If it
            // has computed the results, then compare where the caret is with all the items.  If the
            // caret isn't within the bounds of the items, then we dismiss completion. If they have
            // not computed results yet, then chain a task to see if we should dismiss the list.  
            var model = sessionOpt.Computation.InitialUnfilteredModel;
            if (model != null && this.IsCaretOutsideAllItemBounds(model, this.GetCaretPointInViewBuffer()))
            {
                // If the caret moved out of bounds of our items, then we want to dismiss the list. 
                this.StopModelComputation();
            }
            else
            {
                // Filter the model, recheck the caret position if we haven't computed the initial model yet
                sessionOpt.FilterModel(
                    CompletionFilterReason.TypeChar,
                    recheckCaretPosition: model == null,
<<<<<<< HEAD
=======
                    dismissIfEmptyAllowed: true,
>>>>>>> d8abec59
                    filterState: null);
            }
        }
    }
}<|MERGE_RESOLUTION|>--- conflicted
+++ resolved
@@ -33,10 +33,7 @@
                 sessionOpt.FilterModel(
                     CompletionFilterReason.TypeChar,
                     recheckCaretPosition: model == null,
-<<<<<<< HEAD
-=======
                     dismissIfEmptyAllowed: true,
->>>>>>> d8abec59
                     filterState: null);
             }
         }
