﻿// Copyright (c) Microsoft.  All Rights Reserved.  Licensed under the Apache License, Version 2.0.  See License.txt in the project root for license information.

using System;
using System.Collections.Generic;
using System.Collections.Immutable;
using System.Linq;
using Microsoft.CodeAnalysis.Completion;
using Microsoft.CodeAnalysis.Text;
using Microsoft.VisualStudio.Text;
using Roslyn.Utilities;
using Microsoft.CodeAnalysis.Editor.Shared.Options;

namespace Microsoft.CodeAnalysis.Editor.Implementation.IntelliSense.Completion
{
    internal class Model
    {
        private readonly DisconnectedBufferGraph _disconnectedBufferGraph;
        public ITextSnapshot TriggerSnapshot => _disconnectedBufferGraph.SubjectBufferSnapshot;

        public Document TriggerDocument { get; }

        public CompletionList OriginalList { get; }
        public ImmutableArray<CompletionItem> FilteredItems { get; }

        /// <summary>
        /// The currently selected item. Note that this can be null
        /// in VS 15+ if the user uses completion list filters to
        /// hide all the items in the list.
        /// </summary>
        public CompletionItem SelectedItemOpt { get; }

        public ImmutableArray<CompletionItemFilter> CompletionItemFilters { get; }
        public ImmutableDictionary<CompletionItemFilter, bool> FilterState { get; }
        public string FilterText { get; } = "";

        public bool IsHardSelection { get; }
        public bool IsUnique { get; }

        /// <summary>
        /// SuggestionMode item is the "builder" we would display in intellisense.  It's
        /// always non-null, but will only be shown if <see cref="UseSuggestionMode"/> is true.
        /// If it provided by some <see cref="CompletionContext.SuggestionModeItem"/> then we
        /// will use that.  Otherwise, we'll have a simple empty-default item that we'll use.
        /// </summary>
        public CompletionItem SuggestionModeItem { get; }
        public bool UseSuggestionMode { get; }

        public CompletionTrigger Trigger { get; }

        // When committing a completion item, the span replaced ends at this point.
        public ITrackingPoint CommitTrackingSpanEndPoint { get; }

        public bool DismissIfEmpty { get; }

        private Model(
            Document triggerDocument,
            DisconnectedBufferGraph disconnectedBufferGraph,
            CompletionList originalList,
            ImmutableArray<CompletionItem> filteredItems,
            CompletionItem selectedItem,
            ImmutableArray<CompletionItemFilter> completionItemFilters,
            ImmutableDictionary<CompletionItemFilter, bool> filterState,
            string filterText,
            bool isHardSelection,
            bool isUnique,
            bool useSuggestionMode,
            CompletionItem suggestionModeItem,
            CompletionTrigger trigger,
            ITrackingPoint commitSpanEndPoint,
            bool dismissIfEmpty)
        {
            Contract.ThrowIfFalse(originalList.Items.Length != 0, "Must have at least one item.");

            this.TriggerDocument = triggerDocument;
            _disconnectedBufferGraph = disconnectedBufferGraph;
            this.OriginalList = originalList;
            this.FilteredItems = filteredItems;
            this.FilterState = filterState;
            this.SelectedItemOpt = selectedItem;
            this.CompletionItemFilters = completionItemFilters;
            this.FilterText = filterText;
            this.IsHardSelection = isHardSelection;
            this.IsUnique = isUnique;
            this.Trigger = trigger;
            this.CommitTrackingSpanEndPoint = commitSpanEndPoint;
            this.DismissIfEmpty = dismissIfEmpty;

            this.UseSuggestionMode = useSuggestionMode;
            this.SuggestionModeItem = suggestionModeItem ?? CreateDefaultSuggestionModeItem();
        }

        public static Model CreateModel(
            Document triggerDocument,
            DisconnectedBufferGraph disconnectedBufferGraph,
            CompletionList originalList,
            bool useSuggestionMode,
            CompletionTrigger trigger)
        {
            var selectedItem = originalList.Items.First();
            var isHardSelection = false;
            var isUnique = false;

            // Get the set of actual filters used by all the completion items 
            // that are in the list.
            var actualFiltersSeen = new HashSet<CompletionItemFilter>();
            foreach (var item in originalList.Items)
            {
                foreach (var filter in CompletionItemFilter.AllFilters)
                {
                    if (filter.Matches(item))
                    {
                        actualFiltersSeen.Add(filter);
                    }
                }
            }

            // The set of filters we'll want to show the user are the filters that are actually
            // used by our completion items.  i.e. there's no reason to show the "field" filter
            // if none of completion items is actually a field.
            var actualItemFilters = CompletionItemFilter.AllFilters.Where(actualFiltersSeen.Contains)
                                                                   .ToImmutableArray();

            // By default we do not filter anything out.
            ImmutableDictionary<CompletionItemFilter, bool> filterState = null;

            return new Model(
                triggerDocument,
                disconnectedBufferGraph,
                originalList,
                originalList.Items,
                selectedItem,
                actualItemFilters,
                filterState,
                "",
                isHardSelection,
                isUnique,
                useSuggestionMode,
                originalList.SuggestionModeItem,
                trigger,
                GetDefaultTrackingSpanEnd(originalList.Span, disconnectedBufferGraph),
                originalList.Rules.DismissIfEmpty);
        }

        public ImmutableArray<CompletionItem> TotalItems => this.OriginalList.Items;

        private static ITrackingPoint GetDefaultTrackingSpanEnd(
            TextSpan defaultTrackingSpanInSubjectBuffer,
            DisconnectedBufferGraph disconnectedBufferGraph)
        {
            var viewSpan = disconnectedBufferGraph.GetSubjectBufferTextSpanInViewBuffer(defaultTrackingSpanInSubjectBuffer);
            return disconnectedBufferGraph.ViewSnapshot.Version.CreateTrackingPoint(
                viewSpan.TextSpan.End,
                PointTrackingMode.Positive);
        }

<<<<<<< HEAD
        private static CompletionItem CreateDefaultSuggestionModeItem() 
=======
        private static CompletionItem CreateDefaultSuggestionModeItem()
>>>>>>> b15a57d7
            => CompletionItem.Create(displayText: "");

        public bool IsSoftSelection
        {
            get
            {
                return !this.IsHardSelection;
            }
        }

        private Model With(
            Optional<ImmutableArray<CompletionItem>> filteredItems = default,
            Optional<CompletionItem> selectedItem = default,
            Optional<ImmutableDictionary<CompletionItemFilter, bool>> filterState = default,
            Optional<string> filterText = default,
            Optional<bool> isHardSelection = default,
            Optional<bool> isUnique = default,
            Optional<bool> useSuggestionMode = default,
            Optional<CompletionItem> suggestionModeItem = default,
            Optional<ITrackingPoint> commitTrackingSpanEndPoint = default)
        {
            var newFilteredItems = filteredItems.HasValue ? filteredItems.Value : FilteredItems;
            var newSelectedItem = selectedItem.HasValue ? selectedItem.Value : SelectedItemOpt;
            var newFilterState = filterState.HasValue ? filterState.Value : FilterState;
            var newFilterText = filterText.HasValue ? filterText.Value : FilterText;
            var newIsHardSelection = isHardSelection.HasValue ? isHardSelection.Value : IsHardSelection;
            var newIsUnique = isUnique.HasValue ? isUnique.Value : IsUnique;
            var newUseSuggestionMode = useSuggestionMode.HasValue ? useSuggestionMode.Value : UseSuggestionMode;
            var newSuggestionModeItem = suggestionModeItem.HasValue ? suggestionModeItem.Value : SuggestionModeItem;
            var newCommitTrackingSpanEndPoint = commitTrackingSpanEndPoint.HasValue ? commitTrackingSpanEndPoint.Value : CommitTrackingSpanEndPoint;

            if (newFilteredItems == FilteredItems &&
                newSelectedItem == SelectedItemOpt &&
                newFilterState == FilterState &&
                newFilterText == FilterText &&
                newIsHardSelection == IsHardSelection &&
                newIsUnique == IsUnique &&
                newUseSuggestionMode == UseSuggestionMode &&
                newSuggestionModeItem == SuggestionModeItem &&
                newCommitTrackingSpanEndPoint == CommitTrackingSpanEndPoint)
            {
                return this;
            }

            return new Model(
                TriggerDocument, _disconnectedBufferGraph, OriginalList, newFilteredItems,
                newSelectedItem, CompletionItemFilters, newFilterState, newFilterText,
                newIsHardSelection, newIsUnique, newUseSuggestionMode, newSuggestionModeItem,
                Trigger, newCommitTrackingSpanEndPoint, DismissIfEmpty);
        }

        public Model WithFilteredItems(ImmutableArray<CompletionItem> filteredItems)
        {
            return With(filteredItems: filteredItems, selectedItem: filteredItems.FirstOrDefault());
        }

        public Model WithSelectedItem(CompletionItem selectedItem)
        {
            return With(selectedItem: selectedItem);
        }

        public Model WithHardSelection(bool isHardSelection)
        {
            return With(isHardSelection: isHardSelection);
        }

        public Model WithIsUnique(bool isUnique)
        {
            return With(isUnique: isUnique);
        }

        public Model WithSuggestionModeItem(CompletionItem suggestionModeItem)
        {
            return With(suggestionModeItem: suggestionModeItem);
        }

        public Model WithUseSuggestionMode(bool useSuggestionMode)
        {
            return With(useSuggestionMode: useSuggestionMode);
        }

        internal Model WithTrackingSpanEnd(ITrackingPoint trackingSpanEnd)
        {
            return With(commitTrackingSpanEndPoint: new Optional<ITrackingPoint>(trackingSpanEnd));
        }

        internal Model WithFilterState(ImmutableDictionary<CompletionItemFilter, bool> filterState)
        {
            return With(filterState: filterState);
        }

        internal Model WithFilterText(string filterText)
        {
            return With(filterText: filterText);
        }

        internal SnapshotSpan GetCurrentSpanInSnapshot(ViewTextSpan originalSpan, ITextSnapshot textSnapshot)
        {
            var start = _disconnectedBufferGraph.ViewSnapshot.CreateTrackingPoint(originalSpan.TextSpan.Start, PointTrackingMode.Negative).GetPosition(textSnapshot);
            var end = Math.Max(start, this.CommitTrackingSpanEndPoint.GetPosition(textSnapshot));
            return new SnapshotSpan(
                textSnapshot, Span.FromBounds(start, end));
        }

        internal string GetCurrentTextInSnapshot(
            ViewTextSpan originalSpan,
            ITextSnapshot textSnapshot,
            int? endPoint = null)
        {
            var currentSpan = GetCurrentSpanInSnapshot(originalSpan, textSnapshot);

            var startPosition = currentSpan.Start;
            var endPosition = endPoint.HasValue ? endPoint.Value : currentSpan.End;

            // TODO(cyrusn): What to do if the span is empty, or the end comes before the start.
            // Can that even happen?  Not sure, so we'll just be resilient just in case.
            return startPosition <= endPosition
                ? textSnapshot.GetText(Span.FromBounds(startPosition, endPosition))
                : string.Empty;
        }

        internal string GetCurrentTextInSnapshot(
            TextSpan originalSpan,
            ITextSnapshot textSnapshot,
            Dictionary<TextSpan, string> textSpanToTextCache,
            int? endPoint = null)
        {
            if (!textSpanToTextCache.TryGetValue(originalSpan, out var currentSnapshotText))
            {
                var viewSpan = GetViewBufferSpan(originalSpan);
                currentSnapshotText = GetCurrentTextInSnapshot(viewSpan, textSnapshot, endPoint);
                textSpanToTextCache[originalSpan] = currentSnapshotText;
            }

            return currentSnapshotText;
        }

        internal ViewTextSpan GetViewBufferSpan(TextSpan subjectBufferSpan)
        {
            return _disconnectedBufferGraph.GetSubjectBufferTextSpanInViewBuffer(subjectBufferSpan);
        }
    }
}<|MERGE_RESOLUTION|>--- conflicted
+++ resolved
@@ -153,11 +153,7 @@
                 PointTrackingMode.Positive);
         }
 
-<<<<<<< HEAD
-        private static CompletionItem CreateDefaultSuggestionModeItem() 
-=======
         private static CompletionItem CreateDefaultSuggestionModeItem()
->>>>>>> b15a57d7
             => CompletionItem.Create(displayText: "");
 
         public bool IsSoftSelection
