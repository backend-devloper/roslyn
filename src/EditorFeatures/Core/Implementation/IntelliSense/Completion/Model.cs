﻿// Copyright (c) Microsoft.  All Rights Reserved.  Licensed under the Apache License, Version 2.0.  See License.txt in the project root for license information.

using System;
using System.Collections.Generic;
using System.Collections.Immutable;
using System.Linq;
using Microsoft.CodeAnalysis.Completion;
using Microsoft.CodeAnalysis.Text;
using Microsoft.VisualStudio.Text;
using Roslyn.Utilities;
using Microsoft.CodeAnalysis.Editor.Shared.Options;

namespace Microsoft.CodeAnalysis.Editor.Implementation.IntelliSense.Completion
{
    internal class Model
    {
        private readonly DisconnectedBufferGraph _disconnectedBufferGraph;
        public ITextSnapshot TriggerSnapshot { get { return _disconnectedBufferGraph.SubjectBufferSnapshot; } }

        public Document TriggerDocument { get; }

        public CompletionList OriginalList { get; }
        public ImmutableArray<PresentationItem> TotalItems { get; }
        public ImmutableArray<PresentationItem> FilteredItems { get; }

        public PresentationItem SelectedItem { get; }

        public ImmutableArray<CompletionItemFilter> CompletionItemFilters { get; }
        public ImmutableDictionary<CompletionItemFilter, bool> FilterState { get; }
        public string FilterText { get; } = "";

        public bool IsHardSelection { get; }
        public bool IsUnique { get; }

        // The item the model will use to represent selecting and interacting with when in suggestion mode.
        // All models always have this property set.
        public PresentationItem DefaultSuggestionModeItem { get; }

        // The suggestion mode item, if any, provided by the completion service.
        public PresentationItem SuggestionModeItem { get; }
        public CompletionTrigger Trigger { get; }
        public bool UseSuggestionMode { get; }

        // When committing a completion item, the span replaced ends at this point.
        public ITrackingPoint CommitTrackingSpanEndPoint { get; }

        public bool DismissIfEmpty { get; }

        private Model(
            Document triggerDocument,
            DisconnectedBufferGraph disconnectedBufferGraph,
            CompletionList originalList,
            ImmutableArray<PresentationItem> totalItems,
            ImmutableArray<PresentationItem> filteredItems,
            PresentationItem selectedItem,
            ImmutableArray<CompletionItemFilter> completionItemFilters,
            ImmutableDictionary<CompletionItemFilter, bool> filterState,
            string filterText,
            bool isHardSelection,
            bool isUnique,
            bool useSuggestionMode,
            PresentationItem suggestionModeItem,
            PresentationItem defaultSuggestionModeItem,
            CompletionTrigger trigger,
            ITrackingPoint commitSpanEndPoint,
            bool dismissIfEmpty)
        {
            Contract.ThrowIfFalse(totalItems.Length != 0, "Must have at least one item.");

            this.TriggerDocument = triggerDocument;
            _disconnectedBufferGraph = disconnectedBufferGraph;
            this.OriginalList = originalList;
            this.TotalItems = totalItems;
            this.FilteredItems = filteredItems;
            this.FilterState = filterState;
            this.SelectedItem = selectedItem;
            this.CompletionItemFilters = completionItemFilters;
            this.FilterText = filterText;
            this.IsHardSelection = isHardSelection;
            this.IsUnique = isUnique;
            this.UseSuggestionMode = useSuggestionMode;
            this.SuggestionModeItem = suggestionModeItem;
            this.DefaultSuggestionModeItem = defaultSuggestionModeItem;
            this.Trigger = trigger;
            this.CommitTrackingSpanEndPoint = commitSpanEndPoint;
            this.DismissIfEmpty = dismissIfEmpty;
        }

        public static Model CreateModel(
            Document triggerDocument,
            DisconnectedBufferGraph disconnectedBufferGraph,
            CompletionList originalList,
            CompletionItem selectedItem,
            bool isHardSelection,
            bool isUnique,
            bool useSuggestionMode,
            CompletionTrigger trigger,
            CompletionService completionService,
            Workspace workspace)
        {
            ImmutableArray<PresentationItem> totalItems;
            CompletionItem suggestionModeItem = originalList.SuggestionModeItem;
            PresentationItem suggestionModePresentationItem;
            PresentationItem defaultSuggestionModePresentationItem;

            // Get the set of actual filters used by all the completion items 
            // that are in the list.
            var actualFiltersSeen = new HashSet<CompletionItemFilter>();
            foreach (var item in originalList.Items)
            {
                foreach (var filter in CompletionItemFilter.AllFilters)
                {
                    if (filter.Matches(item))
                    {
                        actualFiltersSeen.Add(filter);
                    }
                }
            }

            // The set of filters we'll want to show the user are the filters that are actually
            // used by our completion items.  i.e. there's no reason to show the "field" filter
            // if none of completion items is actually a field.
            var actualItemFilters = CompletionItemFilter.AllFilters.Where(actualFiltersSeen.Contains)
                                                                   .ToImmutableArray();

            // By default we do not filter anything out.
            ImmutableDictionary<CompletionItemFilter, bool> filterState = null;

            if (completionService != null &&
                workspace != null &&
                workspace.Kind != WorkspaceKind.Interactive && // TODO (https://github.com/dotnet/roslyn/issues/5107): support in interactive
                workspace.Options.GetOption(InternalFeatureOnOffOptions.Snippets) &&
                trigger.Kind != CompletionTriggerKind.Snippets)
            {
                // In order to add snippet expansion notes to completion item descriptions, update
                // all of the provided CompletionItems to DescriptionModifyingCompletionItem which will proxy
                // requests to the original completion items and add the snippet expansion note to
                // the description if necessary. We won't do this if the list was triggered to show
                // snippet shortcuts.

                var totalItemsBuilder = ImmutableArray.CreateBuilder<PresentationItem>();
                foreach (var item in originalList.Items)
                {
                    totalItemsBuilder.Add(new DescriptionModifyingPresentationItem(item, completionService));
                }

                totalItems = totalItemsBuilder.AsImmutable();
                defaultSuggestionModePresentationItem = new DescriptionModifyingPresentationItem(
                    CreateDefaultSuggestionModeItem(), completionService, isSuggestionModeItem: true);
                suggestionModePresentationItem = suggestionModeItem != null ? new DescriptionModifyingPresentationItem(suggestionModeItem, completionService, isSuggestionModeItem: true) : null;
            }
            else
            {
                totalItems = originalList.Items.Select(item => new SimplePresentationItem(item, completionService)).ToImmutableArray<PresentationItem>();
                defaultSuggestionModePresentationItem = new SimplePresentationItem(CreateDefaultSuggestionModeItem(), completionService, isSuggestionModeItem: true);
                suggestionModePresentationItem = suggestionModeItem != null ? new SimplePresentationItem(suggestionModeItem, completionService, isSuggestionModeItem: true) : null;
            }

            var selectedPresentationItem = totalItems.FirstOrDefault(it => it.Item == selectedItem);

<<<<<<< HEAD
            var completionItemToFilterText = new Dictionary<CompletionItem, string>();

=======
>>>>>>> 7d23563d
            return new Model(
                triggerDocument,
                disconnectedBufferGraph,
                originalList,
                totalItems,
                totalItems,
                selectedPresentationItem,
                actualItemFilters,
                filterState,
                "",
                isHardSelection,
                isUnique,
                useSuggestionMode,
                suggestionModePresentationItem,
                defaultSuggestionModePresentationItem,
                trigger,
                GetDefaultTrackingSpanEnd(originalList.Span, disconnectedBufferGraph),
                originalList.Rules.DismissIfEmpty);
        }

        private static ITrackingPoint GetDefaultTrackingSpanEnd(
            TextSpan defaultTrackingSpanInSubjectBuffer,
            DisconnectedBufferGraph disconnectedBufferGraph)
        {
            var viewSpan = disconnectedBufferGraph.GetSubjectBufferTextSpanInViewBuffer(defaultTrackingSpanInSubjectBuffer);
            return disconnectedBufferGraph.ViewSnapshot.Version.CreateTrackingPoint(
                viewSpan.TextSpan.End,
                PointTrackingMode.Positive);
        }

        private static CompletionItem CreateDefaultSuggestionModeItem()
        {
            return CompletionItem.Create(displayText: "");
        }

        public bool IsSoftSelection
        {
            get
            {
                return !this.IsHardSelection;
            }
        }

        private Model With(
            Optional<ImmutableArray<PresentationItem>> filteredItems = default(Optional<ImmutableArray<PresentationItem>>),
            Optional<PresentationItem> selectedItem = default(Optional<PresentationItem>),
            Optional<ImmutableDictionary<CompletionItemFilter, bool>> filterState = default(Optional<ImmutableDictionary<CompletionItemFilter, bool>>),
            Optional<IReadOnlyDictionary<CompletionItem, string>> completionItemToFilterText = default(Optional<IReadOnlyDictionary<CompletionItem, string>>),
            Optional<bool> isHardSelection = default(Optional<bool>),
            Optional<bool> isUnique = default(Optional<bool>),
            Optional<bool> useSuggestionMode = default(Optional<bool>),
            Optional<PresentationItem> suggestionModeItem = default(Optional<PresentationItem>),
            Optional<ITrackingPoint> commitTrackingSpanEndPoint = default(Optional<ITrackingPoint>))
        {
            var newFilteredItems = filteredItems.HasValue ? filteredItems.Value : FilteredItems;
            var newSelectedItem = selectedItem.HasValue ? selectedItem.Value : SelectedItem;
            var newFilterState = filterState.HasValue ? filterState.Value : FilterState;
            var newCompletionItemToFilterText = completionItemToFilterText.HasValue ? completionItemToFilterText.Value : CompletionItemToFilterText;
            var newIsHardSelection = isHardSelection.HasValue ? isHardSelection.Value : IsHardSelection;
            var newIsUnique = isUnique.HasValue ? isUnique.Value : IsUnique;
            var newUseSuggestionMode = useSuggestionMode.HasValue ? useSuggestionMode.Value : UseSuggestionMode;
            var newSuggestionModeItem = suggestionModeItem.HasValue ? suggestionModeItem.Value : SuggestionModeItem;
            var newCommitTrackingSpanEndPoint = commitTrackingSpanEndPoint.HasValue ? commitTrackingSpanEndPoint.Value : CommitTrackingSpanEndPoint;

            if (newFilteredItems == FilteredItems &&
                newSelectedItem == SelectedItem &&
                newFilterState == FilterState &&
                newCompletionItemToFilterText == CompletionItemToFilterText &&
                newIsHardSelection == IsHardSelection &&
                newIsUnique == IsUnique &&
                newUseSuggestionMode == UseSuggestionMode &&
                newSuggestionModeItem == SuggestionModeItem &&
                newCommitTrackingSpanEndPoint == CommitTrackingSpanEndPoint)
            {
                return this;
            }

            return new Model(
                TriggerDocument, _disconnectedBufferGraph, OriginalList, TotalItems, newFilteredItems,
                newSelectedItem, CompletionItemFilters, newFilterState, newCompletionItemToFilterText,
                newIsHardSelection, newIsUnique, newUseSuggestionMode, newSuggestionModeItem,
                DefaultSuggestionModeItem, Trigger, newCommitTrackingSpanEndPoint, DismissIfEmpty);
        }

        public Model WithFilteredItems(ImmutableArray<PresentationItem> filteredItems)
        {
<<<<<<< HEAD
            return With(filteredItems: filteredItems, selectedItem: filteredItems.FirstOrDefault());
=======
            return new Model(_disconnectedBufferGraph, OriginalList, TotalItems, filteredItems,
                filteredItems.FirstOrDefault(), CompletionItemFilters, FilterState, FilterText, IsHardSelection, 
                IsUnique, UseSuggestionMode, SuggestionModeItem, DefaultSuggestionModeItem, 
                Trigger, CommitTrackingSpanEndPoint, DismissIfEmpty);
>>>>>>> 7d23563d
        }

        public Model WithSelectedItem(PresentationItem selectedItem)
        {
<<<<<<< HEAD
            return With(selectedItem: selectedItem);
=======
            return selectedItem == this.SelectedItem
                ? this
                : new Model(_disconnectedBufferGraph, OriginalList, TotalItems, FilteredItems,
                     selectedItem, CompletionItemFilters, FilterState, FilterText, IsHardSelection, IsUnique, 
                     UseSuggestionMode, SuggestionModeItem, DefaultSuggestionModeItem, Trigger, 
                     CommitTrackingSpanEndPoint, DismissIfEmpty);
>>>>>>> 7d23563d
        }

        public Model WithHardSelection(bool isHardSelection)
        {
<<<<<<< HEAD
            return With(isHardSelection: isHardSelection);
=======
            return isHardSelection == this.IsHardSelection
                ? this
                : new Model(_disconnectedBufferGraph, OriginalList, TotalItems, FilteredItems,
                    SelectedItem, CompletionItemFilters, FilterState, FilterText, isHardSelection, IsUnique,
                    UseSuggestionMode, SuggestionModeItem, DefaultSuggestionModeItem, Trigger,
                    CommitTrackingSpanEndPoint, DismissIfEmpty);
>>>>>>> 7d23563d
        }

        public Model WithIsUnique(bool isUnique)
        {
<<<<<<< HEAD
            return With(isUnique: isUnique);
=======
            return isUnique == this.IsUnique
                ? this
                : new Model(_disconnectedBufferGraph, OriginalList, TotalItems, FilteredItems,
                    SelectedItem, CompletionItemFilters, FilterState, FilterText, IsHardSelection, isUnique,
                    UseSuggestionMode, SuggestionModeItem, DefaultSuggestionModeItem, Trigger,
                    CommitTrackingSpanEndPoint, DismissIfEmpty);
>>>>>>> 7d23563d
        }

        public Model WithSuggestionModeItem(PresentationItem suggestionModeItem)
        {
<<<<<<< HEAD
            return With(suggestionModeItem: suggestionModeItem);
=======
            return suggestionModeItem == this.SuggestionModeItem
                ? this
                 : new Model(_disconnectedBufferGraph, OriginalList, TotalItems, FilteredItems,
                    SelectedItem, CompletionItemFilters, FilterState, FilterText, IsHardSelection, IsUnique, 
                    UseSuggestionMode, suggestionModeItem, DefaultSuggestionModeItem, Trigger,
                    CommitTrackingSpanEndPoint, DismissIfEmpty);
>>>>>>> 7d23563d
        }

        public Model WithUseSuggestionMode(bool useSuggestionMode)
        {
<<<<<<< HEAD
            return With(useSuggestionMode: useSuggestionMode);
=======
            return useSuggestionCompletionMode == this.UseSuggestionMode
                ? this
                : new Model(_disconnectedBufferGraph, OriginalList, TotalItems, FilteredItems,
                    SelectedItem, CompletionItemFilters, FilterState, FilterText, IsHardSelection, IsUnique,
                    useSuggestionCompletionMode, SuggestionModeItem, DefaultSuggestionModeItem, Trigger,
                    CommitTrackingSpanEndPoint, DismissIfEmpty);
>>>>>>> 7d23563d
        }

        internal Model WithTrackingSpanEnd(ITrackingPoint trackingSpanEnd)
        {
<<<<<<< HEAD
            return With(commitTrackingSpanEndPoint: new Optional<ITrackingPoint>(trackingSpanEnd));
=======
            return new Model(_disconnectedBufferGraph, OriginalList, TotalItems, FilteredItems,
                SelectedItem, CompletionItemFilters, FilterState, FilterText, IsHardSelection, IsUnique, 
                UseSuggestionMode, SuggestionModeItem, DefaultSuggestionModeItem, Trigger,
                trackingSpanEnd, DismissIfEmpty);
>>>>>>> 7d23563d
        }

        internal Model WithFilterState(ImmutableDictionary<CompletionItemFilter, bool> filterState)
        {
<<<<<<< HEAD
            return With(filterState: filterState);
=======
            return new Model(_disconnectedBufferGraph, OriginalList, TotalItems, FilteredItems,
                SelectedItem, CompletionItemFilters, filterState, FilterText, IsHardSelection, IsUnique,
                UseSuggestionMode, SuggestionModeItem, DefaultSuggestionModeItem, Trigger,
                CommitTrackingSpanEndPoint, DismissIfEmpty);
>>>>>>> 7d23563d
        }

        internal Model WithFilterText(string filterText)
        {
<<<<<<< HEAD
            return With(completionItemToFilterText: new Optional<IReadOnlyDictionary<CompletionItem, string>>(completionItemToFilterText));
=======
            return new Model(_disconnectedBufferGraph, OriginalList, TotalItems, FilteredItems,
                SelectedItem, CompletionItemFilters, FilterState, filterText, IsHardSelection, IsUnique,
                UseSuggestionMode, SuggestionModeItem, DefaultSuggestionModeItem, Trigger,
                CommitTrackingSpanEndPoint, DismissIfEmpty);
>>>>>>> 7d23563d
        }

        internal SnapshotSpan GetCurrentSpanInSnapshot(ViewTextSpan originalSpan, ITextSnapshot textSnapshot)
        {
            var start = _disconnectedBufferGraph.ViewSnapshot.CreateTrackingPoint(originalSpan.TextSpan.Start, PointTrackingMode.Negative).GetPosition(textSnapshot);
            var end = Math.Max(start, this.CommitTrackingSpanEndPoint.GetPosition(textSnapshot));
            return new SnapshotSpan(
                textSnapshot, Span.FromBounds(start, end));
        }

        internal string GetCurrentTextInSnapshot(
            ViewTextSpan originalSpan,
            ITextSnapshot textSnapshot,
            int? endPoint = null)
        {
            var currentSpan = GetCurrentSpanInSnapshot(originalSpan, textSnapshot);

            var startPosition = currentSpan.Start;
            var endPosition = endPoint.HasValue ? endPoint.Value : currentSpan.End;

            // TODO(cyrusn): What to do if the span is empty, or the end comes before the start.
            // Can that even happen?  Not sure, so we'll just be resilient just in case.
            return startPosition <= endPosition
                ? textSnapshot.GetText(Span.FromBounds(startPosition, endPosition))
                : string.Empty;
        }

        internal string GetCurrentTextInSnapshot(
            TextSpan originalSpan,
            ITextSnapshot textSnapshot,
            Dictionary<TextSpan, string> textSpanToTextCache,
            int? endPoint = null)
        {
            string currentSnapshotText;
            if (!textSpanToTextCache.TryGetValue(originalSpan, out currentSnapshotText))
            {
                var viewSpan = GetViewBufferSpan(originalSpan);
                currentSnapshotText = GetCurrentTextInSnapshot(viewSpan, textSnapshot, endPoint);
                textSpanToTextCache[originalSpan] = currentSnapshotText;
            }

            return currentSnapshotText;
        }

        internal ViewTextSpan GetViewBufferSpan(TextSpan subjectBufferSpan)
        {
            return _disconnectedBufferGraph.GetSubjectBufferTextSpanInViewBuffer(subjectBufferSpan);
        }
    }
}<|MERGE_RESOLUTION|>--- conflicted
+++ resolved
@@ -158,11 +158,6 @@
 
             var selectedPresentationItem = totalItems.FirstOrDefault(it => it.Item == selectedItem);
 
-<<<<<<< HEAD
-            var completionItemToFilterText = new Dictionary<CompletionItem, string>();
-
-=======
->>>>>>> 7d23563d
             return new Model(
                 triggerDocument,
                 disconnectedBufferGraph,
@@ -210,7 +205,7 @@
             Optional<ImmutableArray<PresentationItem>> filteredItems = default(Optional<ImmutableArray<PresentationItem>>),
             Optional<PresentationItem> selectedItem = default(Optional<PresentationItem>),
             Optional<ImmutableDictionary<CompletionItemFilter, bool>> filterState = default(Optional<ImmutableDictionary<CompletionItemFilter, bool>>),
-            Optional<IReadOnlyDictionary<CompletionItem, string>> completionItemToFilterText = default(Optional<IReadOnlyDictionary<CompletionItem, string>>),
+            Optional<string> filterText = default(Optional<string>),
             Optional<bool> isHardSelection = default(Optional<bool>),
             Optional<bool> isUnique = default(Optional<bool>),
             Optional<bool> useSuggestionMode = default(Optional<bool>),
@@ -220,7 +215,7 @@
             var newFilteredItems = filteredItems.HasValue ? filteredItems.Value : FilteredItems;
             var newSelectedItem = selectedItem.HasValue ? selectedItem.Value : SelectedItem;
             var newFilterState = filterState.HasValue ? filterState.Value : FilterState;
-            var newCompletionItemToFilterText = completionItemToFilterText.HasValue ? completionItemToFilterText.Value : CompletionItemToFilterText;
+            var newFilterText = filterText.HasValue ? filterText.Value : FilterText;
             var newIsHardSelection = isHardSelection.HasValue ? isHardSelection.Value : IsHardSelection;
             var newIsUnique = isUnique.HasValue ? isUnique.Value : IsUnique;
             var newUseSuggestionMode = useSuggestionMode.HasValue ? useSuggestionMode.Value : UseSuggestionMode;
@@ -229,7 +224,7 @@
 
             if (newFilteredItems == FilteredItems &&
                 newSelectedItem == SelectedItem &&
-                newFilterState == FilterState &&
+                newFilterText == FilterText &&
                 newCompletionItemToFilterText == CompletionItemToFilterText &&
                 newIsHardSelection == IsHardSelection &&
                 newIsUnique == IsUnique &&
@@ -242,127 +237,54 @@
 
             return new Model(
                 TriggerDocument, _disconnectedBufferGraph, OriginalList, TotalItems, newFilteredItems,
-                newSelectedItem, CompletionItemFilters, newFilterState, newCompletionItemToFilterText,
+                newSelectedItem, CompletionItemFilters, newFilterState, newFilterText,
                 newIsHardSelection, newIsUnique, newUseSuggestionMode, newSuggestionModeItem,
                 DefaultSuggestionModeItem, Trigger, newCommitTrackingSpanEndPoint, DismissIfEmpty);
         }
 
         public Model WithFilteredItems(ImmutableArray<PresentationItem> filteredItems)
         {
-<<<<<<< HEAD
             return With(filteredItems: filteredItems, selectedItem: filteredItems.FirstOrDefault());
-=======
-            return new Model(_disconnectedBufferGraph, OriginalList, TotalItems, filteredItems,
-                filteredItems.FirstOrDefault(), CompletionItemFilters, FilterState, FilterText, IsHardSelection, 
-                IsUnique, UseSuggestionMode, SuggestionModeItem, DefaultSuggestionModeItem, 
-                Trigger, CommitTrackingSpanEndPoint, DismissIfEmpty);
->>>>>>> 7d23563d
         }
 
         public Model WithSelectedItem(PresentationItem selectedItem)
         {
-<<<<<<< HEAD
             return With(selectedItem: selectedItem);
-=======
-            return selectedItem == this.SelectedItem
-                ? this
-                : new Model(_disconnectedBufferGraph, OriginalList, TotalItems, FilteredItems,
-                     selectedItem, CompletionItemFilters, FilterState, FilterText, IsHardSelection, IsUnique, 
-                     UseSuggestionMode, SuggestionModeItem, DefaultSuggestionModeItem, Trigger, 
-                     CommitTrackingSpanEndPoint, DismissIfEmpty);
->>>>>>> 7d23563d
         }
 
         public Model WithHardSelection(bool isHardSelection)
         {
-<<<<<<< HEAD
             return With(isHardSelection: isHardSelection);
-=======
-            return isHardSelection == this.IsHardSelection
-                ? this
-                : new Model(_disconnectedBufferGraph, OriginalList, TotalItems, FilteredItems,
-                    SelectedItem, CompletionItemFilters, FilterState, FilterText, isHardSelection, IsUnique,
-                    UseSuggestionMode, SuggestionModeItem, DefaultSuggestionModeItem, Trigger,
-                    CommitTrackingSpanEndPoint, DismissIfEmpty);
->>>>>>> 7d23563d
         }
 
         public Model WithIsUnique(bool isUnique)
         {
-<<<<<<< HEAD
             return With(isUnique: isUnique);
-=======
-            return isUnique == this.IsUnique
-                ? this
-                : new Model(_disconnectedBufferGraph, OriginalList, TotalItems, FilteredItems,
-                    SelectedItem, CompletionItemFilters, FilterState, FilterText, IsHardSelection, isUnique,
-                    UseSuggestionMode, SuggestionModeItem, DefaultSuggestionModeItem, Trigger,
-                    CommitTrackingSpanEndPoint, DismissIfEmpty);
->>>>>>> 7d23563d
         }
 
         public Model WithSuggestionModeItem(PresentationItem suggestionModeItem)
         {
-<<<<<<< HEAD
             return With(suggestionModeItem: suggestionModeItem);
-=======
-            return suggestionModeItem == this.SuggestionModeItem
-                ? this
-                 : new Model(_disconnectedBufferGraph, OriginalList, TotalItems, FilteredItems,
-                    SelectedItem, CompletionItemFilters, FilterState, FilterText, IsHardSelection, IsUnique, 
-                    UseSuggestionMode, suggestionModeItem, DefaultSuggestionModeItem, Trigger,
-                    CommitTrackingSpanEndPoint, DismissIfEmpty);
->>>>>>> 7d23563d
         }
 
         public Model WithUseSuggestionMode(bool useSuggestionMode)
         {
-<<<<<<< HEAD
             return With(useSuggestionMode: useSuggestionMode);
-=======
-            return useSuggestionCompletionMode == this.UseSuggestionMode
-                ? this
-                : new Model(_disconnectedBufferGraph, OriginalList, TotalItems, FilteredItems,
-                    SelectedItem, CompletionItemFilters, FilterState, FilterText, IsHardSelection, IsUnique,
-                    useSuggestionCompletionMode, SuggestionModeItem, DefaultSuggestionModeItem, Trigger,
-                    CommitTrackingSpanEndPoint, DismissIfEmpty);
->>>>>>> 7d23563d
         }
 
         internal Model WithTrackingSpanEnd(ITrackingPoint trackingSpanEnd)
         {
-<<<<<<< HEAD
             return With(commitTrackingSpanEndPoint: new Optional<ITrackingPoint>(trackingSpanEnd));
-=======
-            return new Model(_disconnectedBufferGraph, OriginalList, TotalItems, FilteredItems,
-                SelectedItem, CompletionItemFilters, FilterState, FilterText, IsHardSelection, IsUnique, 
-                UseSuggestionMode, SuggestionModeItem, DefaultSuggestionModeItem, Trigger,
-                trackingSpanEnd, DismissIfEmpty);
->>>>>>> 7d23563d
         }
 
         internal Model WithFilterState(ImmutableDictionary<CompletionItemFilter, bool> filterState)
         {
-<<<<<<< HEAD
             return With(filterState: filterState);
-=======
-            return new Model(_disconnectedBufferGraph, OriginalList, TotalItems, FilteredItems,
-                SelectedItem, CompletionItemFilters, filterState, FilterText, IsHardSelection, IsUnique,
-                UseSuggestionMode, SuggestionModeItem, DefaultSuggestionModeItem, Trigger,
-                CommitTrackingSpanEndPoint, DismissIfEmpty);
->>>>>>> 7d23563d
         }
 
         internal Model WithFilterText(string filterText)
         {
-<<<<<<< HEAD
-            return With(completionItemToFilterText: new Optional<IReadOnlyDictionary<CompletionItem, string>>(completionItemToFilterText));
-=======
-            return new Model(_disconnectedBufferGraph, OriginalList, TotalItems, FilteredItems,
-                SelectedItem, CompletionItemFilters, FilterState, filterText, IsHardSelection, IsUnique,
-                UseSuggestionMode, SuggestionModeItem, DefaultSuggestionModeItem, Trigger,
-                CommitTrackingSpanEndPoint, DismissIfEmpty);
->>>>>>> 7d23563d
+            return With(filterText: filterText);
         }
 
         internal SnapshotSpan GetCurrentSpanInSnapshot(ViewTextSpan originalSpan, ITextSnapshot textSnapshot)
