// Copyright (c) Microsoft.  All Rights Reserved.  Licensed under the Apache License, Version 2.0.  See License.txt in the project root for license information.

using System;
using System.Linq;
using System.Threading;
using System.Threading.Tasks;
using Microsoft.CodeAnalysis.Internal.Log;
using Microsoft.CodeAnalysis.NavigateTo;
using Microsoft.CodeAnalysis.Shared.TestHooks;
using Microsoft.CodeAnalysis.Shared.Utilities;
using Microsoft.VisualStudio.Language.NavigateTo.Interfaces;

namespace Microsoft.CodeAnalysis.Editor.Implementation.NavigateTo
{
    internal partial class NavigateToItemProvider
    {
        private class Searcher
        {
            private readonly Solution _solution;
            private readonly ItemDisplayFactory _displayFactory;
            private readonly INavigateToCallback _callback;
            private readonly string _searchPattern;
            private readonly bool _searchCurrentDocument;
            private readonly Document _currentDocument;
            private readonly ProgressTracker _progress;
            private readonly IAsynchronousOperationListener _asyncListener;
            private readonly CancellationToken _cancellationToken;

            public Searcher(
                Solution solution,
                IAsynchronousOperationListener asyncListener,
                ItemDisplayFactory displayFactory,
                INavigateToCallback callback,
                string searchPattern,
                bool searchCurrentDocument,
                CancellationToken cancellationToken)
            {
                _solution = solution;
                _displayFactory = displayFactory;
                _callback = callback;
                _searchPattern = searchPattern;
                _searchCurrentDocument = searchCurrentDocument;
                _cancellationToken = cancellationToken;
                _progress = new ProgressTracker(callback.ReportProgress);
                _asyncListener = asyncListener;

                if (_searchCurrentDocument)
                {
                    var documentService = _solution.Workspace.Services.GetService<IDocumentTrackingService>();
                    var activeId = documentService.GetActiveDocument();
                    _currentDocument = activeId != null ? _solution.GetDocument(activeId) : null;
                }
            }

            internal async void Search()
            {
                try
                {
                    using (var navigateToSearch = Logger.LogBlock(FunctionId.NavigateTo_Search, _cancellationToken))
                    using (var asyncToken = _asyncListener.BeginAsyncOperation(GetType() + ".Search"))
                    {
                        _progress.AddItems(_solution.Projects.Count());

                        // Search each project with an independent threadpool task.
                        var searchTasks = _solution.Projects.Select(
                            p => Task.Run(() => SearchAsync(p))).ToArray();

                        await Task.WhenAll(searchTasks).ConfigureAwait(false);
                    }
                }
                finally
                {
                    _callback.Done();
                }
            }

            private async Task SearchAsync(Project project)
            {
                try
                {
                    await SearchAsyncWorker(project).ConfigureAwait(false);
                }
                finally
                {
                    _progress.ItemCompleted();
                }
            }

            private async Task SearchAsyncWorker(Project project)
            {
<<<<<<< HEAD
                try
                {
                    await SearchAsyncWorker(project).ConfigureAwait(false);
                }
                finally
                {
                    _progress.ItemCompleted();
                }
            }

            private async Task SearchAsyncWorker(Project project)
            {
=======
>>>>>>> dd6981aa
                if (_searchCurrentDocument && _currentDocument?.Project != project)
                {
                    return;
                }

                var cacheService = project.Solution.Services.CacheService;
                if (cacheService != null)
                {
                    using (cacheService.EnableCaching(project.Id))
                    {
                        var service = project.LanguageServices.GetService<INavigateToSearchService>();
                        if (service != null)
                        {
                            var searchTask = _currentDocument != null
                                ? service.SearchDocumentAsync(_currentDocument, _searchPattern, _cancellationToken)
                                : service.SearchProjectAsync(project, _searchPattern, _cancellationToken);

                            var results = await searchTask.ConfigureAwait(false);
                            if (results != null)
                            {
                                foreach (var result in results)
                                {
                                    ReportMatchResult(project, result);
                                }
                            }
                        }
                    }
                }
            }

            private void ReportMatchResult(Project project, INavigateToSearchResult result)
            {
                var navigateToItem = new NavigateToItem(
                    result.Name,
                    result.Kind,
                    GetNavigateToLanguage(project.Language),
                    result.SecondarySort,
                    result,
                    GetMatchKind(result.MatchKind),
                    result.IsCaseSensitive,
                    _displayFactory);
                _callback.AddItem(navigateToItem);
            }

            private MatchKind GetMatchKind(NavigateToMatchKind matchKind)
            {
                switch (matchKind)
                {
                    case NavigateToMatchKind.Exact: return MatchKind.Exact;
                    case NavigateToMatchKind.Prefix: return MatchKind.Prefix;
                    case NavigateToMatchKind.Substring: return MatchKind.Substring;
                    case NavigateToMatchKind.Regular: return MatchKind.Regular;
                    default: return MatchKind.None;
                }
            }

            /// <summary>
            /// Returns the name for the language used by the old Navigate To providers.
            /// </summary>
            /// <remarks> It turns out this string is used for sorting and for some SQM data, so it's best
            /// to keep it unchanged.</remarks>
            private static string GetNavigateToLanguage(string languageName)
            {
                switch (languageName)
                {
                    case LanguageNames.CSharp:
                        return "csharp";
                    case LanguageNames.VisualBasic:
                        return "vb";
                    default:
                        return languageName;
                }
            }
        }
    }
}<|MERGE_RESOLUTION|>--- conflicted
+++ resolved
@@ -88,21 +88,6 @@
 
             private async Task SearchAsyncWorker(Project project)
             {
-<<<<<<< HEAD
-                try
-                {
-                    await SearchAsyncWorker(project).ConfigureAwait(false);
-                }
-                finally
-                {
-                    _progress.ItemCompleted();
-                }
-            }
-
-            private async Task SearchAsyncWorker(Project project)
-            {
-=======
->>>>>>> dd6981aa
                 if (_searchCurrentDocument && _currentDocument?.Project != project)
                 {
                     return;
