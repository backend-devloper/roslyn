﻿// Licensed to the .NET Foundation under one or more agreements.
// The .NET Foundation licenses this file to you under the MIT license.
// See the LICENSE file in the project root for more information.

<<<<<<< HEAD
#nullable disable

using System.Collections.Generic;
=======
>>>>>>> 8d416fab
using System.Collections.Immutable;
using System.Linq;
using System.Threading;
using System.Threading.Tasks;
using Microsoft.CodeAnalysis.Editor.Shared.Extensions;
using Microsoft.CodeAnalysis.Internal.Log;
using Microsoft.CodeAnalysis.Shared.Extensions;
using Microsoft.CodeAnalysis.Text;
using Microsoft.VisualStudio.Text;
using Microsoft.VisualStudio.Threading;

namespace Microsoft.CodeAnalysis.Editor.Implementation.NavigationBar
{
    internal partial class NavigationBarController
    {
        /// <summary>
        /// Starts a new task to compute the model based on the current text.
        /// </summary>
<<<<<<< HEAD
        private async ValueTask<NavigationBarModel> ComputeModelAndSelectItemAsync(ImmutableArray<bool> unused, CancellationToken cancellationToken)
=======
        private async ValueTask<NavigationBarModel?> ComputeModelAndSelectItemAsync(ImmutableArray<bool> unused, CancellationToken cancellationToken)
>>>>>>> 8d416fab
        {
            // Jump back to the UI thread to determine what snapshot the user is processing.
            await this.ThreadingContext.JoinableTaskFactory.SwitchToMainThreadAsync(cancellationToken);
            var textSnapshot = _subjectBuffer.CurrentSnapshot;

            // Ensure we switch to the threadpool before calling GetDocumentWithFrozenPartialSemantics.  It ensures
            // that any IO that performs is not potentially on the UI thread.
            await TaskScheduler.Default;

            var model = await ComputeModelAsync(textSnapshot, cancellationToken).ConfigureAwait(false);

            // Now, enqueue work to select the right item in this new model.
<<<<<<< HEAD
            StartSelectedItemUpdateTask();

            return model;

            static async Task<NavigationBarModel> ComputeModelAsync(ITextSnapshot textSnapshot, CancellationToken cancellationToken)
=======
            if (model != null)
                StartSelectedItemUpdateTask();

            return model;

            static async Task<NavigationBarModel?> ComputeModelAsync(ITextSnapshot textSnapshot, CancellationToken cancellationToken)
>>>>>>> 8d416fab
            {
                // When computing items just get the partial semantics workspace.  This will ensure we can get data for this
                // file, and hopefully have enough loaded to get data for other files in the case of partial types.  In the
                // event the other files aren't available, then partial-type information won't be correct.  That's ok though
                // as this is just something that happens during solution load and will pass once that is over.  By using
                // partial semantics, we can ensure we don't spend an inordinate amount of time computing and using full
                // compilation data (like skeleton assemblies).
                var document = textSnapshot.AsText().GetDocumentWithFrozenPartialSemantics(cancellationToken);
                if (document == null)
                    return null;

                var itemService = document.GetLanguageService<INavigationBarItemService>();
<<<<<<< HEAD
                if (itemService != null)
                {
                    using (Logger.LogBlock(FunctionId.NavigationBar_ComputeModelAsync, cancellationToken))
                    {
                        var items = await itemService.GetItemsAsync(document, textSnapshot.Version, cancellationToken).ConfigureAwait(false);
                        return new NavigationBarModel(itemService, items);
                    }
                }

                return new NavigationBarModel(itemService: null, ImmutableArray<NavigationBarItem>.Empty);
=======
                if (itemService == null)
                    return null;

                using (Logger.LogBlock(FunctionId.NavigationBar_ComputeModelAsync, cancellationToken))
                {
                    var items = await itemService.GetItemsAsync(document, textSnapshot.Version, cancellationToken).ConfigureAwait(false);
                    return new NavigationBarModel(itemService, items);
                }
>>>>>>> 8d416fab
            }
        }

        /// <summary>
        /// Starts a new task to compute what item should be selected.
        /// </summary>
        private void StartSelectedItemUpdateTask()
<<<<<<< HEAD
        {
            // 'true' value is unused.  this just signals to the queue that we have work to do.
            _selectItemQueue.AddWork();
        }

        private async ValueTask SelectItemAsync(CancellationToken cancellationToken)
        {
=======
        {
            // 'true' value is unused.  this just signals to the queue that we have work to do.
            _selectItemQueue.AddWork();
        }

        private async ValueTask SelectItemAsync(CancellationToken cancellationToken)
        {
>>>>>>> 8d416fab
            // Switch to the UI so we can determine where the user is and determine the state the last time we updated
            // the UI.
            await this.ThreadingContext.JoinableTaskFactory.SwitchToMainThreadAsync(cancellationToken);

            var currentView = _presenter.TryGetCurrentView();
            var caretPosition = currentView?.GetCaretPoint(_subjectBuffer);
            if (!caretPosition.HasValue)
                return;

            var position = caretPosition.Value.Position;
            var lastPresentedInfo = _lastPresentedInfo;

            // Jump back to the BG to do any expensive work walking the entire model
            await TaskScheduler.Default;

            // Ensure the latest model is computed.
            var model = await _computeModelQueue.WaitUntilCurrentBatchCompletesAsync().ConfigureAwait(true);

            var currentSelectedItem = ComputeSelectedTypeAndMember(model, position, cancellationToken);

            GetProjectItems(out var projectItems, out var selectedProjectItem);
            if (Equals(model, lastPresentedInfo.model) &&
                Equals(currentSelectedItem, lastPresentedInfo.selectedInfo) &&
                Equals(selectedProjectItem, lastPresentedInfo.selectedProjectItem) &&
                projectItems.SequenceEqual(lastPresentedInfo.projectItems))
            {
                // Nothing changed, so we can skip presenting these items.
                return;
            }

            // Finally, switch back to the UI to update our state and UI.
            await ThreadingContext.JoinableTaskFactory.SwitchToMainThreadAsync(cancellationToken);
<<<<<<< HEAD

            _presenter.PresentItems(
                projectItems,
                selectedProjectItem,
                model.Types,
                currentSelectedItem.TypeItem,
                currentSelectedItem.MemberItem);

=======

            _presenter.PresentItems(
                projectItems,
                selectedProjectItem,
                model?.Types ?? ImmutableArray<NavigationBarItem>.Empty,
                currentSelectedItem.TypeItem,
                currentSelectedItem.MemberItem);

>>>>>>> 8d416fab
            _lastPresentedInfo = (projectItems, selectedProjectItem, model, currentSelectedItem);
        }

        internal static NavigationBarSelectedTypeAndMember ComputeSelectedTypeAndMember(
<<<<<<< HEAD
            NavigationBarModel model, int caretPosition, CancellationToken cancellationToken)
        {
            var (item, gray) = GetMatchingItem(model.Types, caretPosition, model.ItemService, cancellationToken);
            if (item == null)
=======
            NavigationBarModel? model, int caretPosition, CancellationToken cancellationToken)
        {
            if (model != null)
>>>>>>> 8d416fab
            {
                var (item, gray) = GetMatchingItem(model.Types, caretPosition, model.ItemService, cancellationToken);
                if (item != null)
                {
                    var rightItem = GetMatchingItem(item.ChildItems, caretPosition, model.ItemService, cancellationToken);
                    return new NavigationBarSelectedTypeAndMember(item, gray, rightItem.item, rightItem.gray);
                }
            }

<<<<<<< HEAD
            var rightItem = GetMatchingItem(item.ChildItems, caretPosition, model.ItemService, cancellationToken);
            return new NavigationBarSelectedTypeAndMember(item, gray, rightItem.item, rightItem.gray);
=======
            return NavigationBarSelectedTypeAndMember.Empty;
>>>>>>> 8d416fab
        }

        /// <summary>
        /// Finds the item that point is in, or if it's not in any items, gets the first item that's
        /// positioned after the cursor.
        /// </summary>
        /// <returns>A tuple of the matching item, and if it should be shown grayed.</returns>
<<<<<<< HEAD
        private static (NavigationBarItem item, bool gray) GetMatchingItem(
            ImmutableArray<NavigationBarItem> items, int point, INavigationBarItemService itemsService, CancellationToken cancellationToken)
        {
            NavigationBarItem exactItem = null;
            var exactItemStart = 0;
            NavigationBarItem nextItem = null;
=======
        private static (NavigationBarItem? item, bool gray) GetMatchingItem(
            ImmutableArray<NavigationBarItem> items, int point, INavigationBarItemService itemsService, CancellationToken cancellationToken)
        {
            NavigationBarItem? exactItem = null;
            var exactItemStart = 0;
            NavigationBarItem? nextItem = null;
>>>>>>> 8d416fab
            var nextItemStart = int.MaxValue;

            foreach (var item in items)
            {
                foreach (var span in item.Spans)
                {
                    cancellationToken.ThrowIfCancellationRequested();

                    if (span.Contains(point) || span.End == point)
                    {
                        // This is the item we should show normally. We'll continue looking at other
                        // items as there might be a nested type that we're actually in. If there
                        // are multiple items containing the point, choose whichever containing span
                        // starts later because that will be the most nested item.

                        if (exactItem == null || span.Start >= exactItemStart)
                        {
                            exactItem = item;
                            exactItemStart = span.Start;
                        }
                    }
                    else if (span.Start > point && span.Start <= nextItemStart)
                    {
                        nextItem = item;
                        nextItemStart = span.Start;
                    }
                }
            }

            if (exactItem != null)
            {
                return (exactItem, gray: false);
            }
            else
            {
                // The second parameter is if we should show it grayed. We'll be nice and say false
                // unless we actually have an item
                var itemToGray = nextItem ?? items.LastOrDefault();
                if (itemToGray != null && !itemsService.ShowItemGrayedIfNear(itemToGray))
                {
                    itemToGray = null;
                }

                return (itemToGray, gray: itemToGray != null);
            }
        }
    }
}<|MERGE_RESOLUTION|>--- conflicted
+++ resolved
@@ -2,12 +2,6 @@
 // The .NET Foundation licenses this file to you under the MIT license.
 // See the LICENSE file in the project root for more information.
 
-<<<<<<< HEAD
-#nullable disable
-
-using System.Collections.Generic;
-=======
->>>>>>> 8d416fab
 using System.Collections.Immutable;
 using System.Linq;
 using System.Threading;
@@ -26,11 +20,7 @@
         /// <summary>
         /// Starts a new task to compute the model based on the current text.
         /// </summary>
-<<<<<<< HEAD
-        private async ValueTask<NavigationBarModel> ComputeModelAndSelectItemAsync(ImmutableArray<bool> unused, CancellationToken cancellationToken)
-=======
         private async ValueTask<NavigationBarModel?> ComputeModelAndSelectItemAsync(ImmutableArray<bool> unused, CancellationToken cancellationToken)
->>>>>>> 8d416fab
         {
             // Jump back to the UI thread to determine what snapshot the user is processing.
             await this.ThreadingContext.JoinableTaskFactory.SwitchToMainThreadAsync(cancellationToken);
@@ -43,20 +33,12 @@
             var model = await ComputeModelAsync(textSnapshot, cancellationToken).ConfigureAwait(false);
 
             // Now, enqueue work to select the right item in this new model.
-<<<<<<< HEAD
-            StartSelectedItemUpdateTask();
-
-            return model;
-
-            static async Task<NavigationBarModel> ComputeModelAsync(ITextSnapshot textSnapshot, CancellationToken cancellationToken)
-=======
             if (model != null)
                 StartSelectedItemUpdateTask();
 
             return model;
 
             static async Task<NavigationBarModel?> ComputeModelAsync(ITextSnapshot textSnapshot, CancellationToken cancellationToken)
->>>>>>> 8d416fab
             {
                 // When computing items just get the partial semantics workspace.  This will ensure we can get data for this
                 // file, and hopefully have enough loaded to get data for other files in the case of partial types.  In the
@@ -69,18 +51,6 @@
                     return null;
 
                 var itemService = document.GetLanguageService<INavigationBarItemService>();
-<<<<<<< HEAD
-                if (itemService != null)
-                {
-                    using (Logger.LogBlock(FunctionId.NavigationBar_ComputeModelAsync, cancellationToken))
-                    {
-                        var items = await itemService.GetItemsAsync(document, textSnapshot.Version, cancellationToken).ConfigureAwait(false);
-                        return new NavigationBarModel(itemService, items);
-                    }
-                }
-
-                return new NavigationBarModel(itemService: null, ImmutableArray<NavigationBarItem>.Empty);
-=======
                 if (itemService == null)
                     return null;
 
@@ -89,7 +59,6 @@
                     var items = await itemService.GetItemsAsync(document, textSnapshot.Version, cancellationToken).ConfigureAwait(false);
                     return new NavigationBarModel(itemService, items);
                 }
->>>>>>> 8d416fab
             }
         }
 
@@ -97,7 +66,6 @@
         /// Starts a new task to compute what item should be selected.
         /// </summary>
         private void StartSelectedItemUpdateTask()
-<<<<<<< HEAD
         {
             // 'true' value is unused.  this just signals to the queue that we have work to do.
             _selectItemQueue.AddWork();
@@ -105,15 +73,6 @@
 
         private async ValueTask SelectItemAsync(CancellationToken cancellationToken)
         {
-=======
-        {
-            // 'true' value is unused.  this just signals to the queue that we have work to do.
-            _selectItemQueue.AddWork();
-        }
-
-        private async ValueTask SelectItemAsync(CancellationToken cancellationToken)
-        {
->>>>>>> 8d416fab
             // Switch to the UI so we can determine where the user is and determine the state the last time we updated
             // the UI.
             await this.ThreadingContext.JoinableTaskFactory.SwitchToMainThreadAsync(cancellationToken);
@@ -146,16 +105,6 @@
 
             // Finally, switch back to the UI to update our state and UI.
             await ThreadingContext.JoinableTaskFactory.SwitchToMainThreadAsync(cancellationToken);
-<<<<<<< HEAD
-
-            _presenter.PresentItems(
-                projectItems,
-                selectedProjectItem,
-                model.Types,
-                currentSelectedItem.TypeItem,
-                currentSelectedItem.MemberItem);
-
-=======
 
             _presenter.PresentItems(
                 projectItems,
@@ -164,21 +113,13 @@
                 currentSelectedItem.TypeItem,
                 currentSelectedItem.MemberItem);
 
->>>>>>> 8d416fab
             _lastPresentedInfo = (projectItems, selectedProjectItem, model, currentSelectedItem);
         }
 
         internal static NavigationBarSelectedTypeAndMember ComputeSelectedTypeAndMember(
-<<<<<<< HEAD
-            NavigationBarModel model, int caretPosition, CancellationToken cancellationToken)
-        {
-            var (item, gray) = GetMatchingItem(model.Types, caretPosition, model.ItemService, cancellationToken);
-            if (item == null)
-=======
             NavigationBarModel? model, int caretPosition, CancellationToken cancellationToken)
         {
             if (model != null)
->>>>>>> 8d416fab
             {
                 var (item, gray) = GetMatchingItem(model.Types, caretPosition, model.ItemService, cancellationToken);
                 if (item != null)
@@ -188,12 +129,7 @@
                 }
             }
 
-<<<<<<< HEAD
-            var rightItem = GetMatchingItem(item.ChildItems, caretPosition, model.ItemService, cancellationToken);
-            return new NavigationBarSelectedTypeAndMember(item, gray, rightItem.item, rightItem.gray);
-=======
             return NavigationBarSelectedTypeAndMember.Empty;
->>>>>>> 8d416fab
         }
 
         /// <summary>
@@ -201,21 +137,12 @@
         /// positioned after the cursor.
         /// </summary>
         /// <returns>A tuple of the matching item, and if it should be shown grayed.</returns>
-<<<<<<< HEAD
-        private static (NavigationBarItem item, bool gray) GetMatchingItem(
-            ImmutableArray<NavigationBarItem> items, int point, INavigationBarItemService itemsService, CancellationToken cancellationToken)
-        {
-            NavigationBarItem exactItem = null;
-            var exactItemStart = 0;
-            NavigationBarItem nextItem = null;
-=======
         private static (NavigationBarItem? item, bool gray) GetMatchingItem(
             ImmutableArray<NavigationBarItem> items, int point, INavigationBarItemService itemsService, CancellationToken cancellationToken)
         {
             NavigationBarItem? exactItem = null;
             var exactItemStart = 0;
             NavigationBarItem? nextItem = null;
->>>>>>> 8d416fab
             var nextItemStart = int.MaxValue;
 
             foreach (var item in items)
