--- conflicted
+++ resolved
@@ -299,8 +299,10 @@
             if (navigationOperation != null && workspace.CanOpenDocuments)
             {
                 var navigationService = workspace.Services.GetRequiredService<IDocumentNavigationService>();
-                await navigationService.TryNavigateToPositionAsync(
+                var location = await navigationService.GetLocationForPositionAsync(
                     workspace, navigationOperation.DocumentId, navigationOperation.Position, cancellationToken).ConfigureAwait(false);
+                if (location != null)
+                    await location.NavigateToAsync(cancellationToken).ConfigureAwait(false);
                 return;
             }
 
@@ -317,15 +319,10 @@
                 if (navigationToken.HasValue)
                 {
                     var navigationService = workspace.Services.GetRequiredService<IDocumentNavigationService>();
-<<<<<<< HEAD
                     var location = await navigationService.GetLocationForPositionAsync(
-                        workspace, documentId, navigationTokenOpt.Value.SpanStart, cancellationToken).ConfigureAwait(false);
+                        workspace, documentId, navigationToken.Value.SpanStart, cancellationToken).ConfigureAwait(false);
                     if (location != null)
                         await location.NavigateToAsync(cancellationToken).ConfigureAwait(false);
-=======
-                    await navigationService.TryNavigateToPositionAsync(
-                        workspace, documentId, navigationToken.Value.SpanStart, cancellationToken).ConfigureAwait(false);
->>>>>>> 55e7f3c5
                     return;
                 }
 
