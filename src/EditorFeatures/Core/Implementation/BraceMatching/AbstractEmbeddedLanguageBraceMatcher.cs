﻿// Copyright (c) Microsoft.  All Rights Reserved.  Licensed under the Apache License, Version 2.0.  See License.txt in the project root for license information.

using System.Threading;
using System.Threading.Tasks;
using Microsoft.CodeAnalysis.EmbeddedLanguages.LanguageServices;
using Microsoft.CodeAnalysis.Shared.Extensions;

namespace Microsoft.CodeAnalysis.Editor.Implementation.BraceMatching
{
    // Note: this type could be concrete, but we cannot export IBraceMatcher's for multiple
    // languages at once.  So all logic is contained here.  The derived types only exist for
    // exporting purposes.
    internal abstract class AbstractEmbeddedLanguageBraceMatcher : IBraceMatcher
    {
        public async Task<BraceMatchingResult?> FindBracesAsync(
            Document document, int position, CancellationToken cancellationToken)
        {
            var languagesProvider = document.GetLanguageService<IEmbeddedLanguagesProvider>();
<<<<<<< HEAD
            foreach (var language in languagesProvider.GetEmbeddedLanguages())
=======
            if (languagesProvider != null)
>>>>>>> 08a50060
            {
                foreach (var language in languagesProvider.GetEmbeddedLanguages())
                {
                    var braceMatcher = language.BraceMatcher;
                    if (braceMatcher != null)
                    {
                        var result = await braceMatcher.FindBracesAsync(
                            document, position, cancellationToken).ConfigureAwait(false);
                        if (result != null)
                        {
                            return new BraceMatchingResult(result.Value.LeftSpan, result.Value.RightSpan);
                        }
                    }
                }
            }

            return null;
        }
    }
}<|MERGE_RESOLUTION|>--- conflicted
+++ resolved
@@ -16,11 +16,7 @@
             Document document, int position, CancellationToken cancellationToken)
         {
             var languagesProvider = document.GetLanguageService<IEmbeddedLanguagesProvider>();
-<<<<<<< HEAD
-            foreach (var language in languagesProvider.GetEmbeddedLanguages())
-=======
             if (languagesProvider != null)
->>>>>>> 08a50060
             {
                 foreach (var language in languagesProvider.GetEmbeddedLanguages())
                 {
