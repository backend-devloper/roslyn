--- conflicted
+++ resolved
@@ -25,21 +25,16 @@
         public override async Task<ImmutableArray<Diagnostic>> AnalyzeSyntaxAsync(Document document, CancellationToken cancellationToken)
         {
             var syntaxTree = await document.GetSyntaxTreeAsync(cancellationToken).ConfigureAwait(false);
-            return await RenameTrackingTaggerProvider.GetDiagnosticsAsync(syntaxTree, DiagnosticDescriptor, cancellationToken).ConfigureAwait(false);
+            var diagnostic = RenameTrackingTaggerProvider.TryGetDiagnostic(syntaxTree, DiagnosticDescriptor, cancellationToken);
+            if (diagnostic is null)
+            {
+                return ImmutableArray<Diagnostic>.Empty;
+            }
+
+            return ImmutableArray.Create(diagnostic);
         }
 
-<<<<<<< HEAD
         public override Task<ImmutableArray<Diagnostic>> AnalyzeSemanticsAsync(Document document, CancellationToken cancellationToken)
             => SpecializedTasks.EmptyImmutableArray<Diagnostic>();
-=======
-        private void AnalyzeSyntaxTree(SyntaxTreeAnalysisContext context)
-        {
-            var diagnostic = RenameTrackingTaggerProvider.TryGetDiagnostic(context.Tree, DiagnosticDescriptor, context.CancellationToken);
-            if (diagnostic is object)
-            {
-                context.ReportDiagnostic(diagnostic);
-            }
-        }
->>>>>>> b3220c69
     }
 }