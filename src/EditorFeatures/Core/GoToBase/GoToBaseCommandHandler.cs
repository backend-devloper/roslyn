--- conflicted
+++ resolved
@@ -13,10 +13,7 @@
 using Microsoft.CodeAnalysis.Host.Mef;
 using Microsoft.CodeAnalysis.Internal.Log;
 using Microsoft.CodeAnalysis.Shared.Extensions;
-<<<<<<< HEAD
-=======
 using Microsoft.CodeAnalysis.Shared.TestHooks;
->>>>>>> 8d416fab
 using Microsoft.VisualStudio.Text.Editor.Commanding.Commands;
 using Microsoft.VisualStudio.Utilities;
 using VSCommanding = Microsoft.VisualStudio.Commanding;
@@ -42,21 +39,13 @@
         {
         }
 
-        protected override IGoToBaseService GetService(Document document)
-            => document?.GetLanguageService<IGoToBaseService>();
-
         public override string DisplayName => EditorFeaturesResources.Go_To_Base;
 
         protected override string ScopeDescription => EditorFeaturesResources.Locating_bases;
         protected override FunctionId FunctionId => FunctionId.CommandHandler_GoToBase;
 
-<<<<<<< HEAD
-        protected override Task FindActionAsync(IGoToBaseService service, Document document, int caretPosition, IFindUsagesContext context, CancellationToken cancellationToken)
-            => service.FindBasesAsync(document, caretPosition, context, cancellationToken);
-=======
         protected override Task FindActionAsync(Document document, int caretPosition, IFindUsagesContext context, CancellationToken cancellationToken)
             => document.GetRequiredLanguageService<IGoToBaseService>()
                        .FindBasesAsync(document, caretPosition, context, cancellationToken);
->>>>>>> 8d416fab
     }
 }