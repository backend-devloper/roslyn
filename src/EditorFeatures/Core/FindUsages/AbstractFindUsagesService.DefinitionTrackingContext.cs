--- conflicted
+++ resolved
@@ -48,13 +48,10 @@
             public Task OnReferenceFoundAsync(SourceReferenceItem reference)
                 => _underlyingContext.OnReferenceFoundAsync(reference);
 
-<<<<<<< HEAD
             public Task OnExternalReferenceFoundAsync(ExternalReferenceItem reference)
                 => _underlyingContext.OnExternalReferenceFoundAsync(reference);
 
-=======
             [Obsolete("Use ProgressTracker instead", error: false)]
->>>>>>> 0b439fd2
             public Task ReportProgressAsync(int current, int maximum)
                 => _underlyingContext.ReportProgressAsync(current, maximum);
 
