--- conflicted
+++ resolved
@@ -37,20 +37,12 @@
 
         [ImportingConstructor]
         internal FindReferencesCommandHandler(
-<<<<<<< HEAD
-            IWaitIndicator waitIndicator,
-=======
->>>>>>> 4748e61d
             [ImportMany] IEnumerable<Lazy<IStreamingFindUsagesPresenter>> streamingPresenters,
             IAsynchronousOperationListenerProvider listenerProvider)
         {
             Contract.ThrowIfNull(streamingPresenters);
             Contract.ThrowIfNull(listenerProvider);
 
-<<<<<<< HEAD
-            _waitIndicator = waitIndicator;
-=======
->>>>>>> 4748e61d
             _streamingPresenters = streamingPresenters;
             _asyncListener = listenerProvider.GetListener(FeatureAttribute.FindReferences);
         }
