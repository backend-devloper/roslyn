﻿// Licensed to the .NET Foundation under one or more agreements.
// The .NET Foundation licenses this file to you under the MIT license.
// See the LICENSE file in the project root for more information.

using System.Collections.Generic;
#if DEBUG
using System.Diagnostics;
#endif
using System.Diagnostics.CodeAnalysis;
using System.Threading.Tasks;
using Microsoft.CodeAnalysis.Editor.Shared.Extensions;
using Microsoft.CodeAnalysis.Editor.Shared.Options;
using Microsoft.CodeAnalysis.Editor.Shared.Utilities;
using Microsoft.CodeAnalysis.Options;
using Microsoft.CodeAnalysis.Shared.TestHooks;
using Microsoft.CodeAnalysis.Text.Shared.Extensions;
using Microsoft.VisualStudio.Text;
using Microsoft.VisualStudio.Text.Editor;
using Microsoft.VisualStudio.Text.Tagging;
using Roslyn.Utilities;

namespace Microsoft.CodeAnalysis.Editor.Tagging
{
    /// <summary>
    /// Base type of all asynchronous tagger providers (<see cref="ITaggerProvider"/> and <see cref="IViewTaggerProvider"/>). 
    /// </summary>
    internal abstract partial class AbstractAsynchronousTaggerProvider<TTag> : ForegroundThreadAffinitizedObject where TTag : ITag
    {
        private readonly object _uniqueKey = new();

        protected readonly IAsynchronousOperationListener AsyncListener;

        /// <summary>
        /// The behavior the tagger engine will have when text changes happen to the subject buffer
        /// it is attached to.  Most taggers can simply use <see cref="TaggerTextChangeBehavior.None"/>.
        /// However, advanced taggers that want to perform specialized behavior depending on what has
        /// actually changed in the file can specify <see cref="TaggerTextChangeBehavior.TrackTextChanges"/>.
        /// 
        /// If this is specified the tagger engine will track text changes and pass them along as
        /// <see cref="TaggerContext{TTag}.TextChangeRange"/> when calling 
        /// <see cref="ProduceTagsAsync(TaggerContext{TTag})"/>.
        /// </summary>
        protected virtual TaggerTextChangeBehavior TextChangeBehavior => TaggerTextChangeBehavior.None;

        /// <summary>
        /// The behavior the tagger will have when changes happen to the caret.
        /// </summary>
        protected virtual TaggerCaretChangeBehavior CaretChangeBehavior => TaggerCaretChangeBehavior.None;

        /// <summary>
        /// The behavior of tags that are created by the async tagger.  This will matter for tags
        /// created for a previous version of a document that are mapped forward by the async
        /// tagging architecture.  This value cannot be <see cref="SpanTrackingMode.Custom"/>.
        /// </summary>
        protected virtual SpanTrackingMode SpanTrackingMode => SpanTrackingMode.EdgeExclusive;

        /// <summary>
        /// Options controlling this tagger.  The tagger infrastructure will check this option
        /// against the buffer it is associated with to see if it should tag or not.
        /// 
        /// An empty enumerable, or null, can be returned to indicate that this tagger should 
        /// run unconditionally.
        /// </summary>
        protected virtual IEnumerable<Option2<bool>> Options => SpecializedCollections.EmptyEnumerable<Option2<bool>>();
        protected virtual IEnumerable<PerLanguageOption2<bool>> PerLanguageOptions => SpecializedCollections.EmptyEnumerable<PerLanguageOption2<bool>>();

        protected virtual bool ComputeInitialTagsSynchronously(ITextBuffer subjectBuffer) => false;

        /// <summary>
        /// How long the tagger should wait after hearing about an event before recomputing tags.
        /// </summary>
        protected abstract TaggerDelay EventChangeDelay { get; }

        /// <summary>
        /// This controls what delay tagger will use to let editor know about newly inserted tags
        /// </summary>
        protected virtual TaggerDelay AddedTagNotificationDelay => TaggerDelay.NearImmediate;

#if DEBUG
        public readonly string StackTrace;
#endif

        protected AbstractAsynchronousTaggerProvider(IThreadingContext threadingContext, IAsynchronousOperationListener asyncListener)
            : base(threadingContext)
        {
            AsyncListener = asyncListener;

#if DEBUG
            StackTrace = new StackTrace().ToString();
#endif
        }

<<<<<<< HEAD
        internal ITagger<T>? CreateTaggerWorker<T>(ITextView textViewOpt, ITextBuffer subjectBuffer) where T : ITag
=======
        protected ITagger<T>? CreateTaggerWorker<T>(ITextView textViewOpt, ITextBuffer subjectBuffer) where T : ITag
>>>>>>> cb590174
        {
            if (!subjectBuffer.GetFeatureOnOffOption(EditorComponentOnOffOptions.Tagger))
                return null;

            var tagSource = GetOrCreateTagSource(textViewOpt, subjectBuffer);
            var tagger = new Tagger(tagSource);

            // If we're not able to convert the tagger we instantiated to the type the caller wants, then make sure we
            // dispose of it now.  The tagger will have added a ref to the underlying tagsource, and we have to make
            // sure we return that to the property starting value.
            if (tagger is not ITagger<T> result)
            {
                tagger.Dispose();
                return null;
            }

            return result;
        }

        private TagSource GetOrCreateTagSource(ITextView textViewOpt, ITextBuffer subjectBuffer)
        {
            if (!this.TryRetrieveTagSource(textViewOpt, subjectBuffer, out var tagSource))
            {
                tagSource = new TagSource(textViewOpt, subjectBuffer, this, AsyncListener);
                this.StoreTagSource(textViewOpt, subjectBuffer, tagSource);
            }

            return tagSource;
        }

        private bool TryRetrieveTagSource(ITextView textViewOpt, ITextBuffer subjectBuffer, [NotNullWhen(true)] out TagSource? tagSource)
        {
            return textViewOpt != null
                ? textViewOpt.TryGetPerSubjectBufferProperty(subjectBuffer, _uniqueKey, out tagSource)
                : subjectBuffer.Properties.TryGetProperty(_uniqueKey, out tagSource);
        }

        private void RemoveTagSource(ITextView textViewOpt, ITextBuffer subjectBuffer)
        {
            if (textViewOpt != null)
            {
                textViewOpt.RemovePerSubjectBufferProperty<TagSource, ITextView>(subjectBuffer, _uniqueKey);
            }
            else
            {
                subjectBuffer.Properties.RemoveProperty(_uniqueKey);
            }
        }

        private void StoreTagSource(ITextView textViewOpt, ITextBuffer subjectBuffer, TagSource tagSource)
        {
            if (textViewOpt != null)
            {
                textViewOpt.AddPerSubjectBufferProperty(subjectBuffer, _uniqueKey, tagSource);
            }
            else
            {
                subjectBuffer.Properties.AddProperty(_uniqueKey, tagSource);
            }
        }

        /// <summary>
        /// Called by the <see cref="AbstractAsynchronousTaggerProvider{TTag}"/> infrastructure to 
        /// determine the caret position.  This value will be passed in as the value to 
        /// <see cref="TaggerContext{TTag}.CaretPosition"/> in the call to
        /// <see cref="ProduceTagsAsync(TaggerContext{TTag})"/>.
        /// </summary>
        protected virtual SnapshotPoint? GetCaretPoint(ITextView textViewOpt, ITextBuffer subjectBuffer)
            => textViewOpt?.GetCaretPoint(subjectBuffer);

        /// <summary>
        /// Called by the <see cref="AbstractAsynchronousTaggerProvider{TTag}"/> infrastructure to determine
        /// the set of spans that it should asynchronously tag.  This will be called in response to
        /// notifications from the <see cref="ITaggerEventSource"/> that something has changed, and
        /// will only be called from the UI thread.  The tagger infrastructure will then determine
        /// the <see cref="DocumentSnapshotSpan"/>s associated with these <see cref="SnapshotSpan"/>s
        /// and will asynchronously call into <see cref="ProduceTagsAsync(TaggerContext{TTag})"/> at some point in
        /// the future to produce tags for these spans.
        /// </summary>
        protected virtual IEnumerable<SnapshotSpan> GetSpansToTag(ITextView textViewOpt, ITextBuffer subjectBuffer)
        {
            // For a standard tagger, the spans to tag is the span of the entire snapshot.
            return SpecializedCollections.SingletonEnumerable(subjectBuffer.CurrentSnapshot.GetFullSpan());
        }

        /// <summary>
        /// Creates the <see cref="ITaggerEventSource"/> that notifies the <see cref="AbstractAsynchronousTaggerProvider{TTag}"/>
        /// that it should recompute tags for the text buffer after an appropriate <see cref="TaggerDelay"/>.
        /// </summary>
        protected abstract ITaggerEventSource CreateEventSource(ITextView textViewOpt, ITextBuffer subjectBuffer);

        /// <summary>
        /// Produce tags for the given context.
        /// </summary>
        protected virtual async Task ProduceTagsAsync(TaggerContext<TTag> context)
        {
            foreach (var spanToTag in context.SpansToTag)
            {
                context.CancellationToken.ThrowIfCancellationRequested();
                await ProduceTagsAsync(
                    context, spanToTag,
                    GetCaretPosition(context.CaretPosition, spanToTag.SnapshotSpan)).ConfigureAwait(false);
            }
        }

        private static int? GetCaretPosition(SnapshotPoint? caretPosition, SnapshotSpan snapshotSpan)
        {
            return caretPosition.HasValue && caretPosition.Value.Snapshot == snapshotSpan.Snapshot
                ? caretPosition.Value.Position : (int?)null;
        }

        protected virtual Task ProduceTagsAsync(TaggerContext<TTag> context, DocumentSnapshotSpan spanToTag, int? caretPosition)
            => Task.CompletedTask;

        internal TestAccessor GetTestAccessor()
            => new(this);

        private struct DiffResult
        {
            public NormalizedSnapshotSpanCollection Added { get; }
            public NormalizedSnapshotSpanCollection Removed { get; }

            public DiffResult(List<SnapshotSpan> added, List<SnapshotSpan> removed)
                : this(added?.Count == 0 ? null : (IEnumerable<SnapshotSpan>?)added, removed?.Count == 0 ? null : (IEnumerable<SnapshotSpan>?)removed)
            {
            }

            public DiffResult(IEnumerable<SnapshotSpan>? added, IEnumerable<SnapshotSpan>? removed)
            {
                Added = added != null ? new NormalizedSnapshotSpanCollection(added) : NormalizedSnapshotSpanCollection.Empty;
                Removed = removed != null ? new NormalizedSnapshotSpanCollection(removed) : NormalizedSnapshotSpanCollection.Empty;
            }

            public int Count => Added.Count + Removed.Count;
        }

        internal readonly struct TestAccessor
        {
            private readonly AbstractAsynchronousTaggerProvider<TTag> _provider;

            public TestAccessor(AbstractAsynchronousTaggerProvider<TTag> provider)
                => _provider = provider;

            internal Task ProduceTagsAsync(TaggerContext<TTag> context)
                => _provider.ProduceTagsAsync(context);
        }
    }
}<|MERGE_RESOLUTION|>--- conflicted
+++ resolved
@@ -90,11 +90,7 @@
 #endif
         }
 
-<<<<<<< HEAD
-        internal ITagger<T>? CreateTaggerWorker<T>(ITextView textViewOpt, ITextBuffer subjectBuffer) where T : ITag
-=======
         protected ITagger<T>? CreateTaggerWorker<T>(ITextView textViewOpt, ITextBuffer subjectBuffer) where T : ITag
->>>>>>> cb590174
         {
             if (!subjectBuffer.GetFeatureOnOffOption(EditorComponentOnOffOptions.Tagger))
                 return null;
