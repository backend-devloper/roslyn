--- conflicted
+++ resolved
@@ -38,10 +38,6 @@
 
                 Dim context = New FindReferencesTests.TestContext()
                 Dim commandHandler = New FindReferencesCommandHandler(
-<<<<<<< HEAD
-                    workspace.GetService(Of IWaitIndicator),
-=======
->>>>>>> 4748e61d
                     {New Lazy(Of IStreamingFindUsagesPresenter)(Function() New MockStreamingFindReferencesPresenter(context))},
                     listenerProvider)
 
