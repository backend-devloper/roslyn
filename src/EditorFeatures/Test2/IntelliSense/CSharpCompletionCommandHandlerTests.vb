﻿' Copyright (c) Microsoft.  All Rights Reserved.  Licensed under the Apache License, Version 2.0.  See License.txt in the project root for license information.

Imports System.Collections.Immutable
Imports System.Globalization
Imports System.Threading
Imports System.Threading.Tasks
Imports Microsoft.CodeAnalysis.Completion
Imports Microsoft.CodeAnalysis.CSharp
Imports Microsoft.CodeAnalysis.Editor.CSharp.Formatting
Imports Microsoft.CodeAnalysis.Editor.UnitTests.Extensions
Imports Microsoft.CodeAnalysis.Editor.UnitTests.Utilities
Imports Microsoft.CodeAnalysis.Options
Imports Microsoft.CodeAnalysis.Tags
Imports Microsoft.CodeAnalysis.Text
Imports Microsoft.VisualStudio.Text
Imports Microsoft.VisualStudio.Text.Editor
Imports Microsoft.VisualStudio.Text.Editor.Commanding.Commands
Imports Microsoft.VisualStudio.Text.Operations
Imports Microsoft.VisualStudio.Text.Projection
Imports Microsoft.VisualStudio.Utilities
Imports Roslyn.Utilities

Namespace Microsoft.CodeAnalysis.Editor.UnitTests.IntelliSense
    <[UseExportProvider]>
    Public Class CSharpCompletionCommandHandlerTests

        Public Shared ReadOnly Property AllCompletionImplementations() As IEnumerable(Of Object())
            Get
                Return TestStateFactory.GetAllCompletionImplementations()
            End Get
        End Property

        <WorkItem(541201, "http://vstfdevdiv:8080/DevDiv2/DevDiv/_workitems/edit/541201")>
        <MemberData(NameOf(AllCompletionImplementations))>
        <WpfTheory, Trait(Traits.Feature, Traits.Features.Completion)>
        Public Async Function TabCommitsWithoutAUniqueMatch(completionImplementation As CompletionImplementation) As Task
            Using state = TestStateFactory.CreateCSharpTestState(completionImplementation,
                              <Document>
                                  $$
                              </Document>)

                state.SendTypeChars("using System.Ne")
                Await state.WaitForAsynchronousOperationsAsync()
                Await state.AssertSelectedCompletionItem(displayText:="Net", isHardSelected:=True)
                state.SendTypeChars("x")
                Await state.WaitForAsynchronousOperationsAsync()
                Await state.AssertSelectedCompletionItem(displayText:="Net", isSoftSelected:=True)
                state.SendTab()
                Await state.AssertNoCompletionSession()
                Assert.Contains("using System.Net", state.GetLineTextFromCaretPosition(), StringComparison.Ordinal)
            End Using
        End Function

        <MemberData(NameOf(AllCompletionImplementations))>
        <WpfTheory, Trait(Traits.Feature, Traits.Features.Completion)>
        Public Async Function TestAtEndOfFile(completionImplementation As CompletionImplementation) As Task
            Using state = TestStateFactory.CreateCSharpTestState(completionImplementation,
                              <Document>$$</Document>)

                state.SendTypeChars("us")
                state.SendTab()
                Await state.AssertNoCompletionSession()
                Assert.Contains("using", state.GetLineTextFromCaretPosition(), StringComparison.Ordinal)
            End Using
        End Function

        <MemberData(NameOf(AllCompletionImplementations))>
        <WpfTheory, Trait(Traits.Feature, Traits.Features.Completion)>
        Public Async Function TestNotAtStartOfExistingWord(completionImplementation As CompletionImplementation) As Task
            Using state = TestStateFactory.CreateCSharpTestState(completionImplementation,
                              <Document>$$using</Document>)

                state.SendTypeChars("u")
                Await state.AssertNoCompletionSession()
                Assert.Contains("using", state.GetLineTextFromCaretPosition(), StringComparison.Ordinal)
            End Using
        End Function

        <MemberData(NameOf(AllCompletionImplementations))>
        <WpfTheory, Trait(Traits.Feature, Traits.Features.Completion)>
        Public Async Function TestMSCorLibTypes(completionImplementation As CompletionImplementation) As Task
            Using state = TestStateFactory.CreateCSharpTestState(completionImplementation,
                              <Document>
using System;

class c : $$
                              </Document>)

                state.SendTypeChars("A")
                Await state.AssertCompletionSession()

                Assert.True(state.CompletionItemsContainsAll(displayText:={"Attribute", "Exception", "IDisposable"}))
            End Using
        End Function

        <MemberData(NameOf(AllCompletionImplementations))>
        <WpfTheory, Trait(Traits.Feature, Traits.Features.Completion)>
        Public Async Function TestFiltering1(completionImplementation As CompletionImplementation) As Task
            Using state = TestStateFactory.CreateCSharpTestState(completionImplementation,
                              <Document>
using System;
      
class c { $$
                              </Document>)

                state.SendTypeChars("Sy")
                Await state.AssertCompletionSession()

                Assert.True(state.CompletionItemsContainsAll(displayText:={"OperatingSystem", "System", "SystemException"}))
                Assert.False(state.CompletionItemsContainsAny(displayText:={"Exception", "Activator"}))
            End Using
        End Function

        ' NOTE(cyrusn): This should just be a unit test for SymbolCompletionProvider.  However, I'm
        ' just porting the integration tests to here for now.
        <MemberData(NameOf(AllCompletionImplementations))>
        <WpfTheory, Trait(Traits.Feature, Traits.Features.Completion)>
        Public Async Function TestMultipleTypes(completionImplementation As CompletionImplementation) As Task
            Using state = TestStateFactory.CreateCSharpTestState(completionImplementation,
                              <Document>
class C { $$ } struct S { } enum E { } interface I { } delegate void D();
                              </Document>)

                state.SendTypeChars("C")
                Await state.AssertCompletionSession()
                Assert.True(state.CompletionItemsContainsAll(displayText:={"C", "S", "E", "I", "D"}))
            End Using
        End Function

        ' NOTE(cyrusn): This should just be a unit test for KeywordCompletionProvider.  However, I'm
        ' just porting the integration tests to here for now.
        <MemberData(NameOf(AllCompletionImplementations))>
        <WpfTheory, Trait(Traits.Feature, Traits.Features.Completion)>
        Public Async Function TestInEmptyFile(completionImplementation As CompletionImplementation) As Task
            Using state = TestStateFactory.CreateCSharpTestState(completionImplementation,
                              <Document>
$$
                              </Document>)

                state.SendInvokeCompletionList()
                Await state.AssertCompletionSession()
                Assert.True(state.CompletionItemsContainsAll(displayText:={"abstract", "class", "namespace"}))
            End Using
        End Function

        <MemberData(NameOf(AllCompletionImplementations))>
        <WpfTheory, Trait(Traits.Feature, Traits.Features.Completion)>
        Public Async Function TestNotAfterTypingDotAfterIntegerLiteral(completionImplementation As CompletionImplementation) As Task
            Using state = TestStateFactory.CreateCSharpTestState(completionImplementation,
                              <Document>
class c { void M() { 3$$ } }
                              </Document>)

                state.SendTypeChars(".")
                Await state.AssertNoCompletionSession()
            End Using
        End Function

        <MemberData(NameOf(AllCompletionImplementations))>
        <WpfTheory, Trait(Traits.Feature, Traits.Features.Completion)>
        Public Async Function TestAfterExplicitInvokeAfterDotAfterIntegerLiteral(completionImplementation As CompletionImplementation) As Task
            Using state = TestStateFactory.CreateCSharpTestState(completionImplementation,
                              <Document>
class c { void M() { 3.$$ } }
                              </Document>)

                state.SendInvokeCompletionList()
                Await state.AssertCompletionSession()
                Assert.True(state.CompletionItemsContainsAll({"ToString"}))
            End Using
        End Function

        <MemberData(NameOf(AllCompletionImplementations))>
        <WpfTheory, Trait(Traits.Feature, Traits.Features.Completion)>
        Public Async Function TestEnterIsConsumed(completionImplementation As CompletionImplementation) As Task
            Using state = TestStateFactory.CreateCSharpTestState(completionImplementation,
                  <Document>
class Class1
{
    void Main(string[] args)
    {
        $$
    }
}</Document>)

                state.SendTypeChars("System.TimeSpan.FromMin")
                state.SendReturn()
                Await state.WaitForAsynchronousOperationsAsync()
                Assert.Equal(<text>
class Class1
{
    void Main(string[] args)
    {
        System.TimeSpan.FromMinutes
    }
}</text>.NormalizedValue, state.GetDocumentText())
            End Using
        End Function

        <MemberData(NameOf(AllCompletionImplementations))>
        <WpfTheory, Trait(Traits.Feature, Traits.Features.Completion)>
        Public Async Function TestDescription1(completionImplementation As CompletionImplementation) As Task
            Using state = TestStateFactory.CreateCSharpTestState(completionImplementation,
                  <Document><![CDATA[
using System;

/// <summary>
/// TestDocComment
/// </summary>
class TestException : Exception { }

class MyException : $$]]></Document>)

                state.SendTypeChars("Test")
                Await state.WaitForAsynchronousOperationsAsync()
                Await state.AssertSelectedCompletionItem(description:="class TestException" & vbCrLf & "TestDocComment")
            End Using
        End Function

        <MemberData(NameOf(AllCompletionImplementations))>
        <WpfTheory, Trait(Traits.Feature, Traits.Features.Completion)>
        Public Async Function TestObjectCreationPreselection1(completionImplementation As CompletionImplementation) As Task
            Using state = TestStateFactory.CreateCSharpTestState(completionImplementation,
                  <Document><![CDATA[
using System.Collections.Generic;

class C
{
    public void Goo()
    {
        List<int> list = new$$
    }
}]]></Document>)

                state.SendTypeChars(" ")
                Await state.WaitForAsynchronousOperationsAsync()
                Await state.AssertSelectedCompletionItem(displayText:="List<int>", isHardSelected:=True)
                Assert.True(state.CompletionItemsContainsAll(displayText:={"LinkedList<>", "List<>", "System"}))
                state.SendTypeChars("Li")
                Await state.WaitForAsynchronousOperationsAsync()
                Await state.AssertSelectedCompletionItem(displayText:="List<int>", isHardSelected:=True)
                Assert.True(state.CompletionItemsContainsAll(displayText:={"LinkedList<>", "List<>"}))
                Assert.False(state.CompletionItemsContainsAny(displayText:={"System"}))
                state.SendTypeChars("n")
                Await state.WaitForAsynchronousOperationsAsync()
                Await state.AssertSelectedCompletionItem(displayText:="LinkedList<>", isHardSelected:=True)
                state.SendBackspace()
                Await state.WaitForAsynchronousOperationsAsync()
                Await state.AssertSelectedCompletionItem(displayText:="List<int>", isHardSelected:=True)
                state.SendTab()
                Assert.Contains("new List<int>", state.GetLineTextFromCaretPosition(), StringComparison.Ordinal)
            End Using
        End Function

        <MemberData(NameOf(AllCompletionImplementations))>
        <WpfTheory, Trait(Traits.Feature, Traits.Features.Completion)>
        Public Async Function TestDeconstructionDeclaration(completionImplementation As CompletionImplementation) As Task
            Using state = TestStateFactory.CreateCSharpTestState(completionImplementation,
                  <Document><![CDATA[
class C
{
    public void Goo()
    {
       var ($$
    }
}]]></Document>)

                state.SendTypeChars("i")
                Await state.AssertNoCompletionSession()
            End Using
        End Function

        <MemberData(NameOf(AllCompletionImplementations))>
        <WpfTheory, Trait(Traits.Feature, Traits.Features.Completion)>
        Public Async Function TestDeconstructionDeclaration2(completionImplementation As CompletionImplementation) As Task
            Using state = TestStateFactory.CreateCSharpTestState(completionImplementation,
                  <Document><![CDATA[
class C
{
    public void Goo()
    {
       var (a, $$
    }
}]]></Document>)

                state.SendTypeChars("i")
                Await state.AssertNoCompletionSession()
            End Using
        End Function

        <MemberData(NameOf(AllCompletionImplementations))>
        <WpfTheory, Trait(Traits.Feature, Traits.Features.Completion)>
        Public Async Function TestDeconstructionDeclaration3(completionImplementation As CompletionImplementation) As Task
            Using state = TestStateFactory.CreateCSharpTestState(completionImplementation,
                  <Document><![CDATA[
class C
{
    public void Goo()
    {
       var ($$) = (1, 2);
    }
}]]></Document>)

                state.SendTypeChars("i")
                Await state.AssertNoCompletionSession()
            End Using
        End Function

        <MemberData(NameOf(AllCompletionImplementations))>
        <WpfTheory, Trait(Traits.Feature, Traits.Features.Completion)>
        Public Async Function TestParenthesizedDeconstructionDeclarationWithVar(completionImplementation As CompletionImplementation) As Task
            Using state = TestStateFactory.CreateCSharpTestState(completionImplementation,
                  <Document><![CDATA[
class Variable
{
    public void Goo()
    {
       (var a$$) = (1, 2);
    }
}]]></Document>)

                state.SendInvokeCompletionList()
                Await state.AssertSelectedCompletionItem(displayText:="as", isHardSelected:=False)
            End Using
        End Function

        <MemberData(NameOf(AllCompletionImplementations))>
        <WpfTheory, Trait(Traits.Feature, Traits.Features.Completion)>
        Public Async Function TestParenthesizedDeconstructionDeclarationWithVarAfterComma(completionImplementation As CompletionImplementation) As Task
            Using state = TestStateFactory.CreateCSharpTestState(completionImplementation,
                  <Document><![CDATA[
class Variable
{
    public void Goo()
    {
       (var a, var a$$) = (1, 2);
    }
}]]></Document>)

                state.SendInvokeCompletionList()
                Await state.AssertSelectedCompletionItem(displayText:="as", isHardSelected:=False)
            End Using
        End Function

        <MemberData(NameOf(AllCompletionImplementations))>
        <WpfTheory, Trait(Traits.Feature, Traits.Features.Completion)>
        Public Async Function TestParenthesizedVarDeconstructionDeclarationWithVar(completionImplementation As CompletionImplementation) As Task
            Using state = TestStateFactory.CreateCSharpTestState(completionImplementation,
                  <Document><![CDATA[
class Variable
{
    public void Goo()
    {
       (var a, var ($$)) = (1, 2);
    }
}]]></Document>)


                state.SendTypeChars("a")
                Await state.AssertNoCompletionSession()

                state.SendTypeChars(", a")
                Await state.AssertNoCompletionSession()
                Assert.Contains("(var a, var (a, a)) = ", state.GetLineTextFromCaretPosition(), StringComparison.Ordinal)
            End Using
        End Function

        <MemberData(NameOf(AllCompletionImplementations))>
        <WpfTheory, Trait(Traits.Feature, Traits.Features.Completion)>
        Public Async Function TestVarDeconstructionDeclarationWithVar(completionImplementation As CompletionImplementation) As Task
            Using state = TestStateFactory.CreateCSharpTestState(completionImplementation,
                  <Document><![CDATA[
class Variable
{
    public void Goo()
    {
        $$
    }
}]]></Document>)

                state.SendTypeChars("va")
                Await state.AssertSelectedCompletionItem(displayText:="var", isHardSelected:=True)

                state.SendTypeChars(" (a")
                Await state.AssertNoCompletionSession()

                state.SendTypeChars(", a")
                Await state.AssertNoCompletionSession()
                Assert.Contains("var (a, a", state.GetLineTextFromCaretPosition(), StringComparison.Ordinal)
            End Using
        End Function

        <MemberData(NameOf(AllCompletionImplementations))>
        <WpfTheory, Trait(Traits.Feature, Traits.Features.Completion)>
        Public Async Function TestParenthesizedDeconstructionDeclarationWithSymbol(completionImplementation As CompletionImplementation) As Task
            Using state = TestStateFactory.CreateCSharpTestState(completionImplementation,
                  <Document><![CDATA[
class Variable
{
    public void Goo()
    {
       ($$) = (1, 2);
    }
}]]></Document>)

                state.SendTypeChars("vari")
                Await state.AssertSelectedCompletionItem(displayText:="Variable", isHardSelected:=True)
                state.SendTypeChars(" ")
                Assert.Contains("(Variable ", state.GetLineTextFromCaretPosition(), StringComparison.Ordinal)
                Await state.AssertNoCompletionSession()

                state.SendTypeChars("x, vari")
                Await state.AssertSelectedCompletionItem(displayText:="Variable", isHardSelected:=True)
                state.SendTypeChars(" ")
                Assert.Contains("(Variable x, Variable ", state.GetLineTextFromCaretPosition(), StringComparison.Ordinal)
                Await state.AssertSelectedCompletionItem(displayText:="Variable", isHardSelected:=False)
                Assert.True(state.CompletionItemsContainsAll({"variable"}))
            End Using
        End Function

        <MemberData(NameOf(AllCompletionImplementations))>
        <WpfTheory, Trait(Traits.Feature, Traits.Features.Completion)>
        Public Async Function TestParenthesizedDeconstructionDeclarationWithInt(completionImplementation As CompletionImplementation) As Task
            Using state = TestStateFactory.CreateCSharpTestState(completionImplementation,
                  <Document><![CDATA[
class Integer
{
    public void Goo()
    {
       ($$) = (1, 2);
    }
}]]></Document>)

                state.SendTypeChars("int")
                Await state.AssertSelectedCompletionItem(displayText:="int", isHardSelected:=True)
                state.SendTypeChars(" ")
                Assert.Contains("(int ", state.GetLineTextFromCaretPosition(), StringComparison.Ordinal)
                Await state.AssertNoCompletionSession()

                state.SendTypeChars("x, int")
                Await state.AssertSelectedCompletionItem(displayText:="int", isHardSelected:=True)
                state.SendTypeChars(" ")
                Assert.Contains("(int x, int ", state.GetLineTextFromCaretPosition(), StringComparison.Ordinal)
                Await state.AssertNoCompletionSession()
            End Using
        End Function

        <MemberData(NameOf(AllCompletionImplementations))>
        <WpfTheory, Trait(Traits.Feature, Traits.Features.Completion)>
        Public Async Function TestIncompleteParenthesizedDeconstructionDeclaration(completionImplementation As CompletionImplementation) As Task
            Using state = TestStateFactory.CreateCSharpTestState(completionImplementation,
                  <Document><![CDATA[
class Variable
{
    public void Goo()
    {
       ($$
    }
}]]></Document>)

                state.SendTypeChars("va")
                Await state.AssertSelectedCompletionItem(displayText:="var", isHardSelected:=True)
                state.SendTypeChars(" ")
                Await state.AssertNoCompletionSession()

                state.SendTypeChars("a")
                Await state.AssertSelectedCompletionItem(displayText:="as", isSoftSelected:=True)

                state.SendTypeChars(", va")
                Await state.AssertSelectedCompletionItem(displayText:="var", isHardSelected:=True)
                state.SendTypeChars(" ")
                Await state.AssertNoCompletionSession()

                state.SendTypeChars("a")
                Await state.AssertSelectedCompletionItem(displayText:="as", isSoftSelected:=True)
                state.SendTypeChars(")")
                Assert.Contains("(var a, var a)", state.GetLineTextFromCaretPosition(), StringComparison.Ordinal)
                Await state.AssertNoCompletionSession()
            End Using
        End Function

        <MemberData(NameOf(AllCompletionImplementations))>
        <WpfTheory, Trait(Traits.Feature, Traits.Features.Completion)>
        Public Async Function TestIncompleteParenthesizedDeconstructionDeclaration2(completionImplementation As CompletionImplementation) As Task
            Using state = TestStateFactory.CreateCSharpTestState(completionImplementation,
                  <Document><![CDATA[
class Variable
{
    public void Goo()
    {
       ($$)
    }
}]]></Document>)

                state.SendTypeChars("va")
                Await state.AssertSelectedCompletionItem(displayText:="var", isHardSelected:=True)
                state.SendTypeChars(" ")
                Await state.AssertNoCompletionSession()

                state.SendTypeChars("a")
                Await state.AssertSelectedCompletionItem(displayText:="as", isSoftSelected:=True)

                state.SendTypeChars(", va")
                Await state.AssertSelectedCompletionItem(displayText:="var", isHardSelected:=True)
                state.SendTypeChars(" ")
                Await state.AssertNoCompletionSession()

                state.SendTypeChars("a")
                Await state.AssertSelectedCompletionItem(displayText:="as", isSoftSelected:=True)
                state.SendReturn()
                Assert.Contains("(var a, var a", state.GetLineTextFromCaretPosition(), StringComparison.Ordinal)
            End Using
        End Function

        <MemberData(NameOf(AllCompletionImplementations))>
        <WpfTheory, Trait(Traits.Feature, Traits.Features.Completion)>
        Public Async Function TestBackspaceInIncompleteParenthesizedDeconstructionDeclaration(completionImplementation As CompletionImplementation) As Task
            Using state = TestStateFactory.CreateCSharpTestState(completionImplementation,
                  <Document><![CDATA[
class Variable
{
    public void Goo()
    {
       (var as$$
    }
}]]></Document>)

                state.Workspace.Options = state.Workspace.Options.WithChangedOption(
                    CompletionOptions.TriggerOnDeletion, LanguageNames.CSharp, True)

                state.SendBackspace()
                ' This completionImplementation is hard-selected because the suggestion mode never triggers on backspace
                ' See issue https://github.com/dotnet/roslyn/issues/15302
                Await state.AssertSelectedCompletionItem(displayText:="as", isHardSelected:=True)

                state.SendTypeChars(", var as")
                state.SendBackspace()
                Await state.AssertSelectedCompletionItem(displayText:="as", isSoftSelected:=True)

                state.SendTypeChars(")")
                Await state.AssertNoCompletionSession()
                Assert.Contains("(var as, var a)", state.GetLineTextFromCaretPosition(), StringComparison.Ordinal)
            End Using
        End Function

        <MemberData(NameOf(AllCompletionImplementations))>
        <WpfTheory, Trait(Traits.Feature, Traits.Features.Completion)>
        Public Async Function TestBackspaceInParenthesizedDeconstructionDeclaration(completionImplementation As CompletionImplementation) As Task
            Using state = TestStateFactory.CreateCSharpTestState(completionImplementation,
                  <Document><![CDATA[
class Variable
{
    public void Goo()
    {
       (var as$$)
    }
}]]></Document>)

                state.Workspace.Options = state.Workspace.Options.WithChangedOption(
                    CompletionOptions.TriggerOnDeletion, LanguageNames.CSharp, True)

                state.SendBackspace()
                ' This completionImplementation is hard-selected because the suggestion mode never triggers on backspace
                ' See issue https://github.com/dotnet/roslyn/issues/15302
                Await state.AssertSelectedCompletionItem(displayText:="as", isHardSelected:=True)

                state.SendTypeChars(", var as")
                state.SendBackspace()
                Await state.AssertSelectedCompletionItem(displayText:="as", isSoftSelected:=True)

                state.SendReturn()
                Await state.AssertNoCompletionSession()
                Assert.Contains("(var as, var a", state.GetLineTextFromCaretPosition(), StringComparison.Ordinal)
            End Using
        End Function

        <MemberData(NameOf(AllCompletionImplementations))>
        <WpfTheory, Trait(Traits.Feature, Traits.Features.Completion)>
        <WorkItem(17256, "https://github.com/dotnet/roslyn/issues/17256")>
        Public Async Function TestThrowExpression(completionImplementation As CompletionImplementation) As Task
            Using state = TestStateFactory.CreateCSharpTestState(completionImplementation,
                  <Document><![CDATA[
using System;
class C
{
    public object Goo()
    {
        return null ?? throw new$$
    }
}]]></Document>)

                state.SendTypeChars(" ")
                Await state.AssertSelectedCompletionItem(displayText:="Exception", isHardSelected:=True)
            End Using
        End Function

        <MemberData(NameOf(AllCompletionImplementations))>
        <WpfTheory, Trait(Traits.Feature, Traits.Features.Completion)>
        <WorkItem(17256, "https://github.com/dotnet/roslyn/issues/17256")>
        Public Async Function TestThrowStatement(completionImplementation As CompletionImplementation) As Task
            Using state = TestStateFactory.CreateCSharpTestState(completionImplementation,
                  <Document><![CDATA[
using System;
class C
{
    public object Goo()
    {
        throw new$$
    }
}]]></Document>)

                state.SendTypeChars(" ")
                Await state.AssertSelectedCompletionItem(displayText:="Exception", isHardSelected:=True)
            End Using
        End Function

        <MemberData(NameOf(AllCompletionImplementations))>
        <WpfTheory>
        Public Async Function TestNonTrailingNamedArgumentInCSharp7_1(completionImplementation As CompletionImplementation) As Task
            Using state = TestStateFactory.CreateTestStateFromWorkspace(completionImplementation,
                 <Workspace>
                     <Project Language="C#" LanguageVersion="CSharp7_1" CommonReferences="true" AssemblyName="CSProj">
                         <Document FilePath="C.cs">
class C
{
    public void M()
    {
        int better = 2;
        M(a: 1, $$)
    }
    public void M(int a, int bar, int c) { }
}
                         </Document>
                     </Project>
                 </Workspace>)

                state.SendTypeChars("b")
                Await state.AssertSelectedCompletionItem(displayText:="bar:", isHardSelected:=True)
                state.SendTypeChars("e")
                Await state.AssertSelectedCompletionItem(displayText:="bar:", isSoftSelected:=True)
            End Using
        End Function

        <MemberData(NameOf(AllCompletionImplementations))>
        <WpfTheory>
        Public Async Function TestNonTrailingNamedArgumentInCSharp7_2(completionImplementation As CompletionImplementation) As Task
            Using state = TestStateFactory.CreateTestStateFromWorkspace(completionImplementation,
                 <Workspace>
                     <Project Language="C#" LanguageVersion="CSharp7_2" CommonReferences="true" AssemblyName="CSProj">
                         <Document FilePath="C.cs">
class C
{
    public void M()
    {
        int better = 2;
        M(a: 1, $$)
    }
    public void M(int a, int bar, int c) { }
}
                         </Document>
                     </Project>
                 </Workspace>)

                state.SendTypeChars("b")
                Await state.AssertSelectedCompletionItem(displayText:="better", isHardSelected:=True)
                state.SendTypeChars("a")
                Await state.AssertSelectedCompletionItem(displayText:="bar:", isHardSelected:=True)
                state.SendBackspace()
                Await state.AssertSelectedCompletionItem(displayText:="better", isHardSelected:=True)
                state.SendTypeChars(", ")
                Assert.Contains("M(a: 1, better,", state.GetLineTextFromCaretPosition(), StringComparison.Ordinal)
            End Using
        End Function

        <MemberData(NameOf(AllCompletionImplementations))>
        <WpfTheory, Trait(Traits.Feature, Traits.Features.Completion)>
        <WorkItem(4677, "https://github.com/dotnet/roslyn/issues/4677")>
        Public Async Function TestDefaultSwitchLabel(completionImplementation As CompletionImplementation) As Task
            Using state = TestStateFactory.CreateCSharpTestState(completionImplementation,
                  <Document><![CDATA[
class C
{
    public void M(object o)
    {
        switch (o)
        {
            default:
                goto $$
        }
    }
}]]></Document>)

                state.SendTypeChars("d")
                Await state.AssertSelectedCompletionItem(displayText:="default", isHardSelected:=True)
                state.SendTypeChars(";")
                Assert.Contains("goto default;", state.GetLineTextFromCaretPosition(), StringComparison.Ordinal)
            End Using
        End Function

        <MemberData(NameOf(AllCompletionImplementations))>
        <WpfTheory, Trait(Traits.Feature, Traits.Features.Completion)>
        <WorkItem(4677, "https://github.com/dotnet/roslyn/issues/4677")>
        Public Async Function TestGotoOrdinaryLabel(completionImplementation As CompletionImplementation) As Task
            Using state = TestStateFactory.CreateCSharpTestState(completionImplementation,
                  <Document><![CDATA[
class C
{
    public void M(object o)
    {
label1:
        goto $$
    }
}]]></Document>)

                state.SendTypeChars("l")
                Await state.AssertSelectedCompletionItem(displayText:="label1", isHardSelected:=True)
                state.SendTypeChars(";")
                Assert.Contains("goto label1;", state.GetLineTextFromCaretPosition(), StringComparison.Ordinal)
            End Using
        End Function

        <MemberData(NameOf(AllCompletionImplementations))>
        <WpfTheory, Trait(Traits.Feature, Traits.Features.Completion)>
        <WorkItem(4677, "https://github.com/dotnet/roslyn/issues/4677")>
        Public Async Function TestEscapedDefaultLabel(completionImplementation As CompletionImplementation) As Task
            Using state = TestStateFactory.CreateCSharpTestState(completionImplementation,
                  <Document><![CDATA[
class C
{
    public void M(object o)
    {
@default:
        goto $$
    }
}]]></Document>)

                state.SendTypeChars("d")
                Await state.AssertSelectedCompletionItem(displayText:="@default", isHardSelected:=True)
                state.SendTypeChars(";")
                Assert.Contains("goto @default;", state.GetLineTextFromCaretPosition(), StringComparison.Ordinal)
            End Using
        End Function

        <MemberData(NameOf(AllCompletionImplementations))>
        <WpfTheory, Trait(Traits.Feature, Traits.Features.Completion)>
        <WorkItem(4677, "https://github.com/dotnet/roslyn/issues/4677")>
        Public Async Function TestEscapedDefaultLabel2(completionImplementation As CompletionImplementation) As Task
            Using state = TestStateFactory.CreateCSharpTestState(completionImplementation,
                  <Document><![CDATA[
class C
{
    public void M(object o)
    {
        switch (o)
        {
            default:
@default:
                goto $$
        }
    }
}]]></Document>)

                state.SendTypeChars("d")
                Await state.AssertSelectedCompletionItem(displayText:="default", isHardSelected:=True)
                state.SendTypeChars(";")
                Assert.Contains("goto default;", state.GetLineTextFromCaretPosition(), StringComparison.Ordinal)
            End Using
        End Function

        <MemberData(NameOf(AllCompletionImplementations))>
        <WpfTheory, Trait(Traits.Feature, Traits.Features.Completion)>
        <WorkItem(4677, "https://github.com/dotnet/roslyn/issues/4677")>
        Public Async Function TestEscapedDefaultLabelWithoutSwitch(completionImplementation As CompletionImplementation) As Task
            Using state = TestStateFactory.CreateCSharpTestState(completionImplementation,
                  <Document><![CDATA[
class C
{
    public void M(object o)
    {
@default:
        goto $$
    }
}]]></Document>)

                state.SendTypeChars("d")
                Await state.AssertSelectedCompletionItem(displayText:="@default", isHardSelected:=True)
                state.SendTypeChars(";")
                Assert.Contains("goto @default;", state.GetLineTextFromCaretPosition(), StringComparison.Ordinal)
            End Using
        End Function

        <MemberData(NameOf(AllCompletionImplementations))>
        <WpfTheory, Trait(Traits.Feature, Traits.Features.Completion)>
        <WorkItem(24432, "https://github.com/dotnet/roslyn/issues/24432")>
        Public Async Function TestArrayInitialization(completionImplementation As CompletionImplementation) As Task
            Using state = TestStateFactory.CreateCSharpTestState(completionImplementation,
                  <Document><![CDATA[
class Class
{
    public void M()
    {
        Class[] x = $$
    }
}]]></Document>)

                state.SendTypeChars("new ")
                Await state.AssertSelectedCompletionItem(displayText:="Class", isSoftSelected:=True)
                state.SendTypeChars("C")
                Await state.AssertSelectedCompletionItem(displayText:="Class", isHardSelected:=True)
                state.SendTypeChars("[")
                Assert.Contains("Class[] x = new Class[", state.GetLineTextFromCaretPosition(), StringComparison.Ordinal)
                state.SendTypeChars("] {")
                Assert.Contains("Class[] x = new Class[] {", state.GetLineTextFromCaretPosition(), StringComparison.Ordinal)
            End Using
        End Function

        <MemberData(NameOf(AllCompletionImplementations))>
        <WpfTheory, Trait(Traits.Feature, Traits.Features.Completion)>
        <WorkItem(24432, "https://github.com/dotnet/roslyn/issues/24432")>
        Public Async Function TestImplicitArrayInitialization(completionImplementation As CompletionImplementation) As Task
            Using state = TestStateFactory.CreateCSharpTestState(completionImplementation,
                  <Document><![CDATA[
class Class
{
    public void M()
    {
        Class[] x = $$
    }
}]]></Document>)

                state.SendTypeChars("n")
                Await state.AssertSelectedCompletionItem(displayText:="nameof", isHardSelected:=True)
                state.SendTypeChars("e")
                Await state.AssertSelectedCompletionItem(displayText:="new", isHardSelected:=True)
                state.SendTypeChars(" ")
                Await state.AssertSelectedCompletionItem(displayText:="Class", isSoftSelected:=True)
                state.SendTypeChars("[")
                Assert.Contains("Class[] x = new [", state.GetLineTextFromCaretPosition(), StringComparison.Ordinal)
                state.SendTypeChars("] {")
                Assert.Contains("Class[] x = new [] {", state.GetLineTextFromCaretPosition(), StringComparison.Ordinal)
            End Using
        End Function

        <MemberData(NameOf(AllCompletionImplementations))>
        <WpfTheory, Trait(Traits.Feature, Traits.Features.Completion)>
        <WorkItem(24432, "https://github.com/dotnet/roslyn/issues/24432")>
        Public Async Function TestImplicitArrayInitialization2(completionImplementation As CompletionImplementation) As Task
            Using state = TestStateFactory.CreateCSharpTestState(completionImplementation,
                  <Document><![CDATA[
class Class
{
    public void M()
    {
        Class[] x = $$
    }
}]]></Document>)

                state.SendTypeChars("ne")
                Await state.AssertSelectedCompletionItem(displayText:="new", isHardSelected:=True)
                state.SendTypeChars("[")
                Assert.Contains("Class[] x = new[", state.GetLineTextFromCaretPosition(), StringComparison.Ordinal)
            End Using
        End Function

        <MemberData(NameOf(AllCompletionImplementations))>
        <WpfTheory, Trait(Traits.Feature, Traits.Features.Completion)>
        <WorkItem(24432, "https://github.com/dotnet/roslyn/issues/24432")>
        Public Async Function TestImplicitArrayInitialization3(completionImplementation As CompletionImplementation) As Task
            Using state = TestStateFactory.CreateCSharpTestState(completionImplementation,
                  <Document><![CDATA[
class Class
{
    public void M()
    {
        Class[] x = $$
    }
}]]></Document>)

                state.SendTypeChars("ne")
                Await state.AssertSelectedCompletionItem(displayText:="new", isHardSelected:=True)
                state.SendTypeChars(" ")
                Await state.AssertSelectedCompletionItem(displayText:="Class", isSoftSelected:=True)
                Assert.Contains("Class[] x = new ", state.GetLineTextFromCaretPosition(), StringComparison.Ordinal)
                state.SendTypeChars("[")
                Assert.Contains("Class[] x = new [", state.GetLineTextFromCaretPosition(), StringComparison.Ordinal)
            End Using
        End Function

        <MemberData(NameOf(AllCompletionImplementations))>
        <WpfTheory, Trait(Traits.Feature, Traits.Features.Completion)>
        <WorkItem(24432, "https://github.com/dotnet/roslyn/issues/24432")>
        Public Async Function TestImplicitArrayInitialization4(completionImplementation As CompletionImplementation) As Task
            Using state = TestStateFactory.CreateCSharpTestState(completionImplementation,
                  <Document><![CDATA[
class Class
{
    public void M()
    {
        Class[] x =$$
    }
}]]></Document>)

                state.SendTypeChars(" ")
                Await state.AssertNoCompletionSession()
                state.SendTypeChars("{")
                Assert.Contains("Class[] x = {", state.GetLineTextFromCaretPosition(), StringComparison.Ordinal)
            End Using
        End Function

        <MemberData(NameOf(AllCompletionImplementations))>
        <WpfTheory, Trait(Traits.Feature, Traits.Features.Completion)>
        <WorkItem(24432, "https://github.com/dotnet/roslyn/issues/24432")>
        Public Async Function TestImplicitArrayInitialization_WithTab(completionImplementation As CompletionImplementation) As Task
            Using state = TestStateFactory.CreateCSharpTestState(completionImplementation,
                  <Document><![CDATA[
class Class
{
    public void M()
    {
        Class[] x = $$
    }
}]]></Document>)

                state.SendTypeChars("ne")
                Await state.AssertSelectedCompletionItem(displayText:="new", isHardSelected:=True)
                state.SendTypeChars(" ")
                Await state.AssertSelectedCompletionItem(displayText:="Class", isSoftSelected:=True)
                Assert.Contains("Class[] x = new ", state.GetLineTextFromCaretPosition(), StringComparison.Ordinal)
                state.SendTab()
                Assert.Contains("Class[] x = new Class", state.GetLineTextFromCaretPosition(), StringComparison.Ordinal)
            End Using
        End Function

        <MemberData(NameOf(AllCompletionImplementations))>
        <WpfTheory, Trait(Traits.Feature, Traits.Features.Completion)>
        <WorkItem(24432, "https://github.com/dotnet/roslyn/issues/24432")>
        Public Async Function TestTypelessImplicitArrayInitialization(completionImplementation As CompletionImplementation) As Task
            Using state = TestStateFactory.CreateCSharpTestState(completionImplementation,
                  <Document><![CDATA[
class Class
{
    public void M()
    {
        var x = $$
    }
}]]></Document>)

                state.SendTypeChars("ne")
                Await state.AssertSelectedCompletionItem(displayText:="new", isHardSelected:=True)
                state.SendTypeChars(" ")
                Await state.AssertNoCompletionSession()
                state.SendTypeChars("[")
                Assert.Contains("var x = new [", state.GetLineTextFromCaretPosition(), StringComparison.Ordinal)
                state.SendTypeChars("] {")
                Assert.Contains("var x = new [] {", state.GetLineTextFromCaretPosition(), StringComparison.Ordinal)
            End Using
        End Function

        <MemberData(NameOf(AllCompletionImplementations))>
        <WpfTheory, Trait(Traits.Feature, Traits.Features.Completion)>
        <WorkItem(24432, "https://github.com/dotnet/roslyn/issues/24432")>
        Public Async Function TestTypelessImplicitArrayInitialization2(completionImplementation As CompletionImplementation) As Task
            Using state = TestStateFactory.CreateCSharpTestState(completionImplementation,
                  <Document><![CDATA[
class Class
{
    public void M()
    {
        var x = $$
    }
}]]></Document>)

                state.SendTypeChars("ne")
                Await state.AssertSelectedCompletionItem(displayText:="new", isHardSelected:=True)
                state.SendTypeChars("[")
                Assert.Contains("var x = new[", state.GetLineTextFromCaretPosition(), StringComparison.Ordinal)
            End Using
        End Function

        <MemberData(NameOf(AllCompletionImplementations))>
        <WpfTheory, Trait(Traits.Feature, Traits.Features.Completion)>
        <WorkItem(24432, "https://github.com/dotnet/roslyn/issues/24432")>
        Public Async Function TestTypelessImplicitArrayInitialization3(completionImplementation As CompletionImplementation) As Task
            Using state = TestStateFactory.CreateCSharpTestState(completionImplementation,
                  <Document><![CDATA[
class Class
{
    public void M()
    {
        var x = $$
    }
}]]></Document>)

                state.SendTypeChars("ne")
                Await state.AssertSelectedCompletionItem(displayText:="new", isHardSelected:=True)
                state.SendTypeChars(" ")
                Assert.Contains("var x = new ", state.GetLineTextFromCaretPosition(), StringComparison.Ordinal)
                state.SendTypeChars("[")
                Assert.Contains("var x = new [", state.GetLineTextFromCaretPosition(), StringComparison.Ordinal)
            End Using
        End Function

        <MemberData(NameOf(AllCompletionImplementations))>
        <WpfTheory, Trait(Traits.Feature, Traits.Features.Completion)>
        <WorkItem(13527, "https://github.com/dotnet/roslyn/issues/13527")>
        Public Async Function TestSymbolInTupleLiteral(completionImplementation As CompletionImplementation) As Task
            Using state = TestStateFactory.CreateCSharpTestState(completionImplementation,
                  <Document><![CDATA[
class C
{
    public void Fo()
    {
        ($$)
    }
}]]></Document>)

                state.SendTypeChars("F")
                Await state.AssertSelectedCompletionItem(displayText:="Fo", isHardSelected:=True)
                state.SendTypeChars(":")
                Assert.Contains("(F:", state.GetLineTextFromCaretPosition(), StringComparison.Ordinal)
            End Using
        End Function

        <MemberData(NameOf(AllCompletionImplementations))>
        <WpfTheory, Trait(Traits.Feature, Traits.Features.Completion)>
        <WorkItem(13527, "https://github.com/dotnet/roslyn/issues/13527")>
        Public Async Function TestSymbolInTupleLiteralAfterComma(completionImplementation As CompletionImplementation) As Task
            Using state = TestStateFactory.CreateCSharpTestState(completionImplementation,
                  <Document><![CDATA[
class C
{
    public void Fo()
    {
        (x, $$)
    }
}]]></Document>)

                state.SendTypeChars("F")
                Await state.AssertSelectedCompletionItem(displayText:="Fo", isHardSelected:=True)
                state.SendTypeChars(":")
                Assert.Contains("(x, F:", state.GetLineTextFromCaretPosition(), StringComparison.Ordinal)
            End Using
        End Function

        <MemberData(NameOf(AllCompletionImplementations))>
        <WpfTheory, Trait(Traits.Feature, Traits.Features.Completion)>
        <WorkItem(19335, "https://github.com/dotnet/roslyn/issues/19335")>
        Public Async Function ColonInTupleNameInTupleLiteral(completionImplementation As CompletionImplementation) As Task
            Using state = TestStateFactory.CreateCSharpTestState(completionImplementation,
                  <Document><![CDATA[
class C
{
    public void M()
    {
        (int first, int second) t = ($$
    }
}]]></Document>)

                state.SendTypeChars("fi")
                Await state.AssertSelectedCompletionItem(displayText:="first:", isHardSelected:=True)
                Assert.Equal("first", state.GetSelectedItem().FilterText)
                state.SendTypeChars(":")
                Assert.Contains("(first:", state.GetLineTextFromCaretPosition(), StringComparison.Ordinal)
            End Using
        End Function

        <MemberData(NameOf(AllCompletionImplementations))>
        <WpfTheory, Trait(Traits.Feature, Traits.Features.Completion)>
        <WorkItem(19335, "https://github.com/dotnet/roslyn/issues/19335")>
        Public Async Function ColonInExactTupleNameInTupleLiteral(completionImplementation As CompletionImplementation) As Task
            Using state = TestStateFactory.CreateCSharpTestState(completionImplementation,
                  <Document><![CDATA[
class C
{
    public void M()
    {
        (int first, int second) t = ($$
    }
}]]></Document>)

                state.SendTypeChars("first")
                Await state.AssertSelectedCompletionItem(displayText:="first:", isHardSelected:=True)
                Assert.Equal("first", state.GetSelectedItem().FilterText)
                state.SendTypeChars(":")
                Assert.Contains("(first:", state.GetLineTextFromCaretPosition(), StringComparison.Ordinal)
            End Using
        End Function

        <MemberData(NameOf(AllCompletionImplementations))>
        <WpfTheory, Trait(Traits.Feature, Traits.Features.Completion)>
        <WorkItem(19335, "https://github.com/dotnet/roslyn/issues/19335")>
        Public Async Function ColonInTupleNameInTupleLiteralAfterComma(completionImplementation As CompletionImplementation) As Task
            Using state = TestStateFactory.CreateCSharpTestState(completionImplementation,
                  <Document><![CDATA[
class C
{
    public void M()
    {
        (int first, int second) t = (0, $$
    }
}]]></Document>)

                state.SendTypeChars("se")
                Await state.AssertSelectedCompletionItem(displayText:="second:", isHardSelected:=True)
                Assert.Equal("second", state.GetSelectedItem().FilterText)
                state.SendTypeChars(":")
                Assert.Contains("(0, second:", state.GetLineTextFromCaretPosition(), StringComparison.Ordinal)
            End Using
        End Function

        <MemberData(NameOf(AllCompletionImplementations))>
        <WpfTheory, Trait(Traits.Feature, Traits.Features.Completion)>
        <WorkItem(19335, "https://github.com/dotnet/roslyn/issues/19335")>
        Public Async Function TabInTupleNameInTupleLiteral(completionImplementation As CompletionImplementation) As Task
            Using state = TestStateFactory.CreateCSharpTestState(completionImplementation,
                  <Document><![CDATA[
class C
{
    public void M()
    {
        (int first, int second) t = ($$
    }
}]]></Document>)

                state.SendTypeChars("fi")
                Await state.AssertSelectedCompletionItem(displayText:="first:", isHardSelected:=True)
                Assert.Equal("first", state.GetSelectedItem().FilterText)
                state.SendTab()
                state.SendTypeChars(":")
                state.SendTypeChars("0")
                Assert.Contains("(first:0", state.GetLineTextFromCaretPosition(), StringComparison.Ordinal)
            End Using
        End Function

        <MemberData(NameOf(AllCompletionImplementations))>
        <WpfTheory, Trait(Traits.Feature, Traits.Features.Completion)>
        <WorkItem(19335, "https://github.com/dotnet/roslyn/issues/19335")>
        Public Async Function TabInExactTupleNameInTupleLiteral(completionImplementation As CompletionImplementation) As Task
            Using state = TestStateFactory.CreateCSharpTestState(completionImplementation,
                  <Document><![CDATA[
class C
{
    public void M()
    {
        (int first, int second) t = ($$
    }
}]]></Document>)

                state.SendTypeChars("first")
                Await state.AssertSelectedCompletionItem(displayText:="first:", isHardSelected:=True)
                Assert.Equal("first", state.GetSelectedItem().FilterText)
                state.SendTab()
                state.SendTypeChars(":")
                state.SendTypeChars("0")
                Assert.Contains("(first:0", state.GetLineTextFromCaretPosition(), StringComparison.Ordinal)
            End Using
        End Function

        <MemberData(NameOf(AllCompletionImplementations))>
        <WpfTheory, Trait(Traits.Feature, Traits.Features.Completion)>
        <WorkItem(19335, "https://github.com/dotnet/roslyn/issues/19335")>
        Public Async Function TabInTupleNameInTupleLiteralAfterComma(completionImplementation As CompletionImplementation) As Task
            Using state = TestStateFactory.CreateCSharpTestState(completionImplementation,
                  <Document><![CDATA[
class C
{
    public void M()
    {
        (int first, int second) t = (0, $$
    }
}]]></Document>)

                state.SendTypeChars("se")
                Await state.AssertSelectedCompletionItem(displayText:="second:", isHardSelected:=True)
                Assert.Equal("second", state.GetSelectedItem().FilterText)
                state.SendTab()
                state.SendTypeChars(":")
                state.SendTypeChars("1")
                Assert.Contains("(0, second:1", state.GetLineTextFromCaretPosition(), StringComparison.Ordinal)
            End Using
        End Function

        <MemberData(NameOf(AllCompletionImplementations))>
        <WpfTheory, Trait(Traits.Feature, Traits.Features.Completion)>
        <WorkItem(13527, "https://github.com/dotnet/roslyn/issues/13527")>
        Public Async Function TestKeywordInTupleLiteral(completionImplementation As CompletionImplementation) As Task
            Using state = TestStateFactory.CreateCSharpTestState(completionImplementation,
                  <Document><![CDATA[
class C
{
    public void Goo()
    {
        ($$)
    }
}]]></Document>)

                state.SendTypeChars("d")
                Await state.AssertSelectedCompletionItem(displayText:="decimal", isHardSelected:=True)
                state.SendTypeChars(":")
                Assert.Contains("(d:", state.GetLineTextFromCaretPosition(), StringComparison.Ordinal)
            End Using
        End Function

        <MemberData(NameOf(AllCompletionImplementations))>
        <WpfTheory, Trait(Traits.Feature, Traits.Features.Completion)>
        <WorkItem(13527, "https://github.com/dotnet/roslyn/issues/13527")>
        Public Async Function TestTupleType(completionImplementation As CompletionImplementation) As Task
            Using state = TestStateFactory.CreateCSharpTestState(completionImplementation,
                  <Document><![CDATA[
class C
{
    public void Goo()
    {
        ($$)
    }
}]]></Document>)

                state.SendTypeChars("d")
                Await state.AssertSelectedCompletionItem(displayText:="decimal", isHardSelected:=True)
                state.SendTypeChars(" ")
                Assert.Contains("(decimal ", state.GetLineTextFromCaretPosition(), StringComparison.Ordinal)
            End Using
        End Function

        <MemberData(NameOf(AllCompletionImplementations))>
        <WpfTheory, Trait(Traits.Feature, Traits.Features.Completion)>
        <WorkItem(13527, "https://github.com/dotnet/roslyn/issues/13527")>
        Public Async Function TestDefaultKeyword(completionImplementation As CompletionImplementation) As Task
            Using state = TestStateFactory.CreateCSharpTestState(completionImplementation,
                  <Document><![CDATA[
class C
{
    public void Goo()
    {
        switch(true)
        {
            $$
        }
    }
}]]></Document>)

                state.SendTypeChars("def")
                Await state.AssertSelectedCompletionItem(displayText:="default", isHardSelected:=True)
                state.SendTypeChars(":")
                Assert.Contains("default:", state.GetLineTextFromCaretPosition(), StringComparison.Ordinal)
            End Using
        End Function

        <MemberData(NameOf(AllCompletionImplementations))>
        <WpfTheory, Trait(Traits.Feature, Traits.Features.Completion)>
        <WorkItem(13527, "https://github.com/dotnet/roslyn/issues/13527")>
        Public Async Function TestParenthesizedExpression(completionImplementation As CompletionImplementation) As Task
            Using state = TestStateFactory.CreateCSharpTestState(completionImplementation,
                  <Document><![CDATA[
class C
{
    public void Fo()
    {
        ($$)
    }
}]]></Document>)

                state.SendTypeChars("F")
                Await state.AssertSelectedCompletionItem(displayText:="Fo", isHardSelected:=True)
                state.SendTypeChars(".")
                Assert.Contains("(Fo.", state.GetLineTextFromCaretPosition(), StringComparison.Ordinal)
            End Using
        End Function

        <MemberData(NameOf(AllCompletionImplementations))>
        <WpfTheory, Trait(Traits.Feature, Traits.Features.Completion)>
        <WorkItem(13527, "https://github.com/dotnet/roslyn/issues/13527")>
        Public Async Function TestInvocationExpression(completionImplementation As CompletionImplementation) As Task
            Using state = TestStateFactory.CreateCSharpTestState(completionImplementation,
                  <Document><![CDATA[
class C
{
    public void Goo(int Alice)
    {
        Goo($$)
    }
}]]></Document>)

                state.SendTypeChars("A")
                Await state.AssertSelectedCompletionItem(displayText:="Alice", isHardSelected:=True)
                state.SendTypeChars(":")
                Assert.Contains("Goo(Alice:", state.GetLineTextFromCaretPosition(), StringComparison.Ordinal)
            End Using
        End Function

        <MemberData(NameOf(AllCompletionImplementations))>
        <WpfTheory, Trait(Traits.Feature, Traits.Features.Completion)>
        <WorkItem(13527, "https://github.com/dotnet/roslyn/issues/13527")>
        Public Async Function TestInvocationExpressionAfterComma(completionImplementation As CompletionImplementation) As Task
            Using state = TestStateFactory.CreateCSharpTestState(completionImplementation,
                  <Document><![CDATA[
class C
{
    public void Goo(int Alice, int Bob)
    {
        Goo(1, $$)
    }
}]]></Document>)

                state.SendTypeChars("B")
                Await state.AssertSelectedCompletionItem(displayText:="Bob", isHardSelected:=True)
                state.SendTypeChars(":")
                Assert.Contains("Goo(1, Bob:", state.GetLineTextFromCaretPosition(), StringComparison.Ordinal)
            End Using
        End Function

        <MemberData(NameOf(AllCompletionImplementations))>
        <WpfTheory, Trait(Traits.Feature, Traits.Features.Completion)>
        <WorkItem(13527, "https://github.com/dotnet/roslyn/issues/13527")>
        Public Async Function TestCaseLabel(completionImplementation As CompletionImplementation) As Task
            Using state = TestStateFactory.CreateCSharpTestState(completionImplementation,
                  <Document><![CDATA[
class C
{
    public void Fo()
    {
        switch (1)
        {
            case $$
        }
    }
}]]></Document>)

                state.SendTypeChars("F")
                Await state.WaitForAsynchronousOperationsAsync()
                Await state.AssertSelectedCompletionItem(displayText:="Fo", isHardSelected:=True)
                state.SendTypeChars(":")
                Assert.Contains("case Fo:", state.GetLineTextFromCaretPosition(), StringComparison.Ordinal)
            End Using
        End Function

        <MemberData(NameOf(AllCompletionImplementations))>
        <WpfTheory, Trait(Traits.Feature, Traits.Features.Completion)>
        <WorkItem(543268, "http://vstfdevdiv:8080/DevDiv2/DevDiv/_workitems/edit/543268")>
        Public Async Function TestTypePreselection1(completionImplementation As CompletionImplementation) As Task
            Using state = TestStateFactory.CreateCSharpTestState(completionImplementation,
                  <Document><![CDATA[
partial class C
{
}
partial class C
{
    $$
}]]></Document>)

                state.SendTypeChars("C")
                Await state.WaitForAsynchronousOperationsAsync()
                Await state.AssertSelectedCompletionItem(displayText:="C", isHardSelected:=True)
                state.SendTypeChars(" ")
                Await state.AssertCompletionSession()
            End Using
        End Function

        <WorkItem(543519, "http://vstfdevdiv:8080/DevDiv2/DevDiv/_workitems/edit/543519")>
        <MemberData(NameOf(AllCompletionImplementations))>
        <WpfTheory, Trait(Traits.Feature, Traits.Features.Completion)>
        Public Async Function TestNewPreselectionAfterVar(completionImplementation As CompletionImplementation) As Task
            Using state = TestStateFactory.CreateCSharpTestState(completionImplementation,
                  <Document><![CDATA[
class C
{
    void M()
    {
        var c = $$
    }
}]]></Document>)

                state.SendTypeChars("new ")
                Await state.AssertNoCompletionSession()
            End Using
        End Function

        <WorkItem(543559, "http://vstfdevdiv:8080/DevDiv2/DevDiv/_workitems/edit/543559")>
        <WorkItem(543561, "http://vstfdevdiv:8080/DevDiv2/DevDiv/_workitems/edit/543561")>
        <MemberData(NameOf(AllCompletionImplementations))>
        <WpfTheory, Trait(Traits.Feature, Traits.Features.Completion)>
        Public Async Function TestEscapedIdentifiers(completionImplementation As CompletionImplementation) As Task
            Using state = TestStateFactory.CreateCSharpTestState(completionImplementation,
                  <Document><![CDATA[
class @return
{
    void goo()
    {
        $$
    }
}
]]></Document>)

                state.SendTypeChars("@")
                Await state.AssertNoCompletionSession()
                state.SendTypeChars("r")
                Await state.WaitForAsynchronousOperationsAsync()
                Await state.AssertSelectedCompletionItem(displayText:="@return", isHardSelected:=True)
                state.SendTab()
                Assert.Contains("@return", state.GetLineTextFromCaretPosition(), StringComparison.Ordinal)
            End Using
        End Function

        <WorkItem(543771, "http://vstfdevdiv:8080/DevDiv2/DevDiv/_workitems/edit/543771")>
        <MemberData(NameOf(AllCompletionImplementations))>
        <WpfTheory, Trait(Traits.Feature, Traits.Features.Completion)>
        Public Async Function TestCommitUniqueItem1(completionImplementation As CompletionImplementation) As Task
            Using state = TestStateFactory.CreateCSharpTestState(completionImplementation,
                  <Document><![CDATA[
using System;
 
class Program
{
    static void Main(string[] args)
    {
        Console.WriteL$$();
    }
}]]></Document>)

                state.SendCommitUniqueCompletionListItem()
                Await state.AssertNoCompletionSession()
                Assert.Contains("WriteLine()", state.GetLineTextFromCaretPosition(), StringComparison.Ordinal)
            End Using
        End Function

        <WorkItem(543771, "http://vstfdevdiv:8080/DevDiv2/DevDiv/_workitems/edit/543771")>
        <MemberData(NameOf(AllCompletionImplementations))>
        <WpfTheory, Trait(Traits.Feature, Traits.Features.Completion)>
        Public Async Function TestCommitUniqueItem2(completionImplementation As CompletionImplementation) As Task
            Using state = TestStateFactory.CreateCSharpTestState(completionImplementation,
                  <Document><![CDATA[
using System;
 
class Program
{
    static void Main(string[] args)
    {
        Console.WriteL$$ine();
    }
}]]></Document>)

                state.SendCommitUniqueCompletionListItem()
                Await state.AssertNoCompletionSession()
            End Using
        End Function

        <MemberData(NameOf(AllCompletionImplementations))>
        <WpfTheory, Trait(Traits.Feature, Traits.Features.Completion)>
        Public Async Function CommitForUsingDirective1(completionImplementation As CompletionImplementation) As Task
            Using state = TestStateFactory.CreateCSharpTestState(completionImplementation,
                              <Document>
                                  $$
                              </Document>)

                state.SendTypeChars("using Sys")
                Await state.WaitForAsynchronousOperationsAsync()
                Await state.AssertSelectedCompletionItem(displayText:="System", isHardSelected:=True)
                state.SendTypeChars("(")
                Await state.AssertNoCompletionSession()
                Assert.Contains("using Sys(", state.GetLineTextFromCaretPosition(), StringComparison.Ordinal)
            End Using
        End Function

        <MemberData(NameOf(AllCompletionImplementations))>
        <WpfTheory, Trait(Traits.Feature, Traits.Features.Completion)>
        Public Async Function CommitForUsingDirective2(completionImplementation As CompletionImplementation) As Task
            Using state = TestStateFactory.CreateCSharpTestState(completionImplementation,
                              <Document>
                                  $$
                              </Document>)

                state.SendTypeChars("using Sys")
                Await state.WaitForAsynchronousOperationsAsync()
                Await state.AssertSelectedCompletionItem(displayText:="System", isHardSelected:=True)
                state.SendTypeChars(".")
                Await state.AssertCompletionSession()
                Assert.Contains("using System.", state.GetLineTextFromCaretPosition(), StringComparison.Ordinal)
            End Using
        End Function

        <MemberData(NameOf(AllCompletionImplementations))>
        <WpfTheory, Trait(Traits.Feature, Traits.Features.Completion)>
        Public Async Function CommitForUsingDirective3(completionImplementation As CompletionImplementation) As Task
            Using state = TestStateFactory.CreateCSharpTestState(completionImplementation,
                              <Document>
                                  $$
                              </Document>, extraExportedTypes:={GetType(CSharpEditorFormattingService)}.ToList())

                state.SendTypeChars("using Sys")
                Await state.WaitForAsynchronousOperationsAsync()
                Await state.AssertSelectedCompletionItem(displayText:="System", isHardSelected:=True)
                state.SendTypeChars(";")
                Await state.AssertNoCompletionSession()
                state.AssertMatchesTextStartingAtLine(1, "using System;")
            End Using
        End Function

        <MemberData(NameOf(AllCompletionImplementations))>
        <WpfTheory, Trait(Traits.Feature, Traits.Features.Completion)>
        Public Async Function CommitForUsingDirective4(completionImplementation As CompletionImplementation) As Task
            Using state = TestStateFactory.CreateCSharpTestState(completionImplementation,
                            <Document>
                                $$
                            </Document>)

                state.SendTypeChars("using Sys")
                Await state.WaitForAsynchronousOperationsAsync()
                Await state.AssertSelectedCompletionItem(displayText:="System", isHardSelected:=True)
                state.SendTypeChars(" ")
                Await state.AssertNoCompletionSession()
                Assert.Contains("using Sys ", state.GetLineTextFromCaretPosition(), StringComparison.Ordinal)
            End Using
        End Function

        <MemberData(NameOf(AllCompletionImplementations))>
        <WpfTheory, Trait(Traits.Feature, Traits.Features.Completion)>
        Public Async Function KeywordsIncludedInObjectCreationCompletion(completionImplementation As CompletionImplementation) As Task
            Using state = TestStateFactory.CreateCSharpTestState(completionImplementation,
                              <Document>
class C
{
    void Goo()
    {
        string s = new$$
    }
}
                              </Document>)

                state.SendTypeChars(" ")
                Await state.WaitForAsynchronousOperationsAsync()
                Await state.AssertSelectedCompletionItem(displayText:="string", isHardSelected:=True)
                Assert.True(state.GetCompletionItems().Any(Function(c) c.DisplayText = "int"))
            End Using
        End Function

        <WorkItem(544293, "http://vstfdevdiv:8080/DevDiv2/DevDiv/_workitems/edit/544293")>
        <WpfFact, Trait(Traits.Feature, Traits.Features.Completion)>
        Public Async Function NoKeywordsOrSymbolsAfterNamedParameterWithCSharp7() As Task
            Using state = TestState.CreateTestStateFromWorkspace(
                        <Workspace>
                            <Project Language="C#" CommonReferences="true" LanguageVersion="7">
                                <Document>
class Goo
{
    void Test()
    {
        object m = null;
        Method(obj:m, $$
    }
 
    void Method(object obj, int num = 23, string str = "")
    {
    }
}
                              </Document>
                            </Project>
                        </Workspace>)

                state.SendTypeChars("a")
                Await state.AssertCompletionSession()
                Assert.True(state.GetCompletionItems().Any(Function(i) i.DisplayText = "num:"))
                Assert.False(state.GetCompletionItems().Any(Function(i) i.DisplayText = "System"))
                Assert.False(state.GetCompletionItems().Any(Function(c) c.DisplayText = "int"))
            End Using
        End Function

<<<<<<< HEAD
        <WpfFact, Trait(Traits.Feature, Traits.Features.Completion)>
=======
        <WpfFact(Skip:="https://github.com/dotnet/roslyn/pull/29820"), Trait(Traits.Feature, Traits.Features.Completion)>
>>>>>>> 0f2514d6
        Public Async Function KeywordsOrSymbolsAfterNamedParameter() As Task
            Using state = TestState.CreateCSharpTestState(
                                <Document>
class Goo
{
    void Test()
    {
        object m = null;
        Method(obj:m, $$
    }

    void Method(object obj, int num = 23, string str = "")
    {
    }
}
                              </Document>)

                state.SendTypeChars("a")
                Await state.AssertCompletionSession()
                Assert.True(state.CurrentCompletionPresenterSession.CompletionItems.Any(Function(i) i.DisplayText = "num:"))
                Assert.True(state.CurrentCompletionPresenterSession.CompletionItems.Any(Function(i) i.DisplayText = "System"))
                Assert.True(state.CurrentCompletionPresenterSession.CompletionItems.Any(Function(c) c.DisplayText = "int"))
            End Using
        End Function

        <WorkItem(544017, "http://vstfdevdiv:8080/DevDiv2/DevDiv/_workitems/edit/544017")>
        <MemberData(NameOf(AllCompletionImplementations))>
        <WpfTheory, Trait(Traits.Feature, Traits.Features.Completion)>
        Public Async Function EnumCompletionTriggeredOnSpace(completionImplementation As CompletionImplementation) As Task
            Using state = TestStateFactory.CreateCSharpTestState(completionImplementation,
                              <Document>
enum Numeros { Uno, Dos }
class Goo
{
    void Bar(int a, Numeros n) { }
    void Baz()
    {
        Bar(0$$
    }
}
                              </Document>)

                state.SendTypeChars(", ")
                Await state.WaitForAsynchronousOperationsAsync()
                Await state.AssertSelectedCompletionItem(displayText:="Numeros", isHardSelected:=True)
                Assert.Equal(1, state.GetCompletionItems().Where(Function(c) c.DisplayText = "Numeros").Count())
            End Using
        End Function

        <WorkItem(479078, "http://vstfdevdiv:8080/DevDiv2/DevDiv/_workitems/edit/479078")>
        <MemberData(NameOf(AllCompletionImplementations))>
        <WpfTheory, Trait(Traits.Feature, Traits.Features.Completion)>
        Public Async Function EnumCompletionTriggeredOnSpaceForNullables(completionImplementation As CompletionImplementation) As Task
            Using state = TestStateFactory.CreateCSharpTestState(completionImplementation,
                              <Document>
enum Numeros { Uno, Dos }
class Goo
{
    void Bar(int a, Numeros? n) { }
    void Baz()
    {
        Bar(0$$
    }
}
                              </Document>)

                state.SendTypeChars(", ")
                Await state.WaitForAsynchronousOperationsAsync()
                Await state.AssertSelectedCompletionItem(displayText:="Numeros", isHardSelected:=True)
                Assert.Equal(1, state.GetCompletionItems().Where(Function(c) c.DisplayText = "Numeros").Count())
            End Using
        End Function

        <MemberData(NameOf(AllCompletionImplementations))>
        <WpfTheory, Trait(Traits.Feature, Traits.Features.Completion)>
        Public Async Function EnumCompletionTriggeredOnDot(completionImplementation As CompletionImplementation) As Task
            Using state = TestStateFactory.CreateCSharpTestState(completionImplementation,
                <Document>
enum Numeros { Uno, Dos }
class Goo
{
    void Bar()
    {
        Numeros num = $$
    }
}
                </Document>)

                state.SendTypeChars("Nu.")
                Await state.WaitForAsynchronousOperationsAsync()
                Assert.Contains("Numeros num = Numeros.", state.GetLineTextFromCaretPosition(), StringComparison.Ordinal)
            End Using
        End Function

        <MemberData(NameOf(AllCompletionImplementations))>
        <WpfTheory, Trait(Traits.Feature, Traits.Features.Completion)>
        Public Async Function EnumCompletionNotTriggeredOnPlusCommitCharacter(completionImplementation As CompletionImplementation) As Task
            Await EnumCompletionNotTriggeredOn("+"c, completionImplementation)
        End Function

        <MemberData(NameOf(AllCompletionImplementations))>
        <WpfTheory, Trait(Traits.Feature, Traits.Features.Completion)>
        Public Async Function EnumCompletionNotTriggeredOnLeftBraceCommitCharacter(completionImplementation As CompletionImplementation) As Task
            Await EnumCompletionNotTriggeredOn("{"c, completionImplementation)
        End Function

        <MemberData(NameOf(AllCompletionImplementations))>
        <WpfTheory, Trait(Traits.Feature, Traits.Features.Completion)>
        Public Async Function EnumCompletionNotTriggeredOnSpaceCommitCharacter(completionImplementation As CompletionImplementation) As Task
            Await EnumCompletionNotTriggeredOn(" "c, completionImplementation)
        End Function

        <MemberData(NameOf(AllCompletionImplementations))>
        <WpfTheory, Trait(Traits.Feature, Traits.Features.Completion)>
        Public Async Function EnumCompletionNotTriggeredOnSemicolonCommitCharacter(completionImplementation As CompletionImplementation) As Task
            Await EnumCompletionNotTriggeredOn(";"c, completionImplementation)
        End Function

        Private Async Function EnumCompletionNotTriggeredOn(c As Char, completionImplementation As CompletionImplementation) As Task
            Using state = TestStateFactory.CreateCSharpTestState(completionImplementation,
                <Document>
enum Numeros { Uno, Dos }
class Goo
{
    void Bar()
    {
        Numeros num = $$
    }
}
                </Document>)

                state.SendTypeChars("Nu")
                Await state.WaitForAsynchronousOperationsAsync()
                Await state.AssertSelectedCompletionItem(displayText:="Numeros", isHardSelected:=True)
                state.SendTypeChars(c.ToString())
                Await state.WaitForAsynchronousOperationsAsync()
                Assert.NotEqual("Numberos", state.GetSelectedItemOpt()?.DisplayText)
                Assert.Contains(String.Format("Numeros num = Nu{0}", c), state.GetLineTextFromCaretPosition(), StringComparison.Ordinal)
            End Using
        End Function

        <WorkItem(544296, "http://vstfdevdiv:8080/DevDiv2/DevDiv/_workitems/edit/544296")>
        <MemberData(NameOf(AllCompletionImplementations))>
        <WpfTheory, Trait(Traits.Feature, Traits.Features.Completion)>
        Public Async Function TestVerbatimNamedIdentifierFiltering(completionImplementation As CompletionImplementation) As Task
            Using state = TestStateFactory.CreateCSharpTestState(completionImplementation,
                              <Document>
class Program
{
    void Goo(int @int)
    {
        Goo($$
    }
}
                              </Document>)

                state.SendTypeChars("i")
                Await state.AssertCompletionSession()
                Assert.True(state.GetCompletionItems().Any(Function(i) i.DisplayText = "@int:"))
                state.SendTypeChars("n")
                Await state.WaitForAsynchronousOperationsAsync()
                Assert.True(state.GetCompletionItems().Any(Function(i) i.DisplayText = "@int:"))
                state.SendTypeChars("t")
                Await state.WaitForAsynchronousOperationsAsync()
                Assert.True(state.GetCompletionItems().Any(Function(i) i.DisplayText = "@int:"))
            End Using
        End Function

        <WorkItem(543687, "http://vstfdevdiv:8080/DevDiv2/DevDiv/_workitems/edit/543687")>
        <MemberData(NameOf(AllCompletionImplementations))>
        <WpfTheory, Trait(Traits.Feature, Traits.Features.Completion)>
        Public Async Function TestNoPreselectInInvalidObjectCreationLocation(completionImplementation As CompletionImplementation) As Task
            Using state = TestStateFactory.CreateCSharpTestState(completionImplementation,
                              <Document><![CDATA[
using System;

class Program
{
    void Test()
    {
        $$
    }
}

class Bar { }

class Goo<T> : IGoo<T>
{
}

interface IGoo<T>
{
}]]>
                              </Document>)

                state.SendTypeChars("IGoo<Bar> a = new ")
                Await state.AssertNoCompletionSession()
            End Using
        End Function

        <WorkItem(544925, "http://vstfdevdiv:8080/DevDiv2/DevDiv/_workitems/edit/544925")>
        <MemberData(NameOf(AllCompletionImplementations))>
        <WpfTheory, Trait(Traits.Feature, Traits.Features.Completion)>
        Public Async Function TestQualifiedEnumSelection(completionImplementation As CompletionImplementation) As Task
            Using state = TestStateFactory.CreateCSharpTestState(completionImplementation,
                              <Document>
using System;
 
class Program
{
    void Main()
    {
        Environment.GetFolderPath$$
    }
}
                              </Document>)

                state.SendTypeChars("(")
                state.SendTab()
                Await state.WaitForAsynchronousOperationsAsync()
                Assert.Contains("Environment.SpecialFolder", state.GetLineTextFromCaretPosition(), StringComparison.Ordinal)
            End Using
        End Function

        <WorkItem(545070, "http://vstfdevdiv:8080/DevDiv2/DevDiv/_workitems/edit/545070")>
        <MemberData(NameOf(AllCompletionImplementations))>
        <WpfTheory, Trait(Traits.Feature, Traits.Features.Completion)>
        Public Async Function TestTextChangeSpanWithAtCharacter(completionImplementation As CompletionImplementation) As Task
            Using state = TestStateFactory.CreateCSharpTestState(completionImplementation,
                              <Document>
public class @event
{
    $$@event()
    {
    }
}
                              </Document>)

                state.SendTypeChars("public ")
                Await state.AssertNoCompletionSession()
                Assert.Contains("public @event", state.GetLineTextFromCaretPosition(), StringComparison.Ordinal)
            End Using
        End Function

        <MemberData(NameOf(AllCompletionImplementations))>
        <WpfTheory, Trait(Traits.Feature, Traits.Features.Completion)>
        Public Async Function TestDoNotInsertColonSoThatUserCanCompleteOutAVariableNameThatDoesNotCurrentlyExist_IE_TheCyrusCase(completionImplementation As CompletionImplementation) As Task
            Using state = TestStateFactory.CreateCSharpTestState(completionImplementation,
                              <Document>
using System.Threading;

class Program
{
    static void Main(string[] args)
    {
        Goo($$)
    }

    void Goo(CancellationToken cancellationToken)
    {
    }
}
                              </Document>)

                state.SendTypeChars("can")
                state.SendTab()
                Await state.AssertNoCompletionSession()
                Assert.Contains("Goo(cancellationToken)", state.GetLineTextFromCaretPosition(), StringComparison.Ordinal)
            End Using
        End Function

#If False Then
    <Scenario Name="Verify correct intellisense selection on ENTER">
      <SetEditorText>
        <![CDATA[class Class1
{
    void Main(string[] args)
    {
        //
    }
}]]>
      </SetEditorText>
      <PlaceCursor Marker="//" />
      <SendKeys>var a = System.TimeSpan.FromMin{ENTER}{(}</SendKeys>
      <VerifyEditorContainsText>
        <![CDATA[class Class1
{
    void Main(string[] args)
    {
        var a = System.TimeSpan.FromMinutes(
    }
}]]>        
      </VerifyEditorContainsText>
    </Scenario>
#End If

        <WorkItem(544940, "http://vstfdevdiv:8080/DevDiv2/DevDiv/_workitems/edit/544940")>
        <MemberData(NameOf(AllCompletionImplementations))>
        <WpfTheory, Trait(Traits.Feature, Traits.Features.Completion)>
        Public Async Function AttributeNamedPropertyCompletionCommitWithTab(completionImplementation As CompletionImplementation) As Task
            Using state = TestStateFactory.CreateCSharpTestState(completionImplementation,
                            <Document>
class MyAttribute : System.Attribute
{
    public string Name { get; set; }
}

[MyAttribute($$
public class Goo
{
}
                            </Document>)
                state.SendTypeChars("Nam")
                state.SendTab()
                Await state.AssertNoCompletionSession()
                Assert.Equal("[MyAttribute(Name =", state.GetLineTextFromCaretPosition())
            End Using
        End Function

        <WorkItem(544940, "http://vstfdevdiv:8080/DevDiv2/DevDiv/_workitems/edit/544940")>
        <MemberData(NameOf(AllCompletionImplementations))>
        <WpfTheory, Trait(Traits.Feature, Traits.Features.Completion)>
        Public Async Function AttributeNamedPropertyCompletionCommitWithEquals(completionImplementation As CompletionImplementation) As Task
            Using state = TestStateFactory.CreateCSharpTestState(completionImplementation,
                            <Document>
class MyAttribute : System.Attribute
{
    public string Name { get; set; }
}

[MyAttribute($$
public class Goo
{
}
                            </Document>)
                state.SendTypeChars("Nam=")
                Await state.AssertNoCompletionSession()
                Assert.Equal("[MyAttribute(Name =", state.GetLineTextFromCaretPosition())
            End Using
        End Function

        <WorkItem(544940, "http://vstfdevdiv:8080/DevDiv2/DevDiv/_workitems/edit/544940")>
        <MemberData(NameOf(AllCompletionImplementations))>
        <WpfTheory, Trait(Traits.Feature, Traits.Features.Completion)>
        Public Async Function AttributeNamedPropertyCompletionCommitWithSpace(completionImplementation As CompletionImplementation) As Task
            Using state = TestStateFactory.CreateCSharpTestState(completionImplementation,
                            <Document>
class MyAttribute : System.Attribute
{
    public string Name { get; set; }
}

[MyAttribute($$
public class Goo
{
}
                            </Document>)
                state.SendTypeChars("Nam ")
                Await state.AssertNoCompletionSession()
                Assert.Equal("[MyAttribute(Name ", state.GetLineTextFromCaretPosition())
            End Using
        End Function

        <WorkItem(545590, "http://vstfdevdiv:8080/DevDiv2/DevDiv/_workitems/edit/545590")>
        <MemberData(NameOf(AllCompletionImplementations))>
        <WpfTheory, Trait(Traits.Feature, Traits.Features.Completion)>
        Public Async Function TestOverrideDefaultParameter(completionImplementation As CompletionImplementation) As Task
            Using state = TestStateFactory.CreateCSharpTestState(completionImplementation,
                <Document><![CDATA[
class C
{
    public virtual void Goo<S>(S x = default(S))
    {
    }
}

class D : C
{
    override $$
}
            ]]></Document>)
                state.SendTypeChars(" Goo")
                state.SendTab()
                Await state.AssertNoCompletionSession()
                Assert.Contains("public override void Goo<S>(S x = default)", state.SubjectBuffer.CurrentSnapshot.GetText(), StringComparison.Ordinal)
            End Using
        End Function

        <WorkItem(545664, "http://vstfdevdiv:8080/DevDiv2/DevDiv/_workitems/edit/545664")>
        <MemberData(NameOf(AllCompletionImplementations))>
        <WpfTheory, Trait(Traits.Feature, Traits.Features.Completion)>
        Public Async Function TestArrayAfterOptionalParameter(completionImplementation As CompletionImplementation) As Task
            Using state = TestStateFactory.CreateCSharpTestState(completionImplementation,
                <Document><![CDATA[
class A
{
    public virtual void Goo(int x = 0, int[] y = null) { }
}

class B : A
{
public override void Goo(int x = 0, params int[] y) { }
}

class C : B
{
    override$$
}
            ]]></Document>)
                state.SendTypeChars(" Goo")
                state.SendTab()
                Await state.AssertNoCompletionSession()
                Assert.Contains("    public override void Goo(int x = 0, int[] y = null)", state.SubjectBuffer.CurrentSnapshot.GetText(), StringComparison.Ordinal)
            End Using
        End Function

        <WorkItem(545967, "http://vstfdevdiv:8080/DevDiv2/DevDiv/_workitems/edit/545967")>
        <MemberData(NameOf(AllCompletionImplementations))>
        <WpfTheory, Trait(Traits.Feature, Traits.Features.Completion)>
        Public Async Function TestVirtualSpaces(completionImplementation As CompletionImplementation) As Task
            Using state = TestStateFactory.CreateCSharpTestState(completionImplementation,
                <Document><![CDATA[
class C
{
    public string P { get; set; }
    void M()
    {
        var v = new C
        {$$
        };
    }
}
            ]]></Document>)
                state.SendReturn()
                Assert.True(state.TextView.Caret.InVirtualSpace)
                Assert.Equal(12, state.TextView.Caret.Position.VirtualSpaces)
                state.SendInvokeCompletionList()
                Await state.AssertCompletionSession()
                Await state.AssertSelectedCompletionItem("P", isSoftSelected:=True)
                state.SendDownKey()
                Await state.WaitForAsynchronousOperationsAsync()
                Await state.AssertSelectedCompletionItem("P", isHardSelected:=True)
                state.SendTab()
                Await state.WaitForAsynchronousOperationsAsync()
                Assert.Equal("            P", state.GetLineFromCurrentCaretPosition().GetText())

                Dim bufferPosition = state.TextView.Caret.Position.BufferPosition
                Assert.Equal(13, bufferPosition.Position - bufferPosition.GetContainingLine().Start.Position)
                Assert.False(state.TextView.Caret.InVirtualSpace)
            End Using
        End Function

        <WorkItem(546561, "http://vstfdevdiv:8080/DevDiv2/DevDiv/_workitems/edit/546561")>
        <MemberData(NameOf(AllCompletionImplementations))>
        <WpfTheory, Trait(Traits.Feature, Traits.Features.Completion)>
        Public Async Function TestNamedParameterAgainstMRU(completionImplementation As CompletionImplementation) As Task
            Using state = TestStateFactory.CreateCSharpTestState(completionImplementation,
                <Document><![CDATA[
class Program
{
    void Goo(string s) { }

    static void Main()
    {
        $$
    }
}
            ]]></Document>)
                ' prime the MRU
                state.SendTypeChars("string")
                state.SendTab()
                Await state.AssertNoCompletionSession()

                ' Delete what we just wrote.
                state.SendBackspace()
                state.SendBackspace()
                state.SendBackspace()
                state.SendBackspace()
                state.SendBackspace()
                state.SendBackspace()
                state.SendEscape()
                Await state.AssertNoCompletionSession()

                ' ensure we still select the named param even though 'string' is in the MRU.
                state.SendTypeChars("Goo(s")
                Await state.WaitForAsynchronousOperationsAsync()
                Await state.AssertSelectedCompletionItem("s:")
            End Using
        End Function

        <WorkItem(546403, "http://vstfdevdiv:8080/DevDiv2/DevDiv/_workitems/edit/546403")>
        <MemberData(NameOf(AllCompletionImplementations))>
        <WpfTheory, Trait(Traits.Feature, Traits.Features.Completion)>
        Public Async Function TestMissingOnObjectCreationAfterVar1(completionImplementation As CompletionImplementation) As Task
            Using state = TestStateFactory.CreateCSharpTestState(completionImplementation,
                <Document><![CDATA[
class A
{
    void Goo()
    {
        var v = new$$
    }
}
            ]]></Document>)
                state.SendTypeChars(" ")
                Await state.AssertNoCompletionSession()
            End Using
        End Function

        <WorkItem(546403, "http://vstfdevdiv:8080/DevDiv2/DevDiv/_workitems/edit/546403")>
        <MemberData(NameOf(AllCompletionImplementations))>
        <WpfTheory, Trait(Traits.Feature, Traits.Features.Completion)>
        Public Async Function TestMissingOnObjectCreationAfterVar2(completionImplementation As CompletionImplementation) As Task
            Using state = TestStateFactory.CreateCSharpTestState(completionImplementation,
                <Document><![CDATA[
class A
{
    void Goo()
    {
        var v = new $$
    }
}
            ]]></Document>)
                state.SendTypeChars("X")
                Await state.AssertCompletionSession()
                Assert.False(state.GetCompletionItems().Any(Function(i) i.DisplayText = "X"))
            End Using
        End Function

        <WorkItem(546917, "http://vstfdevdiv:8080/DevDiv2/DevDiv/_workitems/edit/546917")>
        <MemberData(NameOf(AllCompletionImplementations))>
        <WpfTheory, Trait(Traits.Feature, Traits.Features.Completion)>
        Public Async Function TestEnumInSwitch(completionImplementation As CompletionImplementation) As Task
            Using state = TestStateFactory.CreateCSharpTestState(completionImplementation,
                <Document><![CDATA[
enum Numeros
{
}
class C
{
    void M()
    {
        Numeros n;
        switch (n)
        {
            case$$
        }
    }
}
            ]]></Document>)
                state.SendTypeChars(" ")
                Await state.WaitForAsynchronousOperationsAsync()
                Await state.AssertSelectedCompletionItem(displayText:="Numeros")
            End Using
        End Function

        <WorkItem(547016, "http://vstfdevdiv:8080/DevDiv2/DevDiv/_workitems/edit/547016")>
        <MemberData(NameOf(AllCompletionImplementations))>
        <WpfTheory, Trait(Traits.Feature, Traits.Features.Completion)>
        Public Async Function TestAmbiguityInLocalDeclaration(completionImplementation As CompletionImplementation) As Task
            Using state = TestStateFactory.CreateCSharpTestState(completionImplementation,
                <Document><![CDATA[
class C
{
    public int W;
    public C()
    {
        $$
        W = 0;
    }
}

            ]]></Document>)
                state.SendTypeChars("w")
                Await state.WaitForAsynchronousOperationsAsync()
                Await state.AssertSelectedCompletionItem(displayText:="W")
            End Using
        End Function

        <WorkItem(530835, "http://vstfdevdiv:8080/DevDiv2/DevDiv/_workitems/edit/530835")>
        <MemberData(NameOf(AllCompletionImplementations))>
        <WpfTheory, Trait(Traits.Feature, Traits.Features.Completion)>
        Public Async Function TestCompletionFilterSpanCaretBoundary(completionImplementation As CompletionImplementation) As Task
            Using state = TestStateFactory.CreateCSharpTestState(completionImplementation,
                <Document><![CDATA[
class C
{
    public void Method()
    {
        $$
    }
}
            ]]></Document>)
                state.SendTypeChars("Met")
                Await state.WaitForAsynchronousOperationsAsync()
                Await state.AssertSelectedCompletionItem(displayText:="Method")
                state.SendLeftKey()
                state.SendLeftKey()
                state.SendLeftKey()
                state.SendTypeChars("new")
                Await state.WaitForAsynchronousOperationsAsync()
                Await state.AssertSelectedCompletionItem(displayText:="Method", isSoftSelected:=True)
            End Using
        End Function

        <WorkItem(5487, "https://github.com/dotnet/roslyn/issues/5487")>
        <MemberData(NameOf(AllCompletionImplementations))>
        <WpfTheory, Trait(Traits.Feature, Traits.Features.Completion)>
        Public Async Function TestCommitCharTypedAtTheBeginingOfTheFilterSpan(completionImplementation As CompletionImplementation) As Task
            Using state = TestStateFactory.CreateCSharpTestState(completionImplementation,
                  <Document><![CDATA[
class C
{
    public bool Method()
    {
        if ($$
    }
}
            ]]></Document>)

                state.SendTypeChars("Met")
                Await state.AssertCompletionSession()
                state.SendLeftKey()
                state.SendLeftKey()
                state.SendLeftKey()
                Await state.AssertSelectedCompletionItem(isSoftSelected:=True)
                state.SendTypeChars("!")
                Await state.AssertNoCompletionSession()
                Await state.WaitForAsynchronousOperationsAsync()
                Assert.Equal("if (!Met", state.GetLineTextFromCaretPosition().Trim())
                Assert.Equal("M", state.GetCaretPoint().BufferPosition.GetChar())
            End Using
        End Function

        <WorkItem(622957, "http://vstfdevdiv:8080/DevDiv2/DevDiv/_workitems/edit/622957")>
        <MemberData(NameOf(AllCompletionImplementations))>
        <WpfTheory, Trait(Traits.Feature, Traits.Features.Completion)>
        Public Async Function TestBangFiltersInDocComment(completionImplementation As CompletionImplementation) As Task
            Using state = TestStateFactory.CreateCSharpTestState(completionImplementation,
                  <Document><![CDATA[
using System;

/// $$
/// TestDocComment
/// </summary>
class TestException : Exception { }
]]></Document>)

                state.SendTypeChars("<")
                Await state.AssertCompletionSession()
                state.SendTypeChars("!")
                Await state.AssertCompletionSession()
                Await state.AssertSelectedCompletionItem("!--")
            End Using
        End Function

        <MemberData(NameOf(AllCompletionImplementations))>
        <WpfTheory, Trait(Traits.Feature, Traits.Features.Completion)>
        Public Async Function InvokeCompletionDoesNotFilter(completionImplementation As CompletionImplementation) As Task
            Using state = TestStateFactory.CreateCSharpTestState(completionImplementation,
                <Document><![CDATA[
using System;
class C
{
    public void Method()
    {
        string$$
    }
}
            ]]></Document>)
                state.SendInvokeCompletionList()
                Await state.WaitForAsynchronousOperationsAsync()
                Await state.AssertSelectedCompletionItem("string")
                state.CompletionItemsContainsAll({"integer", "Method"})
            End Using
        End Function

        <MemberData(NameOf(AllCompletionImplementations))>
        <WpfTheory, Trait(Traits.Feature, Traits.Features.Completion)>
        Public Async Function InvokeBeforeWordDoesNotSelect(completionImplementation As CompletionImplementation) As Task
            Using state = TestStateFactory.CreateCSharpTestState(completionImplementation,
                <Document><![CDATA[
using System;
class C
{
    public void Method()
    {
        $$string
    }
}
            ]]></Document>)
                state.SendInvokeCompletionList()
                Await state.WaitForAsynchronousOperationsAsync()
                Await state.AssertSelectedCompletionItem("AccessViolationException")
                state.CompletionItemsContainsAll({"integer", "Method"})
            End Using
        End Function

        <MemberData(NameOf(AllCompletionImplementations))>
        <WpfTheory, Trait(Traits.Feature, Traits.Features.Completion)>
        Public Async Function InvokeCompletionSelectsWithoutRegardToCaretPosition(completionImplementation As CompletionImplementation) As Task
            Using state = TestStateFactory.CreateCSharpTestState(completionImplementation,
                <Document><![CDATA[
using System;
class C
{
    public void Method()
    {
        s$$tring
    }
}
            ]]></Document>)
                state.SendInvokeCompletionList()
                Await state.WaitForAsynchronousOperationsAsync()
                Await state.AssertSelectedCompletionItem("string")
                state.CompletionItemsContainsAll({"integer", "Method"})
            End Using
        End Function

        <MemberData(NameOf(AllCompletionImplementations))>
        <WpfTheory, Trait(Traits.Feature, Traits.Features.Completion)>
        Public Async Function TabAfterQuestionMark(completionImplementation As CompletionImplementation) As Task
            Using state = TestStateFactory.CreateCSharpTestState(completionImplementation,
                <Document><![CDATA[
using System;
class C
{
    public void Method()
    {
        ?$$
    }
}
            ]]></Document>)
                state.SendTab()
                Await state.WaitForAsynchronousOperationsAsync()
                Assert.Equal(state.GetLineTextFromCaretPosition(), "        ?" + vbTab)
            End Using
        End Function

        <WorkItem(657658, "http://vstfdevdiv:8080/DevDiv2/DevDiv/_workitems/edit/657658")>
        <MemberData(NameOf(AllCompletionImplementations))>
        <WpfTheory, Trait(Traits.Feature, Traits.Features.Completion)>
        Public Async Function PreselectionIgnoresBrackets(completionImplementation As CompletionImplementation) As Task
            Using state = TestStateFactory.CreateCSharpTestState(completionImplementation,
                  <Document><![CDATA[
using System;
using System.Collections.Generic;
using System.Linq;
using System.Threading.Tasks;
 
class Program
{
    $$
 
    static void Main(string[] args)
    {
      
    }
}]]></Document>)

                state.SendTypeChars("static void F<T>(int a, Func<T, int> b) { }")
                state.SendEscape()

                state.TextView.Caret.MoveTo(New VisualStudio.Text.SnapshotPoint(state.SubjectBuffer.CurrentSnapshot, 220))

                state.SendTypeChars("F")
                Await state.AssertCompletionSession()
                Await state.AssertSelectedCompletionItem("F<>")
            End Using
        End Function

        <WorkItem(672474, "http://vstfdevdiv:8080/DevDiv2/DevDiv/_workitems/edit/672474")>
        <MemberData(NameOf(AllCompletionImplementations))>
        <WpfTheory, Trait(Traits.Feature, Traits.Features.Completion)>
        Public Async Function TestInvokeSnippetCommandDismissesCompletion(completionImplementation As CompletionImplementation) As Task
            Using state = TestStateFactory.CreateCSharpTestState(completionImplementation,
                              <Document>$$</Document>)

                state.SendTypeChars("us")
                Await state.AssertCompletionSession()
                state.SendInsertSnippetCommand()
                Await state.AssertNoCompletionSession()
            End Using
        End Function

        <WorkItem(672474, "http://vstfdevdiv:8080/DevDiv2/DevDiv/_workitems/edit/672474")>
        <MemberData(NameOf(AllCompletionImplementations))>
        <WpfTheory, Trait(Traits.Feature, Traits.Features.Completion)>
        Public Async Function TestSurroundWithCommandDismissesCompletion(completionImplementation As CompletionImplementation) As Task
            Using state = TestStateFactory.CreateCSharpTestState(completionImplementation,
                              <Document>$$</Document>)

                state.SendTypeChars("us")
                Await state.AssertCompletionSession()
                state.SendSurroundWithCommand()
                Await state.AssertNoCompletionSession()
            End Using
        End Function

        <WorkItem(737239, "http://vstfdevdiv:8080/DevDiv2/DevDiv/_workitems/edit/737239")>
        <MemberData(NameOf(AllCompletionImplementations))>
        <WpfTheory, Trait(Traits.Feature, Traits.Features.Completion)>
        Public Async Function LetEditorHandleOpenParen(completionImplementation As CompletionImplementation) As Task
            Dim expected = <Document><![CDATA[
using System;
using System.Collections.Generic;
using System.Linq;
using System.Threading.Tasks;

class Program
{
    static void Main(string[] args)
    {
        List<int> x = new List<int>(
    }
}]]></Document>.Value.Replace(vbLf, vbCrLf)

            Using state = TestStateFactory.CreateCSharpTestState(completionImplementation, <Document><![CDATA[
using System;
using System.Collections.Generic;
using System.Linq;
using System.Threading.Tasks;

class Program
{
    static void Main(string[] args)
    {
        List<int> x = new$$
    }
}]]></Document>)


                state.SendTypeChars(" ")
                Await state.AssertCompletionSession()
                Await state.AssertSelectedCompletionItem("List<int>")
                state.SendTypeChars("(")
                Await state.WaitForAsynchronousOperationsAsync()
                Assert.Equal(expected, state.GetDocumentText())
            End Using
        End Function

        <WorkItem(785637, "http://vstfdevdiv:8080/DevDiv2/DevDiv/_workitems/edit/785637")>
        <MemberData(NameOf(AllCompletionImplementations))>
        <WpfTheory, Trait(Traits.Feature, Traits.Features.Completion)>
        Public Async Function CommitMovesCaretToWordEnd(completionImplementation As CompletionImplementation) As Task
            Using state = TestStateFactory.CreateCSharpTestState(completionImplementation,
                <Document><![CDATA[
using System;
class C
{
    public void Main()
    {
        M$$ain
    }
}
            ]]></Document>)
                state.SendCommitUniqueCompletionListItem()
                Await state.WaitForAsynchronousOperationsAsync()
                Assert.Equal(state.GetLineFromCurrentCaretPosition().End, state.GetCaretPoint().BufferPosition)
            End Using
        End Function

        <WorkItem(775370, "http://vstfdevdiv:8080/DevDiv2/DevDiv/_workitems/edit/775370")>
        <MemberData(NameOf(AllCompletionImplementations))>
        <WpfTheory, Trait(Traits.Feature, Traits.Features.Completion)>
        Public Async Function MatchingConsidersAtSign(completionImplementation As CompletionImplementation) As Task
            Using state = TestStateFactory.CreateCSharpTestState(completionImplementation,
                <Document><![CDATA[
using System;
class C
{
    public void Main()
    {
        $$
    }
}
            ]]></Document>)
                state.SendTypeChars("var @this = ""goo""")
                state.SendReturn()
                state.SendTypeChars("string str = this.ToString();")
                state.SendReturn()
                state.SendTypeChars("str = @th")

                Await state.WaitForAsynchronousOperationsAsync()
                Await state.AssertSelectedCompletionItem("@this")
            End Using
        End Function

        <WorkItem(865089, "http://vstfdevdiv:8080/DevDiv2/DevDiv/_workitems/edit/865089")>
        <MemberData(NameOf(AllCompletionImplementations))>
        <WpfTheory, Trait(Traits.Feature, Traits.Features.Completion)>
        Public Async Function AttributeFilterTextRemovesAttributeSuffix(completionImplementation As CompletionImplementation) As Task
            Using state = TestStateFactory.CreateCSharpTestState(completionImplementation,
                <Document><![CDATA[
[$$]
class AtAttribute : System.Attribute { }]]></Document>)
                state.SendTypeChars("At")
                Await state.WaitForAsynchronousOperationsAsync()
                Await state.AssertSelectedCompletionItem("At")
                Assert.Equal("At", state.GetSelectedItem().FilterText)
            End Using
        End Function

        <WorkItem(852578, "http://vstfdevdiv:8080/DevDiv2/DevDiv/_workitems/edit/852578")>
        <MemberData(NameOf(AllCompletionImplementations))>
        <WpfTheory, Trait(Traits.Feature, Traits.Features.Completion)>
        Public Async Function PreselectExceptionOverSnippet(completionImplementation As CompletionImplementation) As Task
            Using state = TestStateFactory.CreateCSharpTestState(completionImplementation,
                <Document><![CDATA[
using System;
class C
{
    Exception goo() {
        return new $$
    }
}]]></Document>)
                state.SendTypeChars(" ")
                Await state.WaitForAsynchronousOperationsAsync()
                Await state.AssertSelectedCompletionItem("Exception")
            End Using
        End Function

        <WorkItem(868286, "http://vstfdevdiv:8080/DevDiv2/DevDiv/_workitems/edit/868286")>
        <MemberData(NameOf(AllCompletionImplementations))>
        <WpfTheory, Trait(Traits.Feature, Traits.Features.Completion)>
        Public Async Function CommitNameAfterAlias(completionImplementation As CompletionImplementation) As Task
            Using state = TestStateFactory.CreateCSharpTestState(completionImplementation,
                <Document><![CDATA[
using goo = System$$]]></Document>)
                state.SendTypeChars(".act<")
                Await state.WaitForAsynchronousOperationsAsync()
                state.AssertMatchesTextStartingAtLine(1, "using goo = System.Action<")
            End Using
        End Function

        <MemberData(NameOf(AllCompletionImplementations))>
        <WpfTheory, Trait(Traits.Feature, Traits.Features.Completion)>
        Public Async Function TestCompletionInLinkedFiles(completionImplementation As CompletionImplementation) As Task
            Using state = TestStateFactory.CreateTestStateFromWorkspace(completionImplementation,
                <Workspace>
                    <Project Language="C#" CommonReferences="true" AssemblyName="CSProj" PreprocessorSymbols="Thing2">
                        <Document FilePath="C.cs">
class C
{
    void M()
    {
        $$
    }

#if Thing1
    void Thing1() { }
#elif Thing2
    void Thing2() { }
#endif
}
                              </Document>
                    </Project>
                    <Project Language="C#" CommonReferences="true" PreprocessorSymbols="Thing1">
                        <Document IsLinkFile="true" LinkAssemblyName="CSProj" LinkFilePath="C.cs"/>
                    </Project>
                </Workspace>)

                Dim documents = state.Workspace.Documents
                Dim linkDocument = documents.Single(Function(d) d.IsLinkFile)
                state.SendTypeChars("Thing1")
                Await state.WaitForAsynchronousOperationsAsync()
                Await state.AssertSelectedCompletionItem("Thing1")
                state.SendBackspace()
                state.SendBackspace()
                state.SendBackspace()
                state.SendBackspace()
                state.SendBackspace()
                state.SendBackspace()
                state.SendEscape()
                state.Workspace.SetDocumentContext(linkDocument.Id)
                state.SendTypeChars("Thing1")
                Await state.WaitForAsynchronousOperationsAsync()
                Await state.AssertSelectedCompletionItem("Thing1")
                Assert.True(state.CurrentCompletionPresenterSession.SelectedItem.Tags.Contains(WellKnownTags.Warning))
                state.SendBackspace()
                state.SendBackspace()
                state.SendBackspace()
                state.SendBackspace()
                state.SendBackspace()
                state.SendBackspace()
                state.SendTypeChars("M")
                Await state.WaitForAsynchronousOperationsAsync()
                Await state.AssertSelectedCompletionItem("M")
                Assert.False(state.CurrentCompletionPresenterSession.SelectedItem.Tags.Contains(WellKnownTags.Warning))
            End Using
        End Function

        <WorkItem(951726, "http://vstfdevdiv:8080/DevDiv2/DevDiv/_workitems/edit/951726")>
        <MemberData(NameOf(AllCompletionImplementations))>
        <WpfTheory, Trait(Traits.Feature, Traits.Features.Completion)>
        Public Async Function DismissUponSave(completionImplementation As CompletionImplementation) As Task
            Using state = TestStateFactory.CreateCSharpTestState(completionImplementation,
                <Document><![CDATA[
class C
{
    $$
}]]></Document>)
                state.SendTypeChars("voi")
                Await state.WaitForAsynchronousOperationsAsync()
                Await state.AssertSelectedCompletionItem("void")
                state.SendSave()
                Await state.AssertNoCompletionSession()
                state.AssertMatchesTextStartingAtLine(3, "    voi")
            End Using
        End Function

        <WorkItem(930254, "http://vstfdevdiv:8080/DevDiv2/DevDiv/_workitems/edit/930254")>
        <MemberData(NameOf(AllCompletionImplementations))>
        <WpfTheory, Trait(Traits.Feature, Traits.Features.Completion)>
        Public Async Function NoCompletionWithBoxSelection(completionImplementation As CompletionImplementation) As Task
            Using state = TestStateFactory.CreateCSharpTestState(completionImplementation,
                <Document><![CDATA[
class C
{
    {|Selection:$$int x;|}
    {|Selection:int y;|}
}]]></Document>)
                state.SendInvokeCompletionList()
                Await state.AssertNoCompletionSession()
                state.SendTypeChars("goo")
                Await state.AssertNoCompletionSession()
            End Using
        End Function

        <WorkItem(839555, "http://vstfdevdiv:8080/DevDiv2/DevDiv/_workitems/edit/839555")>
        <MemberData(NameOf(AllCompletionImplementations))>
        <WpfTheory, Trait(Traits.Feature, Traits.Features.Completion)>
        Public Async Function TriggeredOnHash(completionImplementation As CompletionImplementation) As Task
            Using state = TestStateFactory.CreateCSharpTestState(completionImplementation,
                <Document><![CDATA[
$$]]></Document>)
                state.SendTypeChars("#")
                Await state.AssertCompletionSession()
            End Using
        End Function

        <WorkItem(771761, "http://vstfdevdiv:8080/DevDiv2/DevDiv/_workitems/edit/771761")>
        <MemberData(NameOf(AllCompletionImplementations))>
        <WpfTheory, Trait(Traits.Feature, Traits.Features.Completion)>
        Public Async Function RegionCompletionCommitTriggersFormatting_1(completionImplementation As CompletionImplementation) As Task
            Using state = TestStateFactory.CreateCSharpTestState(completionImplementation,
                <Document><![CDATA[
class C
{
    $$
}]]></Document>)
                state.SendTypeChars("#reg")
                Await state.WaitForAsynchronousOperationsAsync()
                Await state.AssertSelectedCompletionItem("region")
                state.SendReturn()
                Await state.WaitForAsynchronousOperationsAsync()
                state.AssertMatchesTextStartingAtLine(3, "    #region")
            End Using
        End Function

        <WorkItem(771761, "http://vstfdevdiv:8080/DevDiv2/DevDiv/_workitems/edit/771761")>
        <MemberData(NameOf(AllCompletionImplementations))>
        <WpfTheory, Trait(Traits.Feature, Traits.Features.Completion)>
        Public Async Function RegionCompletionCommitTriggersFormatting_2(completionImplementation As CompletionImplementation) As Task
            Using state = TestStateFactory.CreateCSharpTestState(completionImplementation,
                <Document><![CDATA[
class C
{
    $$
}]]></Document>)
                state.SendTypeChars("#reg")
                Await state.WaitForAsynchronousOperationsAsync()
                Await state.AssertSelectedCompletionItem("region")
                state.SendTypeChars(" ")
                Await state.WaitForAsynchronousOperationsAsync()
                state.AssertMatchesTextStartingAtLine(3, "    #region ")
            End Using
        End Function

        <WorkItem(771761, "http://vstfdevdiv:8080/DevDiv2/DevDiv/_workitems/edit/771761")>
        <MemberData(NameOf(AllCompletionImplementations))>
        <WpfTheory, Trait(Traits.Feature, Traits.Features.Completion)>
        Public Async Function EndRegionCompletionCommitTriggersFormatting_2(completionImplementation As CompletionImplementation) As Task
            Using state = TestStateFactory.CreateCSharpTestState(completionImplementation,
                <Document><![CDATA[
class C
{
    #region NameIt
    $$
}]]></Document>)
                state.SendTypeChars("#endreg")
                Await state.WaitForAsynchronousOperationsAsync()
                Await state.AssertSelectedCompletionItem("endregion")
                state.SendReturn()
                Await state.WaitForAsynchronousOperationsAsync()
                state.AssertMatchesTextStartingAtLine(4, "    #endregion ")
            End Using
        End Function

        Private Class SlowProvider
            Inherits CommonCompletionProvider

            Public checkpoint As Checkpoint = New Checkpoint()

            Public Overrides Async Function ProvideCompletionsAsync(context As CompletionContext) As Task
                Await checkpoint.Task.ConfigureAwait(False)
            End Function

            Friend Overrides Function IsInsertionTrigger(text As SourceText, characterPosition As Integer, options As OptionSet) As Boolean
                Return True
            End Function
        End Class

        <WorkItem(1015893, "http://vstfdevdiv:8080/DevDiv2/DevDiv/_workitems/edit/1015893")>
        <MemberData(NameOf(AllCompletionImplementations))>
        <WpfTheory, Trait(Traits.Feature, Traits.Features.Completion)>
        Public Async Function BackspaceDismissesIfComputationIsIncomplete(completionImplementation As CompletionImplementation) As Task
            Dim slowProvider = New SlowProvider()
            Using state = TestStateFactory.CreateCSharpTestState(completionImplementation,
                <Document><![CDATA[
class C
{
    void goo()
    {
        goo($$
    }
}]]></Document>, {slowProvider})

                state.SendTypeChars("f")
                state.SendBackspace()

                ' Send a backspace that goes beyond the session's applicable span
                ' before the model computation has finished. Then, allow the 
                ' computation to complete. There should still be no session.
                state.SendBackspace()
                slowProvider.checkpoint.Release()
                Await state.AssertNoCompletionSession()
            End Using
        End Function

        <WorkItem(1065600, "http://vstfdevdiv:8080/DevDiv2/DevDiv/_workitems/edit/1065600")>
        <MemberData(NameOf(AllCompletionImplementations))>
        <WpfTheory, Trait(Traits.Feature, Traits.Features.Completion)>
        Public Async Function CommitUniqueItemWithBoxSelection(completionImplementation As CompletionImplementation) As Task
            Using state = TestStateFactory.CreateCSharpTestState(completionImplementation,
                <Document><![CDATA[
class C
{
    void goo(int x)
    {
       [|$$ |]
    }
}]]></Document>)
                state.SendReturn()
                state.TextView.Selection.Mode = VisualStudio.Text.Editor.TextSelectionMode.Box
                state.SendCommitUniqueCompletionListItem()
                Await state.AssertNoCompletionSession()
            End Using
        End Function

        <WorkItem(1594, "https://github.com/dotnet/roslyn/issues/1594")>
        <MemberData(NameOf(AllCompletionImplementations))>
        <WpfTheory, Trait(Traits.Feature, Traits.Features.Completion)>
        Public Async Function NoPreselectionOnSpaceWhenAbuttingWord(completionImplementation As CompletionImplementation) As Task
            Using state = TestStateFactory.CreateCSharpTestState(completionImplementation,
                <Document><![CDATA[
class Program
{
    void Main()
    {
        Program p = new $$Program();
    }
}]]></Document>)
                state.SendTypeChars(" ")
                Await state.AssertNoCompletionSession()
            End Using
        End Function

        <WorkItem(1594, "https://github.com/dotnet/roslyn/issues/1594")>
        <MemberData(NameOf(AllCompletionImplementations))>
        <WpfTheory, Trait(Traits.Feature, Traits.Features.Completion)>
        Public Async Function SpacePreselectionAtEndOfFile(completionImplementation As CompletionImplementation) As Task
            Using state = TestStateFactory.CreateCSharpTestState(completionImplementation,
                <Document><![CDATA[
class Program
{
    void Main()
    {
        Program p = new $$]]></Document>)
                state.SendTypeChars(" ")
                Await state.AssertCompletionSession()
            End Using
        End Function

        <WorkItem(1659, "https://github.com/dotnet/roslyn/issues/1659")>
        <MemberData(NameOf(AllCompletionImplementations))>
        <WpfTheory, Trait(Traits.Feature, Traits.Features.Completion)>
        Public Async Function DismissOnSelectAllCommand(completionImplementation As CompletionImplementation) As Task
            Using state = TestStateFactory.CreateCSharpTestState(completionImplementation,
                <Document><![CDATA[
class C
{
    void goo(int x)
    {
        $$]]></Document>)
                ' Note: the caret is at the file, so the Select All command's movement
                ' of the caret to the end of the selection isn't responsible for 
                ' dismissing the session.
                state.SendInvokeCompletionList()
                Await state.AssertCompletionSession()
                state.SendSelectAll()
                Await state.AssertNoCompletionSession()
            End Using
        End Function

        <WorkItem(588, "https://github.com/dotnet/roslyn/issues/588")>
        <MemberData(NameOf(AllCompletionImplementations))>
        <WpfTheory, Trait(Traits.Feature, Traits.Features.Completion)>
        Public Async Function CompletionCommitAndFormatAreSeparateUndoTransactions(completionImplementation As CompletionImplementation) As Task
            Using state = TestStateFactory.CreateCSharpTestState(completionImplementation,
                <Document><![CDATA[
class C
{
    void goo(int x)
    {
        int doodle;
$$]]></Document>, extraExportedTypes:={GetType(CSharpEditorFormattingService)}.ToList())
                state.SendTypeChars("doo;")
                Await state.WaitForAsynchronousOperationsAsync()
                state.AssertMatchesTextStartingAtLine(6, "        doodle;")
                state.SendUndo()
                Await state.WaitForAsynchronousOperationsAsync()
                state.AssertMatchesTextStartingAtLine(6, "doo;")
            End Using
        End Function

        <WorkItem(4978, "https://github.com/dotnet/roslyn/issues/4978")>
        <MemberData(NameOf(AllCompletionImplementations))>
        <WpfTheory, Trait(Traits.Feature, Traits.Features.Completion)>
        Public Async Function SessionNotStartedWhenCaretNotMappableIntoSubjectBuffer(completionImplementation As CompletionImplementation) As Task
            ' In inline diff view, typing delete next to a "deletion",
            ' can cause our CommandChain to be called with a subjectbuffer
            ' and TextView such that the textView's caret can't be mapped
            ' into our subject buffer. 
            '
            ' To test this, we create a projection buffer with 2 source 
            ' spans: one of "text" content type and one based on a C#
            ' buffer. We create a TextView with that projection as 
            ' its buffer, setting the caret such that it maps only
            ' into the "text" buffer. We then call the completionImplementation
            ' command handlers with commandargs based on that TextView
            ' but with the C# buffer as the SubjectBuffer.

            Using state = TestStateFactory.CreateCSharpTestState(completionImplementation,
                <Document><![CDATA[
class C
{
    void goo(int x)
    {$$
        /********/
        int doodle;
        }
}]]></Document>, extraExportedTypes:={GetType(CSharpEditorFormattingService)}.ToList())

                Dim textBufferFactoryService = state.GetExportedValue(Of ITextBufferFactoryService)()
                Dim contentTypeService = state.GetExportedValue(Of IContentTypeRegistryService)()
                Dim contentType = contentTypeService.GetContentType(ContentTypeNames.CSharpContentType)
                Dim textViewFactory = state.GetExportedValue(Of ITextEditorFactoryService)()
                Dim editorOperationsFactory = state.GetExportedValue(Of IEditorOperationsFactoryService)()

                Dim otherBuffer = textBufferFactoryService.CreateTextBuffer("text", contentType)
                Dim otherExposedSpan = otherBuffer.CurrentSnapshot.CreateTrackingSpan(0, 4, SpanTrackingMode.EdgeExclusive, TrackingFidelityMode.Forward)

                Dim subjectBufferExposedSpan = state.SubjectBuffer.CurrentSnapshot.CreateTrackingSpan(0, state.SubjectBuffer.CurrentSnapshot.Length, SpanTrackingMode.EdgeExclusive, TrackingFidelityMode.Forward)

                Dim projectionBufferFactory = state.GetExportedValue(Of IProjectionBufferFactoryService)()
                Dim projection = projectionBufferFactory.CreateProjectionBuffer(Nothing, New Object() {otherExposedSpan, subjectBufferExposedSpan}.ToList(), ProjectionBufferOptions.None)

                Using disposableView As DisposableTextView = textViewFactory.CreateDisposableTextView(projection)
                    disposableView.TextView.Caret.MoveTo(New SnapshotPoint(disposableView.TextView.TextBuffer.CurrentSnapshot, 0))

                    Dim editorOperations = editorOperationsFactory.GetEditorOperations(disposableView.TextView)
                    state.GetCompletionCommandHandler.ExecuteCommand(New DeleteKeyCommandArgs(disposableView.TextView, state.SubjectBuffer), Sub() editorOperations.Delete(), TestCommandExecutionContext.Create())

                    Await state.AssertNoCompletionSession()
                End Using
            End Using
        End Function

        <WorkItem(588, "https://github.com/dotnet/roslyn/issues/588")>
        <MemberData(NameOf(AllCompletionImplementations))>
        <WpfTheory, Trait(Traits.Feature, Traits.Features.Completion)>
        Public Async Function TestMatchWithTurkishIWorkaround1(completionImplementation As CompletionImplementation) As Task
            Using New CultureContext(New CultureInfo("tr-TR", useUserOverride:=False))
                Using state = TestStateFactory.CreateCSharpTestState(completionImplementation,
                               <Document><![CDATA[
        class C
        {
            void goo(int x)
            {
                string.$$]]></Document>, extraExportedTypes:={GetType(CSharpEditorFormattingService)}.ToList())
                    state.SendTypeChars("is")
                    Await state.WaitForAsynchronousOperationsAsync()
                    Await state.AssertSelectedCompletionItem("IsInterned")
                End Using
            End Using

        End Function

        <WorkItem(588, "https://github.com/dotnet/roslyn/issues/588")>
        <MemberData(NameOf(AllCompletionImplementations))>
        <WpfTheory, Trait(Traits.Feature, Traits.Features.Completion)>
        Public Async Function TestMatchWithTurkishIWorkaround2(completionImplementation As CompletionImplementation) As Task
            Using New CultureContext(New CultureInfo("tr-TR", useUserOverride:=False))
                Using state = TestStateFactory.CreateCSharpTestState(completionImplementation,
                               <Document><![CDATA[
        class C
        {
            void goo(int x)
            {
                string.$$]]></Document>, extraExportedTypes:={GetType(CSharpEditorFormattingService)}.ToList())
                    state.SendTypeChars("ı")
                    Await state.WaitForAsynchronousOperationsAsync()
                    Await state.AssertSelectedCompletionItem()
                End Using
            End Using

        End Function

        <MemberData(NameOf(AllCompletionImplementations))>
        <WpfTheory, Trait(Traits.Feature, Traits.Features.Completion)>
        Public Async Function TargetTypePreselection1(completionImplementation As CompletionImplementation) As Task
            Using state = TestStateFactory.CreateCSharpTestState(completionImplementation,
                           <Document><![CDATA[
using System.Threading;
class Program
{
    void Cancel(int x, CancellationToken cancellationToken)
    {
        Cancel(x + 1, cancellationToken: $$)
    }
}]]></Document>, extraExportedTypes:={GetType(CSharpEditorFormattingService)}.ToList())
                state.SendInvokeCompletionList()
                Await state.WaitForAsynchronousOperationsAsync().ConfigureAwait(True)
                Await state.AssertSelectedCompletionItem("cancellationToken", isHardSelected:=True).ConfigureAwait(True)
            End Using
        End Function

        <MemberData(NameOf(AllCompletionImplementations))>
        <WpfTheory, Trait(Traits.Feature, Traits.Features.Completion)>
        Public Async Function TargetTypePreselection2(completionImplementation As CompletionImplementation) As Task
            Using state = TestStateFactory.CreateCSharpTestState(completionImplementation,
                           <Document><![CDATA[
class Program
{
    static void Main(string[] args)
    {
        int aaz = 0;
        args = $$
    }
}]]></Document>, extraExportedTypes:={GetType(CSharpEditorFormattingService)}.ToList())
                state.SendTypeChars("a")
                Await state.WaitForAsynchronousOperationsAsync().ConfigureAwait(True)
                Await state.AssertSelectedCompletionItem("args", isHardSelected:=True).ConfigureAwait(True)
            End Using
        End Function

        <MemberData(NameOf(AllCompletionImplementations))>
        <WpfTheory, Trait(Traits.Feature, Traits.Features.Completion)>
        Public Async Function TargetTypePreselection_DoesNotOverrideEnumPreselection(completionImplementation As CompletionImplementation) As Task
            Using state = TestStateFactory.CreateCSharpTestState(completionImplementation,
                           <Document><![CDATA[
enum E
{

}

class Program
{
    static void Main(string[] args)
    {
        E e;
        e = $$
    }
}]]></Document>, extraExportedTypes:={GetType(CSharpEditorFormattingService)}.ToList())
                state.SendInvokeCompletionList()
                Await state.WaitForAsynchronousOperationsAsync().ConfigureAwait(True)
                Await state.AssertSelectedCompletionItem("E", isHardSelected:=True).ConfigureAwait(True)
            End Using
        End Function

        <MemberData(NameOf(AllCompletionImplementations))>
        <WpfTheory, Trait(Traits.Feature, Traits.Features.Completion)>
        Public Async Function TargetTypePreselection_DoesNotOverrideEnumPreselection2(completionImplementation As CompletionImplementation) As Task
            Using state = TestStateFactory.CreateCSharpTestState(completionImplementation,
                           <Document><![CDATA[
enum E
{
    A
}

class Program
{
    static void Main(string[] args)
    {
        E e = E.A;
        if (e == $$
    }
}]]></Document>, extraExportedTypes:={GetType(CSharpEditorFormattingService)}.ToList())
                state.SendInvokeCompletionList()
                Await state.WaitForAsynchronousOperationsAsync().ConfigureAwait(True)
                Await state.AssertSelectedCompletionItem("E", isHardSelected:=True).ConfigureAwait(True)
            End Using
        End Function

        <MemberData(NameOf(AllCompletionImplementations))>
        <WpfTheory, Trait(Traits.Feature, Traits.Features.Completion)>
        Public Async Function TargetTypePreselection3(completionImplementation As CompletionImplementation) As Task
            Using state = TestStateFactory.CreateCSharpTestState(completionImplementation,
                           <Document><![CDATA[
class D {}

class Program
{
    static void Main(string[] args)
    {
       int cw = 7;
       D cx = new D();
       D cx2 = $$
    }
}]]></Document>, extraExportedTypes:={GetType(CSharpEditorFormattingService)}.ToList())
                state.SendTypeChars("c")
                Await state.WaitForAsynchronousOperationsAsync().ConfigureAwait(True)
                Await state.AssertSelectedCompletionItem("cx", isHardSelected:=True).ConfigureAwait(True)
            End Using
        End Function

        <MemberData(NameOf(AllCompletionImplementations))>
        <WpfTheory, Trait(Traits.Feature, Traits.Features.Completion)>
        Public Async Function TargetTypePreselectionLocalsOverType(completionImplementation As CompletionImplementation) As Task
            Using state = TestStateFactory.CreateCSharpTestState(completionImplementation,
                           <Document><![CDATA[
class A {}

class Program
{
    static void Main(string[] args)
    {
       A cx = new A();
       A cx2 = $$
    }
}]]></Document>, extraExportedTypes:={GetType(CSharpEditorFormattingService)}.ToList())
                state.SendTypeChars("c")
                Await state.WaitForAsynchronousOperationsAsync().ConfigureAwait(True)
                Await state.AssertSelectedCompletionItem("cx", isHardSelected:=True).ConfigureAwait(True)
            End Using
        End Function

        <MemberData(NameOf(AllCompletionImplementations))>
        <WpfTheory, Trait(Traits.Feature, Traits.Features.Completion)>
        Public Async Function TargetTypePreselectionParameterOverMethod(completionImplementation As CompletionImplementation) As Task
            Using state = TestStateFactory.CreateCSharpTestState(completionImplementation,
                           <Document><![CDATA[
class Program
{
    bool f;

    void goo(bool x) { }

    void Main(string[] args) 
    {
        goo($$) // Not "Equals"
    }
}]]></Document>, extraExportedTypes:={GetType(CSharpEditorFormattingService)}.ToList())
                state.SendInvokeCompletionList()
                Await state.WaitForAsynchronousOperationsAsync().ConfigureAwait(True)
                Await state.AssertSelectedCompletionItem("f", isHardSelected:=True).ConfigureAwait(True)
            End Using
        End Function

        <MemberData(NameOf(AllCompletionImplementations))>
        <WpfTheory(Skip:="https://github.com/dotnet/roslyn/issues/6942"), Trait(Traits.Feature, Traits.Features.Completion)>
        Public Async Function TargetTypePreselectionConvertibility1(completionImplementation As CompletionImplementation) As Task
            Using state = TestStateFactory.CreateCSharpTestState(completionImplementation,
                           <Document><![CDATA[
abstract class C {}
class D : C {}
class Program
{
    static void Main(string[] args)
    {
       D cx = new D();
       C cx2 = $$
    }
}]]></Document>, extraExportedTypes:={GetType(CSharpEditorFormattingService)}.ToList())
                state.SendTypeChars("c")
                Await state.WaitForAsynchronousOperationsAsync().ConfigureAwait(True)
                Await state.AssertSelectedCompletionItem("cx", isHardSelected:=True).ConfigureAwait(True)
            End Using
        End Function

        <MemberData(NameOf(AllCompletionImplementations))>
        <WpfTheory, Trait(Traits.Feature, Traits.Features.Completion)>
        Public Async Function TargetTypePreselectionLocalOverProperty(completionImplementation As CompletionImplementation) As Task
            Using state = TestStateFactory.CreateCSharpTestState(completionImplementation,
                           <Document><![CDATA[
class Program
{
    public int aaa { get; }

     void Main(string[] args)
    {
        int aaq;

        int y = a$$
    }
}]]></Document>, extraExportedTypes:={GetType(CSharpEditorFormattingService)}.ToList())
                state.SendInvokeCompletionList()
                Await state.WaitForAsynchronousOperationsAsync().ConfigureAwait(True)
                Await state.AssertSelectedCompletionItem("aaq", isHardSelected:=True).ConfigureAwait(True)
            End Using
        End Function

        <MemberData(NameOf(AllCompletionImplementations))>
        <WpfTheory, Trait(Traits.Feature, Traits.Features.Completion)>
        <WorkItem(12254, "https://github.com/dotnet/roslyn/issues/12254")>
        Public Async Function TestGenericCallOnTypeContainingAnonymousType(completionImplementation As CompletionImplementation) As Task
            Using state = TestStateFactory.CreateCSharpTestState(completionImplementation,
                           <Document><![CDATA[
using System.Linq;

class Program
{
    static void Main(string[] args)
    {
        new[] { new { x = 1 } }.ToArr$$
    }
}]]></Document>, extraExportedTypes:={GetType(CSharpEditorFormattingService)}.ToList())

                state.SendInvokeCompletionList()
                state.SendTypeChars("(")

                Await state.WaitForAsynchronousOperationsAsync().ConfigureAwait(True)
                state.AssertMatchesTextStartingAtLine(7, "new[] { new { x = 1 } }.ToArray(")
            End Using
        End Function

        <MemberData(NameOf(AllCompletionImplementations))>
        <WpfTheory, Trait(Traits.Feature, Traits.Features.Completion)>
        Public Async Function TargetTypePreselectionSetterValuey(completionImplementation As CompletionImplementation) As Task
            Using state = TestStateFactory.CreateCSharpTestState(completionImplementation,
                           <Document><![CDATA[
class Program
{
    int _x;
    int X
    {
        set
        {
            _x = $$
        }
    }
}]]></Document>, extraExportedTypes:={GetType(CSharpEditorFormattingService)}.ToList())
                state.SendInvokeCompletionList()
                Await state.WaitForAsynchronousOperationsAsync().ConfigureAwait(True)
                Await state.AssertSelectedCompletionItem("value", isHardSelected:=True).ConfigureAwait(True)
            End Using
        End Function

        <MemberData(NameOf(AllCompletionImplementations))>
        <WpfTheory, Trait(Traits.Feature, Traits.Features.Completion)>
        <WorkItem(12530, "https://github.com/dotnet/roslyn/issues/12530")>
        Public Async Function TestAnonymousTypeDescription(completionImplementation As CompletionImplementation) As Task
            Using state = TestStateFactory.CreateCSharpTestState(completionImplementation,
                           <Document><![CDATA[
using System.Linq;

class Program
{
    static void Main(string[] args)
    {
        new[] { new { x = 1 } }.ToArr$$
    }
}]]></Document>, extraExportedTypes:={GetType(CSharpEditorFormattingService)}.ToList())
                state.SendInvokeCompletionList()
                Await state.WaitForAsynchronousOperationsAsync()
                Await state.AssertSelectedCompletionItem(description:=
$"({ CSharpFeaturesResources.extension }) 'a[] System.Collections.Generic.IEnumerable<'a>.ToArray<'a>()

{ FeaturesResources.Anonymous_Types_colon }
    'a { FeaturesResources.is_ } new {{ int x }}")
            End Using
        End Function

        <MemberData(NameOf(AllCompletionImplementations))>
        <WpfTheory, Trait(Traits.Feature, Traits.Features.Completion)>
        Public Async Function TestRecursiveGenericSymbolKey(completionImplementation As CompletionImplementation) As Task
            Using state = TestStateFactory.CreateCSharpTestState(completionImplementation,
                           <Document><![CDATA[
using System.Collections.Generic;

class Program
{
    static void ReplaceInList<T>(List<T> list, T oldItem, T newItem)
    {
        $$
    }
}]]></Document>, extraExportedTypes:={GetType(CSharpEditorFormattingService)}.ToList())

                state.SendTypeChars("list")
                state.SendTypeChars(".")
                Await state.AssertCompletionSession()
                state.SendTypeChars("Add")

                Await state.AssertSelectedCompletionItem("Add", description:="void List<T>.Add(T item)")
            End Using
        End Function

        <MemberData(NameOf(AllCompletionImplementations))>
        <WpfTheory, Trait(Traits.Feature, Traits.Features.Completion)>
        Public Async Function TestCommitNamedParameterWithColon(completionImplementation As CompletionImplementation) As Task
            Using state = TestStateFactory.CreateCSharpTestState(completionImplementation,
                           <Document><![CDATA[
using System.Collections.Generic;

class Program
{
    static void Main(int args)
    {
        Main(args$$
    }
}]]></Document>, extraExportedTypes:={GetType(CSharpEditorFormattingService)}.ToList())

                state.SendInvokeCompletionList()
                state.SendTypeChars(":")
                Await state.AssertNoCompletionSession()
                Assert.Contains("args:", state.GetLineTextFromCaretPosition())
            End Using
        End Function

        <WorkItem(13481, "https://github.com/dotnet/roslyn/issues/13481")>
        <MemberData(NameOf(AllCompletionImplementations))>
        <WpfTheory, Trait(Traits.Feature, Traits.Features.Completion)>
        Public Async Function TestBackspaceSelection1(completionImplementation As CompletionImplementation) As Task
            Using state = TestStateFactory.CreateCSharpTestState(completionImplementation,
                <Document><![CDATA[
using System;

class Program
{
    static void Main()
    {
        DateTimeOffset$$
    }
}
            ]]></Document>)
                state.Workspace.Options = state.Workspace.Options.WithChangedOption(
                    CompletionOptions.TriggerOnDeletion, LanguageNames.CSharp, True)

                For Each c In "Offset"
                    state.SendBackspace()
                    Await state.WaitForAsynchronousOperationsAsync()
                Next

                Await state.AssertCompletionSession()
                Await state.AssertSelectedCompletionItem("DateTime")
            End Using
        End Function

        <WorkItem(13481, "https://github.com/dotnet/roslyn/issues/13481")>
        <MemberData(NameOf(AllCompletionImplementations))>
        <WpfTheory, Trait(Traits.Feature, Traits.Features.Completion)>
        Public Async Function TestBackspaceSelection2(completionImplementation As CompletionImplementation) As Task
            Using state = TestStateFactory.CreateCSharpTestState(completionImplementation,
                <Document><![CDATA[
using System;

class Program
{
    static void Main()
    {
        DateTimeOffset.$$
    }
}
            ]]></Document>)
                state.Workspace.Options = state.Workspace.Options.WithChangedOption(
                    CompletionOptions.TriggerOnDeletion, LanguageNames.CSharp, True)

                For Each c In "Offset."
                    state.SendBackspace()
                    Await state.WaitForAsynchronousOperationsAsync()
                Next

                Await state.AssertCompletionSession()
                Await state.AssertSelectedCompletionItem("DateTime")
            End Using
        End Function

        <WorkItem(14465, "https://github.com/dotnet/roslyn/issues/14465")>
        <MemberData(NameOf(AllCompletionImplementations))>
        <WpfTheory, Trait(Traits.Feature, Traits.Features.Completion)>
        Public Async Function TypingNumberShouldNotDismiss1(completionImplementation As CompletionImplementation) As Task
            Using state = TestStateFactory.CreateCSharpTestState(completionImplementation,
                <Document><![CDATA[
class C
{
    void Moo1()
    {
        new C()$$
    }
}
            ]]></Document>)

                state.SendTypeChars(".")
                Await state.AssertCompletionSession()
                state.SendTypeChars("1")
                Await state.AssertSelectedCompletionItem("Moo1")
            End Using
        End Function

        <WorkItem(14085, "https://github.com/dotnet/roslyn/issues/14085")>
        <MemberData(NameOf(AllCompletionImplementations))>
        <WpfTheory, Trait(Traits.Feature, Traits.Features.Completion)>
        Public Async Function TargetTypingDoesNotOverrideExactMatch(completionImplementation As CompletionImplementation) As Task
            Using state = TestStateFactory.CreateCSharpTestState(completionImplementation,
                <Document><![CDATA[
using System.IO;
class C
{
    void Moo1()
    {
        string path = $$
    }
}
            ]]></Document>)

                state.SendTypeChars("Path")
                Await state.AssertCompletionSession()
                Await state.AssertSelectedCompletionItem("Path")
            End Using
        End Function

        <WorkItem(14085, "https://github.com/dotnet/roslyn/issues/14085")>
        <MemberData(NameOf(AllCompletionImplementations))>
        <WpfTheory, Trait(Traits.Feature, Traits.Features.Completion)>
        Public Async Function MRUOverTargetTyping(completionImplementation As CompletionImplementation) As Task
            Using state = TestStateFactory.CreateCSharpTestState(completionImplementation,
                <Document><![CDATA[
using System.IO;
using System.Threading.Tasks;
class C
{
    async Task Moo()
    {
        await Moo().$$
    }
}
            ]]></Document>)

                state.SendTypeChars("Configure")
                state.SendTab()
                For i = 1 To "ConfigureAwait".Length
                    state.SendBackspace()
                Next
                state.SendInvokeCompletionList()
                Await state.AssertCompletionSession()
                Await state.AssertSelectedCompletionItem("ConfigureAwait")
            End Using
        End Function

        <MemberData(NameOf(AllCompletionImplementations))>
        <WpfTheory, Trait(Traits.Feature, Traits.Features.Completion)>
        Public Async Function MovingCaretToStartSoftSelects(completionImplementation As CompletionImplementation) As Task
            Using state = TestStateFactory.CreateCSharpTestState(completionImplementation,
                              <Document>
using System;

class C
{
    void M()
    {
        $$
    }
}
                              </Document>)

                state.SendTypeChars("Conso")
                Await state.WaitForAsynchronousOperationsAsync()
                Await state.AssertSelectedCompletionItem(displayText:="Console", isHardSelected:=True)
                For Each ch In "Conso"
                    state.SendLeftKey()
                Next

                Await state.AssertSelectedCompletionItem(displayText:="Console", isHardSelected:=False)

                state.SendRightKey()
                Await state.AssertSelectedCompletionItem(displayText:="Console", isHardSelected:=True)
            End Using
        End Function

        <MemberData(NameOf(AllCompletionImplementations))>
        <WpfTheory, Trait(Traits.Feature, Traits.Features.Completion)>
        Public Async Function TestNoBlockOnCompletionItems1(completionImplementation As CompletionImplementation) As Task
            Dim tcs = New TaskCompletionSource(Of Boolean)
            Using state = TestStateFactory.CreateCSharpTestState(completionImplementation,
                              <Document>
                                  using $$
                              </Document>, {New TaskControlledCompletionProvider(tcs.Task)})

                state.Workspace.Options = state.Workspace.Options.WithChangedOption(
                    CompletionOptions.BlockForCompletionItems, LanguageNames.CSharp, False)

                state.SendTypeChars("Sys.")
                Await state.WaitForAsynchronousOperationsAsync()
                Await state.AssertNoCompletionSession()
                Assert.Contains("Sys.", state.GetLineTextFromCaretPosition())

                tcs.SetResult(True)
            End Using
        End Function

        <MemberData(NameOf(AllCompletionImplementations))>
        <WpfTheory, Trait(Traits.Feature, Traits.Features.Completion)>
        Public Async Function TestNoBlockOnCompletionItems2(completionImplementation As CompletionImplementation) As Task
            Using state = TestStateFactory.CreateCSharpTestState(completionImplementation,
                              <Document>
                                  using $$
                              </Document>, {New TaskControlledCompletionProvider(Task.FromResult(True))})

                state.Workspace.Options = state.Workspace.Options.WithChangedOption(
                    CompletionOptions.BlockForCompletionItems, LanguageNames.CSharp, False)

                state.SendTypeChars("Sys")
                Await state.WaitForAsynchronousOperationsAsync()
                Await state.AssertCompletionSession()
                state.SendTypeChars(".")
                Assert.Contains("System.", state.GetLineTextFromCaretPosition())
            End Using
        End Function

        <MemberData(NameOf(AllCompletionImplementations))>
        <WpfTheory, Trait(Traits.Feature, Traits.Features.Completion)>
        Public Async Function TestNoBlockOnCompletionItems4(completionImplementation As CompletionImplementation) As Task
            Dim tcs = New TaskCompletionSource(Of Boolean)
            Using state = TestStateFactory.CreateCSharpTestState(completionImplementation,
                              <Document>
                                  using $$
                              </Document>, {New TaskControlledCompletionProvider(tcs.Task)})

                state.Workspace.Options = state.Workspace.Options.WithChangedOption(
                    CompletionOptions.BlockForCompletionItems, LanguageNames.CSharp, False)

                state.SendTypeChars("Sys")
                state.SendCommitUniqueCompletionListItem()
                Await Task.Delay(250)
                Await state.AssertNoCompletionSession(block:=False)
                Assert.Contains("Sys", state.GetLineTextFromCaretPosition())
                Assert.DoesNotContain("System", state.GetLineTextFromCaretPosition())

                tcs.SetResult(True)

                Await state.WaitForAsynchronousOperationsAsync()
                Await state.AssertNoCompletionSession()
                Assert.Contains("System", state.GetLineTextFromCaretPosition())
            End Using
        End Function

        <MemberData(NameOf(AllCompletionImplementations))>
        <WpfTheory, Trait(Traits.Feature, Traits.Features.Completion)>
        Public Async Function TestNoBlockOnCompletionItems3(completionImplementation As CompletionImplementation) As Task
            Dim tcs = New TaskCompletionSource(Of Boolean)
            Using state = TestStateFactory.CreateCSharpTestState(completionImplementation,
                              <Document>
                                  using $$
                              </Document>, {New TaskControlledCompletionProvider(tcs.Task)})

                state.Workspace.Options = state.Workspace.Options.WithChangedOption(
                    CompletionOptions.BlockForCompletionItems, LanguageNames.CSharp, False)

                state.SendTypeChars("Sys")
                state.SendCommitUniqueCompletionListItem()
                Await Task.Delay(250)
                Await state.AssertNoCompletionSession(block:=False)
                Assert.Contains("Sys", state.GetLineTextFromCaretPosition())
                Assert.DoesNotContain("System", state.GetLineTextFromCaretPosition())

                state.SendTypeChars("a")

                tcs.SetResult(True)

                Await state.WaitForAsynchronousOperationsAsync()
                Await state.AssertCompletionSession()
                Assert.Contains("Sysa", state.GetLineTextFromCaretPosition())
            End Using
        End Function

        Private Class TaskControlledCompletionProvider
            Inherits CompletionProvider

            Private ReadOnly _task As Task

            Public Sub New(task As Task)
                _task = task
            End Sub

            Public Overrides Function ProvideCompletionsAsync(context As CompletionContext) As Task
                Return _task
            End Function
        End Class

        <MemberData(NameOf(AllCompletionImplementations))>
        <WpfTheory, Trait(Traits.Feature, Traits.Features.Completion)>
        Public Async Function Filters_EmptyList1(completionImplementation As CompletionImplementation) As Task
            Using state = TestStateFactory.CreateCSharpTestState(completionImplementation,
                <Document><![CDATA[
using System.IO;
using System.Threading.Tasks;
class C
{
    async Task Moo()
    {
        var x = asd$$
    }
}
            ]]></Document>)

                state.SendInvokeCompletionList()
                Await state.WaitForAsynchronousOperationsAsync()
                Dim filters = state.GetCompletionItemFilters()
                Dim dict = New Dictionary(Of CompletionItemFilter, Boolean)
                For Each f In filters
                    dict(f) = False
                Next

                dict(CompletionItemFilter.InterfaceFilter) = True

                Dim args = New CompletionItemFilterStateChangedEventArgs(dict.ToImmutableDictionary())
                state.RaiseFiltersChanged(args)
                Await state.WaitForAsynchronousOperationsAsync()
                Assert.Null(state.GetSelectedItem())

            End Using
        End Function

        <MemberData(NameOf(AllCompletionImplementations))>
        <WpfTheory, Trait(Traits.Feature, Traits.Features.Completion)>
        Public Async Function Filters_EmptyList2(completionImplementation As CompletionImplementation) As Task
            Using state = TestStateFactory.CreateCSharpTestState(completionImplementation,
                <Document><![CDATA[
using System.IO;
using System.Threading.Tasks;
class C
{
    async Task Moo()
    {
        var x = asd$$
    }
}
            ]]></Document>)

                state.SendInvokeCompletionList()
                Await state.WaitForAsynchronousOperationsAsync()
                Dim filters = state.GetCompletionItemFilters()
                Dim dict = New Dictionary(Of CompletionItemFilter, Boolean)
                For Each f In filters
                    dict(f) = False
                Next

                dict(CompletionItemFilter.InterfaceFilter) = True

                Dim args = New CompletionItemFilterStateChangedEventArgs(dict.ToImmutableDictionary())
                state.RaiseFiltersChanged(args)
                Await state.WaitForAsynchronousOperationsAsync()
                Assert.Null(state.GetSelectedItem())
                state.SendTab()
                Await state.AssertNoCompletionSession()

            End Using
        End Function

        <MemberData(NameOf(AllCompletionImplementations))>
        <WpfTheory, Trait(Traits.Feature, Traits.Features.Completion)>
        Public Async Function Filters_EmptyList3(completionImplementation As CompletionImplementation) As Task
            Using state = TestStateFactory.CreateCSharpTestState(completionImplementation,
                <Document><![CDATA[
using System.IO;
using System.Threading.Tasks;
class C
{
    async Task Moo()
    {
        var x = asd$$
    }
}
            ]]></Document>)

                state.SendInvokeCompletionList()
                Await state.WaitForAsynchronousOperationsAsync()
                Dim filters = state.GetCompletionItemFilters()
                Dim dict = New Dictionary(Of CompletionItemFilter, Boolean)
                For Each f In filters
                    dict(f) = False
                Next

                dict(CompletionItemFilter.InterfaceFilter) = True

                Dim args = New CompletionItemFilterStateChangedEventArgs(dict.ToImmutableDictionary())
                state.RaiseFiltersChanged(args)
                Await state.WaitForAsynchronousOperationsAsync()
                Assert.Null(state.GetSelectedItem())
                state.SendReturn()
                Await state.AssertNoCompletionSession()

            End Using
        End Function

        <MemberData(NameOf(AllCompletionImplementations))>
        <WpfTheory, Trait(Traits.Feature, Traits.Features.Completion)>
        Public Async Function Filters_EmptyList4(completionImplementation As CompletionImplementation) As Task
            Using state = TestStateFactory.CreateCSharpTestState(completionImplementation,
                <Document><![CDATA[
using System.IO;
using System.Threading.Tasks;
class C
{
    async Task Moo()
    {
        var x = asd$$
    }
}
            ]]></Document>)

                state.SendInvokeCompletionList()
                Await state.WaitForAsynchronousOperationsAsync()
                Dim filters = state.GetCompletionItemFilters()
                Dim dict = New Dictionary(Of CompletionItemFilter, Boolean)
                For Each f In filters
                    dict(f) = False
                Next

                dict(CompletionItemFilter.InterfaceFilter) = True

                Dim args = New CompletionItemFilterStateChangedEventArgs(dict.ToImmutableDictionary())
                state.RaiseFiltersChanged(args)
                Await state.WaitForAsynchronousOperationsAsync()
                Assert.Null(state.GetSelectedItem())
                state.SendTypeChars(".")
                Await state.AssertNoCompletionSession()
            End Using
        End Function

        <MemberData(NameOf(AllCompletionImplementations))>
        <WpfTheory, Trait(Traits.Feature, Traits.Features.Completion)>
        <WorkItem(15881, "https://github.com/dotnet/roslyn/issues/15881")>
        Public Async Function CompletionAfterDotBeforeAwaitTask(completionImplementation As CompletionImplementation) As Task
            Using state = TestStateFactory.CreateCSharpTestState(completionImplementation,
                <Document><![CDATA[
using System.Threading.Tasks;

class C
{
    async Task Moo()
    {
        Task.$$
        await Task.Delay(50);
    }
}
            ]]></Document>)

                state.SendInvokeCompletionList()
                Await state.AssertCompletionSession()
            End Using
        End Function

        <WorkItem(14704, "https://github.com/dotnet/roslyn/issues/14704")>
        <MemberData(NameOf(AllCompletionImplementations))>
        <WpfTheory, Trait(Traits.Feature, Traits.Features.Completion)>
        Public Async Function BackspaceTriggerSubstringMatching(completionImplementation As CompletionImplementation) As Task
            Using state = TestStateFactory.CreateCSharpTestState(completionImplementation,
                              <Document>
using System;
class Program
{
    static void Main(string[] args)
    {
        if (Environment$$
    }
}
                              </Document>)

                Dim key = New OptionKey(CompletionOptions.TriggerOnDeletion, LanguageNames.CSharp)
                state.Workspace.Options = state.Workspace.Options.WithChangedOption(key, True)

                state.SendBackspace()
                Await state.AssertSelectedCompletionItem(displayText:="Environment", isHardSelected:=True)
            End Using
        End Function

        <WorkItem(16236, "https://github.com/dotnet/roslyn/issues/16236")>
        <MemberData(NameOf(AllCompletionImplementations))>
        <WpfTheory, Trait(Traits.Feature, Traits.Features.Completion)>
        Public Async Function AttributeNamedParameterEqualsItemCommittedOnSpace(completionImplementation As CompletionImplementation) As Task
            Using state = TestStateFactory.CreateCSharpTestState(completionImplementation,
                              <Document>
[A($$)]
class AAttribute: Attribute
{
    public string Skip { get; set; }
} </Document>)
                state.SendTypeChars("Skip")
                Await state.AssertCompletionSession()
                state.SendTypeChars(" ")
                Await state.AssertNoCompletionSession()
                Assert.Equal("[A(Skip )]", state.GetLineTextFromCaretPosition())
            End Using
        End Function

        <WorkItem(362890, "https://devdiv.visualstudio.com/DevDiv/_workitems?id=362890")>
        <MemberData(NameOf(AllCompletionImplementations))>
        <WpfTheory, Trait(Traits.Feature, Traits.Features.Completion)>
        Public Async Function TestFilteringAfterSimpleInvokeShowsAllItemsMatchingFilter(completionImplementation As CompletionImplementation) As Task
            Using state = TestStateFactory.CreateCSharpTestState(completionImplementation,
                <Document><![CDATA[

enum Color
{
    Red,
    Green,
    Blue
}

class C
{
    void M()
    {
        Color.Re$$d
    }
}
            ]]></Document>)

                state.SendInvokeCompletionList()
                Await state.AssertSelectedCompletionItem("Red")
                state.CompletionItemsContainsAll(displayText:={"Red", "Green", "Blue", "Equals"})

                Dim filters = state.GetCompletionItemFilters()
                Dim dict = New Dictionary(Of CompletionItemFilter, Boolean)
                For Each f In filters
                    dict(f) = False
                Next

                dict(CompletionItemFilter.EnumFilter) = True

                Dim args = New CompletionItemFilterStateChangedEventArgs(dict.ToImmutableDictionary())
                state.RaiseFiltersChanged(args)
                Await state.AssertSelectedCompletionItem("Red")
                state.CompletionItemsContainsAll(displayText:={"Red", "Green", "Blue"})
                Assert.False(state.GetCompletionItems().Any(Function(i) i.DisplayText = "Equals"))

                For Each f In filters
                    dict(f) = False
                Next

                args = New CompletionItemFilterStateChangedEventArgs(dict.ToImmutableDictionary())
                state.RaiseFiltersChanged(args)
                Await state.AssertSelectedCompletionItem("Red")
                state.CompletionItemsContainsAll(displayText:={"Red", "Green", "Blue", "Equals"})

            End Using
        End Function

        <WorkItem(16236, "https://github.com/dotnet/roslyn/issues/16236")>
        <MemberData(NameOf(AllCompletionImplementations))>
        <WpfTheory, Trait(Traits.Feature, Traits.Features.Completion)>
        Public Async Function NameCompletionSorting(completionImplementation As CompletionImplementation) As Task
            Using state = TestStateFactory.CreateCSharpTestState(completionImplementation,
                              <Document>
interface ISyntaxFactsService {}
class C
{
    void M()
    {
        ISyntaxFactsService $$
    }
} </Document>)
                state.SendInvokeCompletionList()
                Await state.AssertCompletionSession()

                Dim expectedOrder =
                    {
                        "syntaxFactsService",
                        "syntaxFacts",
                        "factsService",
                        "syntax",
                        "service"
                    }

                state.AssertItemsInOrder(expectedOrder)
            End Using
        End Function

        <MemberData(NameOf(AllCompletionImplementations))>
        <WpfTheory, Trait(Traits.Feature, Traits.Features.Completion)>
        Public Sub TestLargeChangeBrokenUpIntoSmallTextChanges(completionImplementation As CompletionImplementation)
            Dim provider = New MultipleChangeCompletionProvider()

            Using state = TestStateFactory.CreateCSharpTestState(completionImplementation,
                <Document><![CDATA[
using System;
class C
{
    void goo() {
        return $$
    }
}]]></Document>, {provider})

                Dim testDocument = state.Workspace.Documents(0)
                Dim textBuffer = testDocument.TextBuffer

                Dim snapshotBeforeCommit = textBuffer.CurrentSnapshot
                provider.SetInfo(snapshotBeforeCommit.GetText(), testDocument.CursorPosition.Value)

                ' First send a space to trigger out special completionImplementation provider.
                state.SendInvokeCompletionList()
                state.SendTab()

                ' Verify that we see the entire change
                Dim finalText = textBuffer.CurrentSnapshot.GetText()
                Assert.Equal(
"using NewUsing;
using System;
class C
{
    void goo() {
        return InsertedItem
    }
}", finalText)

                ' This should have happened as two text changes to the buffer.
                Dim changes = snapshotBeforeCommit.Version.Changes
                Assert.Equal(2, changes.Count)

                Dim actualChanges = changes.ToArray()
                Dim firstChange = actualChanges(0)
                Assert.Equal(New Span(0, 0), firstChange.OldSpan)
                Assert.Equal("using NewUsing;", firstChange.NewText)

                Dim secondChange = actualChanges(1)
                Assert.Equal(New Span(testDocument.CursorPosition.Value, 0), secondChange.OldSpan)
                Assert.Equal("InsertedItem", secondChange.NewText)

                ' Make sure new edits happen after the text that was inserted.
                state.SendTypeChars("1")

                finalText = textBuffer.CurrentSnapshot.GetText()
                Assert.Equal(
"using NewUsing;
using System;
class C
{
    void goo() {
        return InsertedItem1
    }
}", finalText)
            End Using
        End Sub

        <MemberData(NameOf(AllCompletionImplementations))>
        <WpfTheory, Trait(Traits.Feature, Traits.Features.Completion)>
        Public Sub TestLargeChangeBrokenUpIntoSmallTextChanges2(completionImplementation As CompletionImplementation)
            Dim provider = New MultipleChangeCompletionProvider()

            Using state = TestStateFactory.CreateCSharpTestState(completionImplementation,
                <Document><![CDATA[
using System;
class C
{
    void goo() {
        return Custom$$
    }
}]]></Document>, {provider})

                Dim testDocument = state.Workspace.Documents(0)
                Dim textBuffer = testDocument.TextBuffer

                Dim snapshotBeforeCommit = textBuffer.CurrentSnapshot
                provider.SetInfo(snapshotBeforeCommit.GetText(), testDocument.CursorPosition.Value)

                ' First send a space to trigger out special completionImplementation provider.
                state.SendInvokeCompletionList()
                state.SendTab()

                ' Verify that we see the entire change
                Dim finalText = textBuffer.CurrentSnapshot.GetText()
                Assert.Equal(
"using NewUsing;
using System;
class C
{
    void goo() {
        return InsertedItem
    }
}", finalText)

                ' This should have happened as two text changes to the buffer.
                Dim changes = snapshotBeforeCommit.Version.Changes
                Assert.Equal(2, changes.Count)

                Dim actualChanges = changes.ToArray()
                Dim firstChange = actualChanges(0)
                Assert.Equal(New Span(0, 0), firstChange.OldSpan)
                Assert.Equal("using NewUsing;", firstChange.NewText)

                Dim secondChange = actualChanges(1)
                Assert.Equal(New Span(testDocument.CursorPosition.Value - "Custom".Length, "Custom".Length), secondChange.OldSpan)
                Assert.Equal("InsertedItem", secondChange.NewText)

                ' Make sure new edits happen after the text that was inserted.
                state.SendTypeChars("1")

                finalText = textBuffer.CurrentSnapshot.GetText()
                Assert.Equal(
"using NewUsing;
using System;
class C
{
    void goo() {
        return InsertedItem1
    }
}", finalText)
            End Using
        End Sub

        <WorkItem(296512, "https://devdiv.visualstudio.com/DevDiv/_workitems?id=296512")>
        <MemberData(NameOf(AllCompletionImplementations))>
        <WpfTheory, Trait(Traits.Feature, Traits.Features.Completion)>
        Public Async Function TestRegionDirectiveIndentation(completionImplementation As CompletionImplementation) As Task
            Using state = TestStateFactory.CreateCSharpTestState(completionImplementation,
                              <Document>
class C
{
    $$
}
                              </Document>, includeFormatCommandHandler:=True)

                state.SendTypeChars("#")
                Await state.WaitForAsynchronousOperationsAsync()

                Assert.Equal("#", state.GetLineFromCurrentCaretPosition().GetText())
                Await state.AssertNoCompletionSession()
                state.SendTypeChars("reg")
                Await state.AssertSelectedCompletionItem(displayText:="region")
                state.SendReturn()
                Await state.AssertNoCompletionSession()
                Assert.Equal("    #region", state.GetLineFromCurrentCaretPosition().GetText())
                Assert.Equal(state.GetLineFromCurrentCaretPosition().End, state.GetCaretPoint().BufferPosition)

                state.SendReturn()
                Assert.Equal("", state.GetLineFromCurrentCaretPosition().GetText())
                state.SendTypeChars("#")
                Await state.WaitForAsynchronousOperationsAsync()

                Assert.Equal("#", state.GetLineFromCurrentCaretPosition().GetText())
                Await state.AssertNoCompletionSession()
                state.SendTypeChars("endr")
                Await state.AssertSelectedCompletionItem(displayText:="endregion")
                state.SendReturn()
                Await state.AssertNoCompletionSession()
                Assert.Equal("    #endregion", state.GetLineFromCurrentCaretPosition().GetText())
                Assert.Equal(state.GetLineFromCurrentCaretPosition().End, state.GetCaretPoint().BufferPosition)

            End Using
        End Function

        <MemberData(NameOf(AllCompletionImplementations))>
        <WpfTheory, Trait(Traits.Feature, Traits.Features.Completion)>
        Public Async Function AfterIdentifierInCaseLabel(completionImplementation As CompletionImplementation) As Task
            Using state = TestStateFactory.CreateCSharpTestState(completionImplementation,
                              <Document>
class C
{
    void M()
    {
        switch (true)
        {
            case identifier $$
        }
    }
}
                              </Document>)

                state.SendTypeChars("w")
                Await state.AssertSelectedCompletionItem(displayText:="when", isHardSelected:=False)

                state.SendBackspace()
                state.SendTypeChars("i")
                Await state.AssertSelectedCompletionItem(displayText:="identifier", isHardSelected:=False)

            End Using
        End Function

        <MemberData(NameOf(AllCompletionImplementations))>
        <WpfTheory, Trait(Traits.Feature, Traits.Features.Completion)>
        Public Async Function AfterIdentifierInCaseLabel_ColorColor(completionImplementation As CompletionImplementation) As Task
            Using state = TestStateFactory.CreateCSharpTestState(completionImplementation,
                              <Document>
class identifier { }
class C
{
    const identifier identifier = null;
    void M()
    {
        switch (true)
        {
            case identifier $$
        }
    }
}
                              </Document>)

                state.SendTypeChars("w")
                Await state.AssertSelectedCompletionItem(displayText:="when", isHardSelected:=False)

                state.SendBackspace()
                state.SendTypeChars("i")
                Await state.AssertSelectedCompletionItem(displayText:="identifier", isHardSelected:=False)

            End Using
        End Function

        <MemberData(NameOf(AllCompletionImplementations))>
        <WpfTheory, Trait(Traits.Feature, Traits.Features.Completion)>
        Public Async Function AfterIdentifierInCaseLabel_ClassNameOnly(completionImplementation As CompletionImplementation) As Task
            Using state = TestStateFactory.CreateCSharpTestState(completionImplementation,
                              <Document>
class identifier { }
class C
{
    void M()
    {
        switch (true)
        {
            case identifier $$
        }
    }
}
                              </Document>)

                state.SendTypeChars("w")
                Await state.AssertSelectedCompletionItem(displayText:="identifier", isHardSelected:=False)

                state.SendBackspace()
                state.SendTypeChars("i")
                Await state.AssertSelectedCompletionItem(displayText:="identifier", isHardSelected:=False)

            End Using
        End Function

        <MemberData(NameOf(AllCompletionImplementations))>
        <WpfTheory, Trait(Traits.Feature, Traits.Features.Completion)>
        Public Async Function AfterDoubleIdentifierInCaseLabel(completionImplementation As CompletionImplementation) As Task
            Using state = TestStateFactory.CreateCSharpTestState(completionImplementation,
                              <Document>
class C
{
    void M()
    {
        switch (true)
        {
            case identifier identifier $$
        }
    }
}
                              </Document>)

                state.SendTypeChars("w")
                Await state.AssertSelectedCompletionItem(displayText:="when", isHardSelected:=True)

            End Using
        End Function

        Private Class MultipleChangeCompletionProvider
            Inherits CompletionProvider

            Private _text As String
            Private _caretPosition As Integer

            Public Sub SetInfo(text As String, caretPosition As Integer)
                _text = text
                _caretPosition = caretPosition
            End Sub

            Public Overrides Function ProvideCompletionsAsync(context As CompletionContext) As Task
                context.AddItem(CompletionItem.Create(
                    "CustomItem",
                    rules:=CompletionItemRules.Default.WithMatchPriority(1000)))
                Return Task.CompletedTask
            End Function

            Public Overrides Function ShouldTriggerCompletion(text As SourceText, caretPosition As Integer, trigger As CompletionTrigger, options As OptionSet) As Boolean
                Return True
            End Function

            Public Overrides Function GetChangeAsync(document As Document, item As CompletionItem, commitKey As Char?, cancellationToken As CancellationToken) As Task(Of CompletionChange)
                Dim newText =
"using NewUsing;
using System;
class C
{
    void goo() {
        return InsertedItem"

                Dim change = CompletionChange.Create(
                    New TextChange(New TextSpan(0, _caretPosition), newText))
                Return Task.FromResult(change)
            End Function

            <WorkItem(15348, "https://github.com/dotnet/roslyn/issues/15348")>
            <MemberData(NameOf(AllCompletionImplementations))>
            <WpfTheory, Trait(Traits.Feature, Traits.Features.Completion)>
            Public Async Function TestAfterCasePatternSwitchLabel(completionImplementation As CompletionImplementation) As Task
                Using state = TestStateFactory.CreateCSharpTestState(completionImplementation,
                              <Document>
class C
{
    void M()
    {
        object o = 1;
        switch(o)
        {
            case int i:
                $$
                break;
        }
    }
}
                              </Document>)

                    state.SendTypeChars("this")
                    Await state.AssertSelectedCompletionItem(displayText:="this", isHardSelected:=True)
                End Using
            End Function
        End Class
    End Class
End Namespace<|MERGE_RESOLUTION|>--- conflicted
+++ resolved
@@ -1564,11 +1564,7 @@
             End Using
         End Function
 
-<<<<<<< HEAD
-        <WpfFact, Trait(Traits.Feature, Traits.Features.Completion)>
-=======
         <WpfFact(Skip:="https://github.com/dotnet/roslyn/pull/29820"), Trait(Traits.Feature, Traits.Features.Completion)>
->>>>>>> 0f2514d6
         Public Async Function KeywordsOrSymbolsAfterNamedParameter() As Task
             Using state = TestState.CreateCSharpTestState(
                                 <Document>
@@ -1953,7 +1949,7 @@
                 state.SendTypeChars(" Goo")
                 state.SendTab()
                 Await state.AssertNoCompletionSession()
-                Assert.Contains("public override void Goo<S>(S x = default)", state.SubjectBuffer.CurrentSnapshot.GetText(), StringComparison.Ordinal)
+                Assert.Contains("public override void Goo<S>(S x = default(S))", state.SubjectBuffer.CurrentSnapshot.GetText(), StringComparison.Ordinal)
             End Using
         End Function
 
