--- conflicted
+++ resolved
@@ -114,16 +114,6 @@
         Public Async Function TestConstructor() As Task
             Await TestAsync(
 "Class C
-<<<<<<< HEAD
-Sub New(arg1 As Integer, arg2 As Integer)
-Dim c = New C([||]1, 2)
-End Sub
-End Class",
-"Class C
-Sub New(arg1 As Integer, arg2 As Integer)
-Dim c = New C(arg1:=1, arg2:=2)
-End Sub
-=======
     Sub New(arg1 As Integer, arg2 As Integer)
         Dim c = New C([||]1, 2)
     End Sub
@@ -132,7 +122,6 @@
     Sub New(arg1 As Integer, arg2 As Integer)
         Dim c = New C(arg1:=1, arg2:=2)
     End Sub
->>>>>>> 1605ed22
 End Class")
         End Function
 
@@ -175,15 +164,9 @@
         Public Async Function TestMissingOnEmptyArgumentList() As Task
             Await TestMissingAsync(
 "Class C
-<<<<<<< HEAD
-Sub M()
-M([||])
-End Sub
-=======
     Sub M()
         M([||])
     End Sub
->>>>>>> 1605ed22
 End Class")
         End Function
 
@@ -211,20 +194,12 @@
         Public Async Function TestEmptyParamArray() As Task
             Await TestAsync(
 "Class C
-<<<<<<< HEAD
-    Sub M(arg1 As Integer, ParamArray arg2 As Integer()
-=======
     Sub M(arg1 As Integer, ParamArray arg2 As Integer())
->>>>>>> 1605ed22
         M([||]1)
     End Sub
 End Class",
 "Class C
-<<<<<<< HEAD
-    Sub M(arg1 As Integer, ParamArray arg2 As Integer()
-=======
     Sub M(arg1 As Integer, ParamArray arg2 As Integer())
->>>>>>> 1605ed22
         M(arg1:=1)
     End Sub
 End Class")
@@ -245,20 +220,12 @@
             Await TestAsync(
 "Class C
     Sub M(arg1 As Integer, optional arg2 As Integer=1, optional arg3 as Integer=1)
-<<<<<<< HEAD
         M(1,,[||]3)
-=======
-        M([||]1,,3)
->>>>>>> 1605ed22
     End Sub
 End Class",
 "Class C
     Sub M(arg1 As Integer, optional arg2 As Integer=1, optional arg3 as Integer=1)
-<<<<<<< HEAD
         M(1,,arg3:=3)
-=======
-        M(arg1:=1, arg3:=3)
->>>>>>> 1605ed22
     End Sub
 End Class")
         End Function
@@ -267,15 +234,9 @@
         Public Async Function TestMissingOnOmittedArgument() As Task
             Await TestMissingAsync(
 "Class C
-<<<<<<< HEAD
-Sub M(optional arg1 As Integer=1, optional arg2 As Integer=1)
-M([||], arg2:=2)
-End Sub
-=======
     Sub M(optional arg1 As Integer=1, optional arg2 As Integer=1)
         M([||], arg2:=2)
     End Sub
->>>>>>> 1605ed22
 End Class")
         End Function
 
