Option Strict Off
' Copyright (c) Microsoft.  All Rights Reserved.  Licensed under the Apache License, Version 2.0.  See License.txt in the project root for license information.

Imports System.Threading.Tasks
Imports Microsoft.CodeAnalysis
Imports Microsoft.CodeAnalysis.CodeGeneration
Imports Microsoft.CodeAnalysis.Editor.UnitTests.Workspaces
Imports Microsoft.CodeAnalysis.Editor.VisualBasic
Imports Microsoft.CodeAnalysis.Text
Imports Microsoft.CodeAnalysis.VisualBasic.CodeRefactorings.GenerateDefaultConstructors
Imports Roslyn.Test.Utilities
Imports Xunit

Namespace Microsoft.CodeAnalysis.Editor.VisualBasic.UnitTests.CodeRefactorings.GenerateDefaultConstructors
    Public Class GenerateDefaultConstructorsTests
        Inherits AbstractVisualBasicCodeActionTest

        Protected Overrides Function CreateCodeRefactoringProvider(workspace As Workspace) As Object
            Return New GenerateDefaultConstructorsCodeRefactoringProvider()
        End Function

<<<<<<< HEAD
        <WpfFact, Trait(Traits.Feature, Traits.Features.CodeActionsGenerateDefaultConstructors)>
        Public Async Function TestException0() As Task
            Await TestAsync(
=======
        <Fact, Trait(Traits.Feature, Traits.Features.CodeActionsGenerateDefaultConstructors)>
        Public Sub TestException0()
            Test(
>>>>>>> 3ee2e6bc
NewLines("Imports System \n Imports System.Collections.Generic \n Imports System.Linq \n Class Program \n Inherits [||]Exception \n Sub Main(args As String()) \n End Sub \n End Class"),
NewLines("Imports System \n Imports System.Collections.Generic \n Imports System.Linq \n Class Program \n Inherits Exception \n Public Sub New(message As String) \n MyBase.New(message) \n End Sub \n Sub Main(args As String()) \n End Sub \n End Class"),
index:=0)
        End Function

<<<<<<< HEAD
        <WpfFact, Trait(Traits.Feature, Traits.Features.CodeActionsGenerateDefaultConstructors)>
        Public Async Function TestException1() As Task
            Await TestAsync(
=======
        <Fact, Trait(Traits.Feature, Traits.Features.CodeActionsGenerateDefaultConstructors)>
        Public Sub TestException1()
            Test(
>>>>>>> 3ee2e6bc
NewLines("Imports System \n Imports System.Collections.Generic \n Imports System.Linq \n Class Program \n Inherits [||]Exception \n Sub Main(args As String()) \n End Sub \n End Class"),
NewLines("Imports System \n Imports System.Collections.Generic \n Imports System.Linq \n Class Program \n Inherits Exception \n Public Sub New(message As String, innerException As Exception) \n MyBase.New(message, innerException) \n End Sub \n Sub Main(args As String()) \n End Sub \n End Class"),
index:=1)
        End Function

<<<<<<< HEAD
        <WpfFact, Trait(Traits.Feature, Traits.Features.CodeActionsGenerateDefaultConstructors)>
        Public Async Function TestException2() As Task
            Await TestAsync(
=======
        <Fact, Trait(Traits.Feature, Traits.Features.CodeActionsGenerateDefaultConstructors)>
        Public Sub TestException2()
            Test(
>>>>>>> 3ee2e6bc
NewLines("Imports System \n Imports System.Collections.Generic \n Imports System.Linq \n Class Program \n Inherits [||]Exception \n Sub Main(args As String()) \n End Sub \n End Class"),
NewLines("Imports System \n Imports System.Collections.Generic \n Imports System.Linq \n Imports System.Runtime.Serialization \n Class Program \n Inherits Exception \n Protected Sub New(info As SerializationInfo, context As StreamingContext) \n MyBase.New(info, context) \n End Sub \n Sub Main(args As String()) \n End Sub \n End Class"),
index:=2)
        End Function

<<<<<<< HEAD
        <WpfFact, Trait(Traits.Feature, Traits.Features.CodeActionsGenerateDefaultConstructors)>
        Public Async Function TestException3() As Task
            Await TestAsync(
=======
        <Fact, Trait(Traits.Feature, Traits.Features.CodeActionsGenerateDefaultConstructors)>
        Public Sub TestException3()
            Test(
>>>>>>> 3ee2e6bc
NewLines("Imports System \n Imports System.Collections.Generic \n Imports System.Linq \n Class Program \n Inherits [||]Exception \n Sub Main(args As String()) \n End Sub \n End Class"),
NewLines("Imports System \n Imports System.Collections.Generic \n Imports System.Linq \n Imports System.Runtime.Serialization \n Class Program \n Inherits Exception \n Public Sub New() \n End Sub \n Public Sub New(message As String) \n MyBase.New(message) \n End Sub \n Public Sub New(message As String, innerException As Exception) \n MyBase.New(message, innerException) \n End Sub \n Protected Sub New(info As SerializationInfo, context As StreamingContext) \n MyBase.New(info, context) \n End Sub \n Sub Main(args As String()) \n End Sub \n End Class"),
index:=3)
        End Function

        <Fact, Trait(Traits.Feature, Traits.Features.CodeActionsGenerateDefaultConstructors)>
        <WorkItem(539676)>
        Public Async Function TestNotOfferedOnResolvedBaseClassName() As Task
            Await TestMissingAsync(
NewLines("Class Base \n End Class \n Class Derived \n Inherits B[||]ase \n End Class"))
        End Function

<<<<<<< HEAD
        <WpfFact, Trait(Traits.Feature, Traits.Features.CodeActionsGenerateDefaultConstructors)>
        Public Async Function TestNotOfferedOnUnresolvedBaseClassName() As Task
            Await TestMissingAsync(
=======
        <Fact, Trait(Traits.Feature, Traits.Features.CodeActionsGenerateDefaultConstructors)>
        Public Sub TestNotOfferedOnUnresolvedBaseClassName()
            TestMissing(
>>>>>>> 3ee2e6bc
NewLines("Class Derived \n Inherits [||]Base \n End Class"))
        End Function

<<<<<<< HEAD
        <WpfFact, Trait(Traits.Feature, Traits.Features.CodeActionsGenerateDefaultConstructors)>
        Public Async Function TestNotOfferedOnInheritsStatementForStructures() As Task
            Await TestMissingAsync(
=======
        <Fact, Trait(Traits.Feature, Traits.Features.CodeActionsGenerateDefaultConstructors)>
        Public Sub TestNotOfferedOnInheritsStatementForStructures()
            TestMissing(
>>>>>>> 3ee2e6bc
NewLines("Structure Derived \n Inherits [||]Base \n End Structure"))
        End Function

<<<<<<< HEAD
        <WpfFact, Trait(Traits.Feature, Traits.Features.CodeActionsGenerateDefaultConstructors)>
        Public Async Function TestNotOfferedForIncorrectlyParentedInheritsStatement() As Task
            Await TestMissingAsync(
=======
        <Fact, Trait(Traits.Feature, Traits.Features.CodeActionsGenerateDefaultConstructors)>
        Public Sub TestNotOfferedForIncorrectlyParentedInheritsStatement()
            TestMissing(
>>>>>>> 3ee2e6bc
NewLines("Inherits [||]Foo"))
        End Function

<<<<<<< HEAD
        <WpfFact, Trait(Traits.Feature, Traits.Features.CodeActionsGenerateDefaultConstructors)>
        Public Async Function TestWithDefaultConstructor() As Task
            Await TestAsync(
=======
        <Fact, Trait(Traits.Feature, Traits.Features.CodeActionsGenerateDefaultConstructors)>
        Public Sub TestWithDefaultConstructor()
            Test(
>>>>>>> 3ee2e6bc
NewLines("Imports System \n Imports System.Collections.Generic \n Imports System.Linq \n Class Program \n Inherits [||]Exception \n Public Sub New() \n End Sub \n Sub Main(args As String()) \n End Sub \n End Class"),
NewLines("Imports System \n Imports System.Collections.Generic \n Imports System.Linq \n Imports System.Runtime.Serialization \n Class Program \n Inherits Exception \n Public Sub New() \n End Sub \n Public Sub New(message As String) \n MyBase.New(message) \n End Sub \n Public Sub New(message As String, innerException As Exception) \n MyBase.New(message, innerException) \n End Sub \n Protected Sub New(info As SerializationInfo, context As StreamingContext) \n MyBase.New(info, context) \n End Sub \n Sub Main(args As String()) \n End Sub \n End Class"),
index:=3)
        End Function

<<<<<<< HEAD
        <WpfFact, Trait(Traits.Feature, Traits.Features.CodeActionsGenerateDefaultConstructors)>
        Public Async Function TestWithDefaultConstructorMissing1() As Task
            Await TestAsync(
=======
        <Fact, Trait(Traits.Feature, Traits.Features.CodeActionsGenerateDefaultConstructors)>
        Public Sub TestWithDefaultConstructorMissing1()
            Test(
>>>>>>> 3ee2e6bc
NewLines("Imports System \n Imports System.Collections.Generic \n Imports System.Linq \n Class Program \n Inherits [||]Exception \n Public Sub New(message As String) \n MyBase.New(message) \n End Sub \n Public Sub New(message As String, innerException As Exception) \n MyBase.New(message, innerException) \n End Sub \n Protected Sub New(info As Runtime.Serialization.SerializationInfo, context As Runtime.Serialization.StreamingContext) \n MyBase.New(info, context) \n End Sub \n Sub Main(args As String()) \n End Sub \n End Class"),
NewLines("Imports System \n Imports System.Collections.Generic \n Imports System.Linq \n Class Program \n Inherits Exception \n Public Sub New() \n End Sub \n Public Sub New(message As String) \n MyBase.New(message) \n End Sub \n Public Sub New(message As String, innerException As Exception) \n MyBase.New(message, innerException) \n End Sub \n Protected Sub New(info As Runtime.Serialization.SerializationInfo, context As Runtime.Serialization.StreamingContext) \n MyBase.New(info, context) \n End Sub \n Sub Main(args As String()) \n End Sub \n End Class"),
index:=0)
        End Function

<<<<<<< HEAD
        <WpfFact, Trait(Traits.Feature, Traits.Features.CodeActionsGenerateDefaultConstructors)>
        Public Async Function TestWithDefaultConstructorMissing2() As Task
            Await TestAsync(
=======
        <Fact, Trait(Traits.Feature, Traits.Features.CodeActionsGenerateDefaultConstructors)>
        Public Sub TestWithDefaultConstructorMissing2()
            Test(
>>>>>>> 3ee2e6bc
NewLines("Imports System \n Imports System.Collections.Generic \n Imports System.Linq \n Class Program \n Inherits [||]Exception \n Public Sub New(message As String, innerException As Exception) \n MyBase.New(message, innerException) \n End Sub \n Protected Sub New(info As Runtime.Serialization.SerializationInfo, context As Runtime.Serialization.StreamingContext) \n MyBase.New(info, context) \n End Sub \n Sub Main(args As String()) \n End Sub \n End Class"),
NewLines("Imports System \n Imports System.Collections.Generic \n Imports System.Linq \n Class Program \n Inherits Exception \n Public Sub New() \n End Sub \n Public Sub New() \n End Sub \n Public Sub New(message As String) \n MyBase.New(message) \n End Sub \n Public Sub New(message As String, innerException As Exception) \n MyBase.New(message, innerException) \n End Sub \n Protected Sub New(info As Runtime.Serialization.SerializationInfo, context As Runtime.Serialization.StreamingContext) \n MyBase.New(info, context) \n End Sub \n Sub Main(args As String()) \n End Sub \n End Class"),
index:=2)
        End Function

        <WorkItem(540712)>
<<<<<<< HEAD
        <WpfFact, Trait(Traits.Feature, Traits.Features.CodeActionsGenerateDefaultConstructors)>
        Public Async Function TestEndOfToken() As Task
            Await TestAsync(
=======
        <Fact, Trait(Traits.Feature, Traits.Features.CodeActionsGenerateDefaultConstructors)>
        Public Sub TestEndOfToken()
            Test(
>>>>>>> 3ee2e6bc
NewLines("Imports System \n Imports System.Collections.Generic \n Imports System.Linq \n Class Program \n Inherits Exception[||] \n Sub Main(args As String()) \n End Sub \n End Class"),
NewLines("Imports System \n Imports System.Collections.Generic \n Imports System.Linq \n Class Program \n Inherits Exception \n Public Sub New(message As String) \n MyBase.New(message) \n End Sub \n Sub Main(args As String()) \n End Sub \n End Class"),
index:=0)
        End Function

<<<<<<< HEAD
        <WpfFact(), Trait(Traits.Feature, Traits.Features.CodeActionsGenerateDefaultConstructors)>
        Public Async Function TestFormattingInGenerateDefaultConstructor() As Task
            Await TestAsync(
=======
        <Fact(), Trait(Traits.Feature, Traits.Features.CodeActionsGenerateDefaultConstructors)>
        Public Sub TestFormattingInGenerateDefaultConstructor()
            Test(
>>>>>>> 3ee2e6bc
<Text>Imports System
Imports System.Collections.Generic
Imports System.Linq
Class Program
    Inherits Exce[||]ption
    Public Sub New()
    End Sub
    Sub Main(args As String())
    End Sub
End Class</Text>.Value.Replace(vbLf, vbCrLf),
<Text>Imports System
Imports System.Collections.Generic
Imports System.Linq
Class Program
    Inherits Exception
    Public Sub New()
    End Sub

    Public Sub New(message As String)
        MyBase.New(message)
    End Sub

    Sub Main(args As String())
    End Sub
End Class</Text>.Value.Replace(vbLf, vbCrLf),
index:=0,
compareTokens:=False)
        End Function

        <WorkItem(889349)>
<<<<<<< HEAD
        <WpfFact(), Trait(Traits.Feature, Traits.Features.CodeActionsGenerateDefaultConstructors)>
        Public Async Function TestDefaultConstructorGeneration() As Task
            Await TestAsync(
=======
        <Fact(), Trait(Traits.Feature, Traits.Features.CodeActionsGenerateDefaultConstructors)>
        Public Sub TestDefaultConstructorGeneration()
            Test(
>>>>>>> 3ee2e6bc
<Text>Class C
    Inherits B[||]
    Public Sub New(y As Integer)
    End Sub
End Class

Class B
    Friend Sub New(x As Integer)
    End Sub
End Class</Text>.Value.Replace(vbLf, vbCrLf),
<Text>Class C
    Inherits B
    Public Sub New(y As Integer)
    End Sub

    Friend Sub New(x As Integer)
        MyBase.New(x)
    End Sub
End Class

Class B
    Friend Sub New(x As Integer)
    End Sub
End Class</Text>.Value.Replace(vbLf, vbCrLf),
index:=0,
compareTokens:=False)
        End Function

    End Class
End Namespace<|MERGE_RESOLUTION|>--- conflicted
+++ resolved
@@ -19,57 +19,33 @@
             Return New GenerateDefaultConstructorsCodeRefactoringProvider()
         End Function
 
-<<<<<<< HEAD
         <WpfFact, Trait(Traits.Feature, Traits.Features.CodeActionsGenerateDefaultConstructors)>
         Public Async Function TestException0() As Task
             Await TestAsync(
-=======
-        <Fact, Trait(Traits.Feature, Traits.Features.CodeActionsGenerateDefaultConstructors)>
-        Public Sub TestException0()
-            Test(
->>>>>>> 3ee2e6bc
 NewLines("Imports System \n Imports System.Collections.Generic \n Imports System.Linq \n Class Program \n Inherits [||]Exception \n Sub Main(args As String()) \n End Sub \n End Class"),
 NewLines("Imports System \n Imports System.Collections.Generic \n Imports System.Linq \n Class Program \n Inherits Exception \n Public Sub New(message As String) \n MyBase.New(message) \n End Sub \n Sub Main(args As String()) \n End Sub \n End Class"),
 index:=0)
         End Function
 
-<<<<<<< HEAD
         <WpfFact, Trait(Traits.Feature, Traits.Features.CodeActionsGenerateDefaultConstructors)>
         Public Async Function TestException1() As Task
             Await TestAsync(
-=======
-        <Fact, Trait(Traits.Feature, Traits.Features.CodeActionsGenerateDefaultConstructors)>
-        Public Sub TestException1()
-            Test(
->>>>>>> 3ee2e6bc
 NewLines("Imports System \n Imports System.Collections.Generic \n Imports System.Linq \n Class Program \n Inherits [||]Exception \n Sub Main(args As String()) \n End Sub \n End Class"),
 NewLines("Imports System \n Imports System.Collections.Generic \n Imports System.Linq \n Class Program \n Inherits Exception \n Public Sub New(message As String, innerException As Exception) \n MyBase.New(message, innerException) \n End Sub \n Sub Main(args As String()) \n End Sub \n End Class"),
 index:=1)
         End Function
 
-<<<<<<< HEAD
         <WpfFact, Trait(Traits.Feature, Traits.Features.CodeActionsGenerateDefaultConstructors)>
         Public Async Function TestException2() As Task
             Await TestAsync(
-=======
-        <Fact, Trait(Traits.Feature, Traits.Features.CodeActionsGenerateDefaultConstructors)>
-        Public Sub TestException2()
-            Test(
->>>>>>> 3ee2e6bc
 NewLines("Imports System \n Imports System.Collections.Generic \n Imports System.Linq \n Class Program \n Inherits [||]Exception \n Sub Main(args As String()) \n End Sub \n End Class"),
 NewLines("Imports System \n Imports System.Collections.Generic \n Imports System.Linq \n Imports System.Runtime.Serialization \n Class Program \n Inherits Exception \n Protected Sub New(info As SerializationInfo, context As StreamingContext) \n MyBase.New(info, context) \n End Sub \n Sub Main(args As String()) \n End Sub \n End Class"),
 index:=2)
         End Function
 
-<<<<<<< HEAD
         <WpfFact, Trait(Traits.Feature, Traits.Features.CodeActionsGenerateDefaultConstructors)>
         Public Async Function TestException3() As Task
             Await TestAsync(
-=======
-        <Fact, Trait(Traits.Feature, Traits.Features.CodeActionsGenerateDefaultConstructors)>
-        Public Sub TestException3()
-            Test(
->>>>>>> 3ee2e6bc
 NewLines("Imports System \n Imports System.Collections.Generic \n Imports System.Linq \n Class Program \n Inherits [||]Exception \n Sub Main(args As String()) \n End Sub \n End Class"),
 NewLines("Imports System \n Imports System.Collections.Generic \n Imports System.Linq \n Imports System.Runtime.Serialization \n Class Program \n Inherits Exception \n Public Sub New() \n End Sub \n Public Sub New(message As String) \n MyBase.New(message) \n End Sub \n Public Sub New(message As String, innerException As Exception) \n MyBase.New(message, innerException) \n End Sub \n Protected Sub New(info As SerializationInfo, context As StreamingContext) \n MyBase.New(info, context) \n End Sub \n Sub Main(args As String()) \n End Sub \n End Class"),
 index:=3)
@@ -82,108 +58,60 @@
 NewLines("Class Base \n End Class \n Class Derived \n Inherits B[||]ase \n End Class"))
         End Function
 
-<<<<<<< HEAD
         <WpfFact, Trait(Traits.Feature, Traits.Features.CodeActionsGenerateDefaultConstructors)>
         Public Async Function TestNotOfferedOnUnresolvedBaseClassName() As Task
             Await TestMissingAsync(
-=======
-        <Fact, Trait(Traits.Feature, Traits.Features.CodeActionsGenerateDefaultConstructors)>
-        Public Sub TestNotOfferedOnUnresolvedBaseClassName()
-            TestMissing(
->>>>>>> 3ee2e6bc
 NewLines("Class Derived \n Inherits [||]Base \n End Class"))
         End Function
 
-<<<<<<< HEAD
         <WpfFact, Trait(Traits.Feature, Traits.Features.CodeActionsGenerateDefaultConstructors)>
         Public Async Function TestNotOfferedOnInheritsStatementForStructures() As Task
             Await TestMissingAsync(
-=======
-        <Fact, Trait(Traits.Feature, Traits.Features.CodeActionsGenerateDefaultConstructors)>
-        Public Sub TestNotOfferedOnInheritsStatementForStructures()
-            TestMissing(
->>>>>>> 3ee2e6bc
 NewLines("Structure Derived \n Inherits [||]Base \n End Structure"))
         End Function
 
-<<<<<<< HEAD
         <WpfFact, Trait(Traits.Feature, Traits.Features.CodeActionsGenerateDefaultConstructors)>
         Public Async Function TestNotOfferedForIncorrectlyParentedInheritsStatement() As Task
             Await TestMissingAsync(
-=======
-        <Fact, Trait(Traits.Feature, Traits.Features.CodeActionsGenerateDefaultConstructors)>
-        Public Sub TestNotOfferedForIncorrectlyParentedInheritsStatement()
-            TestMissing(
->>>>>>> 3ee2e6bc
 NewLines("Inherits [||]Foo"))
         End Function
 
-<<<<<<< HEAD
         <WpfFact, Trait(Traits.Feature, Traits.Features.CodeActionsGenerateDefaultConstructors)>
         Public Async Function TestWithDefaultConstructor() As Task
             Await TestAsync(
-=======
-        <Fact, Trait(Traits.Feature, Traits.Features.CodeActionsGenerateDefaultConstructors)>
-        Public Sub TestWithDefaultConstructor()
-            Test(
->>>>>>> 3ee2e6bc
 NewLines("Imports System \n Imports System.Collections.Generic \n Imports System.Linq \n Class Program \n Inherits [||]Exception \n Public Sub New() \n End Sub \n Sub Main(args As String()) \n End Sub \n End Class"),
 NewLines("Imports System \n Imports System.Collections.Generic \n Imports System.Linq \n Imports System.Runtime.Serialization \n Class Program \n Inherits Exception \n Public Sub New() \n End Sub \n Public Sub New(message As String) \n MyBase.New(message) \n End Sub \n Public Sub New(message As String, innerException As Exception) \n MyBase.New(message, innerException) \n End Sub \n Protected Sub New(info As SerializationInfo, context As StreamingContext) \n MyBase.New(info, context) \n End Sub \n Sub Main(args As String()) \n End Sub \n End Class"),
 index:=3)
         End Function
 
-<<<<<<< HEAD
         <WpfFact, Trait(Traits.Feature, Traits.Features.CodeActionsGenerateDefaultConstructors)>
         Public Async Function TestWithDefaultConstructorMissing1() As Task
             Await TestAsync(
-=======
-        <Fact, Trait(Traits.Feature, Traits.Features.CodeActionsGenerateDefaultConstructors)>
-        Public Sub TestWithDefaultConstructorMissing1()
-            Test(
->>>>>>> 3ee2e6bc
 NewLines("Imports System \n Imports System.Collections.Generic \n Imports System.Linq \n Class Program \n Inherits [||]Exception \n Public Sub New(message As String) \n MyBase.New(message) \n End Sub \n Public Sub New(message As String, innerException As Exception) \n MyBase.New(message, innerException) \n End Sub \n Protected Sub New(info As Runtime.Serialization.SerializationInfo, context As Runtime.Serialization.StreamingContext) \n MyBase.New(info, context) \n End Sub \n Sub Main(args As String()) \n End Sub \n End Class"),
 NewLines("Imports System \n Imports System.Collections.Generic \n Imports System.Linq \n Class Program \n Inherits Exception \n Public Sub New() \n End Sub \n Public Sub New(message As String) \n MyBase.New(message) \n End Sub \n Public Sub New(message As String, innerException As Exception) \n MyBase.New(message, innerException) \n End Sub \n Protected Sub New(info As Runtime.Serialization.SerializationInfo, context As Runtime.Serialization.StreamingContext) \n MyBase.New(info, context) \n End Sub \n Sub Main(args As String()) \n End Sub \n End Class"),
 index:=0)
         End Function
 
-<<<<<<< HEAD
         <WpfFact, Trait(Traits.Feature, Traits.Features.CodeActionsGenerateDefaultConstructors)>
         Public Async Function TestWithDefaultConstructorMissing2() As Task
             Await TestAsync(
-=======
-        <Fact, Trait(Traits.Feature, Traits.Features.CodeActionsGenerateDefaultConstructors)>
-        Public Sub TestWithDefaultConstructorMissing2()
-            Test(
->>>>>>> 3ee2e6bc
 NewLines("Imports System \n Imports System.Collections.Generic \n Imports System.Linq \n Class Program \n Inherits [||]Exception \n Public Sub New(message As String, innerException As Exception) \n MyBase.New(message, innerException) \n End Sub \n Protected Sub New(info As Runtime.Serialization.SerializationInfo, context As Runtime.Serialization.StreamingContext) \n MyBase.New(info, context) \n End Sub \n Sub Main(args As String()) \n End Sub \n End Class"),
 NewLines("Imports System \n Imports System.Collections.Generic \n Imports System.Linq \n Class Program \n Inherits Exception \n Public Sub New() \n End Sub \n Public Sub New() \n End Sub \n Public Sub New(message As String) \n MyBase.New(message) \n End Sub \n Public Sub New(message As String, innerException As Exception) \n MyBase.New(message, innerException) \n End Sub \n Protected Sub New(info As Runtime.Serialization.SerializationInfo, context As Runtime.Serialization.StreamingContext) \n MyBase.New(info, context) \n End Sub \n Sub Main(args As String()) \n End Sub \n End Class"),
 index:=2)
         End Function
 
         <WorkItem(540712)>
-<<<<<<< HEAD
         <WpfFact, Trait(Traits.Feature, Traits.Features.CodeActionsGenerateDefaultConstructors)>
         Public Async Function TestEndOfToken() As Task
             Await TestAsync(
-=======
-        <Fact, Trait(Traits.Feature, Traits.Features.CodeActionsGenerateDefaultConstructors)>
-        Public Sub TestEndOfToken()
-            Test(
->>>>>>> 3ee2e6bc
 NewLines("Imports System \n Imports System.Collections.Generic \n Imports System.Linq \n Class Program \n Inherits Exception[||] \n Sub Main(args As String()) \n End Sub \n End Class"),
 NewLines("Imports System \n Imports System.Collections.Generic \n Imports System.Linq \n Class Program \n Inherits Exception \n Public Sub New(message As String) \n MyBase.New(message) \n End Sub \n Sub Main(args As String()) \n End Sub \n End Class"),
 index:=0)
         End Function
 
-<<<<<<< HEAD
         <WpfFact(), Trait(Traits.Feature, Traits.Features.CodeActionsGenerateDefaultConstructors)>
         Public Async Function TestFormattingInGenerateDefaultConstructor() As Task
             Await TestAsync(
-=======
-        <Fact(), Trait(Traits.Feature, Traits.Features.CodeActionsGenerateDefaultConstructors)>
-        Public Sub TestFormattingInGenerateDefaultConstructor()
-            Test(
->>>>>>> 3ee2e6bc
 <Text>Imports System
 Imports System.Collections.Generic
 Imports System.Linq
@@ -214,15 +142,9 @@
         End Function
 
         <WorkItem(889349)>
-<<<<<<< HEAD
         <WpfFact(), Trait(Traits.Feature, Traits.Features.CodeActionsGenerateDefaultConstructors)>
         Public Async Function TestDefaultConstructorGeneration() As Task
             Await TestAsync(
-=======
-        <Fact(), Trait(Traits.Feature, Traits.Features.CodeActionsGenerateDefaultConstructors)>
-        Public Sub TestDefaultConstructorGeneration()
-            Test(
->>>>>>> 3ee2e6bc
 <Text>Class C
     Inherits B[||]
     Public Sub New(y As Integer)
