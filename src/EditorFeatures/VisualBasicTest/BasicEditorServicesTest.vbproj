--- conflicted
+++ resolved
@@ -603,10 +603,7 @@
   </ItemGroup>
   <ItemGroup>
     <Compile Include="UseCoalesceExpression\UseCoalesceExpressionTests.vb" />
-<<<<<<< HEAD
     <Compile Include="UseNullPropagation\UseNullPropagationTests.vb" />
-=======
->>>>>>> 1a9e72c2
     <None Include="PerfTests\BasicPerfGoldilocksTypingFullSolutionDiagnosticsThirdPartyAnalyzers.xml">
       <CopyToOutputDirectory>PreserveNewest</CopyToOutputDirectory>
       <SubType>Designer</SubType>
