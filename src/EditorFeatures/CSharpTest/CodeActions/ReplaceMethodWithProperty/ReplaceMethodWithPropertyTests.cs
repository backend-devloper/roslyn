// Copyright (c) Microsoft.  All Rights Reserved.  Licensed under the Apache License, Version 2.0.  See License.txt in the project root for license information.

using System.Collections.Generic;
using System.Threading.Tasks;
using Microsoft.CodeAnalysis.CodeRefactorings;
using Microsoft.CodeAnalysis.CodeStyle;
using Microsoft.CodeAnalysis.CSharp.CodeStyle;
using Microsoft.CodeAnalysis.CSharp.Test.Utilities;
using Microsoft.CodeAnalysis.Editor.CSharp.UnitTests.CodeRefactorings;
using Microsoft.CodeAnalysis.Options;
using Microsoft.CodeAnalysis.ReplaceMethodWithProperty;
using Roslyn.Test.Utilities;
using Xunit;

namespace Microsoft.CodeAnalysis.Editor.CSharp.UnitTests.CodeActions.ReplaceMethodWithProperty
{
    public class ReplaceMethodWithPropertyTests : AbstractCSharpCodeActionTest
    {
<<<<<<< HEAD
        protected override CodeRefactoringProvider CreateCodeRefactoringProvider(Workspace workspace, object fixProviderData)
=======
        protected override CodeRefactoringProvider CreateCodeRefactoringProvider(Workspace workspace)
>>>>>>> 6dc7672f
            => new ReplaceMethodWithPropertyCodeRefactoringProvider();

        [Fact, Trait(Traits.Feature, Traits.Features.CodeActionsReplaceMethodWithProperty)]
        public async Task TestMethodWithGetName()
        {
            await TestWithAllCodeStyleOff(
@"class C
{
    int [||]GetFoo()
    {
    }
}",
@"class C
{
    int Foo
    {
        get
        {
        }
    }
}");
        }

        [Fact, Trait(Traits.Feature, Traits.Features.CodeActionsReplaceMethodWithProperty)]
        public async Task TestMethodWithoutGetName()
        {
            await TestWithAllCodeStyleOff(
@"class C
{
    int [||]Foo()
    {
    }
}",
@"class C
{
    int Foo
    {
        get
        {
        }
    }
}");
        }

        [Fact, Trait(Traits.Feature, Traits.Features.CodeActionsReplaceMethodWithProperty)]
        [WorkItem(6034, "https://github.com/dotnet/roslyn/issues/6034")]
        public async Task TestMethodWithArrowBody()
        {
            await TestWithAllCodeStyleOff(
@"class C
{
    int [||]GetFoo() => 0;
}",
@"class C
{
    int Foo { get { return 0; } }
}");
        }

        [Fact, Trait(Traits.Feature, Traits.Features.CodeActionsReplaceMethodWithProperty)]
        public async Task TestMethodWithoutBody()
        {
            await TestWithAllCodeStyleOff(
@"class C
{
    int [||]GetFoo();
}",
@"class C
{
    int Foo { get; }
}");
        }

        [Fact, Trait(Traits.Feature, Traits.Features.CodeActionsReplaceMethodWithProperty)]
        public async Task TestMethodWithModifiers()
        {
            await TestWithAllCodeStyleOff(
@"class C
{
    public static int [||]GetFoo()
    {
    }
}",
@"class C
{
    public static int Foo
    {
        get
        {
        }
    }
}");
        }

        [Fact, Trait(Traits.Feature, Traits.Features.CodeActionsReplaceMethodWithProperty)]
        public async Task TestMethodWithAttributes()
        {
            await TestWithAllCodeStyleOff(
@"class C
{
    [A]
    int [||]GetFoo()
    {
    }
}",
@"class C
{
    [A]
    int Foo
    {
        get
        {
        }
    }
}");
        }

        [Fact, Trait(Traits.Feature, Traits.Features.CodeActionsReplaceMethodWithProperty)]
        public async Task TestMethodWithTrivia_1()
        {
            await TestWithAllCodeStyleOff(
@"class C
{
    // Foo
    int [||]GetFoo()
    {
    }
}",
@"class C
{
    // Foo
    int Foo
    {
        get
        {
        }
    }
}",
compareTokens: false);
        }

        [Fact, Trait(Traits.Feature, Traits.Features.CodeActionsReplaceMethodWithProperty)]
        public async Task TestIndentation()
        {
            await TestWithAllCodeStyleOff(
@"class C
{
    int [||]GetFoo()
    {
        int count;
        foreach (var x in y)
        {
            count += bar;
        }
        return count;
    }
}",
@"class C
{
    int Foo
    {
        get
        {
            int count;
            foreach (var x in y)
            {
                count += bar;
            }
            return count;
        }
    }
}",
compareTokens: false);
        }

        [Fact, Trait(Traits.Feature, Traits.Features.CodeActionsReplaceMethodWithProperty)]
        public async Task TestIfDefMethod()
        {
            await TestWithAllCodeStyleOff(
@"class C
{
#if true
    int [||]GetFoo()
    {
    }
#endif
}",
@"class C
{
#if true
    int Foo
    {
        get
        {
        }
    }
#endif
}");
        }

        [Fact, Trait(Traits.Feature, Traits.Features.CodeActionsReplaceMethodWithProperty)]
        public async Task TestMethodWithTrivia_2()
        {
            await TestWithAllCodeStyleOff(
@"class C
{
    // Foo
    int [||]GetFoo()
    {
    }
    // SetFoo
    void SetFoo(int i)
    {
    }
}",
@"class C
{
    // Foo
    // SetFoo
    int Foo
    {
        get
        {
        }

        set
        {
        }
    }
}",
index: 1,
compareTokens: false);
        }

        [Fact, Trait(Traits.Feature, Traits.Features.CodeActionsReplaceMethodWithProperty)]
        public async Task TestExplicitInterfaceMethod_1()
        {
            await TestWithAllCodeStyleOff(
@"class C
{
    int [||]I.GetFoo()
    {
    }
}",
@"class C
{
    int I.Foo
    {
        get
        {
        }
    }
}");
        }

        [Fact, Trait(Traits.Feature, Traits.Features.CodeActionsReplaceMethodWithProperty)]
        public async Task TestExplicitInterfaceMethod_2()
        {
            await TestWithAllCodeStyleOff(
@"interface I
{
    int GetFoo();
}

class C : I
{
    int [||]I.GetFoo()
    {
    }
}",
@"interface I
{
    int Foo { get; }
}

class C : I
{
    int I.Foo
    {
        get
        {
        }
    }
}");
        }

        [Fact, Trait(Traits.Feature, Traits.Features.CodeActionsReplaceMethodWithProperty)]
        public async Task TestExplicitInterfaceMethod_3()
        {
            await TestWithAllCodeStyleOff(
@"interface I
{
    int [||]GetFoo();
}

class C : I
{
    int I.GetFoo()
    {
    }
}",
@"interface I
{
    int Foo { get; }
}

class C : I
{
    int I.Foo
    {
        get
        {
        }
    }
}");
        }

        [Fact, Trait(Traits.Feature, Traits.Features.CodeActionsReplaceMethodWithProperty)]
        public async Task TestInAttribute()
        {
            await TestMissingAsync(
@"class C
{
    [At[||]tr]
    int GetFoo()
    {
    }
}");
        }

        [Fact, Trait(Traits.Feature, Traits.Features.CodeActionsReplaceMethodWithProperty)]
        public async Task TestInMethod()
        {
            await TestMissingAsync(
@"class C
{
    int GetFoo()
    {
[||]
    }
}");
        }

        [Fact, Trait(Traits.Feature, Traits.Features.CodeActionsReplaceMethodWithProperty)]
        public async Task TestVoidMethod()
        {
            await TestMissingAsync(
@"class C
{
    void [||]GetFoo()
    {
    }
}");
        }

        [Fact, Trait(Traits.Feature, Traits.Features.CodeActionsReplaceMethodWithProperty)]
        public async Task TestAsyncMethod()
        {
            await TestMissingAsync(
@"class C
{
    async Task [||]GetFoo()
    {
    }
}");
        }

        [Fact, Trait(Traits.Feature, Traits.Features.CodeActionsReplaceMethodWithProperty)]
        public async Task TestGenericMethod()
        {
            await TestMissingAsync(
@"class C
{
    int [||]GetFoo<T>()
    {
    }
}");
        }

        [Fact, Trait(Traits.Feature, Traits.Features.CodeActionsReplaceMethodWithProperty)]
        public async Task TestExtensionMethod()
        {
            await TestMissingAsync(
@"static class C
{
    int [||]GetFoo(this int i)
    {
    }
}");
        }

        [Fact, Trait(Traits.Feature, Traits.Features.CodeActionsReplaceMethodWithProperty)]
        public async Task TestMethodWithParameters_1()
        {
            await TestMissingAsync(
@"class C
{
    int [||]GetFoo(int i)
    {
    }
}");
        }

        [Fact, Trait(Traits.Feature, Traits.Features.CodeActionsReplaceMethodWithProperty)]
        public async Task TestMethodWithParameters_2()
        {
            await TestMissingAsync(
@"class C
{
    int [||]GetFoo(int i = 0)
    {
    }
}");
        }

        [Fact, Trait(Traits.Feature, Traits.Features.CodeActionsReplaceMethodWithProperty)]
        public async Task TestNotInSignature_1()
        {
            await TestMissingAsync(
@"class C
{
    [At[||]tr]
    int GetFoo()
    {
    }
}");
        }

        [Fact, Trait(Traits.Feature, Traits.Features.CodeActionsReplaceMethodWithProperty)]
        public async Task TestNotInSignature_2()
        {
            await TestMissingAsync(
@"class C
{
    int GetFoo()
    {
[||]
    }
}");
        }

        [Fact, Trait(Traits.Feature, Traits.Features.CodeActionsReplaceMethodWithProperty)]
        public async Task TestUpdateGetReferenceNotInMethod()
        {
            await TestWithAllCodeStyleOff(
@"class C
{
    int [||]GetFoo()
    {
    }

    void Bar()
    {
        var x = GetFoo();
    }
}",
@"class C
{
    int Foo
    {
        get
        {
        }
    }

    void Bar()
    {
        var x = Foo;
    }
}");
        }

        [Fact, Trait(Traits.Feature, Traits.Features.CodeActionsReplaceMethodWithProperty)]
        public async Task TestUpdateGetReferenceSimpleInvocation()
        {
            await TestWithAllCodeStyleOff(
@"class C
{
    int [||]GetFoo()
    {
    }

    void Bar()
    {
        var x = GetFoo();
    }
}",
@"class C
{
    int Foo
    {
        get
        {
        }
    }

    void Bar()
    {
        var x = Foo;
    }
}");
        }

        [Fact, Trait(Traits.Feature, Traits.Features.CodeActionsReplaceMethodWithProperty)]
        public async Task TestUpdateGetReferenceMemberAccessInvocation()
        {
            await TestWithAllCodeStyleOff(
@"class C
{
    int [||]GetFoo()
    {
    }

    void Bar()
    {
        var x = this.GetFoo();
    }
}",
@"class C
{
    int Foo
    {
        get
        {
        }
    }

    void Bar()
    {
        var x = this.Foo;
    }
}");
        }

        [Fact, Trait(Traits.Feature, Traits.Features.CodeActionsReplaceMethodWithProperty)]
        public async Task TestUpdateGetReferenceBindingMemberInvocation()
        {
            await TestWithAllCodeStyleOff(
@"class C
{
    int [||]GetFoo()
    {
    }

    void Bar()
    {
        C x;
        var v = x?.GetFoo();
    }
}",
@"class C
{
    int Foo
    {
        get
        {
        }
    }

    void Bar()
    {
        C x;
        var v = x?.Foo;
    }
}");
        }

        [Fact, Trait(Traits.Feature, Traits.Features.CodeActionsReplaceMethodWithProperty)]
        public async Task TestUpdateGetReferenceInMethod()
        {
            await TestWithAllCodeStyleOff(
@"class C
{
    int [||]GetFoo()
    {
        return GetFoo();
    }
}",
@"class C
{
    int Foo
    {
        get
        {
            return Foo;
        }
    }
}");
        }

        [Fact, Trait(Traits.Feature, Traits.Features.CodeActionsReplaceMethodWithProperty)]
        public async Task TestOverride()
        {
            await TestWithAllCodeStyleOff(
@"class C
{
    public virtual int [||]GetFoo()
    {
    }
}

class D : C
{
    public override int GetFoo()
    {
    }
}",
@"class C
{
    public virtual int Foo
    {
        get
        {
        }
    }
}

class D : C
{
    public override int Foo
    {
        get
        {
        }
    }
}");
        }

        [Fact, Trait(Traits.Feature, Traits.Features.CodeActionsReplaceMethodWithProperty)]
        public async Task TestUpdateGetReference_NonInvoked()
        {
            await TestWithAllCodeStyleOff(
@"using System;

class C
{
    int [||]GetFoo()
    {
    }

    void Bar()
    {
        Action<int> i = GetFoo;
    }
}",
@"using System;

class C
{
    int Foo
    {
        get
        {
        }
    }

    void Bar()
    {
        Action<int> i = {|Conflict:Foo|};
    }
}");
        }

        [Fact, Trait(Traits.Feature, Traits.Features.CodeActionsReplaceMethodWithProperty)]
        public async Task TestUpdateGetReference_ImplicitReference()
        {
            await TestWithAllCodeStyleOff(
@"using System.Collections;

class C
{
    public IEnumerator [||]GetEnumerator()
    {
    }

    void Bar()
    {
        foreach (var x in this)
        {
        }
    }
}",
@"using System.Collections;

class C
{
    public IEnumerator Enumerator
    {
        get
        {
        }
    }

    void Bar()
    {
        {|Conflict:foreach (var x in this)
        {
        }|}
    }
}");
        }

        [Fact, Trait(Traits.Feature, Traits.Features.CodeActionsReplaceMethodWithProperty)]
        public async Task TestUpdateGetSet()
        {
            await TestWithAllCodeStyleOff(
@"using System;

class C
{
    int [||]GetFoo()
    {
    }

    void SetFoo(int i)
    {
    }
}",
@"using System;

class C
{
    int Foo
    {
        get
        {
        }

        set
        {
        }
    }
}",
index: 1);
        }

        [Fact, Trait(Traits.Feature, Traits.Features.CodeActionsReplaceMethodWithProperty)]
        public async Task TestUpdateGetSetReference_NonInvoked()
        {
            await TestWithAllCodeStyleOff(
@"using System;

class C
{
    int [||]GetFoo()
    {
    }

    void SetFoo(int i)
    {
    }

    void Bar()
    {
        Action<int> i = SetFoo;
    }
}",
@"using System;

class C
{
    int Foo
    {
        get
        {
        }

        set
        {
        }
    }

    void Bar()
    {
        Action<int> i = {|Conflict:Foo|};
    }
}",
index: 1);
        }

        [Fact, Trait(Traits.Feature, Traits.Features.CodeActionsReplaceMethodWithProperty)]
        public async Task TestUpdateGetSet_SetterAccessibility()
        {
            await TestWithAllCodeStyleOff(
@"using System;

class C
{
    public int [||]GetFoo()
    {
    }

    private void SetFoo(int i)
    {
    }
}",
@"using System;

class C
{
    public int Foo
    {
        get
        {
        }

        private set
        {
        }
    }
}",
index: 1);
        }

        [Fact, Trait(Traits.Feature, Traits.Features.CodeActionsReplaceMethodWithProperty)]
        public async Task TestUpdateGetSet_ExpressionBodies()
        {
            await TestWithAllCodeStyleOff(
@"using System;

class C
{
    int [||]GetFoo() => 0;
    void SetFoo(int i) => Bar();
}",
@"using System;

class C
{
    int Foo
    {
        get
        {
            return 0;
        }

        set
        {
            Bar();
        }
    }
}",
index: 1);
        }

        [Fact, Trait(Traits.Feature, Traits.Features.CodeActionsReplaceMethodWithProperty)]
        public async Task TestUpdateGetSet_GetInSetReference()
        {
            await TestWithAllCodeStyleOff(
@"using System;

class C
{
    int [||]GetFoo()
    {
    }

    void SetFoo(int i)
    {
    }

    void Bar()
    {
        SetFoo(GetFoo() + 1);
    }
}",
@"using System;

class C
{
    int Foo
    {
        get
        {
        }

        set
        {
        }
    }

    void Bar()
    {
        Foo = Foo + 1;
    }
}",
index: 1);
        }

        [Fact, Trait(Traits.Feature, Traits.Features.CodeActionsReplaceMethodWithProperty)]
        public async Task TestUpdateGetSet_UpdateSetParameterName_1()
        {
            await TestWithAllCodeStyleOff(
@"using System;

class C
{
    int [||]GetFoo()
    {
    }

    void SetFoo(int i)
    {
        v = i;
    }
}",
@"using System;

class C
{
    int Foo
    {
        get
        {
        }

        set
        {
            v = value;
        }
    }
}",
index: 1);
        }

        [Fact, Trait(Traits.Feature, Traits.Features.CodeActionsReplaceMethodWithProperty)]
        public async Task TestUpdateGetSet_UpdateSetParameterName_2()
        {
            await TestWithAllCodeStyleOff(
@"using System;

class C
{
    int [||]GetFoo()
    {
    }

    void SetFoo(int value)
    {
        v = value;
    }
}",
@"using System;

class C
{
    int Foo
    {
        get
        {
        }

        set
        {
            v = value;
        }
    }
}",
index: 1);
        }

        [Fact, Trait(Traits.Feature, Traits.Features.CodeActionsReplaceMethodWithProperty)]
        public async Task TestUpdateGetSet_SetReferenceInSetter()
        {
            await TestWithAllCodeStyleOff(
@"using System;

class C
{
    int [||]GetFoo()
    {
    }

    void SetFoo(int i)
    {
        SetFoo(i - 1);
    }
}",
@"using System;

class C
{
    int Foo
    {
        get
        {
        }

        set
        {
            Foo = value - 1;
        }
    }
}",
index: 1);
        }

        [Fact, Trait(Traits.Feature, Traits.Features.CodeActionsReplaceMethodWithProperty)]
        public async Task TestVirtualGetWithOverride_1()
        {
            await TestWithAllCodeStyleOff(
@"class C
{
    protected virtual int [||]GetFoo()
    {
    }
}

class D : C
{
    protected override int GetFoo()
    {
    }
}",
@"class C
{
    protected virtual int Foo
    {
        get
        {
        }
    }
}

class D : C
{
    protected override int Foo
    {
        get
        {
        }
    }
}",
index: 0);
        }

        [Fact, Trait(Traits.Feature, Traits.Features.CodeActionsReplaceMethodWithProperty)]
        public async Task TestVirtualGetWithOverride_2()
        {
            await TestWithAllCodeStyleOff(
@"class C
{
    protected virtual int [||]GetFoo()
    {
    }
}

class D : C
{
    protected override int GetFoo()
    {
        base.GetFoo();
    }
}",
@"class C
{
    protected virtual int Foo
    {
        get
        {
        }
    }
}

class D : C
{
    protected override int Foo
    {
        get
        {
            base.Foo;
        }
    }
}",
index: 0);
        }

        [Fact, Trait(Traits.Feature, Traits.Features.CodeActionsReplaceMethodWithProperty)]
        public async Task TestGetWithInterface()
        {
            await TestWithAllCodeStyleOff(
@"interface I
{
    int [||]GetFoo();
}

class C : I
{
    public int GetFoo()
    {
    }
}",
@"interface I
{
    int Foo { get; }
}

class C : I
{
    public int Foo
    {
        get
        {
        }
    }
}",
index: 0);
        }

        [Fact, Trait(Traits.Feature, Traits.Features.CodeActionsReplaceMethodWithProperty)]
        public async Task TestWithPartialClasses()
        {
            await TestWithAllCodeStyleOff(
@"partial class C
{
    int [||]GetFoo()
    {
    }
}

partial class C
{
    void SetFoo(int i)
    {
    }
}",
@"partial class C
{
    int Foo
    {
        get
        {
        }

        set
        {
        }
    }
}

partial class C
{
}",
index: 1);
        }

        [Fact, Trait(Traits.Feature, Traits.Features.CodeActionsReplaceMethodWithProperty)]
        public async Task TestUpdateGetSetCaseInsensitive()
        {
            await TestWithAllCodeStyleOff(
@"using System;

class C
{
    int [||]getFoo()
    {
    }

    void setFoo(int i)
    {
    }
}",
@"using System;

class C
{
    int Foo
    {
        get
        {
        }

        set
        {
        }
    }
}",
index: 1);
        }

        [Fact, Trait(Traits.Feature, Traits.Features.CodeActionsReplaceMethodWithProperty)]
        public async Task Tuple()
        {
            await TestWithAllCodeStyleOff(
@"class C
{
    (int, string) [||]GetFoo()
    {
    }
}",
@"class C
{
    (int, string) Foo
    {
        get
        {
        }
    }
}",
parseOptions: TestOptions.Regular,
withScriptOption: true);
        }

        [Fact, Trait(Traits.Feature, Traits.Features.CodeActionsReplaceMethodWithProperty)]
        public async Task Tuple_GetAndSet()
        {
            await TestWithAllCodeStyleOff(
@"using System;

class C
{
    (int, string) [||]getFoo()
    {
    }

    void setFoo((int, string) i)
    {
    }
}" + TestResources.NetFX.ValueTuple.tuplelib_cs,
@"using System;

class C
{
    (int, string) Foo
    {
        get
        {
        }

        set
        {
        }
    }
}" + TestResources.NetFX.ValueTuple.tuplelib_cs,
index: 1,
parseOptions: TestOptions.Regular,
withScriptOption: true);
        }

        [Fact, Trait(Traits.Feature, Traits.Features.CodeActionsReplaceMethodWithProperty)]
        public async Task TupleWithNames_GetAndSet()
        {
            await TestWithAllCodeStyleOff(
@"using System;

class C
{
    (int a, string b) [||]getFoo()
    {
    }

    void setFoo((int a, string b) i)
    {
    }
}" + TestResources.NetFX.ValueTuple.tuplelib_cs,
@"using System;

class C
{
    (int a, string b) Foo
    {
        get
        {
        }

        set
        {
        }
    }
}" + TestResources.NetFX.ValueTuple.tuplelib_cs,
index: 1,
parseOptions: TestOptions.Regular,
withScriptOption: true);
        }

        [Fact, Trait(Traits.Feature, Traits.Features.CodeActionsReplaceMethodWithProperty)]
        public async Task TupleWithDifferentNames_GetAndSet()
        {
            // Cannot refactor tuples with different names together
            await Assert.ThrowsAsync<Xunit.Sdk.InRangeException>(() =>
                TestWithAllCodeStyleOff(
@"using System;

class C
{
    (int a, string b) [||]getFoo()
    {
    }

    void setFoo((int c, string d) i)
    {
    }
}",
@"",
index: 1,
parseOptions: TestOptions.Regular,
withScriptOption: true));
        }

        [Fact, Trait(Traits.Feature, Traits.Features.CodeActionsReplaceMethodWithProperty)]
        public async Task TestOutVarDeclaration_1()
        {
            await TestWithAllCodeStyleOff(
@"class C
{
    // Foo
    int [||]GetFoo()
    {
    }
    // SetFoo
    void SetFoo(out int i)
    {
    }

    void Test()
    {
        SetFoo(out int i);
    }
}",
@"class C
{
    // Foo
    int Foo
    {
        get
        {
        }
    }

    // SetFoo
    void SetFoo(out int i)
    {
    }

    void Test()
    {
        SetFoo(out int i);
    }
}",
index: 0,
compareTokens: false);
        }

        [Fact, Trait(Traits.Feature, Traits.Features.CodeActionsReplaceMethodWithProperty)]
        public async Task TestOutVarDeclaration_2()
        {
            await TestWithAllCodeStyleOff(
@"class C
{
    // Foo
    int [||]GetFoo()
    {
    }
    // SetFoo
    void SetFoo(int i)
    {
    }

    void Test()
    {
        SetFoo(out int i);
    }
}",
@"class C
{
    // Foo
    // SetFoo
    int Foo
    {
        get
        {
        }

        set
        {
        }
    }

    void Test()
    {
        {|Conflict:Foo|}(out int i);
    }
}",
index: 1,
compareTokens: false);
        }

        [Fact, Trait(Traits.Feature, Traits.Features.CodeActionsReplaceMethodWithProperty)]
        public async Task TestOutVarDeclaration_3()
        {
            await TestMissingAsync(
@"class C
{
    // Foo
    int GetFoo()
    {
    }

    // SetFoo
    void [||]SetFoo(out int i)
    {
    }

    void Test()
    {
        SetFoo(out int i);
    }
}");
        }

        [Fact, Trait(Traits.Feature, Traits.Features.CodeActionsReplaceMethodWithProperty)]
        public async Task TestOutVarDeclaration_4()
        {
            await TestMissingAsync(
@"class C
{
    // Foo
    int [||]GetFoo(out int i)
    {
    }

    // SetFoo
    void SetFoo(out int i, int j)
    {
    }

    void Test()
    {
        var y = GetFoo(out int i);
    }
}");
        }

        [WorkItem(14327, "https://github.com/dotnet/roslyn/issues/14327")]
        [Fact, Trait(Traits.Feature, Traits.Features.CodeActionsReplaceMethodWithProperty)]
        public async Task TestUpdateChainedGet1()
        {
            await TestWithAllCodeStyleOff(
@"public class Foo
{
    public Foo()
    {
        Foo value = GetValue().GetValue();
    }

    public Foo [||]GetValue()
    {
        return this;
    }
}",
@"public class Foo
{
    public Foo()
    {
        Foo value = Value.Value;
    }

    public Foo Value
    {
        get
        {
            return this;
        }
    }
}");
        }

        [WorkItem(16980, "https://github.com/dotnet/roslyn/issues/16980")]
        [Fact, Trait(Traits.Feature, Traits.Features.CodeActionsReplaceMethodWithProperty)]
        public async Task TestCodeStyle1()
        {
            await TestAsync(
@"class C
{
    int [||]GetFoo()
    {
        return 1;
    }
}",
@"class C
{
    int Foo
    {
        get => 1;
    }
}", options: PreferExpressionBodiedAccessors);
        }

        [WorkItem(16980, "https://github.com/dotnet/roslyn/issues/16980")]
        [Fact, Trait(Traits.Feature, Traits.Features.CodeActionsReplaceMethodWithProperty)]
        public async Task TestCodeStyle2()
        {
            await TestAsync(
@"class C
{
    int [||]GetFoo()
    {
        return 1;
    }
}",
@"class C
{
    int Foo => 1;
}", options: PreferExpressionBodiedProperties);
        }

        [WorkItem(16980, "https://github.com/dotnet/roslyn/issues/16980")]
        [Fact, Trait(Traits.Feature, Traits.Features.CodeActionsReplaceMethodWithProperty)]
        public async Task TestCodeStyle3()
        {
            await TestAsync(
@"class C
{
    int [||]GetFoo()
    {
        return 1;
    }
}",
@"class C
{
    int Foo => 1;
}", options: PreferExpressionBodiedAccessorsAndProperties);
        }

        [WorkItem(16980, "https://github.com/dotnet/roslyn/issues/16980")]
        [Fact, Trait(Traits.Feature, Traits.Features.CodeActionsReplaceMethodWithProperty)]
        public async Task TestCodeStyle4()
        {
            await TestAsync(
@"class C
{
    int [||]GetFoo()
    {
        return 1;
    }

    void SetFoo(int i)
    {
        _i = i;
    }
}",
@"class C
{
    int Foo
    {
        get => 1;
        set => _i = value;
    }
}", 
index: 1,
options: PreferExpressionBodiedAccessors);
        }

        [WorkItem(16980, "https://github.com/dotnet/roslyn/issues/16980")]
        [Fact, Trait(Traits.Feature, Traits.Features.CodeActionsReplaceMethodWithProperty)]
        public async Task TestCodeStyle5()
        {
            await TestAsync(
@"class C
{
    int [||]GetFoo()
    {
        return 1;
    }

    void SetFoo(int i)
    {
        _i = i;
    }
}",
@"class C
{
    int Foo
    {
        get { return 1; }
        set { _i = value; }
    }
}", 
index: 1,
options: PreferExpressionBodiedProperties);
        }

        [WorkItem(16980, "https://github.com/dotnet/roslyn/issues/16980")]
        [Fact, Trait(Traits.Feature, Traits.Features.CodeActionsReplaceMethodWithProperty)]
        public async Task TestCodeStyle6()
        {
            await TestAsync(
@"class C
{
    int [||]GetFoo()
    {
        return 1;
    }

    void SetFoo(int i)
    {
        _i = i;
    }
}",
@"class C
{
    int Foo
    {
        get => 1;
        set => _i = value;
    }
}",
index: 1,
options: PreferExpressionBodiedAccessorsAndProperties);
        }

        [WorkItem(16980, "https://github.com/dotnet/roslyn/issues/16980")]
        [Fact, Trait(Traits.Feature, Traits.Features.CodeActionsReplaceMethodWithProperty)]
        public async Task TestCodeStyle7()
        {
            await TestAsync(
@"class C
{
    int [||]GetFoo() => 0;
}",
@"class C
{
    int Foo => 0;
}", options: PreferExpressionBodiedProperties);
        }

        [WorkItem(16980, "https://github.com/dotnet/roslyn/issues/16980")]
        [Fact, Trait(Traits.Feature, Traits.Features.CodeActionsReplaceMethodWithProperty)]
        public async Task TestCodeStyle8()
        {
            await TestAsync(
@"class C
{
    int [||]GetFoo() => 0;
}",
@"class C
{
    int Foo { get => 0; }
}", options: PreferExpressionBodiedAccessors);
        }

        [WorkItem(16980, "https://github.com/dotnet/roslyn/issues/16980")]
        [Fact, Trait(Traits.Feature, Traits.Features.CodeActionsReplaceMethodWithProperty)]
        public async Task TestCodeStyle9()
        {
            await TestAsync(
@"class C
{
    int [||]GetFoo() => throw e;
}",
@"class C
{
    int Foo { get => throw e; }
}", options: PreferExpressionBodiedAccessors);
        }

        [WorkItem(16980, "https://github.com/dotnet/roslyn/issues/16980")]
        [Fact, Trait(Traits.Feature, Traits.Features.CodeActionsReplaceMethodWithProperty)]
        public async Task TestCodeStyle10()
        {
            await TestAsync(
@"class C
{
    int [||]GetFoo() { throw e; }
}",
@"class C
{
    int Foo => throw e;
}", options: PreferExpressionBodiedProperties);
        }

        private async Task TestWithAllCodeStyleOff(
            string initialMarkup, string expectedMarkup, 
            ParseOptions parseOptions = null, int index = 0, 
            bool compareTokens = true, bool withScriptOption = false)
        {
            await TestAsync(
                initialMarkup, expectedMarkup, parseOptions,
                index: index,
                compareTokens: compareTokens,
                options: AllCodeStyleOff,
                withScriptOption: withScriptOption);
        }

        private IDictionary<OptionKey, object> AllCodeStyleOff =>
            OptionsSet(SingleOption(CSharpCodeStyleOptions.PreferExpressionBodiedAccessors, CodeStyleOptions.FalseWithNoneEnforcement),
                       SingleOption(CSharpCodeStyleOptions.PreferExpressionBodiedProperties, CodeStyleOptions.FalseWithNoneEnforcement));

        private IDictionary<OptionKey, object> PreferExpressionBodiedAccessors =>
            OptionsSet(SingleOption(CSharpCodeStyleOptions.PreferExpressionBodiedAccessors, CodeStyleOptions.TrueWithSuggestionEnforcement),
                       SingleOption(CSharpCodeStyleOptions.PreferExpressionBodiedProperties, CodeStyleOptions.FalseWithNoneEnforcement));

        private IDictionary<OptionKey, object> PreferExpressionBodiedProperties =>
            OptionsSet(SingleOption(CSharpCodeStyleOptions.PreferExpressionBodiedAccessors, CodeStyleOptions.FalseWithNoneEnforcement),
                       SingleOption(CSharpCodeStyleOptions.PreferExpressionBodiedProperties, CodeStyleOptions.TrueWithSuggestionEnforcement));

        private IDictionary<OptionKey, object> PreferExpressionBodiedAccessorsAndProperties =>
            OptionsSet(SingleOption(CSharpCodeStyleOptions.PreferExpressionBodiedAccessors, CodeStyleOptions.TrueWithSuggestionEnforcement),
                       SingleOption(CSharpCodeStyleOptions.PreferExpressionBodiedProperties, CodeStyleOptions.TrueWithSuggestionEnforcement));
    }
}<|MERGE_RESOLUTION|>--- conflicted
+++ resolved
@@ -16,11 +16,7 @@
 {
     public class ReplaceMethodWithPropertyTests : AbstractCSharpCodeActionTest
     {
-<<<<<<< HEAD
         protected override CodeRefactoringProvider CreateCodeRefactoringProvider(Workspace workspace, object fixProviderData)
-=======
-        protected override CodeRefactoringProvider CreateCodeRefactoringProvider(Workspace workspace)
->>>>>>> 6dc7672f
             => new ReplaceMethodWithPropertyCodeRefactoringProvider();
 
         [Fact, Trait(Traits.Feature, Traits.Features.CodeActionsReplaceMethodWithProperty)]
