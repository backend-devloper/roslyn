--- conflicted
+++ resolved
@@ -4851,7 +4851,6 @@
 }");
         }
 
-<<<<<<< HEAD
         [Fact, Trait(Traits.Feature, Traits.Features.CodeActionsInlineTemporary)]
         [WorkItem(18322, "https://github.com/dotnet/roslyn/issues/18322")]
         public async Task TestInlineIntoExtensionMethodInvokedOnThis()
@@ -4876,7 +4875,8 @@
 }
 
 public static class Class1Extensions { public static void DoStuff(this Class1 c, int x) { } }");
-=======
+        }
+
         [WorkItem(8716, "https://github.com/dotnet/roslyn/issues/8716")]
         [Fact, Trait(Traits.Feature, Traits.Features.CodeActionsInlineTemporary)]
         public async Task DoNotQualifyInlinedLocalFunction()
@@ -4908,7 +4908,6 @@
         new Action(LocalFunc)();
     }
 }");
->>>>>>> 1203bc1c
         }
     }
 }