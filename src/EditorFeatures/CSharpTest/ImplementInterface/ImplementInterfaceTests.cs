﻿// Licensed to the .NET Foundation under one or more agreements.
// The .NET Foundation licenses this file to you under the MIT license.
// See the LICENSE file in the project root for more information.

using System.Threading.Tasks;
using Microsoft.CodeAnalysis.CodeFixes;
using Microsoft.CodeAnalysis.CSharp;
using Microsoft.CodeAnalysis.CSharp.CodeStyle;
using Microsoft.CodeAnalysis.CSharp.ImplementInterface;
using Microsoft.CodeAnalysis.CSharp.Test.Utilities;
using Microsoft.CodeAnalysis.Diagnostics;
using Microsoft.CodeAnalysis.Editor.CSharp.UnitTests.Diagnostics;
using Microsoft.CodeAnalysis.Editor.UnitTests.CodeActions;
using Microsoft.CodeAnalysis.Editor.UnitTests.Diagnostics.NamingStyles;
using Microsoft.CodeAnalysis.ImplementType;
using Microsoft.CodeAnalysis.Test.Utilities;
using Roslyn.Test.Utilities;
using Xunit;
using Xunit.Abstractions;

namespace Microsoft.CodeAnalysis.Editor.CSharp.UnitTests.ImplementInterface
{
    public partial class ImplementInterfaceTests : AbstractCSharpDiagnosticProviderBasedUserDiagnosticTest
    {
        private readonly NamingStylesTestOptionSets _options = new NamingStylesTestOptionSets(LanguageNames.CSharp);

        public ImplementInterfaceTests(ITestOutputHelper logger)
          : base(logger)
        {
        }

        internal override (DiagnosticAnalyzer?, CodeFixProvider) CreateDiagnosticProviderAndFixer(Workspace workspace)
            => (null, new CSharpImplementInterfaceCodeFixProvider());

        private OptionsCollection AllOptionsOff
            => new OptionsCollection(GetLanguage())
            {
                 { CSharpCodeStyleOptions.PreferExpressionBodiedMethods, CSharpCodeStyleOptions.NeverWithSilentEnforcement },
                 { CSharpCodeStyleOptions.PreferExpressionBodiedConstructors, CSharpCodeStyleOptions.NeverWithSilentEnforcement },
                 { CSharpCodeStyleOptions.PreferExpressionBodiedOperators, CSharpCodeStyleOptions.NeverWithSilentEnforcement },
                 { CSharpCodeStyleOptions.PreferExpressionBodiedAccessors, CSharpCodeStyleOptions.NeverWithSilentEnforcement },
                 { CSharpCodeStyleOptions.PreferExpressionBodiedProperties, CSharpCodeStyleOptions.NeverWithSilentEnforcement },
                 { CSharpCodeStyleOptions.PreferExpressionBodiedIndexers, CSharpCodeStyleOptions.NeverWithSilentEnforcement },
            };

        private OptionsCollection AllOptionsOn
            => new OptionsCollection(GetLanguage())
            {
                 { CSharpCodeStyleOptions.PreferExpressionBodiedMethods, CSharpCodeStyleOptions.WhenPossibleWithSilentEnforcement },
                 { CSharpCodeStyleOptions.PreferExpressionBodiedConstructors, CSharpCodeStyleOptions.WhenPossibleWithSilentEnforcement },
                 { CSharpCodeStyleOptions.PreferExpressionBodiedOperators, CSharpCodeStyleOptions.WhenPossibleWithSilentEnforcement },
                 { CSharpCodeStyleOptions.PreferExpressionBodiedAccessors, CSharpCodeStyleOptions.WhenPossibleWithSilentEnforcement },
                 { CSharpCodeStyleOptions.PreferExpressionBodiedProperties, CSharpCodeStyleOptions.WhenPossibleWithSilentEnforcement },
                 { CSharpCodeStyleOptions.PreferExpressionBodiedIndexers, CSharpCodeStyleOptions.WhenPossibleWithSilentEnforcement },
            };

        private OptionsCollection AccessorOptionsOn
            => new OptionsCollection(GetLanguage())
            {
                 { CSharpCodeStyleOptions.PreferExpressionBodiedMethods, CSharpCodeStyleOptions.NeverWithSilentEnforcement },
                 { CSharpCodeStyleOptions.PreferExpressionBodiedConstructors, CSharpCodeStyleOptions.NeverWithSilentEnforcement },
                 { CSharpCodeStyleOptions.PreferExpressionBodiedOperators, CSharpCodeStyleOptions.NeverWithSilentEnforcement },
                 { CSharpCodeStyleOptions.PreferExpressionBodiedAccessors, CSharpCodeStyleOptions.WhenPossibleWithSilentEnforcement },
                 { CSharpCodeStyleOptions.PreferExpressionBodiedProperties, CSharpCodeStyleOptions.NeverWithSilentEnforcement },
                 { CSharpCodeStyleOptions.PreferExpressionBodiedIndexers, CSharpCodeStyleOptions.NeverWithSilentEnforcement },
            };

        private static readonly ParseOptions CSharp7_1 = CSharpParseOptions.Default.WithLanguageVersion(LanguageVersion.CSharp7_1);

        private const string NullableAttributesCode = @"
namespace System.Diagnostics.CodeAnalysis
{
    [AttributeUsage(AttributeTargets.Field | AttributeTargets.Parameter | AttributeTargets.Property, Inherited = false)]
    internal sealed class AllowNullAttribute : Attribute { }

    [AttributeUsage(AttributeTargets.Field | AttributeTargets.Parameter | AttributeTargets.Property, Inherited = false)]
    internal sealed class DisallowNullAttribute : Attribute { }

    [AttributeUsage(AttributeTargets.Field | AttributeTargets.Parameter | AttributeTargets.Property | AttributeTargets.ReturnValue, Inherited = false)]
    internal sealed class MaybeNullAttribute : Attribute { }

    [AttributeUsage(AttributeTargets.Field | AttributeTargets.Parameter | AttributeTargets.Property | AttributeTargets.ReturnValue, Inherited = false)]
    internal sealed class NotNullAttribute : Attribute { }

    [AttributeUsage(AttributeTargets.Parameter, Inherited = false)]
    internal sealed class MaybeNullWhenAttribute : Attribute
    {
        public MaybeNullWhenAttribute(bool returnValue) => ReturnValue = returnValue;
        public bool ReturnValue { get; }
    }

    [AttributeUsage(AttributeTargets.Parameter, Inherited = false)]
    internal sealed class NotNullWhenAttribute : Attribute
    {
        public NotNullWhenAttribute(bool returnValue) => ReturnValue = returnValue;
        public bool ReturnValue { get; }
    }

    [AttributeUsage(AttributeTargets.Parameter | AttributeTargets.Property | AttributeTargets.ReturnValue, AllowMultiple = true, Inherited = false)]
    internal sealed class NotNullIfNotNullAttribute : Attribute
    {
        public NotNullIfNotNullAttribute(string parameterName) => ParameterName = parameterName;
        public string ParameterName { get; }
    }

    [AttributeUsage(AttributeTargets.Method, Inherited = false)]
    internal sealed class DoesNotReturnAttribute : Attribute { }

    [AttributeUsage(AttributeTargets.Parameter, Inherited = false)]
    internal sealed class DoesNotReturnIfAttribute : Attribute
    {
        public DoesNotReturnIfAttribute(bool parameterValue) => ParameterValue = parameterValue;
        public bool ParameterValue { get; }
    }
}";

        internal async Task TestWithAllCodeStyleOptionsOffAsync(
            string initialMarkup, string expectedMarkup,
            int index = 0, ParseOptions? parseOptions = null)
        {
            await TestAsync(initialMarkup, expectedMarkup, parseOptions, null,
                index, options: AllOptionsOff);
        }

        internal async Task TestWithAllCodeStyleOptionsOnAsync(
            string initialMarkup, string expectedMarkup,
            int index = 0, ParseOptions? parseOptions = null)
        {
            await TestAsync(initialMarkup, expectedMarkup, parseOptions, null,
                index, options: AllOptionsOn);
        }

        internal async Task TestWithAccessorCodeStyleOptionsOnAsync(
            string initialMarkup, string expectedMarkup,
            int index = 0, ParseOptions? parseOptions = null)
        {
            await TestAsync(initialMarkup, expectedMarkup, parseOptions, null,
                index, options: AccessorOptionsOn);
        }

        [Fact, Trait(Traits.Feature, Traits.Features.CodeActionsImplementInterface)]
        public async Task TestMethod()
        {
            await TestWithAllCodeStyleOptionsOffAsync(
@"interface IInterface
{
    void Method1();
}

class Class : [|IInterface|]
{
}",
@"interface IInterface
{
    void Method1();
}

class Class : IInterface
{
    public void Method1()
    {
        throw new System.NotImplementedException();
    }
}");
        }

        [Fact, Trait(Traits.Feature, Traits.Features.CodeActionsImplementInterface)]
        public async Task TestMethodInRecord()
        {
            await TestWithAllCodeStyleOptionsOffAsync(
@"interface IInterface
{
    void Method1();
}

record Record : [|IInterface|]
{
}",
@"interface IInterface
{
    void Method1();
}

record Record : IInterface
{
    public void Method1()
    {
        throw new System.NotImplementedException();
    }
}", parseOptions: TestOptions.RegularPreview);
        }

        [Fact, Trait(Traits.Feature, Traits.Features.CodeActionsImplementInterface)]
        [WorkItem(42986, "https://github.com/dotnet/roslyn/issues/42986")]
        public async Task TestMethodWithNativeIntegers()
        {
            var nativeIntegerAttributeDefinition = @"
namespace System.Runtime.CompilerServices
{
    [System.AttributeUsage(AttributeTargets.All)]
    public sealed class NativeIntegerAttribute : System.Attribute
    {
        public NativeIntegerAttribute()
        {
        }
        public NativeIntegerAttribute(bool[] flags)
        {
        }
    }
}";

            // Note: we're putting the attribute by hand to simulate metadata
            await TestWithAllCodeStyleOptionsOffAsync(
@"interface IInterface
{
    [return: System.Runtime.CompilerServices.NativeInteger(new[] { true, true })]
    (nint, nuint) Method(nint x, nuint x2);
}

class Class : [|IInterface|]
{
}" + nativeIntegerAttributeDefinition,
    @"interface IInterface
{
    [return: System.Runtime.CompilerServices.NativeInteger(new[] { true, true })]
    (nint, nuint) Method(nint x, nuint x2);
}

class Class : IInterface
{
    public (nint, nuint) Method(nint x, nuint x2)
    {
        throw new System.NotImplementedException();
    }
}" + nativeIntegerAttributeDefinition);
        }

        [Fact, Trait(Traits.Feature, Traits.Features.CodeActionsImplementInterface)]
        public async Task TestMethodWithTuple()
        {
            await TestWithAllCodeStyleOptionsOffAsync(
@"interface IInterface
{
    (int, int) Method((string, string) x);
}

class Class : [|IInterface|]
{
}",
@"interface IInterface
{
    (int, int) Method((string, string) x);
}

class Class : IInterface
{
    public (int, int) Method((string, string) x)
    {
        throw new System.NotImplementedException();
    }
}");
        }

        [WorkItem(16793, "https://github.com/dotnet/roslyn/issues/16793")]
        [Fact, Trait(Traits.Feature, Traits.Features.CodeActionsImplementInterface)]
        public async Task TestMethodWithValueTupleArity1()
        {
            await TestWithAllCodeStyleOptionsOffAsync(
@"
using System;
interface I
{
    ValueTuple<object> F();
}
class C : [|I|]
{
}",
@"
using System;
interface I
{
    ValueTuple<object> F();
}
class C : I
{
    public ValueTuple<object> F()
    {
        throw new NotImplementedException();
    }
}");
        }

        [Fact, Trait(Traits.Feature, Traits.Features.CodeActionsImplementInterface)]
        public async Task TestExpressionBodiedMethod1()
        {
            await TestWithAllCodeStyleOptionsOnAsync(
@"interface IInterface
{
    void Method1();
}

class Class : [|IInterface|]
{
}",
@"interface IInterface
{
    void Method1();
}

class Class : IInterface
{
    public void Method1() => throw new System.NotImplementedException();
}");
        }

        private const string s_tupleElementNamesAttribute =
@"namespace System.Runtime.CompilerServices
{
    [AttributeUsage(AttributeTargets.Field | AttributeTargets.Parameter | AttributeTargets.Property | AttributeTargets.ReturnValue | AttributeTargets.Class | AttributeTargets.Struct | AttributeTargets.Event )]
    public sealed class TupleElementNamesAttribute : Attribute { }
}
";

        [Fact, Trait(Traits.Feature, Traits.Features.CodeActionsImplementInterface), CompilerTrait(CompilerFeature.Tuples)]
        public async Task TupleWithNamesInMethod()
        {
            // Note: we're putting the attribute by hand to simulate metadata
            await TestWithAllCodeStyleOptionsOffAsync(
@"interface IInterface
{
    [return: System.Runtime.CompilerServices.TupleElementNames(new[] { ""a"", ""b"" })]
    (int a, int b)[] Method1((int c, string) x);
}

class Class : [|IInterface|]
{
}" + s_tupleElementNamesAttribute,
@"interface IInterface
{
    [return: System.Runtime.CompilerServices.TupleElementNames(new[] { ""a"", ""b"" })]
    (int a, int b)[] Method1((int c, string) x);
}

class Class : IInterface
{
    public (int a, int b)[] Method1((int c, string) x)
    {
        throw new System.NotImplementedException();
    }
}
" + s_tupleElementNamesAttribute);
        }

        [Fact, Trait(Traits.Feature, Traits.Features.CodeActionsImplementInterface), CompilerTrait(CompilerFeature.Tuples)]
        public async Task TupleWithNamesInMethod_Explicitly()
        {
            await TestWithAllCodeStyleOptionsOffAsync(
@"interface IInterface
{
    [return: System.Runtime.CompilerServices.TupleElementNames(new[] { ""a"", ""b"" })]
    (int a, int b)[] Method1((int c, string) x);
}

class Class : [|IInterface|]
{
}" + s_tupleElementNamesAttribute,
@"interface IInterface
{
    [return: System.Runtime.CompilerServices.TupleElementNames(new[] { ""a"", ""b"" })]
    (int a, int b)[] Method1((int c, string) x);
}

class Class : IInterface
{
    (int a, int b)[] IInterface.Method1((int c, string) x)
    {
        throw new System.NotImplementedException();
    }
}
" + s_tupleElementNamesAttribute,
index: 1);
        }

        [Fact, Trait(Traits.Feature, Traits.Features.CodeActionsImplementInterface), CompilerTrait(CompilerFeature.Tuples)]
        public async Task TupleWithNamesInProperty()
        {
            await TestWithAllCodeStyleOptionsOffAsync(
@"interface IInterface
{
    [System.Runtime.CompilerServices.TupleElementNames(new[] { ""a"", ""b"" })]
    (int a, int b)[] Property1 { [System.Runtime.CompilerServices.TupleElementNames(new[] { ""a"", ""b"" })] get; [System.Runtime.CompilerServices.TupleElementNames(new[] { ""a"", ""b"" })] set; }
}

class Class : [|IInterface|]
{
}" + s_tupleElementNamesAttribute,
@"interface IInterface
{
    [System.Runtime.CompilerServices.TupleElementNames(new[] { ""a"", ""b"" })]
    (int a, int b)[] Property1 { [System.Runtime.CompilerServices.TupleElementNames(new[] { ""a"", ""b"" })] get; [System.Runtime.CompilerServices.TupleElementNames(new[] { ""a"", ""b"" })] set; }
}

class Class : IInterface
{
    public (int a, int b)[] Property1
    {
        get
        {
            throw new System.NotImplementedException();
        }

        set
        {
            throw new System.NotImplementedException();
        }
    }
}
" + s_tupleElementNamesAttribute);
        }

        [Fact, Trait(Traits.Feature, Traits.Features.CodeActionsImplementInterface), CompilerTrait(CompilerFeature.Tuples)]
        public async Task TupleWithNamesInEvent()
        {
            await TestWithAllCodeStyleOptionsOffAsync(
@"interface IInterface
{
    [System.Runtime.CompilerServices.TupleElementNames(new[] { ""a"", ""b"" })]
    event Func<(int a, int b)> Event1;
}

class Class : [|IInterface|]
{
}" + s_tupleElementNamesAttribute,
@"interface IInterface
{
    [System.Runtime.CompilerServices.TupleElementNames(new[] { ""a"", ""b"" })]
    event Func<(int a, int b)> Event1;
}

class Class : IInterface
{
    public event Func<(int a, int b)> Event1;
}
" + s_tupleElementNamesAttribute);
        }

        [Fact, Trait(Traits.Feature, Traits.Features.CodeActionsImplementInterface)]
        public async Task NoDynamicAttributeInMethod()
        {
            await TestWithAllCodeStyleOptionsOffAsync(
@"interface IInterface
{
    [return: System.Runtime.CompilerServices.DynamicAttribute()]
    object Method1();
}

class Class : [|IInterface|]
{
}",
@"interface IInterface
{
    [return: System.Runtime.CompilerServices.DynamicAttribute()]
    object Method1();
}

class Class : IInterface
{
    public object Method1()
    {
        throw new System.NotImplementedException();
    }
}");
        }

        [Fact, Trait(Traits.Feature, Traits.Features.CodeActionsImplementInterface)]
        public async Task NoNullableAttributesInMethodFromMetadata()
        {
            var initial = @"
<Workspace>
    <Project Language=""C#"" AssemblyName=""Assembly1"" CommonReferences=""true"">
        <MetadataReferenceFromSource Language=""C#"" CommonReferences=""true"">
            <Document>
#nullable enable

public interface IInterface
{
    void M(string? s1, string s2);
    string this[string? s1, string s2] { get; set; }
}
            </Document>
        </MetadataReferenceFromSource>
        <Document>
#nullable enable

using System;

class C : [|IInterface|]
{
}</Document>
    </Project>
</Workspace>";

            var expected = @"
#nullable enable

using System;

class C : IInterface
{
    public string this[string? s1, string s2]
    {
        get
        {
            throw new NotImplementedException();
        }

        set
        {
            throw new NotImplementedException();
        }
    }

    public void M(string? s1, string s2)
    {
        throw new NotImplementedException();
    }
}";

            await TestWithAllCodeStyleOptionsOffAsync(initial, expected, index: 0);
        }

        [Fact, Trait(Traits.Feature, Traits.Features.CodeActionsImplementInterface)]
        public async Task TestMethodWhenClassBracesAreMissing()
        {
            await TestWithAllCodeStyleOptionsOffAsync(
@"interface IInterface
{
    void Method1();
}

class Class : [|IInterface|]",
@"interface IInterface
{
    void Method1();
}

class Class : IInterface
{
    public void Method1()
    {
        throw new System.NotImplementedException();
    }
}
");
        }

        [Fact, Trait(Traits.Feature, Traits.Features.CodeActionsImplementInterface)]
        public async Task TestInheritance1()
        {
            await TestWithAllCodeStyleOptionsOffAsync(
@"interface IInterface1
{
    void Method1();
}

interface IInterface2 : IInterface1
{
}

class Class : [|IInterface2|]
{
}",
@"interface IInterface1
{
    void Method1();
}

interface IInterface2 : IInterface1
{
}

class Class : IInterface2
{
    public void Method1()
    {
        throw new System.NotImplementedException();
    }
}");
        }

        [Fact, Trait(Traits.Feature, Traits.Features.CodeActionsImplementInterface)]
        public async Task TestInheritance2()
        {
            await TestWithAllCodeStyleOptionsOffAsync(
@"interface IInterface1
{
}

interface IInterface2 : IInterface1
{
    void Method1();
}

class Class : [|IInterface2|]
{
}",
@"interface IInterface1
{
}

interface IInterface2 : IInterface1
{
    void Method1();
}

class Class : IInterface2
{
    public void Method1()
    {
        throw new System.NotImplementedException();
    }
}");
        }

        [Fact, Trait(Traits.Feature, Traits.Features.CodeActionsImplementInterface)]
        public async Task TestInheritance3()
        {
            await TestWithAllCodeStyleOptionsOffAsync(
@"interface IInterface1
{
    void Method1();
}

interface IInterface2 : IInterface1
{
    void Method2();
}

class Class : [|IInterface2|]
{
}",
@"interface IInterface1
{
    void Method1();
}

interface IInterface2 : IInterface1
{
    void Method2();
}

class Class : IInterface2
{
    public void Method1()
    {
        throw new System.NotImplementedException();
    }

    public void Method2()
    {
        throw new System.NotImplementedException();
    }
}");
        }

        [Fact, Trait(Traits.Feature, Traits.Features.CodeActionsImplementInterface)]
        public async Task TestInheritanceMatchingMethod()
        {
            await TestWithAllCodeStyleOptionsOffAsync(
@"interface IInterface1
{
    void Method1();
}

interface IInterface2 : IInterface1
{
    void Method1();
}

class Class : [|IInterface2|]
{
}",
@"interface IInterface1
{
    void Method1();
}

interface IInterface2 : IInterface1
{
    void Method1();
}

class Class : IInterface2
{
    public void Method1()
    {
        throw new System.NotImplementedException();
    }
}");
        }

        [Fact, Trait(Traits.Feature, Traits.Features.CodeActionsImplementInterface)]
        public async Task TestExistingConflictingMethodReturnType()
        {
            await TestWithAllCodeStyleOptionsOffAsync(
@"interface IInterface1
{
    void Method1();
}

class Class : [|IInterface1|]
{
    public int Method1()
    {
        return 0;
    }
}",
@"interface IInterface1
{
    void Method1();
}

class Class : IInterface1
{
    public int Method1()
    {
        return 0;
    }

    void IInterface1.Method1()
    {
        throw new System.NotImplementedException();
    }
}");
        }

        [Fact, Trait(Traits.Feature, Traits.Features.CodeActionsImplementInterface)]
        public async Task TestExistingConflictingMethodParameters()
        {
            await TestWithAllCodeStyleOptionsOffAsync(
@"interface IInterface1
{
    void Method1(int i);
}

class Class : [|IInterface1|]
{
    public void Method1(string i)
    {
    }
}",
@"interface IInterface1
{
    void Method1(int i);
}

class Class : IInterface1
{
    public void Method1(string i)
    {
    }

    public void Method1(int i)
    {
        throw new System.NotImplementedException();
    }
}");
        }

        [Fact, Trait(Traits.Feature, Traits.Features.CodeActionsImplementInterface)]
        public async Task TestImplementGenericType()
        {
            await TestWithAllCodeStyleOptionsOffAsync(
@"interface IInterface1<T>
{
    void Method1(T t);
}

class Class : [|IInterface1<int>|]
{
}",
@"interface IInterface1<T>
{
    void Method1(T t);
}

class Class : IInterface1<int>
{
    public void Method1(int t)
    {
        throw new System.NotImplementedException();
    }
}");
        }

        [Fact, Trait(Traits.Feature, Traits.Features.CodeActionsImplementInterface)]
        public async Task TestImplementGenericTypeWithGenericMethod()
        {
            await TestWithAllCodeStyleOptionsOffAsync(
@"interface IInterface1<T>
{
    void Method1<U>(T t, U u);
}

class Class : [|IInterface1<int>|]
{
}",
@"interface IInterface1<T>
{
    void Method1<U>(T t, U u);
}

class Class : IInterface1<int>
{
    public void Method1<U>(int t, U u)
    {
        throw new System.NotImplementedException();
    }
}");
        }

        [Fact, Trait(Traits.Feature, Traits.Features.CodeActionsImplementInterface)]
        public async Task TestImplementGenericTypeWithGenericMethodWithNaturalConstraint()
        {
            await TestWithAllCodeStyleOptionsOffAsync(
@"interface IInterface1<T>
{
    void Method1<U>(T t, U u) where U : IList<T>;
}

class Class : [|IInterface1<int>|]
{
}",
@"interface IInterface1<T>
{
    void Method1<U>(T t, U u) where U : IList<T>;
}

class Class : IInterface1<int>
{
    public void Method1<U>(int t, U u) where U : IList<int>
    {
        throw new System.NotImplementedException();
    }
}");
        }

        [Fact, Trait(Traits.Feature, Traits.Features.CodeActionsImplementInterface)]
        public async Task TestImplementGenericTypeWithGenericMethodWithUnexpressibleConstraint()
        {
            await TestWithAllCodeStyleOptionsOffAsync(
@"interface IInterface1<T>
{
    void Method1<U>(T t, U u) where U : T;
}

class Class : [|IInterface1<int>|]
{
}",
@"interface IInterface1<T>
{
    void Method1<U>(T t, U u) where U : T;
}

class Class : IInterface1<int>
{
    void IInterface1<int>.Method1<U>(int t, U u)
    {
        throw new System.NotImplementedException();
    }
}");
        }

        [Fact, Trait(Traits.Feature, Traits.Features.CodeActionsImplementInterface)]
        public async Task TestArrayType()
        {
            await TestWithAllCodeStyleOptionsOffAsync(
@"interface I
{
    string[] M();
}

class C : [|I|]
{
}",
@"interface I
{
    string[] M();
}

class C : I
{
    public string[] M()
    {
        throw new System.NotImplementedException();
    }
}");
        }

        [Fact, Trait(Traits.Feature, Traits.Features.CodeActionsImplementInterface)]
        public async Task TestImplementThroughFieldMember()
        {
            await TestWithAllCodeStyleOptionsOffAsync(
@"interface I
{
    void Method1();
}

class C : [|I|]
{
    I i;
}",
@"interface I
{
    void Method1();
}

class C : I
{
    I i;

    public void Method1()
    {
        i.Method1();
    }
}",
index: 1);
        }

        [Fact, Trait(Traits.Feature, Traits.Features.CodeActionsImplementInterface)]
        public async Task TestImplementThroughFieldMember_FixAll_SameMemberInDifferentType()
        {
            await TestWithAllCodeStyleOptionsOffAsync(
@"interface I
{
    void Method1();
}

class C : {|FixAllInDocument:I|}
{
    I i;
}

class D : I
{
    I i;
}",
@"interface I
{
    void Method1();
}

class C : I
{
    I i;

    public void Method1()
    {
        i.Method1();
    }
}

class D : I
{
    I i;

    public void Method1()
    {
        i.Method1();
    }
}",
index: 1);
        }

        [Fact, Trait(Traits.Feature, Traits.Features.CodeActionsImplementInterface)]
        public async Task TestImplementThroughFieldMember_FixAll_FieldInOnePropInAnother()
        {
            await TestWithAllCodeStyleOptionsOffAsync(
@"interface I
{
    void Method1();
}

class C : {|FixAllInDocument:I|}
{
    I i;
}

class D : I
{
    I i { get; }
}",
@"interface I
{
    void Method1();
}

class C : I
{
    I i;

    public void Method1()
    {
        i.Method1();
    }
}

class D : I
{
    I i { get; }

    public void Method1()
    {
        i.Method1();
    }
}",
index: 1);
        }

        [Fact, Trait(Traits.Feature, Traits.Features.CodeActionsImplementInterface)]
        public async Task TestImplementThroughFieldMember_FixAll_FieldInOneNonViableInAnother()
        {
            await TestWithAllCodeStyleOptionsOffAsync(
@"interface I
{
    void Method1();
}

class C : {|FixAllInDocument:I|}
{
    I i;
}

class D : I
{
    int i;
}",
@"interface I
{
    void Method1();
}

class C : I
{
    I i;

    public void Method1()
    {
        i.Method1();
    }
}

class D : I
{
    int i;
}",
index: 1);
        }

        [Fact, Trait(Traits.Feature, Traits.Features.CodeActionsImplementInterface)]
        public async Task TestImplementThroughFieldMemberInterfaceWithIndexer()
        {
            await TestWithAllCodeStyleOptionsOffAsync(
@"interface IGoo
{
    int this[int x] { get; set; }
}

class Goo : [|IGoo|]
{
    IGoo f;
}",
@"interface IGoo
{
    int this[int x] { get; set; }
}

class Goo : IGoo
{
    IGoo f;

    public int this[int x]
    {
        get
        {
            return f[x];
        }

        set
        {
            f[x] = value;
        }
    }
}",
index: 1);
        }

        [WorkItem(472, "https://github.com/dotnet/roslyn/issues/472")]
        [Fact, Trait(Traits.Feature, Traits.Features.CodeActionsImplementInterface)]
        public async Task TestImplementThroughFieldMemberRemoveUnnecessaryCast()
        {
            await TestWithAllCodeStyleOptionsOffAsync(
@"using System.Collections;

sealed class X : [|IComparer|]
{
    X x;
}",
@"using System.Collections;

sealed class X : IComparer
{
    X x;

    public int Compare(object x, object y)
    {
        return ((IComparer)this.x).Compare(x, y);
    }
}",
index: 1);
        }

        [WorkItem(472, "https://github.com/dotnet/roslyn/issues/472")]
        [Fact, Trait(Traits.Feature, Traits.Features.CodeActionsImplementInterface)]
        public async Task TestImplementThroughFieldMemberRemoveUnnecessaryCastAndThis()
        {
            await TestWithAllCodeStyleOptionsOffAsync(
@"using System.Collections;

sealed class X : [|IComparer|]
{
    X a;
}",
@"using System.Collections;

sealed class X : IComparer
{
    X a;

    public int Compare(object x, object y)
    {
        return ((IComparer)a).Compare(x, y);
    }
}",
index: 1);
        }

        [Fact, Trait(Traits.Feature, Traits.Features.CodeActionsImplementInterface)]
        public async Task TestImplementAbstract()
        {
            await TestWithAllCodeStyleOptionsOffAsync(
@"interface I
{
    void Method1();
}

abstract class C : [|I|]
{
}",
@"interface I
{
    void Method1();
}

abstract class C : I
{
    public abstract void Method1();
}",
index: 1);
        }

        [Fact, Trait(Traits.Feature, Traits.Features.CodeActionsImplementInterface)]
        public async Task TestImplementInterfaceWithRefOutParameters()
        {
            await TestWithAllCodeStyleOptionsOffAsync(
@"class C : [|I|]
{
    I goo;
}

interface I
{
    void Method1(ref int x, out int y, int z);
    int Method2();
}",
@"class C : I
{
    I goo;

    public void Method1(ref int x, out int y, int z)
    {
        goo.Method1(ref x, out y, z);
    }

    public int Method2()
    {
        return goo.Method2();
    }
}

interface I
{
    void Method1(ref int x, out int y, int z);
    int Method2();
}",
index: 1);
        }

        [Fact, Trait(Traits.Feature, Traits.Features.CodeActionsImplementInterface)]
        public async Task TestConflictingMethods1()
        {
            await TestWithAllCodeStyleOptionsOffAsync(
@"class B
{
    public int Method1()
    {
    }
}

class C : B, [|I|]
{
}

interface I
{
    void Method1();
}",
@"class B
{
    public int Method1()
    {
    }
}

class C : B, I
{
    void I.Method1()
    {
        throw new System.NotImplementedException();
    }
}

interface I
{
    void Method1();
}");
        }

        [Fact, Trait(Traits.Feature, Traits.Features.CodeActionsImplementInterface)]
        public async Task TestConflictingProperties()
        {
            await TestWithAllCodeStyleOptionsOffAsync(
@"class Test : [|I1|]
{
    int Prop { get; set; }
}

interface I1
{
    int Prop { get; set; }
}",
@"class Test : I1
{
    int Prop { get; set; }

    int I1.Prop
    {
        get
        {
            throw new System.NotImplementedException();
        }

        set
        {
            throw new System.NotImplementedException();
        }
    }
}

interface I1
{
    int Prop { get; set; }
}");
        }

        [WorkItem(539043, "http://vstfdevdiv:8080/DevDiv2/DevDiv/_workitems/edit/539043")]
        [Fact, Trait(Traits.Feature, Traits.Features.CodeActionsImplementInterface)]
        public async Task TestExplicitProperties()
        {
            await TestMissingInRegularAndScriptAsync(
@"interface I2
{
    decimal Calc { get; }
}

class C : [|I2|]
{
    protected decimal pay;

    decimal I2.Calc
    {
        get
        {
            return pay;
        }
    }
}");
        }

        [WorkItem(539489, "http://vstfdevdiv:8080/DevDiv2/DevDiv/_workitems/edit/539489")]
        [Fact, Trait(Traits.Feature, Traits.Features.CodeActionsImplementInterface)]
        public async Task TestEscapedMethodName()
        {
            await TestWithAllCodeStyleOptionsOffAsync(
@"interface IInterface
{
    void @M();
}

class Class : [|IInterface|]
{
}",
@"interface IInterface
{
    void @M();
}

class Class : IInterface
{
    public void M()
    {
        throw new System.NotImplementedException();
    }
}");
        }

        [WorkItem(539489, "http://vstfdevdiv:8080/DevDiv2/DevDiv/_workitems/edit/539489")]
        [Fact, Trait(Traits.Feature, Traits.Features.CodeActionsImplementInterface)]
        public async Task TestEscapedMethodKeyword()
        {
            await TestWithAllCodeStyleOptionsOffAsync(
@"interface IInterface
{
    void @int();
}

class Class : [|IInterface|]
{
}",
@"interface IInterface
{
    void @int();
}

class Class : IInterface
{
    public void @int()
    {
        throw new System.NotImplementedException();
    }
}");
        }

        [WorkItem(539489, "http://vstfdevdiv:8080/DevDiv2/DevDiv/_workitems/edit/539489")]
        [Fact, Trait(Traits.Feature, Traits.Features.CodeActionsImplementInterface)]
        public async Task TestEscapedInterfaceName1()
        {
            await TestWithAllCodeStyleOptionsOffAsync(
@"interface @IInterface
{
    void M();
}

class Class : [|@IInterface|]
{
    string M();
}",
@"interface @IInterface
{
    void M();
}

class Class : @IInterface
{
    string M();

    void IInterface.M()
    {
        throw new System.NotImplementedException();
    }
}");
        }

        [WorkItem(539489, "http://vstfdevdiv:8080/DevDiv2/DevDiv/_workitems/edit/539489")]
        [Fact, Trait(Traits.Feature, Traits.Features.CodeActionsImplementInterface)]
        public async Task TestEscapedInterfaceName2()
        {
            await TestWithAllCodeStyleOptionsOffAsync(
@"interface @IInterface
{
    void @M();
}

class Class : [|@IInterface|]
{
    string M();
}",
@"interface @IInterface
{
    void @M();
}

class Class : @IInterface
{
    string M();

    void IInterface.M()
    {
        throw new System.NotImplementedException();
    }
}");
        }

        [WorkItem(539489, "http://vstfdevdiv:8080/DevDiv2/DevDiv/_workitems/edit/539489")]
        [Fact, Trait(Traits.Feature, Traits.Features.CodeActionsImplementInterface)]
        public async Task TestEscapedInterfaceKeyword1()
        {
            await TestWithAllCodeStyleOptionsOffAsync(
@"interface @int
{
    void M();
}

class Class : [|@int|]
{
    string M();
}",
@"interface @int
{
    void M();
}

class Class : @int
{
    string M();

    void @int.M()
    {
        throw new System.NotImplementedException();
    }
}");
        }

        [WorkItem(539489, "http://vstfdevdiv:8080/DevDiv2/DevDiv/_workitems/edit/539489")]
        [Fact, Trait(Traits.Feature, Traits.Features.CodeActionsImplementInterface)]
        public async Task TestEscapedInterfaceKeyword2()
        {
            await TestWithAllCodeStyleOptionsOffAsync(
@"interface @int
{
    void @bool();
}

class Class : [|@int|]
{
    string @bool();
}",
@"interface @int
{
    void @bool();
}

class Class : @int
{
    string @bool();

    void @int.@bool()
    {
        throw new System.NotImplementedException();
    }
}");
        }

        [WorkItem(539522, "http://vstfdevdiv:8080/DevDiv2/DevDiv/_workitems/edit/539522")]
        [Fact, Trait(Traits.Feature, Traits.Features.CodeActionsImplementInterface)]
        public async Task TestPropertyFormatting()
        {
            await TestWithAllCodeStyleOptionsOffAsync(
@"public interface DD
{
    int Prop { get; set; }
}
public class A : [|DD|]
{
}",
@"public interface DD
{
    int Prop { get; set; }
}
public class A : DD
{
    public int Prop
    {
        get
        {
            throw new System.NotImplementedException();
        }

        set
        {
            throw new System.NotImplementedException();
        }
    }
}");
        }

        [Fact, Trait(Traits.Feature, Traits.Features.CodeActionsImplementInterface)]
        public async Task TestProperty_PropertyCodeStyleOn1()
        {
            await TestWithAllCodeStyleOptionsOnAsync(
@"public interface DD
{
    int Prop { get; }
}

public class A : [|DD|]
{
}",
@"public interface DD
{
    int Prop { get; }
}

public class A : DD
{
    public int Prop => throw new System.NotImplementedException();
}");
        }

        [Fact, Trait(Traits.Feature, Traits.Features.CodeActionsImplementInterface)]
        public async Task TestProperty_AccessorCodeStyleOn1()
        {
            await TestWithAccessorCodeStyleOptionsOnAsync(
@"public interface DD
{
    int Prop { get; }
}

public class A : [|DD|]
{
}",
@"public interface DD
{
    int Prop { get; }
}

public class A : DD
{
    public int Prop { get => throw new System.NotImplementedException(); }
}");
        }

        [Fact, Trait(Traits.Feature, Traits.Features.CodeActionsImplementInterface)]
        public async Task TestIndexer_IndexerCodeStyleOn1()
        {
            await TestWithAllCodeStyleOptionsOnAsync(
@"public interface DD
{
    int this[int i] { get; }
}

public class A : [|DD|]
{
}",
@"public interface DD
{
    int this[int i] { get; }
}

public class A : DD
{
    public int this[int i] => throw new System.NotImplementedException();
}");
        }

        [Fact, Trait(Traits.Feature, Traits.Features.CodeActionsImplementInterface)]
        public async Task TestIndexer_AccessorCodeStyleOn1()
        {
            await TestWithAccessorCodeStyleOptionsOnAsync(
@"public interface DD
{
    int this[int i] { get; }
}

public class A : [|DD|]
{
}",
@"public interface DD
{
    int this[int i] { get; }
}

public class A : DD
{
    public int this[int i] { get => throw new System.NotImplementedException(); }
}");
        }

        [Fact, Trait(Traits.Feature, Traits.Features.CodeActionsImplementInterface)]
        public async Task TestMethod_AllCodeStyleOn1()
        {
            await TestWithAllCodeStyleOptionsOnAsync(
@"public interface DD
{
    int M();
}

public class A : [|DD|]
{
}",
@"public interface DD
{
    int M();
}

public class A : DD
{
    public int M() => throw new System.NotImplementedException();
}");
        }

        [WorkItem(539522, "http://vstfdevdiv:8080/DevDiv2/DevDiv/_workitems/edit/539522")]
        [Fact, Trait(Traits.Feature, Traits.Features.CodeActionsImplementInterface)]
        public async Task TestReadonlyPropertyExpressionBodyYes1()
        {
            await TestWithAllCodeStyleOptionsOnAsync(
@"public interface DD
{
    int Prop { get; }
}
public class A : [|DD|]
{
}",
@"public interface DD
{
    int Prop { get; }
}
public class A : DD
{
    public int Prop => throw new System.NotImplementedException();
}");
        }

        [WorkItem(539522, "http://vstfdevdiv:8080/DevDiv2/DevDiv/_workitems/edit/539522")]
        [Fact, Trait(Traits.Feature, Traits.Features.CodeActionsImplementInterface)]
        public async Task TestReadonlyPropertyAccessorBodyYes1()
        {
            await TestWithAccessorCodeStyleOptionsOnAsync(
@"public interface DD
{
    int Prop { get; }
}

public class A : [|DD|]
{
}",
@"public interface DD
{
    int Prop { get; }
}

public class A : DD
{
    public int Prop { get => throw new System.NotImplementedException(); }
}");
        }

        [WorkItem(539522, "http://vstfdevdiv:8080/DevDiv2/DevDiv/_workitems/edit/539522")]
        [Fact, Trait(Traits.Feature, Traits.Features.CodeActionsImplementInterface)]
        public async Task TestReadonlyPropertyAccessorBodyYes2()
        {
            await TestWithAccessorCodeStyleOptionsOnAsync(
@"public interface DD
{
    int Prop { get; set; }
}

public class A : [|DD|]
{
}",
@"public interface DD
{
    int Prop { get; set; }
}

public class A : DD
{
    public int Prop { get => throw new System.NotImplementedException(); set => throw new System.NotImplementedException(); }
}");
        }

        [WorkItem(539522, "http://vstfdevdiv:8080/DevDiv2/DevDiv/_workitems/edit/539522")]
        [Fact, Trait(Traits.Feature, Traits.Features.CodeActionsImplementInterface)]
        public async Task TestReadonlyPropertyExpressionBodyNo1()
        {
            await TestWithAllCodeStyleOptionsOffAsync(
@"public interface DD
{
    int Prop { get; }
}

public class A : [|DD|]
{
}",
@"public interface DD
{
    int Prop { get; }
}

public class A : DD
{
    public int Prop
    {
        get
        {
            throw new System.NotImplementedException();
        }
    }
}");
        }

        [Fact, Trait(Traits.Feature, Traits.Features.CodeActionsImplementInterface)]
        public async Task TestIndexerExpressionBodyYes1()
        {
            await TestWithAllCodeStyleOptionsOnAsync(
@"public interface DD
{
    int this[int i] { get; }
}

public class A : [|DD|]
{
}",
@"public interface DD
{
    int this[int i] { get; }
}

public class A : DD
{
    public int this[int i] => throw new System.NotImplementedException();
}");
        }

        [Fact, Trait(Traits.Feature, Traits.Features.CodeActionsImplementInterface)]
        public async Task TestIndexerExpressionBodyNo1()
        {
            await TestWithAllCodeStyleOptionsOnAsync(
@"public interface DD
{
    int this[int i] { get; set; }
}

public class A : [|DD|]
{
}",
@"public interface DD
{
    int this[int i] { get; set; }
}

public class A : DD
{
    public int this[int i] { get => throw new System.NotImplementedException(); set => throw new System.NotImplementedException(); }
}");
        }

        [Fact, Trait(Traits.Feature, Traits.Features.CodeActionsImplementInterface)]
        public async Task TestIndexerAccessorExpressionBodyYes1()
        {
            await TestWithAccessorCodeStyleOptionsOnAsync(
@"public interface DD
{
    int this[int i] { get; }
}

public class A : [|DD|]
{
}",
@"public interface DD
{
    int this[int i] { get; }
}

public class A : DD
{
    public int this[int i] { get => throw new System.NotImplementedException(); }
}");
        }

        [Fact, Trait(Traits.Feature, Traits.Features.CodeActionsImplementInterface)]
        public async Task TestIndexerAccessorExpressionBodyYes2()
        {
            await TestWithAllCodeStyleOptionsOnAsync(
@"public interface DD
{
    int this[int i] { get; set; }
}

public class A : [|DD|]
{
}",
@"public interface DD
{
    int this[int i] { get; set; }
}

public class A : DD
{
    public int this[int i] { get => throw new System.NotImplementedException(); set => throw new System.NotImplementedException(); }
}");
        }

        [Fact, Trait(Traits.Feature, Traits.Features.CodeActionsImplementInterface)]
        public async Task TestCommentPlacement()
        {
            await TestWithAllCodeStyleOptionsOffAsync(
@"public interface DD
{
    void Goo();
}
public class A : [|DD|]
{
    //comments
}",
@"public interface DD
{
    void Goo();
}
public class A : DD
{
    //comments
    public void Goo()
    {
        throw new System.NotImplementedException();
    }
}");
        }

        [WorkItem(539991, "http://vstfdevdiv:8080/DevDiv2/DevDiv/_workitems/edit/539991")]
        [Fact, Trait(Traits.Feature, Traits.Features.CodeActionsImplementInterface)]
        public async Task TestBracePlacement()
        {
            await TestWithAllCodeStyleOptionsOffAsync(
@"using System;
class C : [|IServiceProvider|]",
@"using System;
class C : IServiceProvider
{
    public object GetService(Type serviceType)
    {
        throw new NotImplementedException();
    }
}
");
        }

        [WorkItem(540318, "http://vstfdevdiv:8080/DevDiv2/DevDiv/_workitems/edit/540318")]
        [Fact, Trait(Traits.Feature, Traits.Features.CodeActionsImplementInterface)]
        public async Task TestMissingWithIncompleteMember()
        {
            await TestMissingInRegularAndScriptAsync(
@"interface ITest
{
    void Method();
}

class Test : [|ITest|]
{
    p public void Method()
    {
        throw new NotImplementedException();
    }
}");
        }

        [WorkItem(541380, "http://vstfdevdiv:8080/DevDiv2/DevDiv/_workitems/edit/541380")]
        [Fact, Trait(Traits.Feature, Traits.Features.CodeActionsImplementInterface)]
        public async Task TestExplicitProperty()
        {
            await TestWithAllCodeStyleOptionsOffAsync(
@"interface i1
{
    int p { get; set; }
}

class c1 : [|i1|]
{
}",
@"interface i1
{
    int p { get; set; }
}

class c1 : i1
{
    int i1.p
    {
        get
        {
            throw new System.NotImplementedException();
        }

        set
        {
            throw new System.NotImplementedException();
        }
    }
}",
index: 1);
        }

        [WorkItem(541981, "http://vstfdevdiv:8080/DevDiv2/DevDiv/_workitems/edit/541981")]
        [Fact, Trait(Traits.Feature, Traits.Features.CodeActionsImplementInterface)]
        public async Task TestNoDelegateThroughField1()
        {
            await TestActionCountAsync(
@"interface I
{
    void Method1();
}

class C : [|I|]
{
    I i { get; set; }
}",
count: 3);
            await TestWithAllCodeStyleOptionsOffAsync(
@"interface I
{
    void Method1();
}

class C : [|I|]
{
    I i { get; set; }
}",
@"interface I
{
    void Method1();
}

class C : I
{
    I i { get; set; }

    public void Method1()
    {
        throw new System.NotImplementedException();
    }
}",
index: 0);
            await TestWithAllCodeStyleOptionsOffAsync(
@"interface I
{
    void Method1();
}

class C : [|I|]
{
    I i { get; set; }
}",
@"interface I
{
    void Method1();
}

class C : I
{
    I i { get; set; }

    public void Method1()
    {
        i.Method1();
    }
}",
index: 1);
            await TestWithAllCodeStyleOptionsOffAsync(
@"interface I
{
    void Method1();
}

class C : [|I|]
{
    I i { get; set; }
}",
@"interface I
{
    void Method1();
}

class C : I
{
    I i { get; set; }

    void I.Method1()
    {
        throw new System.NotImplementedException();
    }
}",
index: 2);
        }

        [WorkItem(768799, "http://vstfdevdiv:8080/DevDiv2/DevDiv/_workitems/edit/768799")]
        [Fact, Trait(Traits.Feature, Traits.Features.CodeActionsImplementInterface)]
        public async Task TestImplementIReadOnlyListThroughField()
        {
            await TestWithAllCodeStyleOptionsOffAsync(
@"using System.Collections.Generic;

class A : [|IReadOnlyList<int>|]
{
    int[] field;
}",
@"using System.Collections;
using System.Collections.Generic;

class A : IReadOnlyList<int>
{
    int[] field;

    public int this[int index]
    {
        get
        {
            return ((IReadOnlyList<int>)field)[index];
        }
    }

    public int Count
    {
        get
        {
            return ((IReadOnlyCollection<int>)field).Count;
        }
    }

    public IEnumerator<int> GetEnumerator()
    {
        return ((IEnumerable<int>)field).GetEnumerator();
    }

    IEnumerator IEnumerable.GetEnumerator()
    {
        return field.GetEnumerator();
    }
}",
index: 1);
        }

        [WorkItem(768799, "http://vstfdevdiv:8080/DevDiv2/DevDiv/_workitems/edit/768799")]
        [Fact, Trait(Traits.Feature, Traits.Features.CodeActionsImplementInterface)]
        public async Task TestImplementIReadOnlyListThroughProperty()
        {
            await TestWithAllCodeStyleOptionsOffAsync(
@"using System.Collections.Generic;

class A : [|IReadOnlyList<int>|]
{
    int[] field { get; set; }
}",
@"using System.Collections;
using System.Collections.Generic;

class A : IReadOnlyList<int>
{
    public int this[int index]
    {
        get
        {
            return ((IReadOnlyList<int>)field)[index];
        }
    }

    public int Count
    {
        get
        {
            return ((IReadOnlyCollection<int>)field).Count;
        }
    }

    int[] field { get; set; }

    public IEnumerator<int> GetEnumerator()
    {
        return ((IEnumerable<int>)field).GetEnumerator();
    }

    IEnumerator IEnumerable.GetEnumerator()
    {
        return field.GetEnumerator();
    }
}",
index: 1);
        }

        [WorkItem(768799, "http://vstfdevdiv:8080/DevDiv2/DevDiv/_workitems/edit/768799")]
        [Fact, Trait(Traits.Feature, Traits.Features.CodeActionsImplementInterface)]
        public async Task TestImplementInterfaceThroughField()
        {
            await TestWithAllCodeStyleOptionsOffAsync(
@"interface I
{
    int M();
}

class A : I
{
    int I.M()
    {
        return 0;
    }
}

class B : [|I|]
{
    A a;
}",
@"interface I
{
    int M();
}

class A : I
{
    int I.M()
    {
        return 0;
    }
}

class B : I
{
    A a;

    public int M()
    {
        return ((I)a).M();
    }
}",
index: 1);
        }

        [WorkItem(768799, "http://vstfdevdiv:8080/DevDiv2/DevDiv/_workitems/edit/768799")]
        [Fact, Trait(Traits.Feature, Traits.Features.CodeActionsImplementInterface)]
        public async Task TestImplementInterfaceThroughField_FieldImplementsMultipleInterfaces()
        {
            await TestActionCountAsync(
@"interface I
{
    int M();
}

interface I2
{
    int M2() }

class A : I, I2
{
    int I.M()
    {
        return 0;
    }

    int I2.M2()
    {
        return 0;
    }
}

class B : [|I|], I2
{
    A a;
}",
count: 3);
            await TestActionCountAsync(
@"interface I
{
    int M();
}

interface I2
{
    int M2() }

class A : I, I2
{
    int I.M()
    {
        return 0;
    }

    int I2.M2()
    {
        return 0;
    }
}

class B : I, [|I2|]
{
    A a;
}",
count: 3);
            await TestWithAllCodeStyleOptionsOffAsync(
@"interface I
{
    int M();
}

interface I2
{
    int M2() }

class A : I, I2
{
    int I.M()
    {
        return 0;
    }

    int I2.M2()
    {
        return 0;
    }
}

class B : [|I|], I2
{
    A a;
}",
@"interface I
{
    int M();
}

interface I2
{
    int M2() }

class A : I, I2
{
    int I.M()
    {
        return 0;
    }

    int I2.M2()
    {
        return 0;
    }
}

class B : I, I2
{
    A a;

    public int M()
    {
        return ((I)a).M();
    }
}",
index: 1);
            await TestWithAllCodeStyleOptionsOffAsync(
@"interface I
{
    int M();
}

interface I2
{
    int M2() }

class A : I, I2
{
    int I.M()
    {
        return 0;
    }

    int I2.M2()
    {
        return 0;
    }
}

class B : I, [|I2|]
{
    A a;
}",
@"interface I
{
    int M();
}

interface I2
{
    int M2() }

class A : I, I2
{
    int I.M()
    {
        return 0;
    }

    int I2.M2()
    {
        return 0;
    }
}

class B : I, I2
{
    A a;

    public int M2()
    {
        return ((I2)a).M2();
    }
}",
index: 1);
        }

        [WorkItem(768799, "http://vstfdevdiv:8080/DevDiv2/DevDiv/_workitems/edit/768799")]
        [Fact, Trait(Traits.Feature, Traits.Features.CodeActionsImplementInterface)]
        public async Task TestImplementInterfaceThroughField_MultipleFieldsCanImplementInterface()
        {
            await TestActionCountAsync(
@"interface I
{
    int M();
}

class A : I
{
    int I.M()
    {
        return 0;
    }
}

class B : [|I|]
{
    A a;
    A aa;
}",
count: 4);
            await TestWithAllCodeStyleOptionsOffAsync(
@"interface I
{
    int M();
}

class A : I
{
    int I.M()
    {
        return 0;
    }
}

class B : [|I|]
{
    A a;
    A aa;
}",
@"interface I
{
    int M();
}

class A : I
{
    int I.M()
    {
        return 0;
    }
}

class B : I
{
    A a;
    A aa;

    public int M()
    {
        return ((I)a).M();
    }
}",
index: 1);
            await TestWithAllCodeStyleOptionsOffAsync(
@"interface I
{
    int M();
}

class A : I
{
    int I.M()
    {
        return 0;
    }
}

class B : [|I|]
{
    A a;
    A aa;
}",
@"interface I
{
    int M();
}

class A : I
{
    int I.M()
    {
        return 0;
    }
}

class B : I
{
    A a;
    A aa;

    public int M()
    {
        return ((I)aa).M();
    }
}",
index: 2);
        }

        [WorkItem(768799, "http://vstfdevdiv:8080/DevDiv2/DevDiv/_workitems/edit/768799")]
        [Fact, Trait(Traits.Feature, Traits.Features.CodeActionsImplementInterface)]
        public async Task TestImplementInterfaceThroughField_MultipleFieldsForMultipleInterfaces()
        {
            await TestActionCountAsync(
@"interface I
{
    int M();
}

interface I2
{
    int M2() }

class A : I
{
    int I.M()
    {
        return 0;
    }
}

class B : I2
{
    int I2.M2()
    {
        return 0;
    }
}

class C : [|I|], I2
{
    A a;
    B b;
}",
count: 3);
            await TestActionCountAsync(
@"interface I
{
    int M();
}

interface I2
{
    int M2() }

class A : I
{
    int I.M()
    {
        return 0;
    }
}

class B : I2
{
    int I2.M2()
    {
        return 0;
    }
}

class C : I, [|I2|]
{
    A a;
    B b;
}",
count: 3);
            await TestWithAllCodeStyleOptionsOffAsync(
@"interface I
{
    int M();
}

interface I2
{
    int M2() }

class A : I
{
    int I.M()
    {
        return 0;
    }
}

class B : I2
{
    int I2.M2()
    {
        return 0;
    }
}

class C : [|I|], I2
{
    A a;
    B b;
}",
@"interface I
{
    int M();
}

interface I2
{
    int M2() }

class A : I
{
    int I.M()
    {
        return 0;
    }
}

class B : I2
{
    int I2.M2()
    {
        return 0;
    }
}

class C : I, I2
{
    A a;
    B b;

    public int M()
    {
        return ((I)a).M();
    }
}",
index: 1);
            await TestWithAllCodeStyleOptionsOffAsync(
@"interface I
{
    int M();
}

interface I2
{
    int M2() }

class A : I
{
    int I.M()
    {
        return 0;
    }
}

class B : I2
{
    int I2.M2()
    {
        return 0;
    }
}

class C : I, [|I2|]
{
    A a;
    B b;
}",
@"interface I
{
    int M();
}

interface I2
{
    int M2() }

class A : I
{
    int I.M()
    {
        return 0;
    }
}

class B : I2
{
    int I2.M2()
    {
        return 0;
    }
}

class C : I, I2
{
    A a;
    B b;

    public int M2()
    {
        return ((I2)b).M2();
    }
}",
index: 1);
        }

        [WorkItem(18556, "https://github.com/dotnet/roslyn/issues/18556")]
        [Fact, Trait(Traits.Feature, Traits.Features.CodeActionsImplementInterface)]
        public async Task TestImplementInterfaceThroughExplicitProperty()
        {
            await TestActionCountAsync(
@"interface IA
{
    IB B { get; }
}
interface IB
{
    int M();
}
class AB : IA, [|IB|]
{
    IB IA.B => null;
}",
count: 3);
            await TestWithAllCodeStyleOptionsOffAsync(
@"interface IA
{
    IB B { get; }
}
interface IB
{
    int M();
}
class AB : IA, [|IB|]
{
    IB IA.B => null;
}",
@"interface IA
{
    IB B { get; }
}
interface IB
{
    int M();
}
class AB : IA, [|IB|]
{
    IB IA.B => null;

    public int M()
    {
        return ((IA)this).B.M();
    }
}", index: 1);
        }

        [WorkItem(768799, "http://vstfdevdiv:8080/DevDiv2/DevDiv/_workitems/edit/768799")]
        [Fact, Trait(Traits.Feature, Traits.Features.CodeActionsImplementInterface)]
        public async Task TestNoImplementThroughIndexer()
        {
            await TestActionCountAsync(
@"interface I
{
    int M();
}

class A : I
{
    int I.M()
    {
        return 0;
    }
}

class B : [|I|]
{
    A this[int index]
    {
        get
        {
            return null;
        }
    };
}",
count: 2);
        }

        [WorkItem(768799, "http://vstfdevdiv:8080/DevDiv2/DevDiv/_workitems/edit/768799")]
        [Fact, Trait(Traits.Feature, Traits.Features.CodeActionsImplementInterface)]
        public async Task TestNoImplementThroughWriteOnlyProperty()
        {
            await TestActionCountAsync(
@"interface I
{
    int M();
}

class A : I
{
    int I.M()
    {
        return 0;
    }
}

class B : [|I|]
{
    A a
    {
        set
        {
        }
    }
}",
count: 2);
        }

        [Fact, Trait(Traits.Feature, Traits.Features.CodeActionsImplementInterface)]
        public async Task TestImplementEventThroughMember()
        {
            await TestInRegularAndScriptAsync(@"
interface IGoo
{
    event System.EventHandler E;
}

class CanGoo : IGoo
{
    public event EventHandler E;
}

class HasCanGoo : [|IGoo|]
{
    CanGoo canGoo;
}",
@"
using System;

interface IGoo
{
    event System.EventHandler E;
}

class CanGoo : IGoo
{
    public event EventHandler E;
}

class HasCanGoo : IGoo
{
    CanGoo canGoo;

    public event EventHandler E
    {
        add
        {
            ((IGoo)canGoo).E += value;
        }

        remove
        {
            ((IGoo)canGoo).E -= value;
        }
    }
}", index: 1);
        }

        [Fact, Trait(Traits.Feature, Traits.Features.CodeActionsImplementInterface)]
        public async Task TestImplementEventThroughExplicitMember()
        {
            await TestInRegularAndScriptAsync(
@"interface IGoo { event System . EventHandler E ; } class CanGoo : IGoo { event IGoo.EventHandler E; } class HasCanGoo : [|IGoo|] { CanGoo canGoo; } ",
@"using System;

interface IGoo { event System . EventHandler E ; } class CanGoo : IGoo { event IGoo.EventHandler E; } class HasCanGoo : IGoo { CanGoo canGoo;

    public event EventHandler E
    {
        add
        {
            ((IGoo)canGoo).E += value;
        }

        remove
        {
            ((IGoo)canGoo).E -= value;
        }
    }
} ",
index: 1);
        }

        [Fact, Trait(Traits.Feature, Traits.Features.CodeActionsImplementInterface)]
        public async Task TestImplementEvent()
        {
            await TestWithAllCodeStyleOptionsOffAsync(
@"interface IGoo
{
    event System.EventHandler E;
}

abstract class Goo : [|IGoo|]
{
}",
@"using System;

interface IGoo
{
    event System.EventHandler E;
}

abstract class Goo : IGoo
{
    public event EventHandler E;
}",
index: 0);
        }

        [Fact, Trait(Traits.Feature, Traits.Features.CodeActionsImplementInterface)]
        public async Task TestImplementEventAbstractly()
        {
            await TestWithAllCodeStyleOptionsOffAsync(
@"interface IGoo
{
    event System.EventHandler E;
}

abstract class Goo : [|IGoo|]
{
}",
@"using System;

interface IGoo
{
    event System.EventHandler E;
}

abstract class Goo : IGoo
{
    public abstract event EventHandler E;
}",
index: 1);
        }

        [Fact, Trait(Traits.Feature, Traits.Features.CodeActionsImplementInterface)]
        public async Task TestImplementEventExplicitly()
        {
            await TestWithAllCodeStyleOptionsOffAsync(
@"interface IGoo
{
    event System.EventHandler E;
}

abstract class Goo : [|IGoo|]
{
}",
@"using System;

interface IGoo
{
    event System.EventHandler E;
}

abstract class Goo : IGoo
{
    event EventHandler IGoo.E
    {
        add
        {
            throw new NotImplementedException();
        }

        remove
        {
            throw new NotImplementedException();
        }
    }
}",
index: 2);
        }

        [Fact, Trait(Traits.Feature, Traits.Features.CodeActionsImplementInterface)]
        public async Task TestFaultToleranceInStaticMembers_01()
        {
            await TestMissingAsync(
@"interface IFoo
{
    static string Name { set; get; }

    static int Foo(string s);
}

class Program : [|IFoo|]
{
}");
        }

        [Fact, Trait(Traits.Feature, Traits.Features.CodeActionsImplementInterface)]
        public async Task TestFaultToleranceInStaticMembers_02()
        {
            await TestWithAllCodeStyleOptionsOffAsync(
@"interface IFoo
{
    string Name { set; get; }

    static int Foo(string s);
}

class Program : [|IFoo|]
{
}",
@"interface IFoo
{
    string Name { set; get; }

    static int Foo(string s);
}

class Program : IFoo
{
    public string Name
    {
        get
        {
            throw new System.NotImplementedException();
        }

        set
        {
            throw new System.NotImplementedException();
        }
    }
}");
        }

        [Fact, Trait(Traits.Feature, Traits.Features.CodeActionsImplementInterface)]
        public async Task TestFaultToleranceInStaticMembers_03()
        {
            await TestWithAllCodeStyleOptionsOffAsync(
@"interface IGoo
{
    static string Name { set; get; }

    int Goo(string s);
}

class Program : [|IGoo|]
{
}",
@"interface IGoo
{
    static string Name { set; get; }

    int Goo(string s);
}

class Program : IGoo
{
    public int Goo(string s)
    {
        throw new System.NotImplementedException();
    }
}");
        }

        [Fact, Trait(Traits.Feature, Traits.Features.CodeActionsImplementInterface)]
        public async Task TestIndexers()
        {
            await TestWithAllCodeStyleOptionsOffAsync(
@"public interface ISomeInterface
{
    int this[int index] { get; set; }
}

class IndexerClass : [|ISomeInterface|]
{
}",
@"public interface ISomeInterface
{
    int this[int index] { get; set; }
}

class IndexerClass : ISomeInterface
{
    public int this[int index]
    {
        get
        {
            throw new System.NotImplementedException();
        }

        set
        {
            throw new System.NotImplementedException();
        }
    }
}");
        }

        [Fact, Trait(Traits.Feature, Traits.Features.CodeActionsImplementInterface)]
        public async Task TestIndexersExplicit()
        {
            await TestWithAllCodeStyleOptionsOffAsync(
@"public interface ISomeInterface
{
    int this[int index] { get; set; }
}

class IndexerClass : [|ISomeInterface|]
{
}",
@"public interface ISomeInterface
{
    int this[int index] { get; set; }
}

class IndexerClass : ISomeInterface
{
    int ISomeInterface.this[int index]
    {
        get
        {
            throw new System.NotImplementedException();
        }

        set
        {
            throw new System.NotImplementedException();
        }
    }
}",
index: 1);
        }

        [Fact, Trait(Traits.Feature, Traits.Features.CodeActionsImplementInterface)]
        public async Task TestIndexersWithASingleAccessor()
        {
            await TestWithAllCodeStyleOptionsOffAsync(
@"public interface ISomeInterface
{
    int this[int index] { get; }
}

class IndexerClass : [|ISomeInterface|]
{
}",
@"public interface ISomeInterface
{
    int this[int index] { get; }
}

class IndexerClass : ISomeInterface
{
    public int this[int index]
    {
        get
        {
            throw new System.NotImplementedException();
        }
    }
}");
        }

        [WorkItem(542357, "http://vstfdevdiv:8080/DevDiv2/DevDiv/_workitems/edit/542357")]
        [Fact, Trait(Traits.Feature, Traits.Features.CodeActionsImplementInterface)]
        public async Task TestConstraints1()
        {
            await TestWithAllCodeStyleOptionsOffAsync(
@"interface I
{
    void Goo<T>() where T : class;
}

class A : [|I|]
{
}",
@"interface I
{
    void Goo<T>() where T : class;
}

class A : I
{
    public void Goo<T>() where T : class
    {
        throw new System.NotImplementedException();
    }
}");
        }

        [WorkItem(542357, "http://vstfdevdiv:8080/DevDiv2/DevDiv/_workitems/edit/542357")]
        [Fact, Trait(Traits.Feature, Traits.Features.CodeActionsImplementInterface)]
        public async Task TestConstraintsExplicit()
        {
            await TestWithAllCodeStyleOptionsOffAsync(
@"interface I
{
    void Goo<T>() where T : class;
}

class A : [|I|]
{
}",
@"interface I
{
    void Goo<T>() where T : class;
}

class A : I
{
    void I.Goo<T>()
    {
        throw new System.NotImplementedException();
    }
}",
index: 1);
        }

        [WorkItem(542357, "http://vstfdevdiv:8080/DevDiv2/DevDiv/_workitems/edit/542357")]
        [Fact, Trait(Traits.Feature, Traits.Features.CodeActionsImplementInterface)]
        public async Task TestUsingAddedForConstraint()
        {
            await TestWithAllCodeStyleOptionsOffAsync(
@"interface I
{
    void Goo<T>() where T : System.Attribute;
}

class A : [|I|]
{
}",
@"using System;

interface I
{
    void Goo<T>() where T : System.Attribute;
}

class A : I
{
    public void Goo<T>() where T : Attribute
    {
        throw new NotImplementedException();
    }
}");
        }

        [WorkItem(542379, "http://vstfdevdiv:8080/DevDiv2/DevDiv/_workitems/edit/542379")]
        [Fact, Trait(Traits.Feature, Traits.Features.CodeActionsImplementInterface)]
        public async Task TestIndexer()
        {
            await TestWithAllCodeStyleOptionsOffAsync(
@"interface I
{
    int this[int x] { get; set; }
}

class C : [|I|]
{
}",
@"interface I
{
    int this[int x] { get; set; }
}

class C : I
{
    public int this[int x]
    {
        get
        {
            throw new System.NotImplementedException();
        }

        set
        {
            throw new System.NotImplementedException();
        }
    }
}");
        }

        [WorkItem(542588, "http://vstfdevdiv:8080/DevDiv2/DevDiv/_workitems/edit/542588")]
        [Fact, Trait(Traits.Feature, Traits.Features.CodeActionsImplementInterface)]
        public async Task TestRecursiveConstraint1()
        {
            await TestWithAllCodeStyleOptionsOffAsync(
@"using System;

interface I
{
    void Goo<T>() where T : IComparable<T>;
}

class C : [|I|]
{
}",
@"using System;

interface I
{
    void Goo<T>() where T : IComparable<T>;
}

class C : I
{
    public void Goo<T>() where T : IComparable<T>
    {
        throw new NotImplementedException();
    }
}");
        }

        [WorkItem(542588, "http://vstfdevdiv:8080/DevDiv2/DevDiv/_workitems/edit/542588")]
        [Fact, Trait(Traits.Feature, Traits.Features.CodeActionsImplementInterface)]
        public async Task TestRecursiveConstraint2()
        {
            await TestWithAllCodeStyleOptionsOffAsync(
@"using System;

interface I
{
    void Goo<T>() where T : IComparable<T>;
}

class C : [|I|]
{
}",
@"using System;

interface I
{
    void Goo<T>() where T : IComparable<T>;
}

class C : I
{
    void I.Goo<T>()
    {
        throw new NotImplementedException();
    }
}",
index: 1);
        }

        [WorkItem(542587, "http://vstfdevdiv:8080/DevDiv2/DevDiv/_workitems/edit/542587")]
        [Fact, Trait(Traits.Feature, Traits.Features.CodeActionsImplementInterface)]
        public async Task TestUnexpressibleConstraint1()
        {
            await TestWithAllCodeStyleOptionsOffAsync(
@"interface I<S>
{
    void Goo<T>() where T : class, S;
}

class A : [|I<string>|]
{
}",
@"interface I<S>
{
    void Goo<T>() where T : class, S;
}

class A : I<string>
{
    void I<string>.Goo<T>()
    {
        throw new System.NotImplementedException();
    }
}");
        }

        [WorkItem(542587, "http://vstfdevdiv:8080/DevDiv2/DevDiv/_workitems/edit/542587")]
        [Fact, Trait(Traits.Feature, Traits.Features.CodeActionsImplementInterface)]
        public async Task TestUnexpressibleConstraint2()
        {
            await TestWithAllCodeStyleOptionsOffAsync(
@"interface I<S>
{
    void Goo<T>() where T : class, S;
}

class A : [|I<object>|]
{
}",
@"interface I<S>
{
    void Goo<T>() where T : class, S;
}

class A : I<object>
{
    public void Goo<T>() where T : class
    {
        throw new System.NotImplementedException();
    }
}");
        }

        [WorkItem(542587, "http://vstfdevdiv:8080/DevDiv2/DevDiv/_workitems/edit/542587")]
        [Fact, Trait(Traits.Feature, Traits.Features.CodeActionsImplementInterface)]
        public async Task TestUnexpressibleConstraint3()
        {
            await TestWithAllCodeStyleOptionsOffAsync(
@"interface I<S>
{
    void Goo<T>() where T : class, S;
}

class A : [|I<object>|]
{
}",
@"interface I<S>
{
    void Goo<T>() where T : class, S;
}

class A : I<object>
{
    void I<object>.Goo<T>()
    {
        throw new System.NotImplementedException();
    }
}",
index: 1);
        }

        [WorkItem(542587, "http://vstfdevdiv:8080/DevDiv2/DevDiv/_workitems/edit/542587")]
        [Fact, Trait(Traits.Feature, Traits.Features.CodeActionsImplementInterface)]
        public async Task TestUnexpressibleConstraint4()
        {
            await TestWithAllCodeStyleOptionsOffAsync(
@"using System;

interface I<S>
{
    void Goo<T>() where T : class, S;
}

class A : [|I<Delegate>|]
{
}",
@"using System;

interface I<S>
{
    void Goo<T>() where T : class, S;
}

class A : I<Delegate>
{
    void I<Delegate>.Goo<T>()
    {
        throw new NotImplementedException();
    }
}");
        }

        [WorkItem(542587, "http://vstfdevdiv:8080/DevDiv2/DevDiv/_workitems/edit/542587")]
        [Fact, Trait(Traits.Feature, Traits.Features.CodeActionsImplementInterface)]
        public async Task TestUnexpressibleConstraint5()
        {
            await TestWithAllCodeStyleOptionsOffAsync(
@"using System;

interface I<S>
{
    void Goo<T>() where T : class, S;
}

class A : [|I<MulticastDelegate>|]
{
}",
@"using System;

interface I<S>
{
    void Goo<T>() where T : class, S;
}

class A : I<MulticastDelegate>
{
    void I<MulticastDelegate>.Goo<T>()
    {
        throw new NotImplementedException();
    }
}");
        }

        [WorkItem(542587, "http://vstfdevdiv:8080/DevDiv2/DevDiv/_workitems/edit/542587")]
        [Fact, Trait(Traits.Feature, Traits.Features.CodeActionsImplementInterface)]
        public async Task TestUnexpressibleConstraint6()
        {
            await TestWithAllCodeStyleOptionsOffAsync(
@"using System;

interface I<S>
{
    void Goo<T>() where T : class, S;
}

delegate void Bar();

class A : [|I<Bar>|]
{
}",
@"using System;

interface I<S>
{
    void Goo<T>() where T : class, S;
}

delegate void Bar();

class A : I<Bar>
{
    void I<Bar>.Goo<T>()
    {
        throw new NotImplementedException();
    }
}");
        }

        [WorkItem(542587, "http://vstfdevdiv:8080/DevDiv2/DevDiv/_workitems/edit/542587")]
        [Fact, Trait(Traits.Feature, Traits.Features.CodeActionsImplementInterface)]
        public async Task TestUnexpressibleConstraint7()
        {
            await TestWithAllCodeStyleOptionsOffAsync(
@"using System;

interface I<S>
{
    void Goo<T>() where T : class, S;
}

class A : [|I<Enum>|]
{
}",
@"using System;

interface I<S>
{
    void Goo<T>() where T : class, S;
}

class A : I<Enum>
{
    void I<Enum>.Goo<T>()
    {
        throw new NotImplementedException();
    }
}");
        }

        [WorkItem(542587, "http://vstfdevdiv:8080/DevDiv2/DevDiv/_workitems/edit/542587")]
        [Fact, Trait(Traits.Feature, Traits.Features.CodeActionsImplementInterface)]
        public async Task TestUnexpressibleConstraint8()
        {
            await TestWithAllCodeStyleOptionsOffAsync(
@"using System;

interface I<S>
{
    void Goo<T>() where T : class, S;
}

class A : [|I<int[]>|]
{
}",
@"using System;

interface I<S>
{
    void Goo<T>() where T : class, S;
}

class A : I<int[]>
{
    void I<int[]>.Goo<T>()
    {
        throw new NotImplementedException();
    }
}");
        }

        [WorkItem(542587, "http://vstfdevdiv:8080/DevDiv2/DevDiv/_workitems/edit/542587")]
        [Fact, Trait(Traits.Feature, Traits.Features.CodeActionsImplementInterface)]
        public async Task TestUnexpressibleConstraint9()
        {
            await TestWithAllCodeStyleOptionsOffAsync(
@"using System;

interface I<S>
{
    void Goo<T>() where T : class, S;
}

enum E
{
}

class A : [|I<E>|]
{
}",
@"using System;

interface I<S>
{
    void Goo<T>() where T : class, S;
}

enum E
{
}

class A : I<E>
{
    void I<E>.Goo<T>()
    {
        throw new NotImplementedException();
    }
}");
        }

        [WorkItem(542621, "http://vstfdevdiv:8080/DevDiv2/DevDiv/_workitems/edit/542621")]
        [Fact, Trait(Traits.Feature, Traits.Features.CodeActionsImplementInterface)]
        public async Task TestUnexpressibleConstraint10()
        {
            await TestWithAllCodeStyleOptionsOffAsync(
@"using System;

interface I<S>
{
    void Goo<T>() where T : S;
}

class A : [|I<ValueType>|]
{
}",
@"using System;

interface I<S>
{
    void Goo<T>() where T : S;
}

class A : I<ValueType>
{
    void I<ValueType>.Goo<T>()
    {
        throw new NotImplementedException();
    }
}");
        }

        [WorkItem(542669, "http://vstfdevdiv:8080/DevDiv2/DevDiv/_workitems/edit/542669")]
        [Fact, Trait(Traits.Feature, Traits.Features.CodeActionsImplementInterface)]
        public async Task TestArrayConstraint()
        {
            await TestWithAllCodeStyleOptionsOffAsync(
@"using System;

interface I<S>
{
    void Goo<T>() where T : S;
}

class C : [|I<Array>|]
{
}",
@"using System;

interface I<S>
{
    void Goo<T>() where T : S;
}

class C : I<Array>
{
    void I<Array>.Goo<T>()
    {
        throw new NotImplementedException();
    }
}");
        }

        [WorkItem(542743, "http://vstfdevdiv:8080/DevDiv2/DevDiv/_workitems/edit/542743")]
        [Fact, Trait(Traits.Feature, Traits.Features.CodeActionsImplementInterface)]
        public async Task TestMultipleClassConstraints()
        {
            await TestWithAllCodeStyleOptionsOffAsync(
@"using System;

interface I<S>
{
    void Goo<T>() where T : Exception, S;
}

class C : [|I<Attribute>|]
{
}",
@"using System;

interface I<S>
{
    void Goo<T>() where T : Exception, S;
}

class C : I<Attribute>
{
    void I<Attribute>.Goo<T>()
    {
        throw new NotImplementedException();
    }
}");
        }

        [WorkItem(542751, "http://vstfdevdiv:8080/DevDiv2/DevDiv/_workitems/edit/542751")]
        [Fact, Trait(Traits.Feature, Traits.Features.CodeActionsImplementInterface)]
        public async Task TestClassConstraintAndRefConstraint()
        {
            await TestWithAllCodeStyleOptionsOffAsync(
@"using System;

interface I<S>
{
    void Goo<T>() where T : class, S;
}

class C : [|I<Exception>|]
{
}",
@"using System;

interface I<S>
{
    void Goo<T>() where T : class, S;
}

class C : I<Exception>
{
    void I<Exception>.Goo<T>()
    {
        throw new NotImplementedException();
    }
}");
        }

        [WorkItem(542505, "http://vstfdevdiv:8080/DevDiv2/DevDiv/_workitems/edit/542505")]
        [Fact, Trait(Traits.Feature, Traits.Features.CodeActionsImplementInterface)]
        public async Task TestRenameConflictingTypeParameters1()
        {
            await TestWithAllCodeStyleOptionsOffAsync(
@"using System;
using System.Collections.Generic;

interface I<T>
{
    void Goo<S>(T x, IList<S> list) where S : T;
}

class A<S> : [|I<S>|]
{
}",
@"using System;
using System.Collections.Generic;

interface I<T>
{
    void Goo<S>(T x, IList<S> list) where S : T;
}

class A<S> : I<S>
{
    public void Goo<S1>(S x, IList<S1> list) where S1 : S
    {
        throw new NotImplementedException();
    }
}");
        }

        [WorkItem(542505, "http://vstfdevdiv:8080/DevDiv2/DevDiv/_workitems/edit/542505")]
        [Fact, Trait(Traits.Feature, Traits.Features.CodeActionsImplementInterface)]
        public async Task TestRenameConflictingTypeParameters2()
        {
            await TestWithAllCodeStyleOptionsOffAsync(
@"using System;
using System.Collections.Generic;

interface I<T>
{
    void Goo<S>(T x, IList<S> list) where S : T;
}

class A<S> : [|I<S>|]
{
}",
@"using System;
using System.Collections.Generic;

interface I<T>
{
    void Goo<S>(T x, IList<S> list) where S : T;
}

class A<S> : I<S>
{
    void I<S>.Goo<S1>(S x, IList<S1> list)
    {
        throw new NotImplementedException();
    }
}",
index: 1);
        }

        [WorkItem(542505, "http://vstfdevdiv:8080/DevDiv2/DevDiv/_workitems/edit/542505")]
        [Fact, Trait(Traits.Feature, Traits.Features.CodeActionsImplementInterface)]
        public async Task TestRenameConflictingTypeParameters3()
        {
            await TestWithAllCodeStyleOptionsOffAsync(
@"using System;
using System.Collections.Generic;

interface I<X, Y>
{
    void Goo<A, B>(X x, Y y, IList<A> list1, IList<B> list2)
        where A : IList<B>
        where B : IList<A>;
}

class C<A, B> : [|I<A, B>|]
{
}",
@"using System;
using System.Collections.Generic;

interface I<X, Y>
{
    void Goo<A, B>(X x, Y y, IList<A> list1, IList<B> list2)
        where A : IList<B>
        where B : IList<A>;
}

class C<A, B> : I<A, B>
{
    public void Goo<A1, B1>(A x, B y, IList<A1> list1, IList<B1> list2)
        where A1 : IList<B1>
        where B1 : IList<A1>
    {
        throw new NotImplementedException();
    }
}");
        }

        [WorkItem(542505, "http://vstfdevdiv:8080/DevDiv2/DevDiv/_workitems/edit/542505")]
        [Fact, Trait(Traits.Feature, Traits.Features.CodeActionsImplementInterface)]
        public async Task TestRenameConflictingTypeParameters4()
        {
            await TestWithAllCodeStyleOptionsOffAsync(
@"using System;
using System.Collections.Generic;

interface I<X, Y>
{
    void Goo<A, B>(X x, Y y, IList<A> list1, IList<B> list2)
        where A : IList<B>
        where B : IList<A>;
}

class C<A, B> : [|I<A, B>|]
{
}",
@"using System;
using System.Collections.Generic;

interface I<X, Y>
{
    void Goo<A, B>(X x, Y y, IList<A> list1, IList<B> list2)
        where A : IList<B>
        where B : IList<A>;
}

class C<A, B> : I<A, B>
{
    void I<A, B>.Goo<A1, B1>(A x, B y, IList<A1> list1, IList<B1> list2)
    {
        throw new NotImplementedException();
    }
}",
index: 1);
        }

        [WorkItem(542506, "http://vstfdevdiv:8080/DevDiv2/DevDiv/_workitems/edit/542506")]
        [Fact, Trait(Traits.Feature, Traits.Features.CodeActionsImplementInterface)]
        public async Task TestNameSimplification()
        {
            await TestWithAllCodeStyleOptionsOffAsync(
@"using System;

class A<T>
{
    class B
    {
    }

    interface I
    {
        void Goo(B x);
    }

    class C<U> : [|I|]
    {
    }
}",
@"using System;

class A<T>
{
    class B
    {
    }

    interface I
    {
        void Goo(B x);
    }

    class C<U> : I
    {
        public void Goo(B x)
        {
            throw new NotImplementedException();
        }
    }
}");
        }

        [WorkItem(542506, "http://vstfdevdiv:8080/DevDiv2/DevDiv/_workitems/edit/542506")]
        [Fact, Trait(Traits.Feature, Traits.Features.CodeActionsImplementInterface)]
        public async Task TestNameSimplification2()
        {
            await TestWithAllCodeStyleOptionsOffAsync(
@"class A<T>
{
    class B
    {
    }

    interface I
    {
        void Goo(B[] x);
    }

    class C<U> : [|I|]
    {
    }
}",
@"class A<T>
{
    class B
    {
    }

    interface I
    {
        void Goo(B[] x);
    }

    class C<U> : I
    {
        public void Goo(B[] x)
        {
            throw new System.NotImplementedException();
        }
    }
}");
        }

        [WorkItem(542506, "http://vstfdevdiv:8080/DevDiv2/DevDiv/_workitems/edit/542506")]
        [Fact, Trait(Traits.Feature, Traits.Features.CodeActionsImplementInterface)]
        public async Task TestNameSimplification3()
        {
            await TestWithAllCodeStyleOptionsOffAsync(
@"class A<T>
{
    class B
    {
    }

    interface I
    {
        void Goo(B[][,][,,][,,,] x);
    }

    class C<U> : [|I|]
    {
    }
}",
@"class A<T>
{
    class B
    {
    }

    interface I
    {
        void Goo(B[][,][,,][,,,] x);
    }

    class C<U> : I
    {
        public void Goo(B[][,][,,][,,,] x)
        {
            throw new System.NotImplementedException();
        }
    }
}");
        }

        [WorkItem(544166, "http://vstfdevdiv:8080/DevDiv2/DevDiv/_workitems/edit/544166")]
        [Fact, Trait(Traits.Feature, Traits.Features.CodeActionsImplementInterface)]
        public async Task TestImplementAbstractProperty()
        {
            await TestWithAllCodeStyleOptionsOffAsync(
@"interface IGoo
{
    int Gibberish { get; set; }
}

abstract class Goo : [|IGoo|]
{
}",
@"interface IGoo
{
    int Gibberish { get; set; }
}

abstract class Goo : IGoo
{
    public abstract int Gibberish { get; set; }
}",
index: 1);
        }

        [WorkItem(544210, "http://vstfdevdiv:8080/DevDiv2/DevDiv/_workitems/edit/544210")]
        [Fact, Trait(Traits.Feature, Traits.Features.CodeActionsImplementInterface)]
        public async Task TestMissingOnWrongArity()
        {
            await TestMissingInRegularAndScriptAsync(
@"interface I1<T>
{
    int X { get; set; }
}

class C : [|I1|]
{
}");
        }

        [WorkItem(544281, "http://vstfdevdiv:8080/DevDiv2/DevDiv/_workitems/edit/544281")]
        [Fact, Trait(Traits.Feature, Traits.Features.CodeActionsImplementInterface)]
        public async Task TestImplicitDefaultValue()
        {
            await TestWithAllCodeStyleOptionsOffAsync(
@"interface IOptional
{
    int Goo(int g = 0);
}

class Opt : [|IOptional|]
{
}",
@"interface IOptional
{
    int Goo(int g = 0);
}

class Opt : IOptional
{
    public int Goo(int g = 0)
    {
        throw new System.NotImplementedException();
    }
}");
        }

        [WorkItem(544281, "http://vstfdevdiv:8080/DevDiv2/DevDiv/_workitems/edit/544281")]
        [Fact, Trait(Traits.Feature, Traits.Features.CodeActionsImplementInterface)]
        public async Task TestExplicitDefaultValue()
        {
            await TestWithAllCodeStyleOptionsOffAsync(
@"interface IOptional
{
    int Goo(int g = 0);
}

class Opt : [|IOptional|]
{
}",
@"interface IOptional
{
    int Goo(int g = 0);
}

class Opt : IOptional
{
    int IOptional.Goo(int g)
    {
        throw new System.NotImplementedException();
    }
}",
index: 1);
        }

        [Fact, Trait(Traits.Feature, Traits.Features.CodeActionsImplementInterface)]
        public async Task TestMissingInHiddenType()
        {
            await TestMissingInRegularAndScriptAsync(
@"using System;

class Program : [|IComparable|]
{
#line hidden
}
#line default");
        }

        [Fact, Trait(Traits.Feature, Traits.Features.CodeActionsImplementInterface)]
        public async Task TestGenerateIntoVisiblePart()
        {
            await TestWithAllCodeStyleOptionsOffAsync(
@"#line default
using System;

partial class Program : [|IComparable|]
{
    void Goo()
    {
#line hidden
    }
}
#line default",
@"#line default
using System;

partial class Program : IComparable
{
    public int CompareTo(object obj)
    {
        throw new NotImplementedException();
    }

    void Goo()
    {
#line hidden
    }
}
#line default");
        }

        [Fact, Trait(Traits.Feature, Traits.Features.CodeActionsImplementInterface)]
        public async Task TestGenerateIfAvailableRegionExists()
        {
            await TestWithAllCodeStyleOptionsOffAsync(
@"using System;

partial class Program : [|IComparable|]
{
#line hidden
}
#line default

partial class Program
{
}",
@"using System;

partial class Program : IComparable
{
#line hidden
}
#line default

partial class Program
{
    public int CompareTo(object obj)
    {
        throw new NotImplementedException();
    }
}");
        }

        [WorkItem(545334, "http://vstfdevdiv:8080/DevDiv2/DevDiv/_workitems/edit/545334")]
        [Fact, Trait(Traits.Feature, Traits.Features.CodeActionsImplementInterface)]
        public async Task TestNoGenerateInVenusCase1()
        {
            await TestMissingInRegularAndScriptAsync(
@"using System;
#line 1 ""Bar""
class Goo : [|IComparable|]


#line default
#line hidden
// stuff");
        }

        [WorkItem(545476, "http://vstfdevdiv:8080/DevDiv2/DevDiv/_workitems/edit/545476")]
        [Fact, Trait(Traits.Feature, Traits.Features.CodeActionsImplementInterface)]
        public async Task TestOptionalDateTime1()
        {
            await TestWithAllCodeStyleOptionsOffAsync(
@"using System;
using System.Runtime.CompilerServices;
using System.Runtime.InteropServices;

interface IGoo
{
    void Goo([Optional][DateTimeConstant(100)] DateTime x);
}

public class C : [|IGoo|]
{
}",
@"using System;
using System.Runtime.CompilerServices;
using System.Runtime.InteropServices;

interface IGoo
{
    void Goo([Optional][DateTimeConstant(100)] DateTime x);
}

public class C : IGoo
{
    public void Goo([DateTimeConstant(100), Optional] DateTime x)
    {
        throw new NotImplementedException();
    }
}");
        }

        [WorkItem(545476, "http://vstfdevdiv:8080/DevDiv2/DevDiv/_workitems/edit/545476")]
        [Fact, Trait(Traits.Feature, Traits.Features.CodeActionsImplementInterface)]
        public async Task TestOptionalDateTime2()
        {
            await TestWithAllCodeStyleOptionsOffAsync(
@"using System;
using System.Runtime.CompilerServices;
using System.Runtime.InteropServices;

interface IGoo
{
    void Goo([Optional][DateTimeConstant(100)] DateTime x);
}

public class C : [|IGoo|]
{
}",
@"using System;
using System.Runtime.CompilerServices;
using System.Runtime.InteropServices;

interface IGoo
{
    void Goo([Optional][DateTimeConstant(100)] DateTime x);
}

public class C : IGoo
{
    void IGoo.Goo(DateTime x)
    {
        throw new NotImplementedException();
    }
}",
index: 1);
        }

        [WorkItem(545477, "http://vstfdevdiv:8080/DevDiv2/DevDiv/_workitems/edit/545477")]
        [Fact, Trait(Traits.Feature, Traits.Features.CodeActionsImplementInterface)]
        public async Task TestIUnknownIDispatchAttributes1()
        {
            await TestWithAllCodeStyleOptionsOffAsync(
@"using System.Runtime.CompilerServices;
using System.Runtime.InteropServices;

interface IGoo
{
    void Goo1([Optional][IUnknownConstant] object x);
    void Goo2([Optional][IDispatchConstant] object x);
}

public class C : [|IGoo|]
{
}",
@"using System.Runtime.CompilerServices;
using System.Runtime.InteropServices;

interface IGoo
{
    void Goo1([Optional][IUnknownConstant] object x);
    void Goo2([Optional][IDispatchConstant] object x);
}

public class C : IGoo
{
    public void Goo1([IUnknownConstant, Optional] object x)
    {
        throw new System.NotImplementedException();
    }

    public void Goo2([IDispatchConstant, Optional] object x)
    {
        throw new System.NotImplementedException();
    }
}");
        }

        [WorkItem(545477, "http://vstfdevdiv:8080/DevDiv2/DevDiv/_workitems/edit/545477")]
        [Fact, Trait(Traits.Feature, Traits.Features.CodeActionsImplementInterface)]
        public async Task TestIUnknownIDispatchAttributes2()
        {
            await TestWithAllCodeStyleOptionsOffAsync(
@"using System.Runtime.CompilerServices;
using System.Runtime.InteropServices;

interface IGoo
{
    void Goo1([Optional][IUnknownConstant] object x);
    void Goo2([Optional][IDispatchConstant] object x);
}

public class C : [|IGoo|]
{
}",
@"using System.Runtime.CompilerServices;
using System.Runtime.InteropServices;

interface IGoo
{
    void Goo1([Optional][IUnknownConstant] object x);
    void Goo2([Optional][IDispatchConstant] object x);
}

public class C : IGoo
{
    void IGoo.Goo1(object x)
    {
        throw new System.NotImplementedException();
    }

    void IGoo.Goo2(object x)
    {
        throw new System.NotImplementedException();
    }
}",
index: 1);
        }

        [WorkItem(545464, "http://vstfdevdiv:8080/DevDiv2/DevDiv/_workitems/edit/545464")]
        [Fact, Trait(Traits.Feature, Traits.Features.CodeActionsImplementInterface)]
        public async Task TestTypeNameConflict()
        {
            await TestWithAllCodeStyleOptionsOffAsync(
@"interface IGoo
{
    void Goo();
}

public class Goo : [|IGoo|]
{
}",
@"interface IGoo
{
    void Goo();
}

public class Goo : IGoo
{
    void IGoo.Goo()
    {
        throw new System.NotImplementedException();
    }
}");
        }

        [Fact, Trait(Traits.Feature, Traits.Features.CodeActionsImplementInterface)]
        public async Task TestStringLiteral()
        {
            await TestWithAllCodeStyleOptionsOffAsync(
@"interface IGoo { void Goo ( string s = ""\"""" ) ; } class B : [|IGoo|] { } ",
@"interface IGoo { void Goo ( string s = ""\"""" ) ; }
class B : IGoo
{
    public void Goo(string s = ""\"""")
    {
        throw new System.NotImplementedException();
    }
} ");
        }

        [WorkItem(916114, "http://vstfdevdiv:8080/DevDiv2/DevDiv/_workitems/edit/916114")]
        [Fact, Trait(Traits.Feature, Traits.Features.CodeActionsImplementInterface)]
        public async Task TestOptionalNullableStructParameter1()
        {
            await TestWithAllCodeStyleOptionsOffAsync(
@"struct b
{
}

interface d
{
    void m(b? x = null, b? y = default(b?));
}

class c : [|d|]
{
}",
@"struct b
{
}

interface d
{
    void m(b? x = null, b? y = default(b?));
}

class c : d
{
    public void m(b? x = null, b? y = null)
    {
        throw new System.NotImplementedException();
    }
}");
        }

        [WorkItem(916114, "http://vstfdevdiv:8080/DevDiv2/DevDiv/_workitems/edit/916114")]
        [Fact, Trait(Traits.Feature, Traits.Features.CodeActionsImplementInterface)]
        public async Task TestOptionalNullableStructParameter2()
        {
            await TestWithAllCodeStyleOptionsOffAsync(
@"struct b
{
}

interface d
{
    void m(b? x = null, b? y = default(b?));
}

class c : [|d|]
{
}",
@"struct b
{
}

interface d
{
    void m(b? x = null, b? y = default(b?));
}

class c : d
{
    void d.m(b? x, b? y)
    {
        throw new System.NotImplementedException();
    }
}", 1);
        }

        [WorkItem(916114, "http://vstfdevdiv:8080/DevDiv2/DevDiv/_workitems/edit/916114")]
        [Fact, Trait(Traits.Feature, Traits.Features.CodeActionsImplementInterface)]
        public async Task TestOptionalNullableIntParameter()
        {
            await TestWithAllCodeStyleOptionsOffAsync(
@"interface d
{
    void m(int? x = 5, int? y = null);
}

class c : [|d|]
{
}",
@"interface d
{
    void m(int? x = 5, int? y = null);
}

class c : d
{
    public void m(int? x = 5, int? y = null)
    {
        throw new System.NotImplementedException();
    }
}");
        }

        [WorkItem(545613, "http://vstfdevdiv:8080/DevDiv2/DevDiv/_workitems/edit/545613")]
        [Fact, Trait(Traits.Feature, Traits.Features.CodeActionsImplementInterface)]
        public async Task TestOptionalWithNoDefaultValue()
        {
            await TestWithAllCodeStyleOptionsOffAsync(
@"using System.Runtime.InteropServices;

interface I
{
    void Goo([Optional] I o);
}

class C : [|I|]
{
}",
@"using System.Runtime.InteropServices;

interface I
{
    void Goo([Optional] I o);
}

class C : I
{
    public void Goo([Optional] I o)
    {
        throw new System.NotImplementedException();
    }
}");
        }

        [Fact, Trait(Traits.Feature, Traits.Features.CodeActionsImplementInterface)]
        public async Task TestIntegralAndFloatLiterals()
        {
            await TestWithAllCodeStyleOptionsOffAsync(
@"interface I
{
    void M01(short s = short.MinValue);
    void M02(short s = -1);
    void M03(short s = short.MaxValue);
    void M04(ushort s = ushort.MinValue);
    void M05(ushort s = 1);
    void M06(ushort s = ushort.MaxValue);
    void M07(int s = int.MinValue);
    void M08(int s = -1);
    void M09(int s = int.MaxValue);
    void M10(uint s = uint.MinValue);
    void M11(uint s = 1);
    void M12(uint s = uint.MaxValue);
    void M13(long s = long.MinValue);
    void M14(long s = -1);
    void M15(long s = long.MaxValue);
    void M16(ulong s = ulong.MinValue);
    void M17(ulong s = 1);
    void M18(ulong s = ulong.MaxValue);
    void M19(float s = float.MinValue);
    void M20(float s = 1);
    void M21(float s = float.MaxValue);
    void M22(double s = double.MinValue);
    void M23(double s = 1);
    void M24(double s = double.MaxValue);
}

class C : [|I|]
{
}",
@"interface I
{
    void M01(short s = short.MinValue);
    void M02(short s = -1);
    void M03(short s = short.MaxValue);
    void M04(ushort s = ushort.MinValue);
    void M05(ushort s = 1);
    void M06(ushort s = ushort.MaxValue);
    void M07(int s = int.MinValue);
    void M08(int s = -1);
    void M09(int s = int.MaxValue);
    void M10(uint s = uint.MinValue);
    void M11(uint s = 1);
    void M12(uint s = uint.MaxValue);
    void M13(long s = long.MinValue);
    void M14(long s = -1);
    void M15(long s = long.MaxValue);
    void M16(ulong s = ulong.MinValue);
    void M17(ulong s = 1);
    void M18(ulong s = ulong.MaxValue);
    void M19(float s = float.MinValue);
    void M20(float s = 1);
    void M21(float s = float.MaxValue);
    void M22(double s = double.MinValue);
    void M23(double s = 1);
    void M24(double s = double.MaxValue);
}

class C : I
{
    public void M01(short s = short.MinValue)
    {
        throw new System.NotImplementedException();
    }

    public void M02(short s = -1)
    {
        throw new System.NotImplementedException();
    }

    public void M03(short s = short.MaxValue)
    {
        throw new System.NotImplementedException();
    }

    public void M04(ushort s = 0)
    {
        throw new System.NotImplementedException();
    }

    public void M05(ushort s = 1)
    {
        throw new System.NotImplementedException();
    }

    public void M06(ushort s = ushort.MaxValue)
    {
        throw new System.NotImplementedException();
    }

    public void M07(int s = int.MinValue)
    {
        throw new System.NotImplementedException();
    }

    public void M08(int s = -1)
    {
        throw new System.NotImplementedException();
    }

    public void M09(int s = int.MaxValue)
    {
        throw new System.NotImplementedException();
    }

    public void M10(uint s = 0)
    {
        throw new System.NotImplementedException();
    }

    public void M11(uint s = 1)
    {
        throw new System.NotImplementedException();
    }

    public void M12(uint s = uint.MaxValue)
    {
        throw new System.NotImplementedException();
    }

    public void M13(long s = long.MinValue)
    {
        throw new System.NotImplementedException();
    }

    public void M14(long s = -1)
    {
        throw new System.NotImplementedException();
    }

    public void M15(long s = long.MaxValue)
    {
        throw new System.NotImplementedException();
    }

    public void M16(ulong s = 0)
    {
        throw new System.NotImplementedException();
    }

    public void M17(ulong s = 1)
    {
        throw new System.NotImplementedException();
    }

    public void M18(ulong s = ulong.MaxValue)
    {
        throw new System.NotImplementedException();
    }

    public void M19(float s = float.MinValue)
    {
        throw new System.NotImplementedException();
    }

    public void M20(float s = 1)
    {
        throw new System.NotImplementedException();
    }

    public void M21(float s = float.MaxValue)
    {
        throw new System.NotImplementedException();
    }

    public void M22(double s = double.MinValue)
    {
        throw new System.NotImplementedException();
    }

    public void M23(double s = 1)
    {
        throw new System.NotImplementedException();
    }

    public void M24(double s = double.MaxValue)
    {
        throw new System.NotImplementedException();
    }
}");
        }

        [Fact, Trait(Traits.Feature, Traits.Features.CodeActionsImplementInterface)]
        public async Task TestEnumLiterals()
        {
            await TestWithAllCodeStyleOptionsOffAsync(
@"using System;

enum E
{
   A = 1,
   B = 2  
}

[FlagsAttribute]
enum FlagE
{
   A = 1,
   B = 2
}

interface I
{
    void M1(E e = E.A | E.B);
    void M2(FlagE e = FlagE.A | FlagE.B);
}

class C : [|I|]
{
}",
@"using System;

enum E
{
   A = 1,
   B = 2  
}

[FlagsAttribute]
enum FlagE
{
   A = 1,
   B = 2
}

interface I
{
    void M1(E e = E.A | E.B);
    void M2(FlagE e = FlagE.A | FlagE.B);
}

class C : I
{
    public void M1(E e = (E)3)
    {
        throw new NotImplementedException();
    }

    public void M2(FlagE e = FlagE.A | FlagE.B)
    {
        throw new NotImplementedException();
    }
}");
        }

        [Fact, Trait(Traits.Feature, Traits.Features.CodeActionsImplementInterface)]
        public async Task TestCharLiterals()
        {
            await TestWithAllCodeStyleOptionsOffAsync(
@"using System;

interface I
{
    void M01(char c = '\0');
    void M02(char c = '\r');
    void M03(char c = '\n');
    void M04(char c = '\t');
    void M05(char c = '\b');
    void M06(char c = '\v');
    void M07(char c = '\'');
    void M08(char c = '“');
    void M09(char c = 'a');
    void M10(char c = '""');
    void M11(char c = '\u2029');
}

class C : [|I|]
{
}",
@"using System;

interface I
{
    void M01(char c = '\0');
    void M02(char c = '\r');
    void M03(char c = '\n');
    void M04(char c = '\t');
    void M05(char c = '\b');
    void M06(char c = '\v');
    void M07(char c = '\'');
    void M08(char c = '“');
    void M09(char c = 'a');
    void M10(char c = '""');
    void M11(char c = '\u2029');
}

class C : I
{
    public void M01(char c = '\0')
    {
        throw new NotImplementedException();
    }

    public void M02(char c = '\r')
    {
        throw new NotImplementedException();
    }

    public void M03(char c = '\n')
    {
        throw new NotImplementedException();
    }

    public void M04(char c = '\t')
    {
        throw new NotImplementedException();
    }

    public void M05(char c = '\b')
    {
        throw new NotImplementedException();
    }

    public void M06(char c = '\v')
    {
        throw new NotImplementedException();
    }

    public void M07(char c = '\'')
    {
        throw new NotImplementedException();
    }

    public void M08(char c = '“')
    {
        throw new NotImplementedException();
    }

    public void M09(char c = 'a')
    {
        throw new NotImplementedException();
    }

    public void M10(char c = '""')
    {
        throw new NotImplementedException();
    }

    public void M11(char c = '\u2029')
    {
        throw new NotImplementedException();
    }
}");
        }

        [WorkItem(545695, "http://vstfdevdiv:8080/DevDiv2/DevDiv/_workitems/edit/545695")]
        [Fact, Trait(Traits.Feature, Traits.Features.CodeActionsImplementInterface)]
        public async Task TestRemoveParenthesesAroundTypeReference1()
        {
            await TestWithAllCodeStyleOptionsOffAsync(
@"using System;

interface I
{
    void Goo(DayOfWeek x = DayOfWeek.Friday);
}

class C : [|I|]
{
    DayOfWeek DayOfWeek { get; set; }
}",
@"using System;

interface I
{
    void Goo(DayOfWeek x = DayOfWeek.Friday);
}

class C : I
{
    DayOfWeek DayOfWeek { get; set; }

    public void Goo(DayOfWeek x = DayOfWeek.Friday)
    {
        throw new NotImplementedException();
    }
}");
        }

        [WorkItem(545696, "http://vstfdevdiv:8080/DevDiv2/DevDiv/_workitems/edit/545696")]
        [Fact, Trait(Traits.Feature, Traits.Features.CodeActionsImplementInterface)]
        public async Task TestDecimalConstants1()
        {
            await TestWithAllCodeStyleOptionsOffAsync(
@"interface I
{
    void Goo(decimal x = decimal.MaxValue);
}

class C : [|I|]
{
}",
@"interface I
{
    void Goo(decimal x = decimal.MaxValue);
}

class C : I
{
    public void Goo(decimal x = decimal.MaxValue)
    {
        throw new System.NotImplementedException();
    }
}");
        }

        [WorkItem(545711, "http://vstfdevdiv:8080/DevDiv2/DevDiv/_workitems/edit/545711")]
        [Fact, Trait(Traits.Feature, Traits.Features.CodeActionsImplementInterface)]
        public async Task TestNullablePrimitiveLiteral()
        {
            await TestWithAllCodeStyleOptionsOffAsync(
@"interface I
{
    void Goo(decimal? x = decimal.MaxValue);
}

class C : [|I|]
{
}",
@"interface I
{
    void Goo(decimal? x = decimal.MaxValue);
}

class C : I
{
    public void Goo(decimal? x = decimal.MaxValue)
    {
        throw new System.NotImplementedException();
    }
}");
        }

        [WorkItem(545715, "http://vstfdevdiv:8080/DevDiv2/DevDiv/_workitems/edit/545715")]
        [Fact, Trait(Traits.Feature, Traits.Features.CodeActionsImplementInterface)]
        public async Task TestNullableEnumType()
        {
            await TestWithAllCodeStyleOptionsOffAsync(
@"using System;

interface I
{
    void Goo(DayOfWeek? x = DayOfWeek.Friday);
}

class C : [|I|]
{
}",
@"using System;

interface I
{
    void Goo(DayOfWeek? x = DayOfWeek.Friday);
}

class C : I
{
    public void Goo(DayOfWeek? x = DayOfWeek.Friday)
    {
        throw new NotImplementedException();
    }
}");
        }

        [WorkItem(545752, "http://vstfdevdiv:8080/DevDiv2/DevDiv/_workitems/edit/545752")]
        [Fact, Trait(Traits.Feature, Traits.Features.CodeActionsImplementInterface)]
        public async Task TestByteLiterals()
        {
            await TestWithAllCodeStyleOptionsOffAsync(
@"interface I
{
    void Goo(byte x = 1);
}

class C : [|I|]
{
}",
@"interface I
{
    void Goo(byte x = 1);
}

class C : I
{
    public void Goo(byte x = 1)
    {
        throw new System.NotImplementedException();
    }
}");
        }

        [WorkItem(545736, "http://vstfdevdiv:8080/DevDiv2/DevDiv/_workitems/edit/545736")]
        [Fact, Trait(Traits.Feature, Traits.Features.CodeActionsImplementInterface)]
        public async Task TestCastedOptionalParameter1()
        {
            const string code = @"
using System;
interface I
{
    void Goo(ConsoleColor x = (ConsoleColor)(-1));
}

class C : [|I|]
{
}";

            const string expected = @"
using System;
interface I
{
    void Goo(ConsoleColor x = (ConsoleColor)(-1));
}

class C : I
{
    public void Goo(ConsoleColor x = (ConsoleColor)(-1))
    {
        throw new NotImplementedException();
    }
}";

            await TestWithAllCodeStyleOptionsOffAsync(code, expected);
        }

        [WorkItem(545737, "http://vstfdevdiv:8080/DevDiv2/DevDiv/_workitems/edit/545737")]
        [Fact, Trait(Traits.Feature, Traits.Features.CodeActionsImplementInterface)]
        public async Task TestCastedEnumValue()
        {
            await TestWithAllCodeStyleOptionsOffAsync(
@"using System;

interface I
{
    void Goo(ConsoleColor x = (ConsoleColor)int.MaxValue);
}

class C : [|I|]
{
}",
@"using System;

interface I
{
    void Goo(ConsoleColor x = (ConsoleColor)int.MaxValue);
}

class C : I
{
    public void Goo(ConsoleColor x = (ConsoleColor)int.MaxValue)
    {
        throw new NotImplementedException();
    }
}");
        }

        [WorkItem(545785, "http://vstfdevdiv:8080/DevDiv2/DevDiv/_workitems/edit/545785")]
        [Fact, Trait(Traits.Feature, Traits.Features.CodeActionsImplementInterface)]
        public async Task TestNoCastFromZeroToEnum()
        {
            await TestWithAllCodeStyleOptionsOffAsync(
@"enum E
{
    A = 1,
}

interface I
{
    void Goo(E x = 0);
}

class C : [|I|]
{
}",
@"enum E
{
    A = 1,
}

interface I
{
    void Goo(E x = 0);
}

class C : I
{
    public void Goo(E x = 0)
    {
        throw new System.NotImplementedException();
    }
}");
        }

        [WorkItem(545793, "http://vstfdevdiv:8080/DevDiv2/DevDiv/_workitems/edit/545793")]
        [Fact, Trait(Traits.Feature, Traits.Features.CodeActionsImplementInterface)]
        public async Task TestMultiDimArray()
        {
            await TestWithAllCodeStyleOptionsOffAsync(
@"using System.Runtime.InteropServices;

interface I
{
    void Goo([Optional][DefaultParameterValue(1)] int x, int[,] y);
}

class C : [|I|]
{
}",
@"using System.Runtime.InteropServices;

interface I
{
    void Goo([Optional][DefaultParameterValue(1)] int x, int[,] y);
}

class C : I
{
    public void Goo([DefaultParameterValue(1), Optional] int x = 1, int[,] y = null)
    {
        throw new System.NotImplementedException();
    }
}");
        }

        [WorkItem(545794, "http://vstfdevdiv:8080/DevDiv2/DevDiv/_workitems/edit/545794")]
        [Fact, Trait(Traits.Feature, Traits.Features.CodeActionsImplementInterface)]
        public async Task TestParametersAfterOptionalParameter()
        {
            await TestWithAllCodeStyleOptionsOffAsync(
@"using System.Runtime.InteropServices;

interface I
{
    void Goo([Optional, DefaultParameterValue(1)] int x, int[] y, int[] z);
}

class C : [|I|]
{
}",
@"using System.Runtime.InteropServices;

interface I
{
    void Goo([Optional, DefaultParameterValue(1)] int x, int[] y, int[] z);
}

class C : I
{
    public void Goo([DefaultParameterValue(1), Optional] int x = 1, int[] y = null, int[] z = null)
    {
        throw new System.NotImplementedException();
    }
}");
        }

        [WorkItem(545605, "http://vstfdevdiv:8080/DevDiv2/DevDiv/_workitems/edit/545605")]
        [Fact, Trait(Traits.Feature, Traits.Features.CodeActionsImplementInterface)]
        public async Task TestAttributeInParameter()
        {
            await TestWithAllCodeStyleOptionsOffAsync(
@"using System;
using System.Runtime.CompilerServices;
using System.Runtime.InteropServices;

interface I
{
    void Goo([Optional][DateTimeConstant(100)] DateTime d1, [Optional][IUnknownConstant] object d2);
}
class C : [|I|]
{
}
",
@"using System;
using System.Runtime.CompilerServices;
using System.Runtime.InteropServices;

interface I
{
    void Goo([Optional][DateTimeConstant(100)] DateTime d1, [Optional][IUnknownConstant] object d2);
}
class C : I
{
    public void Goo([DateTimeConstant(100), Optional] DateTime d1, [IUnknownConstant, Optional] object d2)
    {
        throw new NotImplementedException();
    }
}
");
        }

        [WorkItem(545897, "http://vstfdevdiv:8080/DevDiv2/DevDiv/_workitems/edit/545897")]
        [Fact, Trait(Traits.Feature, Traits.Features.CodeActionsImplementInterface)]
        public async Task TestNameConflictBetweenMethodAndTypeParameter()
        {
            await TestWithAllCodeStyleOptionsOffAsync(
@"interface I<S>
{
    void T1<T>(S x, T y);
}

class C<T> : [|I<T>|]
{
}",
@"interface I<S>
{
    void T1<T>(S x, T y);
}

class C<T> : I<T>
{
    public void T1<T2>(T x, T2 y)
    {
        throw new System.NotImplementedException();
    }
}");
        }

        [WorkItem(545895, "http://vstfdevdiv:8080/DevDiv2/DevDiv/_workitems/edit/545895")]
        [Fact, Trait(Traits.Feature, Traits.Features.CodeActionsImplementInterface)]
        public async Task TestTypeParameterReplacementWithOuterType()
        {
            await TestWithAllCodeStyleOptionsOffAsync(
@"using System.Collections.Generic;

interface I<S>
{
    void Goo<T>(S y, List<T>.Enumerator x);
}

class D<T> : [|I<T>|]
{
}",
@"using System.Collections.Generic;

interface I<S>
{
    void Goo<T>(S y, List<T>.Enumerator x);
}

class D<T> : I<T>
{
    public void Goo<T1>(T y, List<T1>.Enumerator x)
    {
        throw new System.NotImplementedException();
    }
}");
        }

        [WorkItem(545864, "http://vstfdevdiv:8080/DevDiv2/DevDiv/_workitems/edit/545864")]
        [Fact, Trait(Traits.Feature, Traits.Features.CodeActionsImplementInterface)]
        public async Task TestFloatConstant()
        {
            await TestWithAllCodeStyleOptionsOffAsync(
@"interface I
{
    void Goo(float x = 1E10F);
}

class C : [|I|]
{
}",
@"interface I
{
    void Goo(float x = 1E10F);
}

class C : I
{
    public void Goo(float x = 1E+10F)
    {
        throw new System.NotImplementedException();
    }
}");
        }

        [WorkItem(544640, "http://vstfdevdiv:8080/DevDiv2/DevDiv/_workitems/edit/544640")]
        [Fact, Trait(Traits.Feature, Traits.Features.CodeActionsImplementInterface)]
        public async Task TestKeywordForTypeParameterName()
        {
            await TestWithAllCodeStyleOptionsOffAsync(
@"interface I
{
    void Goo<@class>();
}

class C : [|I|]",
@"interface I
{
    void Goo<@class>();
}

class C : I
{
    public void Goo<@class>()
    {
        throw new System.NotImplementedException();
    }
}
");
        }

        [WorkItem(545922, "http://vstfdevdiv:8080/DevDiv2/DevDiv/_workitems/edit/545922")]
        [Fact, Trait(Traits.Feature, Traits.Features.CodeActionsImplementInterface)]
        public async Task TestExtremeDecimals()
        {
            await TestWithAllCodeStyleOptionsOffAsync(
@"interface I
{
    void Goo1(decimal x = 1E28M);
    void Goo2(decimal x = -1E28M);
}

class C : [|I|]
{
}",
@"interface I
{
    void Goo1(decimal x = 1E28M);
    void Goo2(decimal x = -1E28M);
}

class C : I
{
    public void Goo1(decimal x = 10000000000000000000000000000M)
    {
        throw new System.NotImplementedException();
    }

    public void Goo2(decimal x = -10000000000000000000000000000M)
    {
        throw new System.NotImplementedException();
    }
}");
        }

        [WorkItem(544659, "http://vstfdevdiv:8080/DevDiv2/DevDiv/_workitems/edit/544659")]
        [Fact, Trait(Traits.Feature, Traits.Features.CodeActionsImplementInterface)]
        public async Task TestNonZeroScaleDecimals()
        {
            await TestWithAllCodeStyleOptionsOffAsync(
@"interface I
{
    void Goo(decimal x = 0.1M);
}

class C : [|I|]
{
}",
@"interface I
{
    void Goo(decimal x = 0.1M);
}

class C : I
{
    public void Goo(decimal x = 0.1M)
    {
        throw new System.NotImplementedException();
    }
}");
        }

        [WorkItem(544639, "http://vstfdevdiv:8080/DevDiv2/DevDiv/_workitems/edit/544639")]
        [Fact, Trait(Traits.Feature, Traits.Features.CodeActionsImplementInterface)]
        public async Task TestUnterminatedComment()
        {
            await TestWithAllCodeStyleOptionsOffAsync(
@"using System;
 
// Implement interface
class C : [|IServiceProvider|] /*
",
@"using System;

// Implement interface
class C : IServiceProvider /*
*/
{
    public object GetService(Type serviceType)
    {
        throw new NotImplementedException();
    }
}
");
        }

        [WorkItem(529920, "http://vstfdevdiv:8080/DevDiv2/DevDiv/_workitems/edit/529920")]
        [Fact, Trait(Traits.Feature, Traits.Features.CodeActionsImplementInterface)]
        public async Task TestNewLineBeforeDirective()
        {
            await TestWithAllCodeStyleOptionsOffAsync(
@"using System;
 
// Implement interface
class C : [|IServiceProvider|]
#pragma warning disable
",
@"using System;

// Implement interface
class C : IServiceProvider
{
    public object GetService(Type serviceType)
    {
        throw new NotImplementedException();
    }
}
#pragma warning disable
");
        }

        [WorkItem(529947, "http://vstfdevdiv:8080/DevDiv2/DevDiv/_workitems/edit/529947")]
        [Fact, Trait(Traits.Feature, Traits.Features.CodeActionsImplementInterface)]
        public async Task TestCommentAfterInterfaceList1()
        {
            await TestWithAllCodeStyleOptionsOffAsync(
@"using System;
 
class C : [|IServiceProvider|] // Implement interface
",
@"using System;

class C : IServiceProvider // Implement interface
{
    public object GetService(Type serviceType)
    {
        throw new NotImplementedException();
    }
}
");
        }

        [WorkItem(529947, "http://vstfdevdiv:8080/DevDiv2/DevDiv/_workitems/edit/529947")]
        [Fact, Trait(Traits.Feature, Traits.Features.CodeActionsImplementInterface)]
        public async Task TestCommentAfterInterfaceList2()
        {
            await TestWithAllCodeStyleOptionsOffAsync(
@"using System;
 
class C : [|IServiceProvider|] 
// Implement interface
",
@"using System;

class C : IServiceProvider
{
    public object GetService(Type serviceType)
    {
        throw new NotImplementedException();
    }
}
// Implement interface
");
        }

        [WorkItem(994456, "http://vstfdevdiv:8080/DevDiv2/DevDiv/_workitems/edit/994456")]
        [WorkItem(958699, "http://vstfdevdiv:8080/DevDiv2/DevDiv/_workitems/edit/958699")]
        [Fact, Trait(Traits.Feature, Traits.Features.CodeActionsImplementInterface)]
        public async Task TestImplementIDisposable_NoDisposePattern()
        {
            await TestWithAllCodeStyleOptionsOffAsync(
@"using System;
class C : [|IDisposable|]",
@"using System;
class C : IDisposable
{
    public void Dispose()
    {
        throw new NotImplementedException();
    }
}
", index: 0);
        }

        [WorkItem(994456, "http://vstfdevdiv:8080/DevDiv2/DevDiv/_workitems/edit/994456")]
        [WorkItem(958699, "http://vstfdevdiv:8080/DevDiv2/DevDiv/_workitems/edit/958699")]
        [Fact, Trait(Traits.Feature, Traits.Features.CodeActionsImplementInterface)]
        public async Task TestImplementIDisposable_DisposePattern()
        {
            await TestWithAllCodeStyleOptionsOffAsync(
@"using System;
class C : [|IDisposable|]",
$@"using System;
class C : IDisposable
{{
    private bool disposedValue;

{DisposePattern("protected virtual ", "C", "public void ")}
}}
", index: 1);
        }

        [WorkItem(994456, "http://vstfdevdiv:8080/DevDiv2/DevDiv/_workitems/edit/994456")]
        [WorkItem(958699, "http://vstfdevdiv:8080/DevDiv2/DevDiv/_workitems/edit/958699")]
        [Fact, Trait(Traits.Feature, Traits.Features.CodeActionsImplementInterface)]
        public async Task TestImplementIDisposableExplicitly_NoDisposePattern()
        {
            await TestWithAllCodeStyleOptionsOffAsync(
@"using System;
class C : [|IDisposable|]",
@"using System;
class C : IDisposable
{
    void IDisposable.Dispose()
    {
        throw new NotImplementedException();
    }
}
", index: 2);
        }

        [WorkItem(994456, "http://vstfdevdiv:8080/DevDiv2/DevDiv/_workitems/edit/994456")]
        [WorkItem(941469, "http://vstfdevdiv:8080/DevDiv2/DevDiv/_workitems/edit/941469")]
        [Fact, Trait(Traits.Feature, Traits.Features.CodeActionsImplementInterface)]
        public async Task TestImplementIDisposableExplicitly_DisposePattern()
        {
            await TestWithAllCodeStyleOptionsOffAsync(
@"using System;
class C : [|System.IDisposable|]
{
    class IDisposable
    {
    }
}",
$@"using System;
class C : System.IDisposable
{{
    private bool disposedValue;

    class IDisposable
    {{
    }}

{DisposePattern("protected virtual ", "C", "void System.IDisposable.")}
}}", index: 3);
        }

        [WorkItem(994456, "http://vstfdevdiv:8080/DevDiv2/DevDiv/_workitems/edit/994456")]
        [WorkItem(958699, "http://vstfdevdiv:8080/DevDiv2/DevDiv/_workitems/edit/958699")]
        [Fact, Trait(Traits.Feature, Traits.Features.CodeActionsImplementInterface)]
        public async Task TestImplementIDisposableAbstractly_NoDisposePattern()
        {
            await TestWithAllCodeStyleOptionsOffAsync(
@"using System;
abstract class C : [|IDisposable|]",
@"using System;
abstract class C : IDisposable
{
    public abstract void Dispose();
}
", index: 2);
        }

        [WorkItem(994456, "http://vstfdevdiv:8080/DevDiv2/DevDiv/_workitems/edit/994456")]
        [WorkItem(958699, "http://vstfdevdiv:8080/DevDiv2/DevDiv/_workitems/edit/958699")]
        [Fact, Trait(Traits.Feature, Traits.Features.CodeActionsImplementInterface)]
        public async Task TestImplementIDisposableThroughMember_NoDisposePattern()
        {
            await TestWithAllCodeStyleOptionsOffAsync(
@"using System;
class C : [|IDisposable|]
{
    private IDisposable goo;
}",
@"using System;
class C : IDisposable
{
    private IDisposable goo;

    public void Dispose()
    {
        goo.Dispose();
    }
}", index: 2);
        }

        [WorkItem(941469, "http://vstfdevdiv:8080/DevDiv2/DevDiv/_workitems/edit/941469")]
        [Fact, Trait(Traits.Feature, Traits.Features.CodeActionsImplementInterface)]
        public async Task TestImplementIDisposableExplicitly_NoNamespaceImportForSystem()
        {
            await TestWithAllCodeStyleOptionsOffAsync(
@"class C : [|System.IDisposable|]",
$@"class C : System.IDisposable
{{
    private bool disposedValue;

{DisposePattern("protected virtual ", "C", "void System.IDisposable.", gcPrefix: "System.")}
}}
", index: 3);
        }

        [WorkItem(951968, "http://vstfdevdiv:8080/DevDiv2/DevDiv/_workitems/edit/951968")]
        [Fact, Trait(Traits.Feature, Traits.Features.CodeActionsImplementInterface)]
        public async Task TestImplementIDisposableViaBaseInterface_NoDisposePattern()
        {
            await TestWithAllCodeStyleOptionsOffAsync(
@"using System;
interface I : IDisposable
{
    void F();
}
class C : [|I|]
{
}",
@"using System;
interface I : IDisposable
{
    void F();
}
class C : I
{
    public void Dispose()
    {
        throw new NotImplementedException();
    }

    public void F()
    {
        throw new NotImplementedException();
    }
}", index: 0);
        }

        [WorkItem(951968, "http://vstfdevdiv:8080/DevDiv2/DevDiv/_workitems/edit/951968")]
        [Fact, Trait(Traits.Feature, Traits.Features.CodeActionsImplementInterface)]
        public async Task TestImplementIDisposableViaBaseInterface()
        {
            await TestWithAllCodeStyleOptionsOffAsync(
@"using System;
interface I : IDisposable
{
    void F();
}
class C : [|I|]
{
}",
$@"using System;
interface I : IDisposable
{{
    void F();
}}
class C : I
{{
    private bool disposedValue;

    public void F()
    {{
        throw new NotImplementedException();
    }}

{DisposePattern("protected virtual ", "C", "public void ")}
}}", index: 1);
        }

        [WorkItem(951968, "http://vstfdevdiv:8080/DevDiv2/DevDiv/_workitems/edit/951968")]
        [Fact, Trait(Traits.Feature, Traits.Features.CodeActionsImplementInterface)]
        public async Task TestImplementIDisposableExplicitlyViaBaseInterface()
        {
            await TestWithAllCodeStyleOptionsOffAsync(
@"using System;
interface I : IDisposable
{
    void F();
}
class C : [|I|]
{
}",
$@"using System;
interface I : IDisposable
{{
    void F();
}}
class C : I
{{
    private bool disposedValue;

    void I.F()
    {{
        throw new NotImplementedException();
    }}

{DisposePattern("protected virtual ", "C", "void IDisposable.")}
}}", index: 3);
        }

        [WorkItem(941469, "http://vstfdevdiv:8080/DevDiv2/DevDiv/_workitems/edit/941469")]
        [Fact, Trait(Traits.Feature, Traits.Features.CodeActionsImplementInterface)]
        public async Task TestDontImplementDisposePatternForLocallyDefinedIDisposable()
        {
            await TestWithAllCodeStyleOptionsOffAsync(
@"namespace System
{
    interface IDisposable
    {
        void Dispose();
    }

    class C : [|IDisposable|]
}",
@"namespace System
{
    interface IDisposable
    {
        void Dispose();
    }

    class C : IDisposable
    {
        void IDisposable.Dispose()
        {
            throw new NotImplementedException();
        }
    }
}", index: 1);
        }

        [Fact, Trait(Traits.Feature, Traits.Features.CodeActionsImplementInterface)]
        public async Task TestDontImplementDisposePatternForStructures1()
        {
            await TestWithAllCodeStyleOptionsOffAsync(
@"using System;
struct S : [|IDisposable|]",
@"using System;
struct S : IDisposable
{
    public void Dispose()
    {
        throw new NotImplementedException();
    }
}
");
        }

        [Fact, Trait(Traits.Feature, Traits.Features.CodeActionsImplementInterface)]
        public async Task TestDontImplementDisposePatternForStructures2()
        {
            await TestWithAllCodeStyleOptionsOffAsync(
@"using System;
struct S : [|IDisposable|]",
@"using System;
struct S : IDisposable
{
    void IDisposable.Dispose()
    {
        throw new NotImplementedException();
    }
}
", index: 1);
        }

        [WorkItem(545924, "http://vstfdevdiv:8080/DevDiv2/DevDiv/_workitems/edit/545924")]
        [Fact, Trait(Traits.Feature, Traits.Features.CodeActionsImplementInterface)]
        public async Task TestEnumNestedInGeneric()
        {
            await TestWithAllCodeStyleOptionsOffAsync(
@"class C<T>
{
    public enum E
    {
        X
    }
}

interface I
{
    void Goo<T>(C<T>.E x = C<T>.E.X);
}

class D : [|I|]
{
}",
@"class C<T>
{
    public enum E
    {
        X
    }
}

interface I
{
    void Goo<T>(C<T>.E x = C<T>.E.X);
}

class D : I
{
    public void Goo<T>(C<T>.E x = C<T>.E.X)
    {
        throw new System.NotImplementedException();
    }
}");
        }

        [WorkItem(545939, "http://vstfdevdiv:8080/DevDiv2/DevDiv/_workitems/edit/545939")]
        [Fact, Trait(Traits.Feature, Traits.Features.CodeActionsImplementInterface)]
        public async Task TestUnterminatedString1()
        {
            await TestWithAllCodeStyleOptionsOffAsync(
@"using System;

class C : [|IServiceProvider|] @""",
@"using System;

class C : IServiceProvider @""""{
    public object GetService(Type serviceType)
    {
        throw new NotImplementedException();
    }
}
");
        }

        [WorkItem(545939, "http://vstfdevdiv:8080/DevDiv2/DevDiv/_workitems/edit/545939")]
        [Fact, Trait(Traits.Feature, Traits.Features.CodeActionsImplementInterface)]
        public async Task TestUnterminatedString2()
        {
            await TestWithAllCodeStyleOptionsOffAsync(
@"using System;

class C : [|IServiceProvider|] """,
@"using System;

class C : IServiceProvider """"{
    public object GetService(Type serviceType)
    {
        throw new NotImplementedException();
    }
}
");
        }

        [WorkItem(545939, "http://vstfdevdiv:8080/DevDiv2/DevDiv/_workitems/edit/545939")]
        [Fact, Trait(Traits.Feature, Traits.Features.CodeActionsImplementInterface)]
        public async Task TestUnterminatedString3()
        {
            await TestWithAllCodeStyleOptionsOffAsync(
@"using System;

class C : [|IServiceProvider|] @""",
@"using System;

class C : IServiceProvider @""""{
    public object GetService(Type serviceType)
    {
        throw new NotImplementedException();
    }
}
");
        }

        [WorkItem(545939, "http://vstfdevdiv:8080/DevDiv2/DevDiv/_workitems/edit/545939")]
        [Fact, Trait(Traits.Feature, Traits.Features.CodeActionsImplementInterface)]
        public async Task TestUnterminatedString4()
        {
            await TestWithAllCodeStyleOptionsOffAsync(
@"using System;

class C : [|IServiceProvider|] """,
@"using System;

class C : IServiceProvider """"{
    public object GetService(Type serviceType)
    {
        throw new NotImplementedException();
    }
}
");
        }

        [WorkItem(545940, "http://vstfdevdiv:8080/DevDiv2/DevDiv/_workitems/edit/545940")]
        [Fact, Trait(Traits.Feature, Traits.Features.CodeActionsImplementInterface)]
        public async Task TestDecimalENotation()
        {
            await TestWithAllCodeStyleOptionsOffAsync(
@"interface I
{
    void Goo1(decimal x = 1E-25M);
    void Goo2(decimal x = -1E-25M);
    void Goo3(decimal x = 1E-24M);
    void Goo4(decimal x = -1E-24M);
}

class C : [|I|]
{
}",
@"interface I
{
    void Goo1(decimal x = 1E-25M);
    void Goo2(decimal x = -1E-25M);
    void Goo3(decimal x = 1E-24M);
    void Goo4(decimal x = -1E-24M);
}

class C : I
{
    public void Goo1(decimal x = 0.0000000000000000000000001M)
    {
        throw new System.NotImplementedException();
    }

    public void Goo2(decimal x = -0.0000000000000000000000001M)
    {
        throw new System.NotImplementedException();
    }

    public void Goo3(decimal x = 0.000000000000000000000001M)
    {
        throw new System.NotImplementedException();
    }

    public void Goo4(decimal x = -0.000000000000000000000001M)
    {
        throw new System.NotImplementedException();
    }
}");
        }

        [WorkItem(545938, "http://vstfdevdiv:8080/DevDiv2/DevDiv/_workitems/edit/545938")]
        [Fact, Trait(Traits.Feature, Traits.Features.CodeActionsImplementInterface)]
        public async Task TestGenericEnumWithRenamedTypeParameters()
        {
            await TestWithAllCodeStyleOptionsOffAsync(
@"class C<T>
{
    public enum E
    {
        X
    }
}

interface I<S>
{
    void Goo<T>(S y, C<T>.E x = C<T>.E.X);
}

class D<T> : [|I<T>|]
{
}",
@"class C<T>
{
    public enum E
    {
        X
    }
}

interface I<S>
{
    void Goo<T>(S y, C<T>.E x = C<T>.E.X);
}

class D<T> : I<T>
{
    public void Goo<T1>(T y, C<T1>.E x = C<T1>.E.X)
    {
        throw new System.NotImplementedException();
    }
}");
        }

        [WorkItem(545919, "http://vstfdevdiv:8080/DevDiv2/DevDiv/_workitems/edit/545919")]
        [Fact, Trait(Traits.Feature, Traits.Features.CodeActionsImplementInterface)]
        public async Task TestDoNotRenameTypeParameterToParameterName()
        {
            await TestWithAllCodeStyleOptionsOffAsync(
@"interface I<S>
{
    void Goo<T>(S T1);
}

class C<T> : [|I<T>|]
{
}",
@"interface I<S>
{
    void Goo<T>(S T1);
}

class C<T> : I<T>
{
    public void Goo<T2>(T T1)
    {
        throw new System.NotImplementedException();
    }
}");
        }

        [WorkItem(530265, "http://vstfdevdiv:8080/DevDiv2/DevDiv/_workitems/edit/530265")]
        [Fact, Trait(Traits.Feature, Traits.Features.CodeActionsImplementInterface)]
        public async Task TestAttributes()
        {
            await TestWithAllCodeStyleOptionsOffAsync(
@"using System.Runtime.InteropServices;

interface I
{
    [return: MarshalAs(UnmanagedType.U1)]
    bool Goo([MarshalAs(UnmanagedType.U1)] bool x);
}

class C : [|I|]
{
}",
@"using System.Runtime.InteropServices;

interface I
{
    [return: MarshalAs(UnmanagedType.U1)]
    bool Goo([MarshalAs(UnmanagedType.U1)] bool x);
}

class C : I
{
    [return: MarshalAs(UnmanagedType.U1)]
    public bool Goo([MarshalAs(UnmanagedType.U1)] bool x)
    {
        throw new System.NotImplementedException();
    }
}");
        }

        [WorkItem(530265, "http://vstfdevdiv:8080/DevDiv2/DevDiv/_workitems/edit/530265")]
        [Fact, Trait(Traits.Feature, Traits.Features.CodeActionsImplementInterface)]
        public async Task TestAttributesExplicit()
        {
            await TestWithAllCodeStyleOptionsOffAsync(
@"using System.Runtime.InteropServices;

interface I
{
    [return: MarshalAs(UnmanagedType.U1)]
    bool Goo([MarshalAs(UnmanagedType.U1)] bool x);
}

class C : [|I|]
{
}",
@"using System.Runtime.InteropServices;

interface I
{
    [return: MarshalAs(UnmanagedType.U1)]
    bool Goo([MarshalAs(UnmanagedType.U1)] bool x);
}

class C : I
{
    bool I.Goo(bool x)
    {
        throw new System.NotImplementedException();
    }
}",
index: 1);
        }

        [WorkItem(546443, "http://vstfdevdiv:8080/DevDiv2/DevDiv/_workitems/edit/546443")]
        [Fact, Trait(Traits.Feature, Traits.Features.CodeActionsImplementInterface)]
        public async Task TestParameterNameWithTypeName()
        {
            await TestWithAllCodeStyleOptionsOffAsync(
@"using System;

interface IGoo
{
    void Bar(DateTime DateTime);
}

class C : [|IGoo|]
{
}",
@"using System;

interface IGoo
{
    void Bar(DateTime DateTime);
}

class C : IGoo
{
    public void Bar(DateTime DateTime)
    {
        throw new NotImplementedException();
    }
}");
        }

        [WorkItem(530521, "http://vstfdevdiv:8080/DevDiv2/DevDiv/_workitems/edit/530521")]
        [Fact, Trait(Traits.Feature, Traits.Features.CodeActionsImplementInterface)]
        public async Task TestUnboundGeneric()
        {
            await TestWithAllCodeStyleOptionsOffAsync(
@"using System.Collections.Generic;
using System.Runtime.InteropServices;

interface I
{
    [return: MarshalAs(UnmanagedType.CustomMarshaler, MarshalTypeRef = typeof(List<>))]
    void Goo();
}

class C : [|I|]
{
}",
@"using System.Collections.Generic;
using System.Runtime.InteropServices;

interface I
{
    [return: MarshalAs(UnmanagedType.CustomMarshaler, MarshalTypeRef = typeof(List<>))]
    void Goo();
}

class C : I
{
    [return: MarshalAs(UnmanagedType.CustomMarshaler, MarshalTypeRef = typeof(List<>))]
    public void Goo()
    {
        throw new System.NotImplementedException();
    }
}");
        }

        [WorkItem(752436, "http://vstfdevdiv:8080/DevDiv2/DevDiv/_workitems/edit/752436")]
        [Fact, Trait(Traits.Feature, Traits.Features.CodeActionsImplementInterface)]
        public async Task TestQualifiedNameImplicitInterface()
        {
            await TestWithAllCodeStyleOptionsOffAsync(
@"namespace N
{
    public interface I
    {
        void M();
    }
}

class C : [|N.I|]
{
}",
@"namespace N
{
    public interface I
    {
        void M();
    }
}

class C : N.I
{
    public void M()
    {
        throw new System.NotImplementedException();
    }
}");
        }

        [WorkItem(752436, "http://vstfdevdiv:8080/DevDiv2/DevDiv/_workitems/edit/752436")]
        [Fact, Trait(Traits.Feature, Traits.Features.CodeActionsImplementInterface)]
        public async Task TestQualifiedNameExplicitInterface()
        {
            await TestWithAllCodeStyleOptionsOffAsync(
@"namespace N
{
    public interface I
    {
        void M();
    }
}

class C : [|N.I|]
{
}",
@"using N;

namespace N
{
    public interface I
    {
        void M();
    }
}

class C : N.I
{
    void I.M()
    {
        throw new System.NotImplementedException();
    }
}", index: 1);
        }

        [WorkItem(847464, "http://vstfdevdiv:8080/DevDiv2/DevDiv/_workitems/edit/847464")]
        [Fact, Trait(Traits.Feature, Traits.Features.CodeActionsImplementInterface)]
        public async Task TestImplementInterfaceForPartialType()
        {
            await TestWithAllCodeStyleOptionsOffAsync(
@"public interface I
{
    void Goo();
}

partial class C
{
}

partial class C : [|I|]
{
}",
@"public interface I
{
    void Goo();
}

partial class C
{
}

partial class C : I
{
    void I.Goo()
    {
        throw new System.NotImplementedException();
    }
}", index: 1);
        }

        [WorkItem(847464, "http://vstfdevdiv:8080/DevDiv2/DevDiv/_workitems/edit/847464")]
        [Fact, Trait(Traits.Feature, Traits.Features.CodeActionsImplementInterface)]
        public async Task TestImplementInterfaceForPartialType2()
        {
            await TestWithAllCodeStyleOptionsOffAsync(
@"public interface I
{
    void Goo();
}

partial class C : [|I|]
{
}

partial class C
{
}",
@"public interface I
{
    void Goo();
}

partial class C : I
{
    void I.Goo()
    {
        throw new System.NotImplementedException();
    }
}

partial class C
{
}", index: 1);
        }

        [WorkItem(847464, "http://vstfdevdiv:8080/DevDiv2/DevDiv/_workitems/edit/847464")]
        [Fact, Trait(Traits.Feature, Traits.Features.CodeActionsImplementInterface)]
        public async Task TestImplementInterfaceForPartialType3()
        {
            await TestWithAllCodeStyleOptionsOffAsync(
@"public interface I
{
    void Goo();
}

public interface I2
{
    void Goo2();
}

partial class C : [|I|]
{
}

partial class C : I2
{
}",
@"public interface I
{
    void Goo();
}

public interface I2
{
    void Goo2();
}

partial class C : I
{
    void I.Goo()
    {
        throw new System.NotImplementedException();
    }
}

partial class C : I2
{
}", index: 1);
        }

        [WorkItem(752447, "http://vstfdevdiv:8080/DevDiv2/DevDiv/_workitems/edit/752447")]
        [Fact, Trait(Traits.Feature, Traits.Features.CodeActionsImplementInterface)]
        public async Task TestExplicitImplOfIndexedProperty()
        {
            var initial = @"
<Workspace>
    <Project Language=""Visual Basic"" AssemblyName=""Assembly1"" CommonReferences=""true"">
        <Document>
Public Interface IGoo
    Property IndexProp(ByVal p1 As Integer) As String
End Interface
        </Document>
    </Project>
    <Project Language=""C#"" AssemblyName=""Assembly2"" CommonReferences=""true"">
        <ProjectReference>Assembly1</ProjectReference>
        <Document>
public class Test : [|IGoo|]
{
}
        </Document>
    </Project>
</Workspace>";

            var expected = @"
public class Test : IGoo
{
    string IGoo.get_IndexProp(int p1)
    {
        throw new System.NotImplementedException();
    }

    void IGoo.set_IndexProp(int p1, string Value)
    {
        throw new System.NotImplementedException();
    }
}
        ";

            await TestWithAllCodeStyleOptionsOffAsync(initial, expected, index: 1);
        }

        [WorkItem(602475, "http://vstfdevdiv:8080/DevDiv2/DevDiv/_workitems/edit/602475")]
        [Fact, Trait(Traits.Feature, Traits.Features.CodeActionsImplementInterface)]
        public async Task TestImplicitImplOfIndexedProperty()
        {
            var initial = @"
<Workspace>
    <Project Language=""Visual Basic"" AssemblyName=""Assembly1"" CommonReferences=""true"">
        <Document>
Public Interface I
    Property P(x As Integer)
End Interface
        </Document>
    </Project>
    <Project Language=""C#"" AssemblyName=""Assembly2"" CommonReferences=""true"">
        <ProjectReference>Assembly1</ProjectReference>
        <Document>
using System;

class C : [|I|]
{
}
        </Document>
    </Project>
</Workspace>";

            var expected = @"
using System;

class C : I
{
    public object get_P(int x)
    {
        throw new NotImplementedException();
    }

    public void set_P(int x, object Value)
    {
        throw new NotImplementedException();
    }
}
        ";

            await TestWithAllCodeStyleOptionsOffAsync(initial, expected, index: 0);
        }

        [Fact, Trait(Traits.Feature, Traits.Features.CodeActionsImplementInterface)]
        public async Task TestImplementationOfIndexerWithInaccessibleAttributes()
        {
            var initial = @"
<Workspace>
    <Project Language=""C#"" AssemblyName=""Assembly1"" CommonReferences=""true"">
        <Document>
using System;
internal class ShouldBeRemovedAttribute : Attribute { }
public interface I
{
    string this[[ShouldBeRemovedAttribute] int i] { get; set; }
}
        </Document>
    </Project>
    <Project Language=""C#"" AssemblyName=""Assembly2"" CommonReferences=""true"">
        <ProjectReference>Assembly1</ProjectReference>
        <Document>
using System;

class C : [|I|]
{
}
        </Document>
    </Project>
</Workspace>";

            var expected = @"
using System;

class C : I
{
    public string this[int i]
    {
        get
        {
            throw new NotImplementedException();
        }

        set
        {
            throw new NotImplementedException();
        }
    }
}
        ";

            await TestWithAllCodeStyleOptionsOffAsync(initial, expected, index: 0);
        }

#if false
        [WorkItem(13677)]
        [WpfFact, Trait(Traits.Feature, Traits.Features.CodeActionsImplementInterface)]
        public async Task TestNoGenerateInVenusCase2()
        {
            await TestMissingAsync(
@"using System;
#line 1 ""Bar""
class Goo : [|IComparable|]
#line default
#line hidden");
        }
#endif

        [Fact, Trait(Traits.Feature, Traits.Features.CodeActionsImplementInterface)]
        public async Task TestImplementInterfaceForImplicitIDisposable()
        {
            await TestWithAllCodeStyleOptionsOffAsync(
@"using System;

class Program : [|IDisposable|]
{
}",
$@"using System;

class Program : IDisposable
{{
    private bool disposedValue;

{DisposePattern("protected virtual ", "Program", "public void ")}
}}", index: 1);
        }

        [Fact, Trait(Traits.Feature, Traits.Features.CodeActionsImplementInterface)]
        public async Task TestImplementInterfaceForExplicitIDisposable()
        {
            await TestWithAllCodeStyleOptionsOffAsync(
@"using System;

class Program : [|IDisposable|]
{
    private bool DisposedValue;
}",
$@"using System;

class Program : IDisposable
{{
    private bool DisposedValue;
    private bool disposedValue;

{DisposePattern("protected virtual ", "Program", "void IDisposable.")}
}}", index: 3);
        }

        [Fact, Trait(Traits.Feature, Traits.Features.CodeActionsImplementInterface)]
        public async Task TestImplementInterfaceForIDisposableNonApplicable1()
        {
            await TestWithAllCodeStyleOptionsOffAsync(
@"using System;

class Program : [|IDisposable|]
{
    private bool disposedValue;
}",
@"using System;

class Program : IDisposable
{
    private bool disposedValue;

    public void Dispose()
    {
        throw new NotImplementedException();
    }
}", index: 0);
        }

        [Fact, Trait(Traits.Feature, Traits.Features.CodeActionsImplementInterface)]
        public async Task TestImplementInterfaceForIDisposableNonApplicable2()
        {
            await TestWithAllCodeStyleOptionsOffAsync(
@"using System;

class Program : [|IDisposable|]
{
    public void Dispose(bool flag)
    {
    }
}",
@"using System;

class Program : IDisposable
{
    public void Dispose(bool flag)
    {
    }

    public void Dispose()
    {
        throw new NotImplementedException();
    }
}", index: 0);
        }

        [Fact, Trait(Traits.Feature, Traits.Features.CodeActionsImplementInterface)]
        public async Task TestImplementInterfaceForExplicitIDisposableWithSealedClass()
        {
            await TestWithAllCodeStyleOptionsOffAsync(
@"using System;

sealed class Program : [|IDisposable|]
{
}",
$@"using System;

sealed class Program : IDisposable
{{
    private bool disposedValue;

{DisposePattern("private ", "Program", "void IDisposable.")}
}}", index: 3);
        }

        [WorkItem(9760, "https://github.com/dotnet/roslyn/issues/9760")]
        [Fact, Trait(Traits.Feature, Traits.Features.CodeActionsImplementInterface)]
        public async Task TestImplementInterfaceForExplicitIDisposableWithExistingField()
        {
            await TestWithAllCodeStyleOptionsOffAsync(
@"using System;

class Program : [|IDisposable|]
{
    private bool disposedValue;
}",
$@"using System;

class Program : IDisposable
{{
    private bool disposedValue;
    private bool disposedValue1;

{DisposePattern("protected virtual ", "Program", "public void ", disposeField: "disposedValue1")}
}}", index: 1);
        }

        [WorkItem(9760, "https://github.com/dotnet/roslyn/issues/9760")]
        [Fact, Trait(Traits.Feature, Traits.Features.CodeActionsImplementInterface)]
        public async Task TestImplementInterfaceUnderscoreNameForFields()
        {
            await TestInRegularAndScriptAsync(
@"using System;

class Program : [|IDisposable|]
{
}",
$@"using System;

class Program : IDisposable
{{
    private bool _disposedValue;

{DisposePattern("protected virtual ", "Program", "public void ", disposeField: "_disposedValue")}
}}", index: 1, options: _options.FieldNamesAreCamelCaseWithUnderscorePrefix);
        }

        [WorkItem(939123, "http://vstfdevdiv:8080/DevDiv2/DevDiv/_workitems/edit/939123")]
        [Fact, Trait(Traits.Feature, Traits.Features.CodeActionsImplementInterface)]
        public async Task TestNoComAliasNameAttributeOnMethodParameters()
        {
            await TestWithAllCodeStyleOptionsOffAsync(
@"interface I
{
    void M([System.Runtime.InteropServices.ComAliasName(""pAlias"")] int p);
}

class C : [|I|]
{
}",
@"interface I
{
    void M([System.Runtime.InteropServices.ComAliasName(""pAlias"")] int p);
}

class C : I
{
    public void M(int p)
    {
        throw new System.NotImplementedException();
    }
}");
        }

        [WorkItem(939123, "http://vstfdevdiv:8080/DevDiv2/DevDiv/_workitems/edit/939123")]
        [Fact, Trait(Traits.Feature, Traits.Features.CodeActionsImplementInterface)]
        public async Task TestNoComAliasNameAttributeOnMethodReturnType()
        {
            await TestWithAllCodeStyleOptionsOffAsync(
@"using System.Runtime.InteropServices;

interface I
{
    [return: ComAliasName(""pAlias1"")]
    long M([ComAliasName(""pAlias2"")] int p);
}

class C : [|I|]
{
}",
@"using System.Runtime.InteropServices;

interface I
{
    [return: ComAliasName(""pAlias1"")]
    long M([ComAliasName(""pAlias2"")] int p);
}

class C : I
{
    public long M(int p)
    {
        throw new System.NotImplementedException();
    }
}");
        }

        [WorkItem(939123, "http://vstfdevdiv:8080/DevDiv2/DevDiv/_workitems/edit/939123")]
        [Fact, Trait(Traits.Feature, Traits.Features.CodeActionsImplementInterface)]
        public async Task TestNoComAliasNameAttributeOnIndexerParameters()
        {
            await TestWithAllCodeStyleOptionsOffAsync(
@"interface I
{
    long this[[System.Runtime.InteropServices.ComAliasName(""pAlias"")] int p] { get; }
}

class C : [|I|]
{
}",
@"interface I
{
    long this[[System.Runtime.InteropServices.ComAliasName(""pAlias"")] int p] { get; }
}

class C : I
{
    public long this[int p]
    {
        get
        {
            throw new System.NotImplementedException();
        }
    }
}");
        }

        [WorkItem(947819, "http://vstfdevdiv:8080/DevDiv2/DevDiv/_workitems/edit/947819")]
        [Fact, Trait(Traits.Feature, Traits.Features.CodeActionsImplementInterface)]
        public async Task TestMissingOpenBrace()
        {
            await TestWithAllCodeStyleOptionsOffAsync(
@"namespace Scenarios
{
    public interface TestInterface
    {
        void M1();
    }

    struct TestStruct1 : [|TestInterface|]


    // Comment
}",
@"namespace Scenarios
{
    public interface TestInterface
    {
        void M1();
    }

    struct TestStruct1 : TestInterface
    {
        public void M1()
        {
            throw new System.NotImplementedException();
        }
    }


    // Comment
}");
        }

        [WorkItem(994328, "http://vstfdevdiv:8080/DevDiv2/DevDiv/_workitems/edit/994328")]
        [Fact, Trait(Traits.Feature, Traits.Features.CodeActionsImplementInterface)]
        public async Task TestDisposePatternWhenAdditionalUsingsAreIntroduced1()
        {
            //CSharpFeaturesResources.DisposePattern
            await TestWithAllCodeStyleOptionsOffAsync(
@"interface I<T, U> : System.IDisposable, System.IEquatable<int> where U : T
{
    System.Collections.Generic.List<U> M(System.Collections.Generic.Dictionary<T, System.Collections.Generic.List<U>> a, T b, U c);
    System.Collections.Generic.List<UU> M<TT, UU>(System.Collections.Generic.Dictionary<TT, System.Collections.Generic.List<UU>> a, TT b, UU c) where UU : TT;
}

partial class C
{
}

partial class C : [|I<System.Exception, System.AggregateException>|], System.IDisposable
{
}",
$@"using System;
using System.Collections.Generic;

interface I<T, U> : System.IDisposable, System.IEquatable<int> where U : T
{{
    System.Collections.Generic.List<U> M(System.Collections.Generic.Dictionary<T, System.Collections.Generic.List<U>> a, T b, U c);
    System.Collections.Generic.List<UU> M<TT, UU>(System.Collections.Generic.Dictionary<TT, System.Collections.Generic.List<UU>> a, TT b, UU c) where UU : TT;
}}

partial class C
{{
}}

partial class C : I<System.Exception, System.AggregateException>, System.IDisposable
{{
    private bool disposedValue;

    public bool Equals(int other)
    {{
        throw new NotImplementedException();
    }}

    public List<AggregateException> M(Dictionary<Exception, List<AggregateException>> a, Exception b, AggregateException c)
    {{
        throw new NotImplementedException();
    }}

    public List<UU> M<TT, UU>(Dictionary<TT, List<UU>> a, TT b, UU c) where UU : TT
    {{
        throw new NotImplementedException();
    }}

{DisposePattern("protected virtual ", "C", "public void ")}
}}", index: 1);
        }

        [WorkItem(994328, "http://vstfdevdiv:8080/DevDiv2/DevDiv/_workitems/edit/994328")]
        [Fact, Trait(Traits.Feature, Traits.Features.CodeActionsImplementInterface)]
        public async Task TestDisposePatternWhenAdditionalUsingsAreIntroduced2()
        {
            await TestWithAllCodeStyleOptionsOffAsync(
@"interface I<T, U> : System.IDisposable, System.IEquatable<int> where U : T
{
    System.Collections.Generic.List<U> M(System.Collections.Generic.Dictionary<T, System.Collections.Generic.List<U>> a, T b, U c);
    System.Collections.Generic.List<UU> M<TT, UU>(System.Collections.Generic.Dictionary<TT, System.Collections.Generic.List<UU>> a, TT b, UU c) where UU : TT;
}

partial class C : [|I<System.Exception, System.AggregateException>|], System.IDisposable
{
}

partial class C
{
}",
$@"using System;
using System.Collections.Generic;

interface I<T, U> : System.IDisposable, System.IEquatable<int> where U : T
{{
    System.Collections.Generic.List<U> M(System.Collections.Generic.Dictionary<T, System.Collections.Generic.List<U>> a, T b, U c);
    System.Collections.Generic.List<UU> M<TT, UU>(System.Collections.Generic.Dictionary<TT, System.Collections.Generic.List<UU>> a, TT b, UU c) where UU : TT;
}}

partial class C : I<System.Exception, System.AggregateException>, System.IDisposable
{{
    private bool disposedValue;

    bool IEquatable<int>.Equals(int other)
    {{
        throw new NotImplementedException();
    }}

    List<AggregateException> I<Exception, AggregateException>.M(Dictionary<Exception, List<AggregateException>> a, Exception b, AggregateException c)
    {{
        throw new NotImplementedException();
    }}

    List<UU> I<Exception, AggregateException>.M<TT, UU>(Dictionary<TT, List<UU>> a, TT b, UU c)
    {{
        throw new NotImplementedException();
    }}

{DisposePattern("protected virtual ", "C", "void IDisposable.")}
}}

partial class C
{{
}}", index: 3);
        }

        private static string DisposePattern(
            string disposeVisibility,
            string className,
            string implementationVisibility,
            string disposeField = "disposedValue",
            string gcPrefix = "")
        {
            return $@"    {disposeVisibility}void Dispose(bool disposing)
    {{
        if (!{disposeField})
        {{
            if (disposing)
            {{
                // {FeaturesResources.TODO_colon_dispose_managed_state_managed_objects}
            }}

            // {FeaturesResources.TODO_colon_free_unmanaged_resources_unmanaged_objects_and_override_finalizer}
            // {FeaturesResources.TODO_colon_set_large_fields_to_null}
            {disposeField} = true;
        }}
    }}

    // // {string.Format(FeaturesResources.TODO_colon_override_finalizer_only_if_0_has_code_to_free_unmanaged_resources, "Dispose(bool disposing)")}
    // ~{className}()
    // {{
    //     // {string.Format(FeaturesResources.Do_not_change_this_code_Put_cleanup_code_in_0_method, "Dispose(bool disposing)")}
    //     Dispose(disposing: false);
    // }}

    {implementationVisibility}Dispose()
    {{
        // {string.Format(FeaturesResources.Do_not_change_this_code_Put_cleanup_code_in_0_method, "Dispose(bool disposing)")}
        Dispose(disposing: true);
        {gcPrefix}GC.SuppressFinalize(this);
    }}";
        }

        [WorkItem(1132014, "http://vstfdevdiv:8080/DevDiv2/DevDiv/_workitems/edit/1132014")]
        [Fact, Trait(Traits.Feature, Traits.Features.CodeActionsImplementInterface)]
        public async Task TestInaccessibleAttributes()
        {
            await TestWithAllCodeStyleOptionsOffAsync(
@"using System;

public class Goo : [|Holder.SomeInterface|]
{
}

public class Holder
{
    public interface SomeInterface
    {
        void Something([SomeAttribute] string helloWorld);
    }

    private class SomeAttribute : Attribute
    {
    }
}",
@"using System;

public class Goo : Holder.SomeInterface
{
    public void Something(string helloWorld)
    {
        throw new NotImplementedException();
    }
}

public class Holder
{
    public interface SomeInterface
    {
        void Something([SomeAttribute] string helloWorld);
    }

    private class SomeAttribute : Attribute
    {
    }
}");
        }

        [WorkItem(2785, "https://github.com/dotnet/roslyn/issues/2785")]
        [Fact, Trait(Traits.Feature, Traits.Features.CodeActionsImplementInterface)]
        public async Task TestImplementInterfaceThroughStaticMemberInGenericClass()
        {
            await TestWithAllCodeStyleOptionsOffAsync(
@"using System;
using System.Collections.Generic;
using System.Linq;
using System.Threading.Tasks;

class Issue2785<T> : [|IList<object>|]
{
    private static List<object> innerList = new List<object>();
}",
@"using System;
using System.Collections;
using System.Collections.Generic;
using System.Linq;
using System.Threading.Tasks;

class Issue2785<T> : IList<object>
{
    private static List<object> innerList = new List<object>();

    public object this[int index]
    {
        get
        {
            return ((IList<object>)innerList)[index];
        }

        set
        {
            ((IList<object>)innerList)[index] = value;
        }
    }

    public int Count
    {
        get
        {
            return ((ICollection<object>)innerList).Count;
        }
    }

    public bool IsReadOnly
    {
        get
        {
            return ((ICollection<object>)innerList).IsReadOnly;
        }
    }

    public void Add(object item)
    {
        ((ICollection<object>)innerList).Add(item);
    }

    public void Clear()
    {
        ((ICollection<object>)innerList).Clear();
    }

    public bool Contains(object item)
    {
        return ((ICollection<object>)innerList).Contains(item);
    }

    public void CopyTo(object[] array, int arrayIndex)
    {
        ((ICollection<object>)innerList).CopyTo(array, arrayIndex);
    }

    public IEnumerator<object> GetEnumerator()
    {
        return ((IEnumerable<object>)innerList).GetEnumerator();
    }

    public int IndexOf(object item)
    {
        return ((IList<object>)innerList).IndexOf(item);
    }

    public void Insert(int index, object item)
    {
        ((IList<object>)innerList).Insert(index, item);
    }

    public bool Remove(object item)
    {
        return ((ICollection<object>)innerList).Remove(item);
    }

    public void RemoveAt(int index)
    {
        ((IList<object>)innerList).RemoveAt(index);
    }

    IEnumerator IEnumerable.GetEnumerator()
    {
        return ((IEnumerable)innerList).GetEnumerator();
    }
}",
index: 1);
        }

        [Fact, Trait(Traits.Feature, Traits.Features.CodeActionsImplementInterface), CompilerTrait(CompilerFeature.Tuples)]
        public async Task LongTuple()
        {
            await TestWithAllCodeStyleOptionsOffAsync(
@"interface IInterface
{
    (int, string, int, string, int, string, int, string) Method1((int, string, int, string, int, string, int, string) y);
}

class Class : [|IInterface|]
{
    (int, string) x;
}",
@"interface IInterface
{
    (int, string, int, string, int, string, int, string) Method1((int, string, int, string, int, string, int, string) y);
}

class Class : IInterface
{
    (int, string) x;

    public (int, string, int, string, int, string, int, string) Method1((int, string, int, string, int, string, int, string) y)
    {
        throw new System.NotImplementedException();
    }
}");
        }

        [Fact, Trait(Traits.Feature, Traits.Features.CodeActionsImplementInterface)]
        public async Task LongTupleWithNames()
        {
            await TestWithAllCodeStyleOptionsOffAsync(
@"interface IInterface
{
    (int a, string b, int c, string d, int e, string f, int g, string h) Method1((int a, string b, int c, string d, int e, string f, int g, string h) y);
}

class Class : [|IInterface|]
{
    (int, string) x;
}",
@"interface IInterface
{
    (int a, string b, int c, string d, int e, string f, int g, string h) Method1((int a, string b, int c, string d, int e, string f, int g, string h) y);
}

class Class : IInterface
{
    (int, string) x;

    public (int a, string b, int c, string d, int e, string f, int g, string h) Method1((int a, string b, int c, string d, int e, string f, int g, string h) y)
    {
        throw new System.NotImplementedException();
    }
}");
        }

        [Fact, Trait(Traits.Feature, Traits.Features.CodeActionsImplementInterface)]
        public async Task GenericWithTuple()
        {
            await TestWithAllCodeStyleOptionsOffAsync(
@"interface IInterface<TA, TB>
{
    (TA, TB) Method1((TA, TB) y);
}

class Class : [|IInterface<(int, string), int>|]
{
    (int, string) x;
}",
@"interface IInterface<TA, TB>
{
    (TA, TB) Method1((TA, TB) y);
}

class Class : IInterface<(int, string), int>
{
    (int, string) x;

    public ((int, string), int) Method1(((int, string), int) y)
    {
        throw new System.NotImplementedException();
    }
}");
        }

        [Fact, Trait(Traits.Feature, Traits.Features.CodeActionsImplementInterface)]
        public async Task GenericWithTupleWithNamess()
        {
            await TestWithAllCodeStyleOptionsOffAsync(
@"interface IInterface<TA, TB>
{
    (TA a, TB b) Method1((TA a, TB b) y);
}

class Class : [|IInterface<(int, string), int>|]
{
    (int, string) x;
}",
@"interface IInterface<TA, TB>
{
    (TA a, TB b) Method1((TA a, TB b) y);
}

class Class : IInterface<(int, string), int>
{
    (int, string) x;

    public ((int, string) a, int b) Method1(((int, string) a, int b) y)
    {
        throw new System.NotImplementedException();
    }
}");
        }

        [WorkItem(15387, "https://github.com/dotnet/roslyn/issues/15387")]
        [Fact, Trait(Traits.Feature, Traits.Features.CodeActionsImplementInterface)]
        public async Task TestWithGroupingOff1()
        {
            await TestInRegularAndScriptAsync(
@"interface IInterface
{
    int Prop { get; }
}

class Class : [|IInterface|]
{
    void M() { }
}",
@"interface IInterface
{
    int Prop { get; }
}

class Class : IInterface
{
    void M() { }

    public int Prop => throw new System.NotImplementedException();
}", options: Option(ImplementTypeOptions.InsertionBehavior, ImplementTypeInsertionBehavior.AtTheEnd));
        }

        [WorkItem(15387, "https://github.com/dotnet/roslyn/issues/15387")]
        [Fact, Trait(Traits.Feature, Traits.Features.CodeActionsImplementInterface)]
        public async Task TestDoNotReorderComImportMembers_01()
        {
            await TestInRegularAndScriptAsync(
@"
using System.Runtime.InteropServices;

[ComImport]
interface IComInterface
{
    void MOverload();
    void X();
    void MOverload(int i);
    int Prop { get; }
}

class Class : [|IComInterface|]
{
}",
@"
using System.Runtime.InteropServices;

[ComImport]
interface IComInterface
{
    void MOverload();
    void X();
    void MOverload(int i);
    int Prop { get; }
}

class Class : IComInterface
{
    public void MOverload()
    {
        throw new System.NotImplementedException();
    }

    public void X()
    {
        throw new System.NotImplementedException();
    }

    public void MOverload(int i)
    {
        throw new System.NotImplementedException();
    }

    public int Prop => throw new System.NotImplementedException();
}");
        }

        [WorkItem(15387, "https://github.com/dotnet/roslyn/issues/15387")]
        [Fact, Trait(Traits.Feature, Traits.Features.CodeActionsImplementInterface)]
        public async Task TestDoNotReorderComImportMembers_02()
        {
            await TestInRegularAndScriptAsync(
@"
using System.Runtime.InteropServices;

[ComImport]
interface IComInterface
{
    void MOverload() { }
    void X() { }
    void MOverload(int i) { }
    int Prop { get; }
}

class Class : [|IComInterface|]
{
}",
@"
using System.Runtime.InteropServices;

[ComImport]
interface IComInterface
{
    void MOverload() { }
    void X() { }
    void MOverload(int i) { }
    int Prop { get; }
}

class Class : IComInterface
{
    public int Prop => throw new System.NotImplementedException();
}");
        }

        [Fact, Trait(Traits.Feature, Traits.Features.CodeActionsImplementInterface)]
        public async Task TestRefReturns()
        {
            await TestInRegularAndScriptAsync(
@"
using System;

interface I {
    ref int IGoo();
    ref int Goo { get; }
    ref int this[int i] { get; }
}

class C : [|I|]
{
}",
@"
using System;

interface I {
    ref int IGoo();
    ref int Goo { get; }
    ref int this[int i] { get; }
}

class C : I
{
    public ref int this[int i] => throw new NotImplementedException();

    public ref int Goo => throw new NotImplementedException();

    public ref int IGoo()
    {
        throw new NotImplementedException();
    }
}");
        }

        [WorkItem(13932, "https://github.com/dotnet/roslyn/issues/13932")]
        [WorkItem(5898, "https://github.com/dotnet/roslyn/issues/5898")]
        [Fact, Trait(Traits.Feature, Traits.Features.CodeActionsImplementInterface)]
        public async Task TestAutoProperties()
        {
            await TestInRegularAndScript1Async(
@"interface IInterface
{
    int ReadOnlyProp { get; }
    int ReadWriteProp { get; set; }
    int WriteOnlyProp { set; }
}

class Class : [|IInterface|]
{
}",
@"interface IInterface
{
    int ReadOnlyProp { get; }
    int ReadWriteProp { get; set; }
    int WriteOnlyProp { set; }
}

class Class : IInterface
{
    public int ReadOnlyProp { get; }
    public int ReadWriteProp { get; set; }
    public int WriteOnlyProp { set => throw new System.NotImplementedException(); }
}", parameters: new TestParameters(options: Option(
    ImplementTypeOptions.PropertyGenerationBehavior,
    ImplementTypePropertyGenerationBehavior.PreferAutoProperties)));
        }

        [Fact, Trait(Traits.Feature, Traits.Features.CodeActionsImplementInterface)]
        public async Task TestOptionalParameterWithDefaultLiteral()
        {
            await TestWithAllCodeStyleOptionsOffAsync(
@"
using System.Threading;

interface IInterface
{
    void Method1(CancellationToken cancellationToken = default(CancellationToken));
}

class Class : [|IInterface|]
{
}",
@"
using System.Threading;

interface IInterface
{
    void Method1(CancellationToken cancellationToken = default(CancellationToken));
}

class Class : IInterface
{
    public void Method1(CancellationToken cancellationToken = default)
    {
        throw new System.NotImplementedException();
    }
}", parseOptions: CSharp7_1);
        }

        [Fact, Trait(Traits.Feature, Traits.Features.CodeActionsImplementInterface)]
        public async Task TestInWithMethod_Parameters()
        {
            await TestInRegularAndScriptAsync(
@"interface ITest
{
    void Method(in int p);
}
public class Test : [|ITest|]
{
}",
@"interface ITest
{
    void Method(in int p);
}
public class Test : ITest
{
    public void Method(in int p)
    {
        throw new System.NotImplementedException();
    }
}");
        }

        [Fact, Trait(Traits.Feature, Traits.Features.CodeActionsImplementInterface)]
        public async Task TestRefReadOnlyWithMethod_ReturnType()
        {
            await TestInRegularAndScriptAsync(
@"interface ITest
{
    ref readonly int Method();
}
public class Test : [|ITest|]
{
}",
@"interface ITest
{
    ref readonly int Method();
}
public class Test : ITest
{
    public ref readonly int Method()
    {
        throw new System.NotImplementedException();
    }
}");
        }

        [Fact, Trait(Traits.Feature, Traits.Features.CodeActionsImplementInterface)]
        public async Task TestRefReadOnlyWithProperty()
        {
            await TestInRegularAndScriptAsync(
@"interface ITest
{
    ref readonly int Property { get; }
}
public class Test : [|ITest|]
{
}",
@"interface ITest
{
    ref readonly int Property { get; }
}
public class Test : ITest
{
    public ref readonly int Property => throw new System.NotImplementedException();
}");
        }

        [Fact, Trait(Traits.Feature, Traits.Features.CodeActionsImplementInterface)]
        public async Task TestInWithIndexer_Parameters()
        {
            await TestInRegularAndScriptAsync(
@"interface ITest
{
    int this[in int p] { set; }
}
public class Test : [|ITest|]
{
}",
@"interface ITest
{
    int this[in int p] { set; }
}
public class Test : ITest
{
    public int this[in int p] { set => throw new System.NotImplementedException(); }
}");
        }

        [Fact, Trait(Traits.Feature, Traits.Features.CodeActionsImplementInterface)]
        public async Task TestRefReadOnlyWithIndexer_ReturnType()
        {
            await TestInRegularAndScriptAsync(
@"interface ITest
{
    ref readonly int this[int p] { get; }
}
public class Test : [|ITest|]
{
}",
@"interface ITest
{
    ref readonly int this[int p] { get; }
}
public class Test : ITest
{
    public ref readonly int this[int p] => throw new System.NotImplementedException();
}");
        }

        [Fact, Trait(Traits.Feature, Traits.Features.CodeActionsImplementInterface)]
        public async Task TestUnmanagedConstraint()
        {
            await TestInRegularAndScriptAsync(
@"public interface ITest
{
    void M<T>() where T : unmanaged;
}
public class Test : [|ITest|]
{
}",
@"public interface ITest
{
    void M<T>() where T : unmanaged;
}
public class Test : ITest
{
    public void M<T>() where T : unmanaged
    {
        throw new System.NotImplementedException();
    }
}");
        }

        [Fact, Trait(Traits.Feature, Traits.Features.CodeActionsImplementInterface)]
        public async Task TestSealedMember_01()
        {
            await TestWithAllCodeStyleOptionsOffAsync(
@"interface IInterface
{
    void Method1();

    sealed void M1() {}
    sealed int P1 => 1;
}

class Class : [|IInterface|]
{
}",
@"interface IInterface
{
    void Method1();

    sealed void M1() {}
    sealed int P1 => 1;
}

class Class : IInterface
{
    public void Method1()
    {
        throw new System.NotImplementedException();
    }
}");
        }

        [Fact, Trait(Traits.Feature, Traits.Features.CodeActionsImplementInterface)]
        public async Task TestSealedMember_02()
        {
            await TestWithAllCodeStyleOptionsOffAsync(
@"interface IInterface
{
    void Method1();

    sealed void M1() {}
    sealed int P1 => 1;
}

class Class : [|IInterface|]
{
}",
@"interface IInterface
{
    void Method1();

    sealed void M1() {}
    sealed int P1 => 1;
}

class Class : IInterface
{
    void IInterface.Method1()
    {
        throw new System.NotImplementedException();
    }
}",
index: 1);
        }

        [Fact, Trait(Traits.Feature, Traits.Features.CodeActionsImplementInterface)]
        public async Task TestSealedMember_03()
        {
            await TestWithAllCodeStyleOptionsOffAsync(
@"interface IInterface
{
    void Method1();

    sealed void M1() {}
    sealed int P1 => 1;
}

abstract class Class : [|IInterface|]
{
}",
@"interface IInterface
{
    void Method1();

    sealed void M1() {}
    sealed int P1 => 1;
}

abstract class Class : IInterface
{
    public abstract void Method1();
}",
index: 1);
        }

        [Fact, Trait(Traits.Feature, Traits.Features.CodeActionsImplementInterface)]
        public async Task TestNonPublicMember_01()
        {
            await TestWithAllCodeStyleOptionsOffAsync(
@"interface IInterface
{
    void Method1();

    protected void M1();
    protected int P1 {get;}
}

class Class : [|IInterface|]
{
}",
@"interface IInterface
{
    void Method1();

    protected void M1();
    protected int P1 {get;}
}

class Class : IInterface
{
    public void Method1()
    {
        throw new System.NotImplementedException();
    }
}");
        }

        [Fact, Trait(Traits.Feature, Traits.Features.CodeActionsImplementInterface)]
        public async Task TestNonPublicMember_02()
        {
            await TestWithAllCodeStyleOptionsOffAsync(
@"interface IInterface
{
    protected void M1();
    protected int P1 {get;}
}

class Class : [|IInterface|]
{
}",
@"interface IInterface
{
    protected void M1();
    protected int P1 {get;}
}

class Class : IInterface
{
    int IInterface.P1
    {
        get
        {
            throw new System.NotImplementedException();
        }
    }

    void IInterface.M1()
    {
        throw new System.NotImplementedException();
    }
}",
index: 1);
        }

        [Fact, Trait(Traits.Feature, Traits.Features.CodeActionsImplementInterface)]
        public async Task TestNonPublicMember_03()
        {
            await TestWithAllCodeStyleOptionsOffAsync(
@"interface IInterface
{
    void Method1();

    protected void M1();
    protected int P1 {get;}
}

abstract class Class : [|IInterface|]
{
}",
@"interface IInterface
{
    void Method1();

    protected void M1();
    protected int P1 {get;}
}

abstract class Class : IInterface
{
    public abstract void Method1();
}",
index: 1);
        }

        [Fact, Trait(Traits.Feature, Traits.Features.CodeActionsImplementInterface)]
        public async Task TestNonPublicAccessor_01()
        {
            await TestWithAllCodeStyleOptionsOffAsync(
@"interface IInterface
{
    void Method1();

    int P1 {get; protected set;}
    int P2 {protected get; set;}
}

class Class : [|IInterface|]
{
}",
@"interface IInterface
{
    void Method1();

    int P1 {get; protected set;}
    int P2 {protected get; set;}
}

class Class : IInterface
{
    public void Method1()
    {
        throw new System.NotImplementedException();
    }
}");
        }

        [Fact, Trait(Traits.Feature, Traits.Features.CodeActionsImplementInterface)]
        public async Task TestNonPublicAccessor_02()
        {
            await TestWithAllCodeStyleOptionsOffAsync(
@"interface IInterface
{
    int P1 {get; protected set;}
    int P2 {protected get; set;}
}

class Class : [|IInterface|]
{
}",
@"interface IInterface
{
    int P1 {get; protected set;}
    int P2 {protected get; set;}
}

class Class : IInterface
{
    int IInterface.P1
    {
        get
        {
            throw new System.NotImplementedException();
        }

        set
        {
            throw new System.NotImplementedException();
        }
    }

    int IInterface.P2
    {
        get
        {
            throw new System.NotImplementedException();
        }

        set
        {
            throw new System.NotImplementedException();
        }
    }
}");
        }

        [Fact, Trait(Traits.Feature, Traits.Features.CodeActionsImplementInterface)]
        public async Task TestNonPublicAccessor_03()
        {
            await TestWithAllCodeStyleOptionsOffAsync(
@"interface IInterface
{
    void Method1();

    int P1 {get; protected set;}
    int P2 {protected get; set;}
}

abstract class Class : [|IInterface|]
{
}",
@"interface IInterface
{
    void Method1();

    int P1 {get; protected set;}
    int P2 {protected get; set;}
}

abstract class Class : IInterface
{
    public abstract void Method1();
}",
index: 1);
        }

        [Fact, Trait(Traits.Feature, Traits.Features.CodeActionsImplementInterface)]
        public async Task TestPrivateAccessor_01()
        {
            await TestWithAllCodeStyleOptionsOffAsync(
@"interface IInterface
{
    void Method1();

    int P1 {get => 0; private set {}}
    int P2 {private get => 0; set {}}
}

class Class : [|IInterface|]
{
}",
@"interface IInterface
{
    void Method1();

    int P1 {get => 0; private set {}}
    int P2 {private get => 0; set {}}
}

class Class : IInterface
{
    public void Method1()
    {
        throw new System.NotImplementedException();
    }
}");
        }

        [Fact, Trait(Traits.Feature, Traits.Features.CodeActionsImplementInterface)]
        public async Task TestPrivateAccessor_02()
        {
            await TestWithAllCodeStyleOptionsOffAsync(
@"interface IInterface
{
    void Method1();

    int P1 {get => 0; private set {}}
    int P2 {private get => 0; set {}}
}

class Class : [|IInterface|]
{
}",
@"interface IInterface
{
    void Method1();

    int P1 {get => 0; private set {}}
    int P2 {private get => 0; set {}}
}

class Class : IInterface
{
    void IInterface.Method1()
    {
        throw new System.NotImplementedException();
    }
}",
index: 1);
        }

        [Fact, Trait(Traits.Feature, Traits.Features.CodeActionsImplementInterface)]
        public async Task TestPrivateAccessor_03()
        {
            await TestWithAllCodeStyleOptionsOffAsync(
@"interface IInterface
{
    void Method1();

    int P1 {get => 0; private set {}}
    int P2 {private get => 0; set {}}
}

abstract class Class : [|IInterface|]
{
}",
@"interface IInterface
{
    void Method1();

    int P1 {get => 0; private set {}}
    int P2 {private get => 0; set {}}
}

abstract class Class : IInterface
{
    public abstract void Method1();
}",
index: 1);
        }

        [Fact, Trait(Traits.Feature, Traits.Features.CodeActionsImplementInterface)]
        public async Task TestInaccessibleMember_01()
        {
            await TestWithAllCodeStyleOptionsOffAsync(
@"
<Workspace>
    <Project Language=""C#"" AssemblyName=""Assembly1"" CommonReferences=""true"">
        <Document>
public interface IInterface
{
    void Method1();

    internal void M1();
    internal int P1 {get;}
}
        </Document>
    </Project>
    <Project Language=""C#"" AssemblyName=""Assembly2"" CommonReferences=""true"">
        <ProjectReference>Assembly1</ProjectReference>
        <Document>
class Class : [|IInterface|]
{
}
        </Document>
    </Project>
</Workspace>",
@"
class Class : IInterface
{
    public void Method1()
    {
        throw new System.NotImplementedException();
    }
}
        ");
        }

        [Fact, Trait(Traits.Feature, Traits.Features.CodeActionsImplementInterface)]
        public async Task TestInaccessibleMember_02()
        {
            await TestWithAllCodeStyleOptionsOffAsync(
@"
<Workspace>
    <Project Language=""C#"" AssemblyName=""Assembly1"" CommonReferences=""true"">
        <Document>
public interface IInterface
{
    void Method1();

    internal void M1();
    internal int P1 {get;}
}
        </Document>
    </Project>
    <Project Language=""C#"" AssemblyName=""Assembly2"" CommonReferences=""true"">
        <ProjectReference>Assembly1</ProjectReference>
        <Document>
class Class : [|IInterface|]
{
}
        </Document>
    </Project>
</Workspace>",
@"
class Class : IInterface
{
    void IInterface.Method1()
    {
        throw new System.NotImplementedException();
    }
}
        ",
index: 1);
        }

        [Fact, Trait(Traits.Feature, Traits.Features.CodeActionsImplementInterface)]
        public async Task TestInaccessibleMember_03()
        {
            await TestWithAllCodeStyleOptionsOffAsync(
@"
<Workspace>
    <Project Language=""C#"" AssemblyName=""Assembly1"" CommonReferences=""true"">
        <Document>
public interface IInterface
{
    void Method1();

    internal void M1();
    internal int P1 {get;}
}
        </Document>
    </Project>
    <Project Language=""C#"" AssemblyName=""Assembly2"" CommonReferences=""true"">
        <ProjectReference>Assembly1</ProjectReference>
        <Document>
abstract class Class : [|IInterface|]
{
}
        </Document>
    </Project>
</Workspace>",
@"
abstract class Class : IInterface
{
    public abstract void Method1();
}
        ",
index: 1);
        }

        [Fact, Trait(Traits.Feature, Traits.Features.CodeActionsImplementInterface)]
        public async Task TestInaccessibleAccessor_01()
        {
            await TestWithAllCodeStyleOptionsOffAsync(
@"
<Workspace>
    <Project Language=""C#"" AssemblyName=""Assembly1"" CommonReferences=""true"">
        <Document>
public interface IInterface
{
    void Method1();

    int P1 {get; internal set;}
    int P2 {internal get; set;}
}
        </Document>
    </Project>
    <Project Language=""C#"" AssemblyName=""Assembly2"" CommonReferences=""true"">
        <ProjectReference>Assembly1</ProjectReference>
        <Document>
class Class : [|IInterface|]
{
}
        </Document>
    </Project>
</Workspace>",
@"
class Class : IInterface
{
    public void Method1()
    {
        throw new System.NotImplementedException();
    }
}
        ");
        }

        [Fact, Trait(Traits.Feature, Traits.Features.CodeActionsImplementInterface)]
        public async Task TestInaccessibleAccessor_02()
        {
            await TestWithAllCodeStyleOptionsOffAsync(
@"
<Workspace>
    <Project Language=""C#"" AssemblyName=""Assembly1"" CommonReferences=""true"">
        <Document>
public interface IInterface
{
    void Method1();

    int P1 {get; internal set;}
    int P2 {internal get; set;}
}
        </Document>
    </Project>
    <Project Language=""C#"" AssemblyName=""Assembly2"" CommonReferences=""true"">
        <ProjectReference>Assembly1</ProjectReference>
        <Document>
class Class : [|IInterface|]
{
}
        </Document>
    </Project>
</Workspace>",
@"
class Class : IInterface
{
    void IInterface.Method1()
    {
        throw new System.NotImplementedException();
    }
}
        ",
index: 1);
        }

        [Fact, Trait(Traits.Feature, Traits.Features.CodeActionsImplementInterface)]
        public async Task TestInaccessibleAccessor_03()
        {
            await TestWithAllCodeStyleOptionsOffAsync(
@"
<Workspace>
    <Project Language=""C#"" AssemblyName=""Assembly1"" CommonReferences=""true"">
        <Document>
public interface IInterface
{
    void Method1();

    int P1 {get; internal set;}
    int P2 {internal get; set;}
}
        </Document>
    </Project>
    <Project Language=""C#"" AssemblyName=""Assembly2"" CommonReferences=""true"">
        <ProjectReference>Assembly1</ProjectReference>
        <Document>
abstract class Class : [|IInterface|]
{
}
        </Document>
    </Project>
</Workspace>",
@"
abstract class Class : IInterface
{
    public abstract void Method1();
}
        ",
index: 1);
        }

        [Fact, Trait(Traits.Feature, Traits.Features.CodeActionsImplementInterface)]
        public async Task TestVirtualMember_01()
        {
            await TestWithAllCodeStyleOptionsOffAsync(
@"interface IInterface
{
    void Method1();

    virtual void M1() {}
    virtual int P1 => 1;
}

class Class : [|IInterface|]
{
}",
@"interface IInterface
{
    void Method1();

    virtual void M1() {}
    virtual int P1 => 1;
}

class Class : IInterface
{
    public void Method1()
    {
        throw new System.NotImplementedException();
    }
}");
        }

        [Fact, Trait(Traits.Feature, Traits.Features.CodeActionsImplementInterface)]
        public async Task TestVirtualMember_02()
        {
            await TestWithAllCodeStyleOptionsOffAsync(
@"interface IInterface
{
    void Method1();

    virtual void M1() {}
    virtual int P1 => 1;
}

class Class : [|IInterface|]
{
}",
@"interface IInterface
{
    void Method1();

    virtual void M1() {}
    virtual int P1 => 1;
}

class Class : IInterface
{
    void IInterface.Method1()
    {
        throw new System.NotImplementedException();
    }
}",
index: 1);
        }

        [Fact, Trait(Traits.Feature, Traits.Features.CodeActionsImplementInterface)]
        public async Task TestVirtualMember_03()
        {
            await TestWithAllCodeStyleOptionsOffAsync(
@"interface IInterface
{
    void Method1();

    virtual void M1() {}
    virtual int P1 => 1;
}

abstract class Class : [|IInterface|]
{
}",
@"interface IInterface
{
    void Method1();

    virtual void M1() {}
    virtual int P1 => 1;
}

abstract class Class : IInterface
{
    public abstract void Method1();
}",
index: 1);
        }

        [Fact, Trait(Traits.Feature, Traits.Features.CodeActionsImplementInterface)]
        public async Task TestStaticMember_01()
        {
            await TestWithAllCodeStyleOptionsOffAsync(
@"interface IInterface
{
    void Method1();

    static void M1() {}
    static int P1 => 1;
    static int F1;
    public abstract class C {}
}

class Class : [|IInterface|]
{
}",
@"interface IInterface
{
    void Method1();

    static void M1() {}
    static int P1 => 1;
    static int F1;
    public abstract class C {}
}

class Class : IInterface
{
    public void Method1()
    {
        throw new System.NotImplementedException();
    }
}");
        }

        [Fact, Trait(Traits.Feature, Traits.Features.CodeActionsImplementInterface)]
        public async Task TestStaticMember_02()
        {
            await TestWithAllCodeStyleOptionsOffAsync(
@"interface IInterface
{
    void Method1();

    static void M1() {}
    static int P1 => 1;
    static int F1;
    public abstract class C {}
}

class Class : [|IInterface|]
{
}",
@"interface IInterface
{
    void Method1();

    static void M1() {}
    static int P1 => 1;
    static int F1;
    public abstract class C {}
}

class Class : IInterface
{
    void IInterface.Method1()
    {
        throw new System.NotImplementedException();
    }
}",
index: 1);
        }

        [Fact, Trait(Traits.Feature, Traits.Features.CodeActionsImplementInterface)]
        public async Task TestStaticMember_03()
        {
            await TestWithAllCodeStyleOptionsOffAsync(
@"interface IInterface
{
    void Method1();

    static void M1() {}
    static int P1 => 1;
    static int F1;
    public abstract class C {}
}

abstract class Class : [|IInterface|]
{
}",
@"interface IInterface
{
    void Method1();

    static void M1() {}
    static int P1 => 1;
    static int F1;
    public abstract class C {}
}

abstract class Class : IInterface
{
    public abstract void Method1();
}",
index: 1);
        }

        [Fact, Trait(Traits.Feature, Traits.Features.CodeActionsImplementInterface)]
        public async Task TestNotNullConstraint()
        {
            await TestInRegularAndScriptAsync(
@"public interface ITest
{
    void M<T>() where T : notnull;
}
public class Test : [|ITest|]
{
}",
@"public interface ITest
{
    void M<T>() where T : notnull;
}
public class Test : ITest
{
    public void M<T>() where T : notnull
    {
        throw new System.NotImplementedException();
    }
}");
        }

        [Fact, Trait(Traits.Feature, Traits.Features.CodeActionsImplementInterface)]
        public async Task TestWithNullableProperty()
        {
            await TestInRegularAndScriptAsync(
@"#nullable enable 

public interface ITest
{
    string? P { get; }
}
public class Test : [|ITest|]
{
}",
@"#nullable enable 

public interface ITest
{
    string? P { get; }
}
public class Test : ITest
{
    public string? P => throw new System.NotImplementedException();
}");
        }

        [Fact, Trait(Traits.Feature, Traits.Features.CodeActionsImplementInterface)]
        public async Task TestWithNullablePropertyAlreadyImplemented()
        {
            await TestMissingAsync(
@"#nullable enable 

public interface ITest
{
    string? P { get; }
}
public class Test : [|ITest|]
{
    public string? P => throw new System.NotImplementedException();
}");
        }

        [Fact, Trait(Traits.Feature, Traits.Features.CodeActionsImplementInterface)]
        public async Task TestWithNullableMethod()
        {
            await TestInRegularAndScriptAsync(
@"#nullable enable 

public interface ITest
{
    string? P();
}
public class Test : [|ITest|]
{
}",
@"#nullable enable 

public interface ITest
{
    string? P();
}
public class Test : ITest
{
    public string? P()
    {
        throw new System.NotImplementedException();
    }
}");
        }

        [Fact, Trait(Traits.Feature, Traits.Features.CodeActionsImplementInterface)]
        public async Task TestWithNullableEvent()
        {
            // Question whether this is needed,
            // see https://github.com/dotnet/roslyn/issues/36673 
            await TestInRegularAndScriptAsync(
@"#nullable enable 

using System;

public interface ITest
{
    event EventHandler? SomeEvent;
}
public class Test : [|ITest|]
{
}",
@"#nullable enable 

using System;

public interface ITest
{
    event EventHandler? SomeEvent;
}
public class Test : ITest
{
    public event EventHandler? SomeEvent;
}");
        }

        [Fact, Trait(Traits.Feature, Traits.Features.CodeActionsImplementInterface)]
        public async Task TestWithNullableDisabled()
        {
            await TestInRegularAndScriptAsync(
@"#nullable enable 

public interface ITest
{
    string? P { get; }
}

#nullable disable

public class Test : [|ITest|]
{
}",
@"#nullable enable 

public interface ITest
{
    string? P { get; }
}

#nullable disable

public class Test : ITest
{
    public string P => throw new System.NotImplementedException();
}");
        }

        [Fact, Trait(Traits.Feature, Traits.Features.CodeActionsImplementInterface)]
        public async Task GenericInterfaceNotNull1()
        {
            await TestInRegularAndScriptAsync(
@$"#nullable enable 

using System.Diagnostics.CodeAnalysis;

{NullableAttributesCode}

interface IFoo<T>
{{
    [return: NotNull]
    T Bar([DisallowNull] T bar);

    [return: MaybeNull]
    T Baz([AllowNull] T bar);
}}

class A : [|IFoo<int>|]
{{
}}",
@$"#nullable enable 

using System.Diagnostics.CodeAnalysis;

{NullableAttributesCode}

interface IFoo<T>
{{
    [return: NotNull]
    T Bar([DisallowNull] T bar);

    [return: MaybeNull]
    T Baz([AllowNull] T bar);
}}

class A : [|IFoo<int>|]
{{
    [return: NotNull]
    public int Bar([DisallowNull] int bar)
    {{
        throw new System.NotImplementedException();
    }}

    [return: MaybeNull]
    public int Baz([AllowNull] int bar)
    {{
        throw new System.NotImplementedException();
    }}
}}");
        }

        [WorkItem(13427, "https://github.com/dotnet/roslyn/issues/13427")]
        [Fact, Trait(Traits.Feature, Traits.Features.CodeActionsImplementInterface)]
        public async Task TestDoNotAddNewWithGenericAndNonGenericMethods()
        {
            await TestWithAllCodeStyleOptionsOffAsync(
@"class B
{
    public void M<T>() { }
}

interface I
{
    void M();
}

class D : B, [|I|]
{
}",
@"class B
{
    public void M<T>() { }
}

interface I
{
    void M();
}

class D : B, I
{
    public void M()
    {
        throw new System.NotImplementedException();
    }
}");
        }

        [Fact, Trait(Traits.Feature, Traits.Features.CodeActionsImplementInterface)]
        public async Task ImplementRemainingExplicitlyWhenPartiallyImplemented()
        {
            await TestInRegularAndScriptAsync(@"
interface I
{
    void M1();
    void M2();
}

class C : [|I|]
{
    public void M1(){}
}",
@"
interface I
{
    void M1();
    void M2();
}

class C : [|I|]
{
    public void M1(){}

    void I.M2()
    {
        throw new System.NotImplementedException();
    }
}", index: 2);
        }

        [Fact, Trait(Traits.Feature, Traits.Features.CodeActionsImplementInterface)]
        public async Task ImplementInitOnlyProperty()
        {
            await TestInRegularAndScriptAsync(@"
interface I
{
    int Property { get; init; }
}

class C : [|I|]
{
}",
@"
interface I
{
    int Property { get; init; }
}

class C : [|I|]
{
    public int Property { get => throw new System.NotImplementedException(); init => throw new System.NotImplementedException(); }
}");
        }

        [Fact, Trait(Traits.Feature, Traits.Features.CodeActionsImplementInterface)]
        public async Task ImplementRemainingExplicitlyMissingWhenAllImplemented()
        {
            await TestActionCountAsync(@"
interface I
{
    void M1();
    void M2();
}

class C : [|I|]
{
    public void M1(){}
    public void M2(){}
}", 0);
        }

        [Fact, Trait(Traits.Feature, Traits.Features.CodeActionsImplementInterface)]
        public async Task ImplementRemainingExplicitlyMissingWhenAllImplementedAreExplicit()
        {
            await TestActionCountAsync(@"
interface I
{
    void M1();
    void M2();
}

class C : [|I|]
{
    void I.M1(){}
}", 2);
        }

        [Fact, Trait(Traits.Feature, Traits.Features.CodeActionsImplementInterface)]
        public async Task TestImplementRemainingExplicitlyNonPublicMember()
        {
            await TestInRegularAndScriptAsync(@"
interface I
{
    void M1();
    internal void M2();
}

class C : [|I|]
{
    public void M1(){}
}",
@"
interface I
{
    void M1();
    internal void M2();
}

class C : [|I|]
{
    public void M1(){}

    void I.M2()
    {
        throw new System.NotImplementedException();
    }
}", index: 1);
        }

        [WorkItem(48295, "https://github.com/dotnet/roslyn/issues/48295")]
        [Fact, Trait(Traits.Feature, Traits.Features.CodeActionsImplementInterface)]
        public async Task TestImplementOnRecord_WithSemiColon()
        {
            await TestInRegularAndScriptAsync(@"
interface I
{
    void M1();
}

record C : [|I|];
",
@"
interface I
{
    void M1();
}

record C : [|I|]
{
    public void M1()
    {
        throw new System.NotImplementedException();
    }
}
");
        }

        [WorkItem(48295, "https://github.com/dotnet/roslyn/issues/48295")]
        [Fact, Trait(Traits.Feature, Traits.Features.CodeActionsImplementInterface)]
        public async Task TestImplementOnRecord_WithBracesAndTrivia()
        {
            await TestInRegularAndScriptAsync(@"
interface I
{
    void M1();
}

record C : [|I|] { } // hello
",
@"
interface I
{
    void M1();
}

record C : [|I|]
{
    public void M1()
    {
        throw new System.NotImplementedException();
    }
} // hello
");
        }

        [WorkItem(48295, "https://github.com/dotnet/roslyn/issues/48295")]
        [Fact, Trait(Traits.Feature, Traits.Features.CodeActionsImplementInterface)]
        public async Task TestImplementOnRecord_WithSemiColonAndTrivia()
        {
            await TestInRegularAndScriptAsync(@"
interface I
{
    void M1();
}

record C : [|I|]; // hello
",
@"
interface I
{
    void M1();
}

record C : [|I|] // hello
{
    public void M1()
    {
        throw new System.NotImplementedException();
    }
}
");
        }

<<<<<<< HEAD
        [WorkItem(48742, "https://github.com/dotnet/roslyn/issues/48742")]
        [Fact, Trait(Traits.Feature, Traits.Features.CodeActionsImplementInterface)]
        public async Task TestUnconstrainedGenericNullable()
        {
            await TestInRegularAndScriptAsync(
@"#nullable enable

interface B<T>
{
    T? M();
}

class D : [|B<int>|]
{
}",
@"#nullable enable

interface B<T>
{
    T? M();
}

class D : B<int>
{
    public int M()
    {
        throw new System.NotImplementedException();
    }
}");
        }

        [WorkItem(48742, "https://github.com/dotnet/roslyn/issues/48742")]
        [Fact, Trait(Traits.Feature, Traits.Features.CodeActionsImplementInterface)]
        public async Task TestUnconstrainedGenericNullable2()
        {
            await TestInRegularAndScriptAsync(
@"#nullable enable

interface B<T>
{
    T? M();
}

class D<T> : [|B<T>|] where T : struct
{
}",
@"#nullable enable

interface B<T>
{
    T? M();
}

class D<T> : B<T> where T : struct
{
    public T M()
    {
        throw new System.NotImplementedException();
    }
}");
        }

        [WorkItem(48742, "https://github.com/dotnet/roslyn/issues/48742")]
        [Fact, Trait(Traits.Feature, Traits.Features.CodeActionsImplementAbstractClass)]
        public async Task TestUnconstrainedGenericNullable_Tuple()
        {
            await TestInRegularAndScriptAsync(
@"#nullable enable

interface B<T>
{
    T? M();
}

class D<T> : [|B<(T, T)>|]
{
}",
@"#nullable enable

interface B<T>
{
    T? M();
}

class D<T> : B<(T, T)>
{
    public (T, T) M()
    {
        throw new System.NotImplementedException();
    }
}");
        }

        [WorkItem(48742, "https://github.com/dotnet/roslyn/issues/48742")]
        [Theory, Trait(Traits.Feature, Traits.Features.CodeActionsImplementAbstractClass)]
        [InlineData("", "T")]
        [InlineData(" where T : class", "T")]
        [InlineData("", "T?")]
        [InlineData(" where T : class", "T?")]
        [InlineData(" where T : struct", "T?")]
        public async Task TestUnconstrainedGenericNullable_NoRegression(string constraint, string passToBase)
        {
            await TestInRegularAndScriptAsync(
$@"#nullable enable

interface B<T>
{{
    T? M();
}}

class D<T> : [|B<{passToBase}>|]{constraint}
{{
}}",
$@"#nullable enable

interface B<T>
{{
    T? M();
}}

class D<T> : B<{passToBase}>{constraint}
{{
    public T? M()
    {{
        throw new System.NotImplementedException();
    }}
}}");
=======
        [WorkItem(49019, "https://github.com/dotnet/roslyn/issues/49019")]
        [Fact, Trait(Traits.Feature, Traits.Features.CodeActionsImplementInterface)]
        public async Task TestUnconstrainedGenericInstantiatedWithValueType()
        {
            await TestInRegularAndScriptAsync(@"
interface IGoo<T>
{
    void Bar(T? x);
}

class C : [|IGoo<int>|]
{
}
",
@"
interface IGoo<T>
{
    void Bar(T? x);
}

class C : IGoo<int>
{
    public void Bar(int x)
    {
        throw new System.NotImplementedException();
    }
}
");
        }

        [WorkItem(49019, "https://github.com/dotnet/roslyn/issues/49019")]
        [Fact, Trait(Traits.Feature, Traits.Features.CodeActionsImplementInterface)]
        public async Task TestConstrainedGenericInstantiatedWithValueType()
        {
            await TestInRegularAndScriptAsync(@"
interface IGoo<T> where T : struct
{
    void Bar(T? x);
}

class C : [|IGoo<int>|]
{
}
",
@"
interface IGoo<T> where T : struct
{
    void Bar(T? x);
}

class C : IGoo<int>
{
    public void Bar(int? x)
    {
        throw new System.NotImplementedException();
    }
}
");
        }

        [WorkItem(49019, "https://github.com/dotnet/roslyn/issues/49019")]
        [Fact, Trait(Traits.Feature, Traits.Features.CodeActionsImplementInterface)]
        public async Task TestUnconstrainedGenericInstantiatedWithReferenceType()
        {
            await TestInRegularAndScriptAsync(@"
interface IGoo<T>
{
    void Bar(T? x);
}

class C : [|IGoo<string>|]
{
}
",
@"
interface IGoo<T>
{
    void Bar(T? x);
}

class C : IGoo<string>
{
    public void Bar(string x)
    {
        throw new System.NotImplementedException();
    }
}
");
        }

        [WorkItem(49019, "https://github.com/dotnet/roslyn/issues/49019")]
        [Fact, Trait(Traits.Feature, Traits.Features.CodeActionsImplementInterface)]
        public async Task TestUnconstrainedGenericInstantiatedWithReferenceType_NullableEnable()
        {
            await TestInRegularAndScriptAsync(@"
#nullable enable

interface IGoo<T>
{
    void Bar(T? x);
}

class C : [|IGoo<string>|]
{
}
",
@"
#nullable enable

interface IGoo<T>
{
    void Bar(T? x);
}

class C : IGoo<string>
{
    public void Bar(string? x)
    {
        throw new System.NotImplementedException();
    }
}
");
        }

        [WorkItem(49019, "https://github.com/dotnet/roslyn/issues/49019")]
        [Fact, Trait(Traits.Feature, Traits.Features.CodeActionsImplementInterface)]
        public async Task TestConstrainedGenericInstantiatedWithReferenceType()
        {
            await TestInRegularAndScriptAsync(@"
interface IGoo<T> where T : class
{
    void Bar(T? x);
}

class C : [|IGoo<string>|]
{
}
",
@"
interface IGoo<T> where T : class
{
    void Bar(T? x);
}

class C : IGoo<string>
{
    public void Bar(string x)
    {
        throw new System.NotImplementedException();
    }
}
");
        }

        [WorkItem(49019, "https://github.com/dotnet/roslyn/issues/49019")]
        [Fact, Trait(Traits.Feature, Traits.Features.CodeActionsImplementInterface)]
        public async Task TestConstrainedGenericInstantiatedWithReferenceType_NullableEnable()
        {
            await TestInRegularAndScriptAsync(@"
#nullable enable

interface IGoo<T> where T : class
{
    void Bar(T? x);
}

class C : [|IGoo<string>|]
{
}
",
@"
#nullable enable

interface IGoo<T> where T : class
{
    void Bar(T? x);
}

class C : IGoo<string>
{
    public void Bar(string? x)
    {
        throw new System.NotImplementedException();
    }
}
");
>>>>>>> 9f93baa0
        }
    }
}<|MERGE_RESOLUTION|>--- conflicted
+++ resolved
@@ -8751,7 +8751,194 @@
 ");
         }
 
-<<<<<<< HEAD
+        [WorkItem(49019, "https://github.com/dotnet/roslyn/issues/49019")]
+        [Fact, Trait(Traits.Feature, Traits.Features.CodeActionsImplementInterface)]
+        public async Task TestUnconstrainedGenericInstantiatedWithValueType()
+        {
+            await TestInRegularAndScriptAsync(@"
+interface IGoo<T>
+{
+    void Bar(T? x);
+}
+
+class C : [|IGoo<int>|]
+{
+}
+",
+@"
+interface IGoo<T>
+{
+    void Bar(T? x);
+}
+
+class C : IGoo<int>
+{
+    public void Bar(int x)
+    {
+        throw new System.NotImplementedException();
+    }
+}
+");
+        }
+
+        [WorkItem(49019, "https://github.com/dotnet/roslyn/issues/49019")]
+        [Fact, Trait(Traits.Feature, Traits.Features.CodeActionsImplementInterface)]
+        public async Task TestConstrainedGenericInstantiatedWithValueType()
+        {
+            await TestInRegularAndScriptAsync(@"
+interface IGoo<T> where T : struct
+{
+    void Bar(T? x);
+}
+
+class C : [|IGoo<int>|]
+{
+}
+",
+@"
+interface IGoo<T> where T : struct
+{
+    void Bar(T? x);
+}
+
+class C : IGoo<int>
+{
+    public void Bar(int? x)
+    {
+        throw new System.NotImplementedException();
+    }
+}
+");
+        }
+
+        [WorkItem(49019, "https://github.com/dotnet/roslyn/issues/49019")]
+        [Fact, Trait(Traits.Feature, Traits.Features.CodeActionsImplementInterface)]
+        public async Task TestUnconstrainedGenericInstantiatedWithReferenceType()
+        {
+            await TestInRegularAndScriptAsync(@"
+interface IGoo<T>
+{
+    void Bar(T? x);
+}
+
+class C : [|IGoo<string>|]
+{
+}
+",
+@"
+interface IGoo<T>
+{
+    void Bar(T? x);
+}
+
+class C : IGoo<string>
+{
+    public void Bar(string x)
+    {
+        throw new System.NotImplementedException();
+    }
+}
+");
+        }
+
+        [WorkItem(49019, "https://github.com/dotnet/roslyn/issues/49019")]
+        [Fact, Trait(Traits.Feature, Traits.Features.CodeActionsImplementInterface)]
+        public async Task TestUnconstrainedGenericInstantiatedWithReferenceType_NullableEnable()
+        {
+            await TestInRegularAndScriptAsync(@"
+#nullable enable
+
+interface IGoo<T>
+{
+    void Bar(T? x);
+}
+
+class C : [|IGoo<string>|]
+{
+}
+",
+@"
+#nullable enable
+
+interface IGoo<T>
+{
+    void Bar(T? x);
+}
+
+class C : IGoo<string>
+{
+    public void Bar(string? x)
+    {
+        throw new System.NotImplementedException();
+    }
+}
+");
+        }
+
+        [WorkItem(49019, "https://github.com/dotnet/roslyn/issues/49019")]
+        [Fact, Trait(Traits.Feature, Traits.Features.CodeActionsImplementInterface)]
+        public async Task TestConstrainedGenericInstantiatedWithReferenceType()
+        {
+            await TestInRegularAndScriptAsync(@"
+interface IGoo<T> where T : class
+{
+    void Bar(T? x);
+}
+
+class C : [|IGoo<string>|]
+{
+}
+",
+@"
+interface IGoo<T> where T : class
+{
+    void Bar(T? x);
+}
+
+class C : IGoo<string>
+{
+    public void Bar(string x)
+    {
+        throw new System.NotImplementedException();
+    }
+}
+");
+        }
+
+        [WorkItem(49019, "https://github.com/dotnet/roslyn/issues/49019")]
+        [Fact, Trait(Traits.Feature, Traits.Features.CodeActionsImplementInterface)]
+        public async Task TestConstrainedGenericInstantiatedWithReferenceType_NullableEnable()
+        {
+            await TestInRegularAndScriptAsync(@"
+#nullable enable
+
+interface IGoo<T> where T : class
+{
+    void Bar(T? x);
+}
+
+class C : [|IGoo<string>|]
+{
+}
+",
+@"
+#nullable enable
+
+interface IGoo<T> where T : class
+{
+    void Bar(T? x);
+}
+
+class C : IGoo<string>
+{
+    public void Bar(string? x)
+    {
+        throw new System.NotImplementedException();
+    }
+}
+");
+        }
+
         [WorkItem(48742, "https://github.com/dotnet/roslyn/issues/48742")]
         [Fact, Trait(Traits.Feature, Traits.Features.CodeActionsImplementInterface)]
         public async Task TestUnconstrainedGenericNullable()
@@ -8879,194 +9066,6 @@
         throw new System.NotImplementedException();
     }}
 }}");
-=======
-        [WorkItem(49019, "https://github.com/dotnet/roslyn/issues/49019")]
-        [Fact, Trait(Traits.Feature, Traits.Features.CodeActionsImplementInterface)]
-        public async Task TestUnconstrainedGenericInstantiatedWithValueType()
-        {
-            await TestInRegularAndScriptAsync(@"
-interface IGoo<T>
-{
-    void Bar(T? x);
-}
-
-class C : [|IGoo<int>|]
-{
-}
-",
-@"
-interface IGoo<T>
-{
-    void Bar(T? x);
-}
-
-class C : IGoo<int>
-{
-    public void Bar(int x)
-    {
-        throw new System.NotImplementedException();
-    }
-}
-");
-        }
-
-        [WorkItem(49019, "https://github.com/dotnet/roslyn/issues/49019")]
-        [Fact, Trait(Traits.Feature, Traits.Features.CodeActionsImplementInterface)]
-        public async Task TestConstrainedGenericInstantiatedWithValueType()
-        {
-            await TestInRegularAndScriptAsync(@"
-interface IGoo<T> where T : struct
-{
-    void Bar(T? x);
-}
-
-class C : [|IGoo<int>|]
-{
-}
-",
-@"
-interface IGoo<T> where T : struct
-{
-    void Bar(T? x);
-}
-
-class C : IGoo<int>
-{
-    public void Bar(int? x)
-    {
-        throw new System.NotImplementedException();
-    }
-}
-");
-        }
-
-        [WorkItem(49019, "https://github.com/dotnet/roslyn/issues/49019")]
-        [Fact, Trait(Traits.Feature, Traits.Features.CodeActionsImplementInterface)]
-        public async Task TestUnconstrainedGenericInstantiatedWithReferenceType()
-        {
-            await TestInRegularAndScriptAsync(@"
-interface IGoo<T>
-{
-    void Bar(T? x);
-}
-
-class C : [|IGoo<string>|]
-{
-}
-",
-@"
-interface IGoo<T>
-{
-    void Bar(T? x);
-}
-
-class C : IGoo<string>
-{
-    public void Bar(string x)
-    {
-        throw new System.NotImplementedException();
-    }
-}
-");
-        }
-
-        [WorkItem(49019, "https://github.com/dotnet/roslyn/issues/49019")]
-        [Fact, Trait(Traits.Feature, Traits.Features.CodeActionsImplementInterface)]
-        public async Task TestUnconstrainedGenericInstantiatedWithReferenceType_NullableEnable()
-        {
-            await TestInRegularAndScriptAsync(@"
-#nullable enable
-
-interface IGoo<T>
-{
-    void Bar(T? x);
-}
-
-class C : [|IGoo<string>|]
-{
-}
-",
-@"
-#nullable enable
-
-interface IGoo<T>
-{
-    void Bar(T? x);
-}
-
-class C : IGoo<string>
-{
-    public void Bar(string? x)
-    {
-        throw new System.NotImplementedException();
-    }
-}
-");
-        }
-
-        [WorkItem(49019, "https://github.com/dotnet/roslyn/issues/49019")]
-        [Fact, Trait(Traits.Feature, Traits.Features.CodeActionsImplementInterface)]
-        public async Task TestConstrainedGenericInstantiatedWithReferenceType()
-        {
-            await TestInRegularAndScriptAsync(@"
-interface IGoo<T> where T : class
-{
-    void Bar(T? x);
-}
-
-class C : [|IGoo<string>|]
-{
-}
-",
-@"
-interface IGoo<T> where T : class
-{
-    void Bar(T? x);
-}
-
-class C : IGoo<string>
-{
-    public void Bar(string x)
-    {
-        throw new System.NotImplementedException();
-    }
-}
-");
-        }
-
-        [WorkItem(49019, "https://github.com/dotnet/roslyn/issues/49019")]
-        [Fact, Trait(Traits.Feature, Traits.Features.CodeActionsImplementInterface)]
-        public async Task TestConstrainedGenericInstantiatedWithReferenceType_NullableEnable()
-        {
-            await TestInRegularAndScriptAsync(@"
-#nullable enable
-
-interface IGoo<T> where T : class
-{
-    void Bar(T? x);
-}
-
-class C : [|IGoo<string>|]
-{
-}
-",
-@"
-#nullable enable
-
-interface IGoo<T> where T : class
-{
-    void Bar(T? x);
-}
-
-class C : IGoo<string>
-{
-    public void Bar(string? x)
-    {
-        throw new System.NotImplementedException();
-    }
-}
-");
->>>>>>> 9f93baa0
         }
     }
 }