--- conflicted
+++ resolved
@@ -8295,7 +8295,43 @@
 }}");
         }
 
-<<<<<<< HEAD
+        [WorkItem(13427, "https://github.com/dotnet/roslyn/issues/13427")]
+        [Fact, Trait(Traits.Feature, Traits.Features.CodeActionsImplementInterface)]
+        public async Task TestDoNotAddNewWithGenericAndNonGenericMethods()
+        {
+            await TestWithAllCodeStyleOptionsOffAsync(
+@"class B
+{
+    public void M<T>() { }
+}
+
+interface I
+{
+    void M();
+}
+
+class D : B, [|I|]
+{
+}",
+@"class B
+{
+    public void M<T>() { }
+}
+
+interface I
+{
+    void M();
+}
+
+class D : B, I
+{
+    public void M()
+    {
+        throw new System.NotImplementedException();
+    }
+}");
+        }
+
         [Fact, Trait(Traits.Feature, Traits.Features.CodeActionsImplementInterface)]
         public async Task ImplementRemainingExplicitlyWhenPartiallyImplemented()
         {
@@ -8391,43 +8427,6 @@
         throw new System.NotImplementedException();
     }
 }", index: 1);
-=======
-        [WorkItem(13427, "https://github.com/dotnet/roslyn/issues/13427")]
-        [Fact, Trait(Traits.Feature, Traits.Features.CodeActionsImplementInterface)]
-        public async Task TestDoNotAddNewWithGenericAndNonGenericMethods()
-        {
-            await TestWithAllCodeStyleOptionsOffAsync(
-@"class B
-{
-    public void M<T>() { }
-}
-
-interface I
-{
-    void M();
-}
-
-class D : B, [|I|]
-{
-}",
-@"class B
-{
-    public void M<T>() { }
-}
-
-interface I
-{
-    void M();
-}
-
-class D : B, I
-{
-    public void M()
-    {
-        throw new System.NotImplementedException();
-    }
-}");
->>>>>>> 9424a937
         }
     }
 }