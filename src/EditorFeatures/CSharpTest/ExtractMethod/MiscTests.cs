--- conflicted
+++ resolved
@@ -142,14 +142,9 @@
             callBackService.NotificationCallback = (t, m, s) => called = true;
 
             var handler = new ExtractMethodCommandHandler(
-<<<<<<< HEAD
-                workspace.ExportProvider.GetExportedValue<ITextBufferUndoManagerProvider>(),
-                workspace.ExportProvider.GetExportedValue<IInlineRenameService>());
-=======
                 workspace.GetService<IThreadingContext>(),
                 workspace.GetService<ITextBufferUndoManagerProvider>(),
                 workspace.GetService<IInlineRenameService>());
->>>>>>> a9c0ebc2
 
             handler.ExecuteCommand(new ExtractMethodCommandArgs(view, view.TextBuffer), TestCommandExecutionContext.Create());
 
