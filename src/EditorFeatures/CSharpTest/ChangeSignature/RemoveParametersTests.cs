--- conflicted
+++ resolved
@@ -293,11 +293,7 @@
 
             var textView = workspace.Documents.Single().GetTextView();
 
-<<<<<<< HEAD
-            var handler = new CSharpChangeSignatureCommandHandler();
-=======
             var handler = new CSharpChangeSignatureCommandHandler(workspace.GetService<IThreadingContext>());
->>>>>>> a9c0ebc2
 
             var state = handler.GetCommandState(new RemoveParametersCommandArgs(textView, textView.TextBuffer));
             Assert.True(state.IsUnspecified);
