﻿// Copyright (c) Microsoft.  All Rights Reserved.  Licensed under the Apache License, Version 2.0.  See License.txt in the project root for license information.

using System.Collections.Generic;
using System.Collections.Immutable;
using System.Threading.Tasks;
using Microsoft.CodeAnalysis.CodeActions;
using Microsoft.CodeAnalysis.CodeFixes;
using Microsoft.CodeAnalysis.CodeStyle;
using Microsoft.CodeAnalysis.CSharp.CodeStyle;
using Microsoft.CodeAnalysis.CSharp.GenerateVariable;
using Microsoft.CodeAnalysis.CSharp.Test.Utilities;
using Microsoft.CodeAnalysis.Diagnostics;
using Microsoft.CodeAnalysis.Editor.CSharp.UnitTests.Diagnostics;
using Microsoft.CodeAnalysis.Options;
using Microsoft.CodeAnalysis.Test.Utilities;
using Roslyn.Test.Utilities;
using Xunit;

namespace Microsoft.CodeAnalysis.Editor.CSharp.UnitTests.GenerateVariable
{
    public class GenerateVariableTests : AbstractCSharpDiagnosticProviderBasedUserDiagnosticTest
    {
        private const int ReadonlyFieldIndex = 1;
        private const int PropertyIndex = 2;
        private const int LocalIndex = 3;

        internal override (DiagnosticAnalyzer, CodeFixProvider) CreateDiagnosticProviderAndFixer(Workspace workspace)
            => (null, new CSharpGenerateVariableCodeFixProvider());

        private readonly CodeStyleOption<bool> onWithInfo = new CodeStyleOption<bool>(true, NotificationOption.Suggestion);

        // specify all options explicitly to override defaults.
        private IDictionary<OptionKey, object> ImplicitTypingEverywhere() => OptionsSet(
            SingleOption(CSharpCodeStyleOptions.UseImplicitTypeWherePossible, onWithInfo),
            SingleOption(CSharpCodeStyleOptions.UseImplicitTypeWhereApparent, onWithInfo),
            SingleOption(CSharpCodeStyleOptions.UseImplicitTypeForIntrinsicTypes, onWithInfo));

        internal IDictionary<OptionKey, object> OptionSet(OptionKey option, object value)
        {
            var options = new Dictionary<OptionKey, object>();
            options.Add(option, value);
            return options;
        }

        protected override ImmutableArray<CodeAction> MassageActions(ImmutableArray<CodeAction> actions)
            => FlattenActions(actions);

        [Fact, Trait(Traits.Feature, Traits.Features.CodeActionsGenerateVariable)]
        public async Task TestSimpleLowercaseIdentifier1()
        {
            await TestInRegularAndScriptAsync(
@"class Class
{
    void Method()
    {
        [|goo|];
    }
}",
@"class Class
{
    private object goo;

    void Method()
    {
        goo;
    }
}");
        }

        [Fact, Trait(Traits.Feature, Traits.Features.CodeActionsGenerateVariable)]
        public async Task TestSimpleLowercaseIdentifier2()
        {
            await TestInRegularAndScriptAsync(
@"class Class
{
    void Method()
    {
        [|goo|];
    }
}",
@"class Class
{
    private readonly object goo;

    void Method()
    {
        goo;
    }
}",
index: ReadonlyFieldIndex);
        }

        [Fact, Trait(Traits.Feature, Traits.Features.CodeActionsGenerateVariable)]
        public async Task TestTestSimpleLowercaseIdentifier3()
        {
            await TestInRegularAndScriptAsync(
@"class Class
{
    void Method()
    {
        [|goo|];
    }
}",
@"class Class
{
    public object goo { get; private set; }

    void Method()
    {
        goo;
    }
}",
index: PropertyIndex);
        }

        [Fact, Trait(Traits.Feature, Traits.Features.CodeActionsGenerateVariable)]
        public async Task TestSimpleUppercaseIdentifier1()
        {
            await TestInRegularAndScriptAsync(
@"class Class
{
    void Method()
    {
        [|Goo|];
    }
}",
@"class Class
{
    public object Goo { get; private set; }

    void Method()
    {
        Goo;
    }
}");
        }

        [Fact, Trait(Traits.Feature, Traits.Features.CodeActionsGenerateVariable)]
        public async Task TestSimpleUppercaseIdentifier2()
        {
            await TestInRegularAndScriptAsync(
@"class Class
{
    void Method()
    {
        [|Goo|];
    }
}",
@"class Class
{
    private object Goo;

    void Method()
    {
        Goo;
    }
}",
index: ReadonlyFieldIndex);
        }

        [Fact, Trait(Traits.Feature, Traits.Features.CodeActionsGenerateVariable)]
        public async Task TestSimpleUppercaseIdentifier3()
        {
            await TestInRegularAndScriptAsync(
@"class Class
{
    void Method()
    {
        [|Goo|];
    }
}",
@"class Class
{
    private readonly object Goo;

    void Method()
    {
        Goo;
    }
}",
index: PropertyIndex);
        }

        [Fact, Trait(Traits.Feature, Traits.Features.CodeActionsGenerateVariable)]
        public async Task TestSimpleRead1()
        {
            await TestInRegularAndScriptAsync(
@"class Class
{
    void Method(int i)
    {
        Method([|goo|]);
    }
}",
@"class Class
{
    private int goo;

    void Method(int i)
    {
        Method(goo);
    }
}");
        }

        [Fact, Trait(Traits.Feature, Traits.Features.CodeActionsGenerateVariable)]
        public async Task TestSimpleWriteCount()
        {
            await TestExactActionSetOfferedAsync(
@"class Class
{
    void Method(int i)
    {
        [|goo|] = 1;
    }
}",
new[] { string.Format(FeaturesResources.Generate_field_1_0, "goo", "Class"), string.Format(FeaturesResources.Generate_property_1_0, "goo", "Class"), string.Format(FeaturesResources.Generate_local_0, "goo") });
        }

        [Fact, Trait(Traits.Feature, Traits.Features.CodeActionsGenerateVariable)]
        public async Task TestSimpleWrite1()
        {
            await TestInRegularAndScriptAsync(
@"class Class
{
    void Method(int i)
    {
        [|goo|] = 1;
    }
}",
@"class Class
{
    private int goo;

    void Method(int i)
    {
        goo = 1;
    }
}");
        }

        [Fact, Trait(Traits.Feature, Traits.Features.CodeActionsGenerateVariable)]
        public async Task TestSimpleWrite2()
        {
            await TestInRegularAndScriptAsync(
@"class Class
{
    void Method(int i)
    {
        [|goo|] = 1;
    }
}",
@"class Class
{
    public int goo { get; private set; }

    void Method(int i)
    {
        goo = 1;
    }
}",
index: ReadonlyFieldIndex);
        }

        [Fact, Trait(Traits.Feature, Traits.Features.CodeActionsGenerateVariable)]
        public async Task TestGenerateFieldInRef()
        {
            await TestInRegularAndScriptAsync(
@"class Class
{
    void Method(ref int i)
    {
        Method(ref this.[|goo|]);
    }
}",
@"class Class
{
    private int goo;

    void Method(ref int i)
    {
        Method(ref this.[|goo|]);
    }
}");
        }

        [Fact, Trait(Traits.Feature, Traits.Features.CodeActionsGenerateVariable)]
        public async Task TestGeneratePropertyInRef()
        {
            await TestInRegularAndScriptAsync(
@"
using System;
class Class
{
    void Method(ref int i)
    {
        Method(ref this.[|goo|]);
    }
}",
@"
using System;
class Class
{
    public ref int goo => throw new NotImplementedException();

    void Method(ref int i)
    {
        Method(ref this.goo);
    }
}", index: ReadonlyFieldIndex);
        }

        [Fact, Trait(Traits.Feature, Traits.Features.CodeActionsGenerateVariable)]
        public async Task TestGeneratePropertyInIn()
        {
            await TestInRegularAndScriptAsync(
@"
using System;
class Class
{
    void Method(in int i)
    {
        Method(in this.[|goo|]);
    }
}",
@"
using System;
class Class
{
    public ref readonly int goo => throw new NotImplementedException();

    void Method(in int i)
    {
        Method(in this.goo);
    }
}", index: PropertyIndex);
        }

        [Fact, Trait(Traits.Feature, Traits.Features.CodeActionsGenerateVariable)]
        public async Task TestInRef1()
        {
            await TestInRegularAndScriptAsync(
@"class Class
{
    void Method(ref int i)
    {
        Method(ref [|goo|]);
    }
}",
@"class Class
{
    private int goo;

    void Method(ref int i)
    {
        Method(ref goo);
    }
}");
        }

        [Fact, Trait(Traits.Feature, Traits.Features.CodeActionsGenerateVariable)]
        public async Task TestInOutCodeActionCount()
        {
            await TestExactActionSetOfferedAsync(
@"class Class
{
    void Method(out int i)
    {
        Method(out [|goo|]);
    }
}",
new[] { string.Format(FeaturesResources.Generate_field_1_0, "goo", "Class"), string.Format(FeaturesResources.Generate_local_0, "goo") });
        }

        [Fact, Trait(Traits.Feature, Traits.Features.CodeActionsGenerateVariable)]
        public async Task TestInOut1()
        {
            await TestInRegularAndScriptAsync(
@"class Class
{
    void Method(out int i)
    {
        Method(out [|goo|]);
    }
}",
@"class Class
{
    private int goo;

    void Method(out int i)
    {
        Method(out goo);
    }
}");
        }

        [Fact, Trait(Traits.Feature, Traits.Features.CodeActionsGenerateVariable)]
        public async Task TestGenerateInStaticMember1()
        {
            await TestInRegularAndScriptAsync(
@"class Class
{
    static void Method()
    {
        [|goo|];
    }
}",
@"class Class
{
    private static object goo;

    static void Method()
    {
        goo;
    }
}");
        }

        [Fact, Trait(Traits.Feature, Traits.Features.CodeActionsGenerateVariable)]
        public async Task TestGenerateInStaticMember2()
        {
            await TestInRegularAndScriptAsync(
@"class Class
{
    static void Method()
    {
        [|goo|];
    }
}",
@"class Class
{
    private static readonly object goo;

    static void Method()
    {
        goo;
    }
}",
index: ReadonlyFieldIndex);
        }

        [Fact, Trait(Traits.Feature, Traits.Features.CodeActionsGenerateVariable)]
        public async Task TestGenerateInStaticMember3()
        {
            await TestInRegularAndScriptAsync(
@"class Class
{
    static void Method()
    {
        [|goo|];
    }
}",
@"class Class
{
    public static object goo { get; private set; }

    static void Method()
    {
        goo;
    }
}",
index: PropertyIndex);
        }

        [Fact, Trait(Traits.Feature, Traits.Features.CodeActionsGenerateVariable)]
        public async Task TestGenerateOffInstance1()
        {
            await TestInRegularAndScriptAsync(
@"class Class
{
    void Method()
    {
        this.[|goo|];
    }
}",
@"class Class
{
    private object goo;

    void Method()
    {
        this.goo;
    }
}");
        }

        [Fact, Trait(Traits.Feature, Traits.Features.CodeActionsGenerateVariable)]
        public async Task TestGenerateOffInstance2()
        {
            await TestInRegularAndScriptAsync(
@"class Class
{
    void Method()
    {
        this.[|goo|];
    }
}",
@"class Class
{
    private readonly object goo;

    void Method()
    {
        this.goo;
    }
}",
index: ReadonlyFieldIndex);
        }

        [Fact, Trait(Traits.Feature, Traits.Features.CodeActionsGenerateVariable)]
        public async Task TestGenerateOffInstance3()
        {
            await TestInRegularAndScriptAsync(
@"class Class
{
    void Method()
    {
        this.[|goo|];
    }
}",
@"class Class
{
    public object goo { get; private set; }

    void Method()
    {
        this.goo;
    }
}",
index: PropertyIndex);
        }

        [Fact, Trait(Traits.Feature, Traits.Features.CodeActionsGenerateVariable)]
        public async Task TestGenerateOffWrittenInstance1()
        {
            await TestInRegularAndScriptAsync(
@"class Class
{
    void Method()
    {
        this.[|goo|] = 1;
    }
}",
@"class Class
{
    private int goo;

    void Method()
    {
        this.goo = 1;
    }
}");
        }

        [Fact, Trait(Traits.Feature, Traits.Features.CodeActionsGenerateVariable)]
        public async Task TestGenerateOffWrittenInstance2()
        {
            await TestInRegularAndScriptAsync(
@"class Class
{
    void Method()
    {
        this.[|goo|] = 1;
    }
}",
@"class Class
{
    public int goo { get; private set; }

    void Method()
    {
        this.goo = 1;
    }
}",
index: ReadonlyFieldIndex);
        }

        [Fact, Trait(Traits.Feature, Traits.Features.CodeActionsGenerateVariable)]
        public async Task TestGenerateOffStatic1()
        {
            await TestInRegularAndScriptAsync(
@"class Class
{
    void Method()
    {
        Class.[|goo|];
    }
}",
@"class Class
{
    private static object goo;

    void Method()
    {
        Class.goo;
    }
}");
        }

        [Fact, Trait(Traits.Feature, Traits.Features.CodeActionsGenerateVariable)]
        public async Task TestGenerateOffStatic2()
        {
            await TestInRegularAndScriptAsync(
@"class Class
{
    void Method()
    {
        Class.[|goo|];
    }
}",
@"class Class
{
    private static readonly object goo;

    void Method()
    {
        Class.goo;
    }
}",
index: ReadonlyFieldIndex);
        }

        [Fact, Trait(Traits.Feature, Traits.Features.CodeActionsGenerateVariable)]
        public async Task TestGenerateOffStatic3()
        {
            await TestInRegularAndScriptAsync(
@"class Class
{
    void Method()
    {
        Class.[|goo|];
    }
}",
@"class Class
{
    public static object goo { get; private set; }

    void Method()
    {
        Class.goo;
    }
}",
index: PropertyIndex);
        }

        [Fact, Trait(Traits.Feature, Traits.Features.CodeActionsGenerateVariable)]
        public async Task TestGenerateOffWrittenStatic1()
        {
            await TestInRegularAndScriptAsync(
@"class Class
{
    void Method()
    {
        Class.[|goo|] = 1;
    }
}",
@"class Class
{
    private static int goo;

    void Method()
    {
        Class.goo = 1;
    }
}");
        }

        [Fact, Trait(Traits.Feature, Traits.Features.CodeActionsGenerateVariable)]
        public async Task TestGenerateOffWrittenStatic2()
        {
            await TestInRegularAndScriptAsync(
@"class Class
{
    void Method()
    {
        Class.[|goo|] = 1;
    }
}",
@"class Class
{
    public static int goo { get; private set; }

    void Method()
    {
        Class.goo = 1;
    }
}",
index: ReadonlyFieldIndex);
        }

        [Fact, Trait(Traits.Feature, Traits.Features.CodeActionsGenerateVariable)]
        public async Task TestGenerateInstanceIntoSibling1()
        {
            await TestInRegularAndScriptAsync(
@"class Class
{
    void Method()
    {
        new D().[|goo|];
    }
}

class D
{
}",
@"class Class
{
    void Method()
    {
        new D().goo;
    }
}

class D
{
    internal object goo;
}");
        }

        [Fact, Trait(Traits.Feature, Traits.Features.CodeActionsGenerateVariable)]
        public async Task TestGenerateInstanceIntoOuter1()
        {
            await TestInRegularAndScriptAsync(
@"class Outer
{
    class Class
    {
        void Method()
        {
            new Outer().[|goo|];
        }
    }
}",
@"class Outer
{
    private object goo;

    class Class
    {
        void Method()
        {
            new Outer().goo;
        }
    }
}");
        }

        [Fact, Trait(Traits.Feature, Traits.Features.CodeActionsGenerateVariable)]
        public async Task TestGenerateInstanceIntoDerived1()
        {
            await TestInRegularAndScriptAsync(
@"class Class : Base
{
    void Method(Base b)
    {
        b.[|goo|];
    }
}

class Base
{
}",
@"class Class : Base
{
    void Method(Base b)
    {
        b.goo;
    }
}

class Base
{
    internal object goo;
}");
        }

        [Fact, Trait(Traits.Feature, Traits.Features.CodeActionsGenerateVariable)]
        public async Task TestGenerateStaticIntoDerived1()
        {
            await TestInRegularAndScriptAsync(
@"class Class : Base
{
    void Method(Base b)
    {
        Base.[|goo|];
    }
}

class Base
{
}",
@"class Class : Base
{
    void Method(Base b)
    {
        Base.goo;
    }
}

class Base
{
    protected static object goo;
}");
        }

        [Fact, Trait(Traits.Feature, Traits.Features.CodeActionsGenerateVariable)]
        public async Task TestGenerateIntoInterfaceFixCount()
        {
            await TestActionCountAsync(
@"class Class
{
    void Method(I i)
    {
        i.[|goo|];
    }
}

interface I
{
}",
count: 2);
        }

        [Fact, Trait(Traits.Feature, Traits.Features.CodeActionsGenerateVariable)]
        public async Task TestGenerateIntoInterface1()
        {
            await TestInRegularAndScriptAsync(
@"class Class
{
    void Method(I i)
    {
        i.[|Goo|];
    }
}

interface I
{
}",
@"class Class
{
    void Method(I i)
    {
        i.Goo;
    }
}

interface I
{
    object Goo { get; set; }
}", index: ReadonlyFieldIndex);
        }

        [Fact, Trait(Traits.Feature, Traits.Features.CodeActionsGenerateVariable)]
        public async Task TestGenerateIntoInterface2()
        {
            await TestInRegularAndScriptAsync(
@"class Class
{
    void Method(I i)
    {
        i.[|Goo|];
    }
}

interface I
{
}",
@"class Class
{
    void Method(I i)
    {
        i.Goo;
    }
}

interface I
{
    object Goo { get; }
}");
        }

        [Fact, Trait(Traits.Feature, Traits.Features.CodeActionsGenerateVariable)]
        public async Task TestGenerateStaticIntoInterfaceMissing()
        {
            await TestMissingInRegularAndScriptAsync(
@"class Class
{
    void Method(I i)
    {
        I.[|Goo|];
    }
}

interface I
{
}");
        }

        [Fact, Trait(Traits.Feature, Traits.Features.CodeActionsGenerateVariable)]
        public async Task TestGenerateWriteIntoInterfaceFixCount()
        {
            await TestActionCountAsync(
@"class Class
{
    void Method(I i)
    {
        i.[|Goo|] = 1;
    }
}

interface I
{
}",
count: 1);
        }

        [Fact, Trait(Traits.Feature, Traits.Features.CodeActionsGenerateVariable)]
        public async Task TestGenerateWriteIntoInterface1()
        {
            await TestInRegularAndScriptAsync(
@"class Class
{
    void Method(I i)
    {
        i.[|Goo|] = 1;
    }
}

interface I
{
}",
@"class Class
{
    void Method(I i)
    {
        i.Goo = 1;
    }
}

interface I
{
    int Goo { get; set; }
}");
        }

        [Fact, Trait(Traits.Feature, Traits.Features.CodeActionsGenerateVariable)]
        public async Task TestGenerateInGenericType()
        {
            await TestInRegularAndScriptAsync(
@"class Class<T>
{
    void Method(T t)
    {
        [|goo|] = t;
    }
}",
@"class Class<T>
{
    private T goo;

    void Method(T t)
    {
        goo = t;
    }
}");
        }

        [Fact, Trait(Traits.Feature, Traits.Features.CodeActionsGenerateVariable)]
        public async Task TestGenerateInGenericMethod1()
        {
            await TestInRegularAndScriptAsync(
@"class Class
{
    void Method<T>(T t)
    {
        [|goo|] = t;
    }
}",
@"class Class
{
    private object goo;

    void Method<T>(T t)
    {
        goo = t;
    }
}");
        }

        [Fact, Trait(Traits.Feature, Traits.Features.CodeActionsGenerateVariable)]
        public async Task TestGenerateInGenericMethod2()
        {
            await TestInRegularAndScriptAsync(
@"class Class
{
    void Method<T>(IList<T> t)
    {
        [|goo|] = t;
    }
}",
@"class Class
{
    private IList<object> goo;

    void Method<T>(IList<T> t)
    {
        goo = t;
    }
}");
        }

        [Fact, Trait(Traits.Feature, Traits.Features.CodeActionsGenerateVariable)]
        public async Task TestGenerateFieldBeforeFirstField()
        {
            await TestInRegularAndScriptAsync(
@"class Class
{
    int i;

    void Method()
    {
        [|goo|];
    }
}",
@"class Class
{
    int i;
    private object goo;

    void Method()
    {
        goo;
    }
}");
        }

        [Fact, Trait(Traits.Feature, Traits.Features.CodeActionsGenerateVariable)]
        public async Task TestGenerateFieldAfterLastField()
        {
            await TestInRegularAndScriptAsync(
@"class Class
{
    void Method()
    {
        [|goo|];
    }

    int i;
}",
@"class Class
{
    void Method()
    {
        goo;
    }

    int i;
    private object goo;
}");
        }

        [Fact, Trait(Traits.Feature, Traits.Features.CodeActionsGenerateVariable)]
        public async Task TestGeneratePropertyAfterLastField1()
        {
            await TestInRegularAndScriptAsync(
@"class Class
{
    int Bar;

    void Method()
    {
        [|Goo|];
    }
}",
@"class Class
{
    int Bar;

    public object Goo { get; private set; }

    void Method()
    {
        Goo;
    }
}");
        }

        [Fact, Trait(Traits.Feature, Traits.Features.CodeActionsGenerateVariable)]
        public async Task TestGeneratePropertyAfterLastField2()
        {
            await TestInRegularAndScriptAsync(
@"class Class
{
    void Method()
    {
        [|Goo|];
    }

    int Bar;
}",
@"class Class
{
    void Method()
    {
        Goo;
    }

    int Bar;

    public object Goo { get; private set; }
}");
        }

        [Fact, Trait(Traits.Feature, Traits.Features.CodeActionsGenerateVariable)]
        public async Task TestGeneratePropertyBeforeFirstProperty()
        {
            await TestInRegularAndScriptAsync(
@"class Class
{
    int Quux { get; }

    void Method()
    {
        [|Goo|];
    }
}",
@"class Class
{
    public object Goo { get; private set; }
    int Quux { get; }

    void Method()
    {
        Goo;
    }
}");
        }

        [Fact, Trait(Traits.Feature, Traits.Features.CodeActionsGenerateVariable)]
        public async Task TestGeneratePropertyBeforeFirstPropertyEvenWithField1()
        {
            await TestInRegularAndScriptAsync(
@"class Class
{
    int Bar;

    int Quux { get; }

    void Method()
    {
        [|Goo|];
    }
}",
@"class Class
{
    int Bar;

    public object Goo { get; private set; }
    int Quux { get; }

    void Method()
    {
        Goo;
    }
}");
        }

        [Fact, Trait(Traits.Feature, Traits.Features.CodeActionsGenerateVariable)]
        public async Task TestGeneratePropertyAfterLastPropertyEvenWithField2()
        {
            await TestInRegularAndScriptAsync(
@"class Class
{
    int Quux { get; }

    int Bar;

    void Method()
    {
        [|Goo|];
    }
}",
@"class Class
{
    int Quux { get; }
    public object Goo { get; private set; }

    int Bar;

    void Method()
    {
        Goo;
    }
}");
        }

        [Fact, Trait(Traits.Feature, Traits.Features.CodeActionsGenerateVariable)]
        public async Task TestMissingInInvocation()
        {
            await TestMissingInRegularAndScriptAsync(
@"class Class
{
    void Method()
    {
        [|Goo|]();
    }
}");
        }

        [Fact, Trait(Traits.Feature, Traits.Features.CodeActionsGenerateVariable)]
        public async Task TestMissingInObjectCreation()
        {
            await TestMissingInRegularAndScriptAsync(
@"class Class
{
    void Method()
    {
        new [|Goo|]();
    }
}");
        }

        [Fact, Trait(Traits.Feature, Traits.Features.CodeActionsGenerateVariable)]
        public async Task TestMissingInTypeDeclaration()
        {
            await TestMissingInRegularAndScriptAsync(
@"class Class
{
    void Method()
    {
        [|A|] a;
    }
}");

            await TestMissingInRegularAndScriptAsync(
@"class Class
{
    void Method()
    {
        [|A.B|] a;
    }
}");

            await TestMissingInRegularAndScriptAsync(
@"class Class
{
    void Method()
    {
        [|A|].B a;
    }
}");

            await TestMissingInRegularAndScriptAsync(
@"class Class
{
    void Method()
    {
        A.[|B|] a;
    }
}");

            await TestMissingInRegularAndScriptAsync(
@"class Class
{
    void Method()
    {
        [|A.B.C|] a;
    }
}");

            await TestMissingInRegularAndScriptAsync(
@"class Class
{
    void Method()
    {
        [|A.B|].C a;
    }
}");

            await TestMissingInRegularAndScriptAsync(
@"class Class
{
    void Method()
    {
        A.B.[|C|] a;
    }
}");

            await TestMissingInRegularAndScriptAsync(
@"class Class
{
    void Method()
    {
        [|A|].B.C a;
    }
}");

            await TestMissingInRegularAndScriptAsync(
@"class Class
{
    void Method()
    {
        A.[|B|].C a;
    }
}");
        }

        [WorkItem(539336, "http://vstfdevdiv:8080/DevDiv2/DevDiv/_workitems/edit/539336")]
        [Fact, Trait(Traits.Feature, Traits.Features.CodeActionsGenerateVariable)]
        public async Task TestMissingInAttribute()
        {
            await TestMissingInRegularAndScriptAsync(
@"[[|A|]]
class Class
{
}");

            await TestMissingInRegularAndScriptAsync(
@"[[|A.B|]]
class Class
{
}");

            await TestMissingInRegularAndScriptAsync(
@"[[|A|].B]
class Class
{
}");

            await TestMissingInRegularAndScriptAsync(
@"[A.[|B|]]
class Class
{
}");

            await TestMissingInRegularAndScriptAsync(
@"[[|A.B.C|]]
class Class
{
}");

            await TestMissingInRegularAndScriptAsync(
@"[[|A.B|].C]
class Class
{
}");

            await TestMissingInRegularAndScriptAsync(
@"[A.B.[|C|]]
class Class
{
}");

            await TestMissingInRegularAndScriptAsync(
@"[[|A|].B.C]
class Class
{
}");

            await TestMissingInRegularAndScriptAsync(
@"[A.B.[|C|]]
class Class
{
}");
        }

        [WorkItem(539340, "http://vstfdevdiv:8080/DevDiv2/DevDiv/_workitems/edit/539340")]
        [Fact, Trait(Traits.Feature, Traits.Features.CodeActionsGenerateVariable)]
        public async Task TestSpansField()
        {
            await TestSpansAsync(
@"class C
{
    void M()
    {
        this.[|Goo|] }");

            await TestSpansAsync(
@"class C
{
    void M()
    {
        this.[|Goo|];
    }");

            await TestSpansAsync(
@"class C
{
    void M()
    {
        this.[|Goo|] = 1 }");

            await TestSpansAsync(
@"class C
{
    void M()
    {
        this.[|Goo|] = 1 + 2 }");

            await TestSpansAsync(
@"class C
{
    void M()
    {
        this.[|Goo|] = 1 + 2;
    }");

            await TestSpansAsync(
@"class C
{
    void M()
    {
        this.[|Goo|] += Bar() }");

            await TestSpansAsync(
@"class C
{
    void M()
    {
        this.[|Goo|] += Bar();
    }");
        }

        [WorkItem(539427, "http://vstfdevdiv:8080/DevDiv2/DevDiv/_workitems/edit/539427")]
        [Fact, Trait(Traits.Feature, Traits.Features.CodeActionsGenerateVariable)]
        public async Task TestGenerateFromLambda()
        {
            await TestInRegularAndScriptAsync(
@"class Class
{
    void Method(int i)
    {
        [|goo|] = () => {
            return 2 };
    }
}",
@"using System;

class Class
{
    private Func<int> goo;

    void Method(int i)
    {
        goo = () => {
            return 2 };
    }
}");
        }

        // TODO: Move to TypeInferrer.InferTypes, or something
        [WorkItem(539466, "http://vstfdevdiv:8080/DevDiv2/DevDiv/_workitems/edit/539466")]
        [Fact, Trait(Traits.Feature, Traits.Features.CodeActionsGenerateVariable)]
        public async Task TestGenerateInMethodOverload1()
        {
            await TestInRegularAndScriptAsync(
@"class Class
{
    void Method(int i)
    {
        System.Console.WriteLine([|goo|]);
    }
}",
@"class Class
{
    private bool goo;

    void Method(int i)
    {
        System.Console.WriteLine(goo);
    }
}");
        }

        // TODO: Move to TypeInferrer.InferTypes, or something
        [WorkItem(539466, "http://vstfdevdiv:8080/DevDiv2/DevDiv/_workitems/edit/539466")]
        [Fact, Trait(Traits.Feature, Traits.Features.CodeActionsGenerateVariable)]
        public async Task TestGenerateInMethodOverload2()
        {
            await TestInRegularAndScriptAsync(
@"class Class
{
    void Method(int i)
    {
        System.Console.WriteLine(this.[|goo|]);
    }
}",
@"class Class
{
    private bool goo;

    void Method(int i)
    {
        System.Console.WriteLine(this.goo);
    }
}");
        }

        [WorkItem(539468, "http://vstfdevdiv:8080/DevDiv2/DevDiv/_workitems/edit/539468")]
        [Fact, Trait(Traits.Feature, Traits.Features.CodeActionsGenerateVariable)]
        public async Task TestExplicitProperty1()
        {
            await TestInRegularAndScriptAsync(
@"class Class : ITest
{
    bool ITest.[|SomeProp|] { get; set; }
}

interface ITest
{
}",
@"class Class : ITest
{
    bool ITest.SomeProp { get; set; }
}

interface ITest
{
    bool SomeProp { get; set; }
}");
        }

        [WorkItem(539468, "http://vstfdevdiv:8080/DevDiv2/DevDiv/_workitems/edit/539468")]
        [Fact, Trait(Traits.Feature, Traits.Features.CodeActionsGenerateVariable)]
        public async Task TestExplicitProperty2()
        {
            await TestInRegularAndScriptAsync(
@"class Class : ITest
{
    bool ITest.[|SomeProp|] { }
}

interface ITest
{
}",
@"class Class : ITest
{
    bool ITest.SomeProp { }
}

interface ITest
{
    bool SomeProp { get; set; }
}", index: ReadonlyFieldIndex);
        }

        [WorkItem(539468, "http://vstfdevdiv:8080/DevDiv2/DevDiv/_workitems/edit/539468")]
        [Fact, Trait(Traits.Feature, Traits.Features.CodeActionsGenerateVariable)]
        public async Task TestExplicitProperty3()
        {
            await TestInRegularAndScriptAsync(
@"class Class : ITest
{
    bool ITest.[|SomeProp|] { }
}

interface ITest
{
}",
@"class Class : ITest
{
    bool ITest.SomeProp { }
}

interface ITest
{
    bool SomeProp { get; }
}");
        }

        [WorkItem(539468, "http://vstfdevdiv:8080/DevDiv2/DevDiv/_workitems/edit/539468")]
        [Fact, Trait(Traits.Feature, Traits.Features.CodeActionsGenerateVariable)]
        public async Task TestExplicitProperty4()
        {
            await TestMissingInRegularAndScriptAsync(
@"class Class
{
    bool ITest.[|SomeProp|] { }
}

interface ITest
{
}");
        }

        [WorkItem(539468, "http://vstfdevdiv:8080/DevDiv2/DevDiv/_workitems/edit/539468")]
        [Fact, Trait(Traits.Feature, Traits.Features.CodeActionsGenerateVariable)]
        public async Task TestExplicitProperty5()
        {
            await TestMissingInRegularAndScriptAsync(
@"class Class : ITest
{
    bool ITest.[|SomeProp|] { }
}

interface ITest
{
    bool SomeProp { get; }
}");
        }

        [WorkItem(539489, "http://vstfdevdiv:8080/DevDiv2/DevDiv/_workitems/edit/539489")]
        [Fact, Trait(Traits.Feature, Traits.Features.CodeActionsGenerateVariable)]
        public async Task TestEscapedName()
        {
            await TestInRegularAndScriptAsync(
@"class Class
{
    void Method()
    {
        [|@goo|];
    }
}",
@"class Class
{
    private object goo;

    void Method()
    {
        @goo;
    }
}");
        }

        [WorkItem(539489, "http://vstfdevdiv:8080/DevDiv2/DevDiv/_workitems/edit/539489")]
        [Fact, Trait(Traits.Feature, Traits.Features.CodeActionsGenerateVariable)]
        public async Task TestEscapedKeyword()
        {
            await TestInRegularAndScriptAsync(
@"class Class
{
    void Method()
    {
        [|@int|];
    }
}",
@"class Class
{
    private object @int;

    void Method()
    {
        @int;
    }
}");
        }

        [WorkItem(539529, "http://vstfdevdiv:8080/DevDiv2/DevDiv/_workitems/edit/539529")]
        [Fact, Trait(Traits.Feature, Traits.Features.CodeActionsGenerateVariable)]
        public async Task TestRefLambda()
        {
            await TestInRegularAndScriptAsync(
@"class Class
{
    void Method()
    {
        [|test|] = (ref int x) => x = 10;
    }
}",
@"class Class
{
    private object test;

    void Method()
    {
        test = (ref int x) => x = 10;
    }
}");
        }

        [WorkItem(539595, "http://vstfdevdiv:8080/DevDiv2/DevDiv/_workitems/edit/539595")]
        [Fact, Trait(Traits.Feature, Traits.Features.CodeActionsGenerateVariable)]
        public async Task TestNotOnError()
        {
            await TestMissingInRegularAndScriptAsync(
@"class Class
{
    void F<U, V>(U u1, V v1)
    {
        Goo<string, int>([|u1|], u2);
    }
}");
        }

        [WorkItem(539571, "http://vstfdevdiv:8080/DevDiv2/DevDiv/_workitems/edit/539571")]
        [Fact, Trait(Traits.Feature, Traits.Features.CodeActionsGenerateVariable)]
        public async Task TestNameSimplification()
        {
            await TestInRegularAndScriptAsync(
@"namespace TestNs
{
    class Program
    {
        class Test
        {
            void Meth()
            {
                Program.[|blah|] = new Test();
            }
        }
    }
}",
@"namespace TestNs
{
    class Program
    {
        private static Test blah;

        class Test
        {
            void Meth()
            {
                Program.blah = new Test();
            }
        }
    }
}");
        }

        [WorkItem(539717, "http://vstfdevdiv:8080/DevDiv2/DevDiv/_workitems/edit/539717")]
        [Fact, Trait(Traits.Feature, Traits.Features.CodeActionsGenerateVariable)]
        public async Task TestPostIncrement()
        {
            await TestInRegularAndScriptAsync(
@"class Program
{
    static void Main(string[] args)
    {
        [|i|]++;
    }
}",
@"class Program
{
    private static int i;

    static void Main(string[] args)
    {
        i++;
    }
}");
        }

        [WorkItem(539717, "http://vstfdevdiv:8080/DevDiv2/DevDiv/_workitems/edit/539717")]
        [Fact, Trait(Traits.Feature, Traits.Features.CodeActionsGenerateVariable)]
        public async Task TestPreDecrement()
        {
            await TestInRegularAndScriptAsync(
@"class Program
{
    static void Main(string[] args)
    {
        --[|i|];
    }
}",
@"class Program
{
    private static int i;

    static void Main(string[] args)
    {
        --i;
    }
}");
        }

        [WorkItem(539738, "http://vstfdevdiv:8080/DevDiv2/DevDiv/_workitems/edit/539738")]
        [Fact, Trait(Traits.Feature, Traits.Features.CodeActionsGenerateVariable)]
        public async Task TestGenerateIntoScript()
        {
            await TestAsync(
@"using C;

static class C
{
}

C.[|i|] ++ ;",
@"using C;

static class C
{
    internal static int i;
}

C.i ++ ;",
parseOptions: Options.Script);
        }

        [WorkItem(539558, "http://vstfdevdiv:8080/DevDiv2/DevDiv/_workitems/edit/539558")]
        [Fact, Trait(Traits.Feature, Traits.Features.CodeActionsGenerateVariable)]
        public async Task BugFix5565()
        {
            await TestInRegularAndScriptAsync(
@"using System;
using System.Collections.Generic;
using System.Linq;

class Program
{
    static void Main(string[] args)
    {
        [|Goo|]#();
    }
}",
@"using System;
using System.Collections.Generic;
using System.Linq;

class Program
{
    public static object Goo { get; private set; }

    static void Main(string[] args)
    {
        Goo#();
    }
}");
        }

        [WorkItem(539536, "http://vstfdevdiv:8080/DevDiv2/DevDiv/_workitems/edit/539536")]
        [Fact(Skip = "Tuples"), Trait(Traits.Feature, Traits.Features.CodeActionsGenerateVariable)]
        public async Task BugFix5538()
        {
            await TestInRegularAndScriptAsync(
@"using System;
using System.Collections.Generic;
using System.Linq;

class Program
{
    static void Main(string[] args)
    {
        new([|goo|])();
    }
}",
@"using System;
using System.Collections.Generic;
using System.Linq;

class Program
{
    public static object goo { get; private set; }

    static void Main(string[] args)
    {
        new(goo)();
    }
}",
index: PropertyIndex);
        }

        [WorkItem(539665, "http://vstfdevdiv:8080/DevDiv2/DevDiv/_workitems/edit/539665")]
        [Fact, Trait(Traits.Feature, Traits.Features.CodeActionsGenerateVariable)]
        public async Task BugFix5697()
        {
            await TestInRegularAndScriptAsync(
@"class C { }
class D
{
    void M()
    {
        C.[|P|] = 10;
    }
}
",
@"class C
{
    public static int P { get; internal set; }
}
class D
{
    void M()
    {
        C.P = 10;
    }
}
");
        }

        [WorkItem(539793, "http://vstfdevdiv:8080/DevDiv2/DevDiv/_workitems/edit/539793")]
        [Fact, Trait(Traits.Feature, Traits.Features.CodeActionsGenerateVariable)]
        public async Task TestIncrement()
        {
            await TestExactActionSetOfferedAsync(
@"class Program
{
    static void Main()
    {
        [|p|]++;
    }
}",
new[] { string.Format(FeaturesResources.Generate_field_1_0, "p", "Program"), string.Format(FeaturesResources.Generate_property_1_0, "p", "Program"), string.Format(FeaturesResources.Generate_local_0, "p") });

            await TestInRegularAndScriptAsync(
@"class Program
{
    static void Main()
    {
        [|p|]++;
    }
}",
@"class Program
{
    private static int p;

    static void Main()
    {
        p++;
    }
}");
        }

        [WorkItem(539834, "http://vstfdevdiv:8080/DevDiv2/DevDiv/_workitems/edit/539834")]
        [Fact, Trait(Traits.Feature, Traits.Features.CodeActionsGenerateType)]
        public async Task TestNotInGoto()
        {
            await TestMissingInRegularAndScriptAsync(
@"class Program
{
    static void Main()
    {
        goto [|goo|];
    }
}");
        }

        [WorkItem(539826, "http://vstfdevdiv:8080/DevDiv2/DevDiv/_workitems/edit/539826")]
        [Fact, Trait(Traits.Feature, Traits.Features.CodeActionsGenerateVariable)]
        public async Task TestOnLeftOfDot()
        {
            await TestInRegularAndScriptAsync(
@"class Program
{
    static void Main()
    {
        [|goo|].ToString();
    }
}",
@"class Program
{
    private static object goo;

    static void Main()
    {
        goo.ToString();
    }
}");
        }

        [WorkItem(539840, "http://vstfdevdiv:8080/DevDiv2/DevDiv/_workitems/edit/539840")]
        [Fact, Trait(Traits.Feature, Traits.Features.CodeActionsGenerateVariable)]
        public async Task TestNotBeforeAlias()
        {
            await TestMissingInRegularAndScriptAsync(
@"using System;
using System.Collections.Generic;
using System.Linq;

class Program
{
    static void Main(string[] args)
    {
        [|global|]::System.String s;
    }
}");
        }

        [WorkItem(539871, "http://vstfdevdiv:8080/DevDiv2/DevDiv/_workitems/edit/539871")]
        [Fact, Trait(Traits.Feature, Traits.Features.CodeActionsGenerateVariable)]
        public async Task TestMissingOnGenericName()
        {
            await TestMissingInRegularAndScriptAsync(
@"class C<T>
{
    public delegate void Goo<R>(R r);

    static void M()
    {
        Goo<T> r = [|Goo<T>|];
    }
}");
        }

        [WorkItem(539934, "http://vstfdevdiv:8080/DevDiv2/DevDiv/_workitems/edit/539934")]
        [Fact, Trait(Traits.Feature, Traits.Features.CodeActionsGenerateVariable)]
        public async Task TestOnDelegateAddition()
        {
            await TestAsync(
@"class C
{
    delegate void D();

    void M()
    {
        D d = [|M1|] + M2;
    }
}",
@"class C
{
    private D M1 { get; set; }

    delegate void D();

    void M()
    {
        D d = M1 + M2;
    }
}",
parseOptions: null);
        }

        [WorkItem(539986, "http://vstfdevdiv:8080/DevDiv2/DevDiv/_workitems/edit/539986")]
        [Fact, Trait(Traits.Feature, Traits.Features.CodeActionsGenerateVariable)]
        public async Task TestReferenceTypeParameter1()
        {
            await TestInRegularAndScriptAsync(
@"class C<T>
{
    public void Test()
    {
        C<T> c = A.[|M|];
    }
}

class A
{
}",
@"class C<T>
{
    public void Test()
    {
        C<T> c = A.M;
    }
}

class A
{
    public static C<object> M { get; internal set; }
}");
        }

        [WorkItem(539986, "http://vstfdevdiv:8080/DevDiv2/DevDiv/_workitems/edit/539986")]
        [Fact, Trait(Traits.Feature, Traits.Features.CodeActionsGenerateVariable)]
        public async Task TestReferenceTypeParameter2()
        {
            await TestInRegularAndScriptAsync(
@"class C<T>
{
    public void Test()
    {
        C<T> c = A.[|M|];
    }

    class A
    {
    }
}",
@"class C<T>
{
    public void Test()
    {
        C<T> c = A.M;
    }

    class A
    {
        public static C<T> M { get; internal set; }
    }
}");
        }

        [WorkItem(540159, "http://vstfdevdiv:8080/DevDiv2/DevDiv/_workitems/edit/540159")]
        [Fact, Trait(Traits.Feature, Traits.Features.CodeActionsGenerateVariable)]
        public async Task TestEmptyIdentifierName()
        {
            await TestMissingInRegularAndScriptAsync(
@"class C
{
    static void M()
    {
        int i = [|@|] }
}");
            await TestMissingInRegularAndScriptAsync(
@"class C
{
    static void M()
    {
        int i = [|@|]}
}");
        }

        [WorkItem(541194, "http://vstfdevdiv:8080/DevDiv2/DevDiv/_workitems/edit/541194")]
        [Fact, Trait(Traits.Feature, Traits.Features.CodeActionsGenerateVariable)]
        public async Task TestForeachVar()
        {
            await TestInRegularAndScriptAsync(
@"class C
{
    void M()
    {
        foreach (var v in [|list|])
        {
        }
    }
}",
@"using System.Collections.Generic;

class C
{
    private IEnumerable<object> list;

    void M()
    {
        foreach (var v in list)
        {
        }
    }
}");
        }

        [WorkItem(541265, "http://vstfdevdiv:8080/DevDiv2/DevDiv/_workitems/edit/541265")]
        [Fact, Trait(Traits.Feature, Traits.Features.CodeActionsGenerateVariable)]
        public async Task TestExtensionMethodUsedAsInstance()
        {
            await TestAsync(
@"using System;

class C
{
    public static void Main()
    {
        string s = ""Hello"";
        [|f|] = s.ExtensionMethod;
    }
}

public static class MyExtension
{
    public static int ExtensionMethod(this String s)
    {
        return s.Length;
    }
}",
@"using System;

class C
{
    private static Func<int> f;

    public static void Main()
    {
        string s = ""Hello"";
        f = s.ExtensionMethod;
    }
}

public static class MyExtension
{
    public static int ExtensionMethod(this String s)
    {
        return s.Length;
    }
}",
parseOptions: null);
        }

        [WorkItem(541549, "http://vstfdevdiv:8080/DevDiv2/DevDiv/_workitems/edit/541549")]
        [Fact, Trait(Traits.Feature, Traits.Features.CodeActionsGenerateVariable)]
        public async Task TestDelegateInvoke()
        {
            await TestInRegularAndScriptAsync(
@"using System;

class Program
{
    static void Main(string[] args)
    {
        Func<int, int> f = x => x + 1;
        f([|x|]);
    }
}",
@"using System;

class Program
{
    private static int x;

    static void Main(string[] args)
    {
        Func<int, int> f = x => x + 1;
        f(x);
    }
}");
        }

        [WorkItem(541597, "http://vstfdevdiv:8080/DevDiv2/DevDiv/_workitems/edit/541597")]
        [Fact, Trait(Traits.Feature, Traits.Features.CodeActionsGenerateVariable)]
        public async Task TestComplexAssign1()
        {
            await TestInRegularAndScriptAsync(
@"class Program
{
    static void Main(string[] args)
    {
        [|a|] = a + 10;
    }
}",
@"class Program
{
    private static int a;

    static void Main(string[] args)
    {
        a = a + 10;
    }
}");
        }

        [WorkItem(541597, "http://vstfdevdiv:8080/DevDiv2/DevDiv/_workitems/edit/541597")]
        [Fact, Trait(Traits.Feature, Traits.Features.CodeActionsGenerateVariable)]
        public async Task TestComplexAssign2()
        {
            await TestInRegularAndScriptAsync(
@"class Program
{
    static void Main(string[] args)
    {
        a = [|a|] + 10;
    }
}",
@"class Program
{
    private static int a;

    static void Main(string[] args)
    {
        a = a + 10;
    }
}");
        }

        [WorkItem(541659, "http://vstfdevdiv:8080/DevDiv2/DevDiv/_workitems/edit/541659")]
        [Fact, Trait(Traits.Feature, Traits.Features.CodeActionsGenerateVariable)]
        public async Task TestTypeNamedVar()
        {
            await TestInRegularAndScriptAsync(
@"using System;

class Program
{
    public static void Main()
    {
        var v = [|p|];
    }
}

class var
{
}",
@"using System;

class Program
{
    private static var p;

    public static void Main()
    {
        var v = p;
    }
}

class var
{
}");
        }

        [WorkItem(541675, "http://vstfdevdiv:8080/DevDiv2/DevDiv/_workitems/edit/541675")]
        [Fact, Trait(Traits.Feature, Traits.Features.CodeActionsGenerateVariable)]
        public async Task TestStaticExtensionMethodArgument()
        {
            await TestInRegularAndScriptAsync(
@"using System;

class Program
{
    static void Main(string[] args)
    {
        MyExtension.ExMethod([|ss|]);
    }
}

static class MyExtension
{
    public static int ExMethod(this string s)
    {
        return s.Length;
    }
}",
@"using System;

class Program
{
    private static string ss;

    static void Main(string[] args)
    {
        MyExtension.ExMethod(ss);
    }
}

static class MyExtension
{
    public static int ExMethod(this string s)
    {
        return s.Length;
    }
}");
        }

        [WorkItem(539675, "http://vstfdevdiv:8080/DevDiv2/DevDiv/_workitems/edit/539675")]
        [Fact, Trait(Traits.Feature, Traits.Features.CodeActionsGenerateVariable)]
        public async Task AddBlankLineBeforeCommentBetweenMembers1()
        {
            await TestInRegularAndScriptAsync(
@"class Program
{
    //method
    static void Main(string[] args)
    {
        [|P|] = 10;
    }
}",
@"class Program
{
    public static int P { get; private set; }

    //method
    static void Main(string[] args)
    {
        P = 10;
    }
}");
        }

        [WorkItem(539675, "http://vstfdevdiv:8080/DevDiv2/DevDiv/_workitems/edit/539675")]
        [Fact, Trait(Traits.Feature, Traits.Features.CodeActionsGenerateVariable)]
        public async Task AddBlankLineBeforeCommentBetweenMembers2()
        {
            await TestInRegularAndScriptAsync(
@"class Program
{
    //method
    static void Main(string[] args)
    {
        [|P|] = 10;
    }
}",
@"class Program
{
    private static int P;

    //method
    static void Main(string[] args)
    {
        P = 10;
    }
}",
index: ReadonlyFieldIndex);
        }

        [WorkItem(543813, "http://vstfdevdiv:8080/DevDiv2/DevDiv/_workitems/edit/543813")]
        [Fact, Trait(Traits.Feature, Traits.Features.CodeActionsGenerateVariable)]
        public async Task AddBlankLineBetweenMembers1()
        {
            await TestInRegularAndScriptAsync(
@"class Program
{
    static void Main(string[] args)
    {
        [|P|] = 10;
    }
}",
@"class Program
{
    private static int P;

    static void Main(string[] args)
    {
        P = 10;
    }
}",
index: ReadonlyFieldIndex);
        }

        [WorkItem(543813, "http://vstfdevdiv:8080/DevDiv2/DevDiv/_workitems/edit/543813")]
        [Fact, Trait(Traits.Feature, Traits.Features.CodeActionsGenerateVariable)]
        public async Task AddBlankLineBetweenMembers2()
        {
            await TestInRegularAndScriptAsync(
@"class Program
{
    static void Main(string[] args)
    {
        [|P|] = 10;
    }
}",
@"class Program
{
    public static int P { get; private set; }

    static void Main(string[] args)
    {
        P = 10;
    }
}",
index: 0);
        }

        [WorkItem(543813, "http://vstfdevdiv:8080/DevDiv2/DevDiv/_workitems/edit/543813")]
        [Fact, Trait(Traits.Feature, Traits.Features.CodeActionsGenerateVariable)]
        public async Task DontAddBlankLineBetweenFields()
        {
            await TestInRegularAndScriptAsync(
@"class Program
{
    private static int P;

    static void Main(string[] args)
    {
        P = 10;
        [|A|] = 9;
    }
}",
@"class Program
{
    private static int P;
    private static int A;

    static void Main(string[] args)
    {
        P = 10;
        A = 9;
    }
}",
index: ReadonlyFieldIndex);
        }

        [WorkItem(543813, "http://vstfdevdiv:8080/DevDiv2/DevDiv/_workitems/edit/543813")]
        [Fact, Trait(Traits.Feature, Traits.Features.CodeActionsGenerateVariable)]
        public async Task DontAddBlankLineBetweenAutoProperties()
        {
            await TestInRegularAndScriptAsync(
@"class Program
{
    public static int P { get; private set; }

    static void Main(string[] args)
    {
        P = 10;
        [|A|] = 9;
    }
}",
@"class Program
{
    public static int P { get; private set; }
    public static int A { get; private set; }

    static void Main(string[] args)
    {
        P = 10;
        A = 9;
    }
}",
index: 0);
        }

        [WorkItem(539665, "http://vstfdevdiv:8080/DevDiv2/DevDiv/_workitems/edit/539665")]
        [Fact, Trait(Traits.Feature, Traits.Features.CodeActionsGenerateVariable)]
        public async Task TestIntoEmptyClass()
        {
            await TestInRegularAndScriptAsync(
@"class C { }
class D
{
    void M()
    {
        C.[|P|] = 10;
    }
}",
@"class C
{
    public static int P { get; internal set; }
}
class D
{
    void M()
    {
        C.P = 10;
    }
}");
        }

        [WorkItem(540595, "http://vstfdevdiv:8080/DevDiv2/DevDiv/_workitems/edit/540595")]
        [Fact, Trait(Traits.Feature, Traits.Features.CodeActionsGenerateVariable)]
        public async Task TestGeneratePropertyInScript()
        {
            await TestAsync(
@"[|Goo|]",
@"object Goo { get; private set; }

Goo",
parseOptions: Options.Script);
        }

        [WorkItem(542535, "http://vstfdevdiv:8080/DevDiv2/DevDiv/_workitems/edit/542535")]
        [Fact, Trait(Traits.Feature, Traits.Features.CodeActionsGenerateVariable)]
        public async Task TestConstantInParameterValue()
        {
            const string Initial =
@"class C
{   
    const int y = 1 ; 
    public void Goo ( bool x = [|undeclared|] ) { }
} ";

            await TestActionCountAsync(
Initial,
count: 1);

            await TestInRegularAndScriptAsync(
Initial,
@"class C
{   
    const int y = 1 ;
    private const bool undeclared;

    public void Goo ( bool x = undeclared ) { }
} ");
        }

        [WorkItem(542900, "http://vstfdevdiv:8080/DevDiv2/DevDiv/_workitems/edit/542900")]
        [Fact, Trait(Traits.Feature, Traits.Features.CodeActionsGenerateVariable)]
        public async Task TestGenerateFromAttributeNamedArgument1()
        {
            await TestInRegularAndScriptAsync(
@"using System;

class ProgramAttribute : Attribute
{
    [Program([|Name|] = 0)]
    static void Main(string[] args)
    {
    }
}",
@"using System;

class ProgramAttribute : Attribute
{
    public int Name { get; set; }

    [Program(Name = 0)]
    static void Main(string[] args)
    {
    }
}");
        }

        [WorkItem(542900, "http://vstfdevdiv:8080/DevDiv2/DevDiv/_workitems/edit/542900")]
        [Fact, Trait(Traits.Feature, Traits.Features.CodeActionsGenerateVariable)]
        public async Task TestGenerateFromAttributeNamedArgument2()
        {
            await TestInRegularAndScriptAsync(
@"using System;

class ProgramAttribute : Attribute
{
    [Program([|Name|] = 0)]
    static void Main(string[] args)
    {
    }
}",
@"using System;

class ProgramAttribute : Attribute
{
    public int Name;

    [Program(Name = 0)]
    static void Main(string[] args)
    {
    }
}",
index: ReadonlyFieldIndex);
        }

        [WorkItem(541698, "http://vstfdevdiv:8080/DevDiv2/DevDiv/_workitems/edit/541698")]
        [Fact, Trait(Traits.Feature, Traits.Features.CodeActionsGenerateVariable)]
        public async Task TestMinimalAccessibility1_InternalPrivate()
        {
            await TestAsync(
@"class Program
{
    public static void Main()
    {
        C c = [|P|];
    }

    private class C
    {
    }
}",
@"class Program
{
    private static C P { get; set; }

    public static void Main()
    {
        C c = P;
    }

    private class C
    {
    }
}",
parseOptions: null);
        }

        [WorkItem(541698, "http://vstfdevdiv:8080/DevDiv2/DevDiv/_workitems/edit/541698")]
        [Fact, Trait(Traits.Feature, Traits.Features.CodeActionsGenerateVariable)]
        public async Task TestMinimalAccessibility2_InternalProtected()
        {
            await TestAsync(
@"class Program
{
    public static void Main()
    {
        C c = [|P|];
    }

    protected class C
    {
    }
}",
@"class Program
{
    protected static C P { get; private set; }

    public static void Main()
    {
        C c = P;
    }

    protected class C
    {
    }
}",
parseOptions: null);
        }

        [WorkItem(541698, "http://vstfdevdiv:8080/DevDiv2/DevDiv/_workitems/edit/541698")]
        [Fact, Trait(Traits.Feature, Traits.Features.CodeActionsGenerateVariable)]
        public async Task TestMinimalAccessibility3_InternalInternal()
        {
            await TestAsync(
@"class Program
{
    public static void Main()
    {
        C c = [|P|];
    }

    internal class C
    {
    }
}",
@"class Program
{
    public static C P { get; private set; }

    public static void Main()
    {
        C c = P;
    }

    internal class C
    {
    }
}",
parseOptions: null);
        }

        [WorkItem(541698, "http://vstfdevdiv:8080/DevDiv2/DevDiv/_workitems/edit/541698")]
        [Fact, Trait(Traits.Feature, Traits.Features.CodeActionsGenerateVariable)]
        public async Task TestMinimalAccessibility4_InternalProtectedInternal()
        {
            await TestAsync(
@"class Program
{
    public static void Main()
    {
        C c = [|P|];
    }

    protected internal class C
    {
    }
}",
@"class Program
{
    public static C P { get; private set; }

    public static void Main()
    {
        C c = P;
    }

    protected internal class C
    {
    }
}",
parseOptions: null);
        }

        [WorkItem(541698, "http://vstfdevdiv:8080/DevDiv2/DevDiv/_workitems/edit/541698")]
        [Fact, Trait(Traits.Feature, Traits.Features.CodeActionsGenerateVariable)]
        public async Task TestMinimalAccessibility5_InternalPublic()
        {
            await TestAsync(
@"class Program
{
    public static void Main()
    {
        C c = [|P|];
    }

    public class C
    {
    }
}",
@"class Program
{
    public static C P { get; private set; }

    public static void Main()
    {
        C c = P;
    }

    public class C
    {
    }
}",
parseOptions: null);
        }

        [WorkItem(541698, "http://vstfdevdiv:8080/DevDiv2/DevDiv/_workitems/edit/541698")]
        [Fact, Trait(Traits.Feature, Traits.Features.CodeActionsGenerateVariable)]
        public async Task TestMinimalAccessibility6_PublicInternal()
        {
            await TestAsync(
@"public class Program
{
    public static void Main()
    {
        C c = [|P|];
    }

    internal class C
    {
    }
}",
@"public class Program
{
    internal static C P { get; private set; }

    public static void Main()
    {
        C c = P;
    }

    internal class C
    {
    }
}",
parseOptions: null);
        }

        [WorkItem(541698, "http://vstfdevdiv:8080/DevDiv2/DevDiv/_workitems/edit/541698")]
        [Fact, Trait(Traits.Feature, Traits.Features.CodeActionsGenerateVariable)]
        public async Task TestMinimalAccessibility7_PublicProtectedInternal()
        {
            await TestAsync(
@"public class Program
{
    public static void Main()
    {
        C c = [|P|];
    }

    protected internal class C
    {
    }
}",
@"public class Program
{
    protected internal static C P { get; private set; }

    public static void Main()
    {
        C c = P;
    }

    protected internal class C
    {
    }
}",
parseOptions: null);
        }

        [WorkItem(541698, "http://vstfdevdiv:8080/DevDiv2/DevDiv/_workitems/edit/541698")]
        [Fact, Trait(Traits.Feature, Traits.Features.CodeActionsGenerateVariable)]
        public async Task TestMinimalAccessibility8_PublicProtected()
        {
            await TestAsync(
@"public class Program
{
    public static void Main()
    {
        C c = [|P|];
    }

    protected class C
    {
    }
}",
@"public class Program
{
    protected static C P { get; private set; }

    public static void Main()
    {
        C c = P;
    }

    protected class C
    {
    }
}",
parseOptions: null);
        }

        [WorkItem(541698, "http://vstfdevdiv:8080/DevDiv2/DevDiv/_workitems/edit/541698")]
        [Fact, Trait(Traits.Feature, Traits.Features.CodeActionsGenerateVariable)]
        public async Task TestMinimalAccessibility9_PublicPrivate()
        {
            await TestAsync(
@"public class Program
{
    public static void Main()
    {
        C c = [|P|];
    }

    private class C
    {
    }
}",
@"public class Program
{
    private static C P { get; set; }

    public static void Main()
    {
        C c = P;
    }

    private class C
    {
    }
}",
parseOptions: null);
        }

        [WorkItem(541698, "http://vstfdevdiv:8080/DevDiv2/DevDiv/_workitems/edit/541698")]
        [Fact, Trait(Traits.Feature, Traits.Features.CodeActionsGenerateVariable)]
        public async Task TestMinimalAccessibility10_PrivatePrivate()
        {
            await TestAsync(
@"class outer
{
    private class Program
    {
        public static void Main()
        {
            C c = [|P|];
        }

        private class C
        {
        }
    }
}",
@"class outer
{
    private class Program
    {
        public static C P { get; private set; }

        public static void Main()
        {
            C c = P;
        }

        private class C
        {
        }
    }
}",
parseOptions: null);
        }

        [WorkItem(541698, "http://vstfdevdiv:8080/DevDiv2/DevDiv/_workitems/edit/541698")]
        [Fact, Trait(Traits.Feature, Traits.Features.CodeActionsGenerateVariable)]
        public async Task TestMinimalAccessibility11_PrivateProtected()
        {
            await TestAsync(
@"class outer
{
    private class Program
    {
        public static void Main()
        {
            C c = [|P|];
        }

        protected class C
        {
        }
    }
}",
@"class outer
{
    private class Program
    {
        public static C P { get; private set; }

        public static void Main()
        {
            C c = P;
        }

        protected class C
        {
        }
    }
}",
parseOptions: null);
        }

        [WorkItem(541698, "http://vstfdevdiv:8080/DevDiv2/DevDiv/_workitems/edit/541698")]
        [Fact, Trait(Traits.Feature, Traits.Features.CodeActionsGenerateVariable)]
        public async Task TestMinimalAccessibility12_PrivateProtectedInternal()
        {
            await TestAsync(
@"class outer
{
    private class Program
    {
        public static void Main()
        {
            C c = [|P|];
        }

        protected internal class C
        {
        }
    }
}",
@"class outer
{
    private class Program
    {
        public static C P { get; private set; }

        public static void Main()
        {
            C c = P;
        }

        protected internal class C
        {
        }
    }
}",
parseOptions: null);
        }

        [WorkItem(541698, "http://vstfdevdiv:8080/DevDiv2/DevDiv/_workitems/edit/541698")]
        [Fact, Trait(Traits.Feature, Traits.Features.CodeActionsGenerateVariable)]
        public async Task TestMinimalAccessibility13_PrivateInternal()
        {
            await TestAsync(
@"class outer
{
    private class Program
    {
        public static void Main()
        {
            C c = [|P|];
        }

        internal class C
        {
        }
    }
}",
@"class outer
{
    private class Program
    {
        public static C P { get; private set; }

        public static void Main()
        {
            C c = P;
        }

        internal class C
        {
        }
    }
}",
parseOptions: null);
        }

        [WorkItem(541698, "http://vstfdevdiv:8080/DevDiv2/DevDiv/_workitems/edit/541698")]
        [Fact, Trait(Traits.Feature, Traits.Features.CodeActionsGenerateVariable)]
        public async Task TestMinimalAccessibility14_ProtectedPrivate()
        {
            await TestAsync(
@"class outer
{
    protected class Program
    {
        public static void Main()
        {
            C c = [|P|];
        }

        private class C
        {
        }
    }
}",
@"class outer
{
    protected class Program
    {
        private static C P { get; set; }

        public static void Main()
        {
            C c = P;
        }

        private class C
        {
        }
    }
}",
parseOptions: null);
        }

        [WorkItem(541698, "http://vstfdevdiv:8080/DevDiv2/DevDiv/_workitems/edit/541698")]
        [Fact, Trait(Traits.Feature, Traits.Features.CodeActionsGenerateVariable)]
        public async Task TestMinimalAccessibility15_ProtectedInternal()
        {
            await TestAsync(
@"class outer
{
    protected class Program
    {
        public static void Main()
        {
            C c = [|P|];
        }

        internal class C
        {
        }
    }
}",
@"class outer
{
    protected class Program
    {
        public static C P { get; private set; }

        public static void Main()
        {
            C c = P;
        }

        internal class C
        {
        }
    }
}",
parseOptions: null);
        }

        [WorkItem(541698, "http://vstfdevdiv:8080/DevDiv2/DevDiv/_workitems/edit/541698")]
        [Fact, Trait(Traits.Feature, Traits.Features.CodeActionsGenerateVariable)]
        public async Task TestMinimalAccessibility16_ProtectedInternalProtected()
        {
            await TestAsync(
@"class outer
{
    protected internal class Program
    {
        public static void Main()
        {
            C c = [|P|];
        }

        protected class C
        {
        }
    }
}",
@"class outer
{
    protected internal class Program
    {
        protected static C P { get; private set; }

        public static void Main()
        {
            C c = P;
        }

        protected class C
        {
        }
    }
}",
parseOptions: null);
        }

        [WorkItem(541698, "http://vstfdevdiv:8080/DevDiv2/DevDiv/_workitems/edit/541698")]
        [Fact, Trait(Traits.Feature, Traits.Features.CodeActionsGenerateVariable)]
        public async Task TestMinimalAccessibility17_ProtectedInternalInternal()
        {
            await TestAsync(
@"class outer
{
    protected internal class Program
    {
        public static void Main()
        {
            C c = [|P|];
        }

        internal class C
        {
        }
    }
}",
@"class outer
{
    protected internal class Program
    {
        public static C P { get; private set; }

        public static void Main()
        {
            C c = P;
        }

        internal class C
        {
        }
    }
}",
parseOptions: null);
        }

        [WorkItem(543153, "http://vstfdevdiv:8080/DevDiv2/DevDiv/_workitems/edit/543153")]
        [Fact, Trait(Traits.Feature, Traits.Features.CodeActionsGenerateVariable)]
        public async Task TestAnonymousObjectInitializer1()
        {
            await TestInRegularAndScriptAsync(
@"class C
{
    void M()
    {
        var a = new { x = 5 };
        a = new { x = [|HERE|] };
    }
}",
@"class C
{
    private int HERE;

    void M()
    {
        var a = new { x = 5 };
        a = new { x = HERE };
    }
}",
index: ReadonlyFieldIndex);
        }

        [WorkItem(543124, "http://vstfdevdiv:8080/DevDiv2/DevDiv/_workitems/edit/543124")]
        [Fact, Trait(Traits.Feature, Traits.Features.CodeActionsGenerateVariable)]
        public async Task TestNoGenerationIntoAnonymousType()
        {
            await TestMissingInRegularAndScriptAsync(
@"class Program
{
    static void Main(string[] args)
    {
        var v = new { };
        bool b = v.[|Bar|];
    }
}");
        }

        [WorkItem(543543, "http://vstfdevdiv:8080/DevDiv2/DevDiv/_workitems/edit/543543")]
        [Fact, Trait(Traits.Feature, Traits.Features.CodeActionsGenerateVariable)]
        public async Task TestNotOfferedForBoundParametersOfOperators()
        {
            await TestMissingInRegularAndScriptAsync(
@"class Program
{
    public Program(string s)
    {
    }

    static void Main(string[] args)
    {
        Program p = """";
    }

    public static implicit operator Program(string str)
    {
        return new Program([|str|]);
    }
}");
        }

        [WorkItem(544175, "http://vstfdevdiv:8080/DevDiv2/DevDiv/_workitems/edit/544175")]
        [Fact, Trait(Traits.Feature, Traits.Features.CodeActionsGenerateVariable)]
        public async Task TestNotOnNamedParameterName1()
        {
            await TestMissingInRegularAndScriptAsync(
@"using System;

class class1
{
    public void Test()
    {
        Goo([|x|]: x);
    }

    public string Goo(int x)
    {
    }
}");
        }

        [WorkItem(544271, "http://vstfdevdiv:8080/DevDiv2/DevDiv/_workitems/edit/544271")]
        [Fact, Trait(Traits.Feature, Traits.Features.CodeActionsGenerateVariable)]
        public async Task TestNotOnNamedParameterName2()
        {
            await TestMissingInRegularAndScriptAsync(
@"class Goo
{
    public Goo(int a = 42)
    {
    }
}

class DogBed : Goo
{
    public DogBed(int b) : base([|a|]: b)
    {
    }
}");
        }

        [WorkItem(544164, "http://vstfdevdiv:8080/DevDiv2/DevDiv/_workitems/edit/544164")]
        [Fact, Trait(Traits.Feature, Traits.Features.CodeActionsGenerateVariable)]
        public async Task TestPropertyOnObjectInitializer()
        {
            await TestInRegularAndScriptAsync(
@"class Goo
{
}

class Bar
{
    void goo()
    {
        var c = new Goo { [|Gibberish|] = 24 };
    }
}",
@"class Goo
{
    public int Gibberish { get; internal set; }
}

class Bar
{
    void goo()
    {
        var c = new Goo { Gibberish = 24 };
    }
}");
        }

        [WorkItem(13166, "https://github.com/dotnet/roslyn/issues/13166")]
        [Fact, Trait(Traits.Feature, Traits.Features.CodeActionsGenerateVariable)]
        public async Task TestPropertyOnNestedObjectInitializer()
        {
            await TestInRegularAndScriptAsync(
@"public class Inner
{
}

public class Outer
{
    public Inner Inner { get; set; } = new Inner();

    public static Outer X() => new Outer { Inner = { [|InnerValue|] = 5 } };
}",
@"public class Inner
{
    public int InnerValue { get; internal set; }
}

public class Outer
{
    public Inner Inner { get; set; } = new Inner();

    public static Outer X() => new Outer { Inner = { InnerValue = 5 } };
}");
        }

        [Fact, Trait(Traits.Feature, Traits.Features.CodeActionsGenerateVariable)]
        public async Task TestPropertyOnObjectInitializer1()
        {
            await TestInRegularAndScriptAsync(
@"class Goo
{
}

class Bar
{
    void goo()
    {
        var c = new Goo { [|Gibberish|] = Gibberish };
    }
}",
@"class Goo
{
    public object Gibberish { get; internal set; }
}

class Bar
{
    void goo()
    {
        var c = new Goo { Gibberish = Gibberish };
    }
}");
        }

        [Fact, Trait(Traits.Feature, Traits.Features.CodeActionsGenerateVariable)]
        public async Task TestPropertyOnObjectInitializer2()
        {
            await TestInRegularAndScriptAsync(
@"class Goo
{
}

class Bar
{
    void goo()
    {
        var c = new Goo { Gibberish = [|Gibberish|] };
    }
}",
@"class Goo
{
}

class Bar
{
    public object Gibberish { get; private set; }

    void goo()
    {
        var c = new Goo { Gibberish = Gibberish };
    }
}");
        }

        [Fact, Trait(Traits.Feature, Traits.Features.CodeActionsGenerateVariable)]
        public async Task TestFieldOnObjectInitializer()
        {
            await TestInRegularAndScriptAsync(
@"class Goo
{
}

class Bar
{
    void goo()
    {
        var c = new Goo { [|Gibberish|] = 24 };
    }
}",
@"class Goo
{
    internal int Gibberish;
}

class Bar
{
    void goo()
    {
        var c = new Goo { Gibberish = 24 };
    }
}",
index: ReadonlyFieldIndex);
        }

        [Fact, Trait(Traits.Feature, Traits.Features.CodeActionsGenerateVariable)]
        public async Task TestFieldOnObjectInitializer1()
        {
            await TestInRegularAndScriptAsync(
@"class Goo
{
}

class Bar
{
    void goo()
    {
        var c = new Goo { [|Gibberish|] = Gibberish };
    }
}",
@"class Goo
{
    internal object Gibberish;
}

class Bar
{
    void goo()
    {
        var c = new Goo { Gibberish = Gibberish };
    }
}",
index: ReadonlyFieldIndex);
        }

        [Fact, Trait(Traits.Feature, Traits.Features.CodeActionsGenerateVariable)]
        public async Task TestFieldOnObjectInitializer2()
        {
            await TestInRegularAndScriptAsync(
@"class Goo
{
}

class Bar
{
    void goo()
    {
        var c = new Goo { Gibberish = [|Gibberish|] };
    }
}",
@"class Goo
{
}

class Bar
{
    private object Gibberish;

    void goo()
    {
        var c = new Goo { Gibberish = Gibberish };
    }
}",
index: ReadonlyFieldIndex);
        }

        [Fact, Trait(Traits.Feature, Traits.Features.CodeActionsGenerateVariable)]
        public async Task TestOnlyPropertyAndFieldOfferedForObjectInitializer()
        {
            await TestActionCountAsync(
@"class Goo
{
}

class Bar
{
    void goo()
    {
        var c = new Goo { . [|Gibberish|] = 24 };
    }
}",
2);
        }

        [Fact, Trait(Traits.Feature, Traits.Features.CodeActionsGenerateVariable)]
        public async Task TestGenerateLocalInObjectInitializerValue()
        {
            await TestInRegularAndScriptAsync(
@"class Goo
{
}

class Bar
{
    void goo()
    {
        var c = new Goo { Gibberish = [|blah|] };
    }
}",
@"class Goo
{
}

class Bar
{
    void goo()
    {
        object blah = null;
        var c = new Goo { Gibberish = blah };
    }
}",
index: LocalIndex);
        }

        [WorkItem(544319, "http://vstfdevdiv:8080/DevDiv2/DevDiv/_workitems/edit/544319")]
        [Fact, Trait(Traits.Feature, Traits.Features.CodeActionsGenerateVariable)]
        public async Task TestNotOnIncompleteMember1()
        {
            await TestMissingInRegularAndScriptAsync(
@"using System;

class Class1
{
    Console.[|WriteLine|](); }");
        }

        [WorkItem(544319, "http://vstfdevdiv:8080/DevDiv2/DevDiv/_workitems/edit/544319")]
        [Fact, Trait(Traits.Feature, Traits.Features.CodeActionsGenerateVariable)]
        public async Task TestNotOnIncompleteMember2()
        {
            await TestMissingInRegularAndScriptAsync(
@"using System;

class Class1
{ [|WriteLine|]();
}");
        }

        [WorkItem(544319, "http://vstfdevdiv:8080/DevDiv2/DevDiv/_workitems/edit/544319")]
        [Fact, Trait(Traits.Feature, Traits.Features.CodeActionsGenerateVariable)]
        public async Task TestNotOnIncompleteMember3()
        {
            await TestMissingInRegularAndScriptAsync(
@"using System;

class Class1
{
    [|WriteLine|]
}");
        }

        [WorkItem(544384, "http://vstfdevdiv:8080/DevDiv2/DevDiv/_workitems/edit/544384")]
        [Fact, Trait(Traits.Feature, Traits.Features.CodeActionsGenerateVariable)]
        public async Task TestPointerType()
        {
            await TestInRegularAndScriptAsync(
@"class Program
{
    static int x;

    unsafe static void F(int* p)
    {
        *p = 1;
    }

    static unsafe void Main(string[] args)
    {
        int[] a = new int[10];
        fixed (int* p2 = &x, int* p3 = ) F(GetP2([|p2|]));
    }

    unsafe private static int* GetP2(int* p2)
    {
        return p2;
    }
}",
@"class Program
{
    static int x;
    private static unsafe int* p2;

    unsafe static void F(int* p)
    {
        *p = 1;
    }

    static unsafe void Main(string[] args)
    {
        int[] a = new int[10];
        fixed (int* p2 = &x, int* p3 = ) F(GetP2(p2));
    }

    unsafe private static int* GetP2(int* p2)
    {
        return p2;
    }
}");
        }

        [WorkItem(544510, "http://vstfdevdiv:8080/DevDiv2/DevDiv/_workitems/edit/544510")]
        [Fact, Trait(Traits.Feature, Traits.Features.CodeActionsGenerateVariable)]
        public async Task TestNotOnUsingAlias()
        {
            await TestMissingInRegularAndScriptAsync(
@"using [|S|] = System ; S . Console . WriteLine ( ""hello world"" ) ; ");
        }

        [WorkItem(544907, "http://vstfdevdiv:8080/DevDiv2/DevDiv/_workitems/edit/544907")]
        [Fact, Trait(Traits.Feature, Traits.Features.CodeActionsGenerateVariable)]
        public async Task TestExpressionTLambda()
        {
            await TestInRegularAndScriptAsync(
@"using System;
using System.Linq.Expressions;

class C
{
    static void Main()
    {
        Expression<Func<int, int>> e = x => [|Goo|];
    }
}",
@"using System;
using System.Linq.Expressions;

class C
{
    public static int Goo { get; private set; }

    static void Main()
    {
        Expression<Func<int, int>> e = x => Goo;
    }
}");
        }

        [Fact, Trait(Traits.Feature, Traits.Features.CodeActionsGenerateVariable)]
        public async Task TestNoGenerationIntoEntirelyHiddenType()
        {
            await TestMissingInRegularAndScriptAsync(
@"class C
{
    void Goo()
    {
        int i = D.[|Bar|];
    }
}

#line hidden
class D
{
}
#line default");
        }

        [Fact, Trait(Traits.Feature, Traits.Features.CodeActionsGenerateVariable)]
        public async Task TestInReturnStatement()
        {
            await TestInRegularAndScriptAsync(
@"class Program
{
    void Main()
    {
        return [|goo|];
    }
}",
@"class Program
{
    private object goo;

    void Main()
    {
        return goo;
    }
}");
        }

        [Fact, Trait(Traits.Feature, Traits.Features.CodeActionsGenerateVariable)]
        public async Task TestLocal1()
        {
            await TestInRegularAndScriptAsync(
@"class Program
{
    void Main()
    {
        Goo([|bar|]);
    }

    static void Goo(int i)
    {
    }
}",
@"class Program
{
    void Main()
    {
        int bar = 0;
        Goo(bar);
    }

    static void Goo(int i)
    {
    }
}",
index: LocalIndex);
        }

        [Fact, Trait(Traits.Feature, Traits.Features.CodeActionsGenerateVariable)]
        public async Task TestLocalMissingForVar()
        {
            await TestMissingInRegularAndScriptAsync(
@"class Program
{
    void Main()
    {
        var x = [|var|];
    }");
        }

        [Fact, Trait(Traits.Feature, Traits.Features.CodeActionsGenerateVariable)]
        public async Task TestOutLocal1()
        {
            await TestInRegularAndScriptAsync(
@"class Program
{
    void Main()
    {
        Goo(out [|bar|]);
    }

    static void Goo(out int i)
    {
    }
}",
@"class Program
{
    void Main()
    {
        int bar;
        Goo(out bar);
    }

    static void Goo(out int i)
    {
    }
}",
index: ReadonlyFieldIndex);
        }

        [WorkItem(809542, "http://vstfdevdiv:8080/DevDiv2/DevDiv/_workitems/edit/809542")]
        [Fact, Trait(Traits.Feature, Traits.Features.CodeActionsGenerateVariable)]
        public async Task TestLocalBeforeComment()
        {
            await TestInRegularAndScriptAsync(
@"class Program
{
    void Main()
    {
#if true
        // Banner Line 1
        // Banner Line 2
        int.TryParse(""123"", out [|local|]);
#endif
    }
}",
@"class Program
{
    void Main()
    {
#if true
        int local;
        // Banner Line 1
        // Banner Line 2
        int.TryParse(""123"", out [|local|]);
#endif
    }
}",
index: ReadonlyFieldIndex);
        }

        [WorkItem(809542, "http://vstfdevdiv:8080/DevDiv2/DevDiv/_workitems/edit/809542")]
        [Fact, Trait(Traits.Feature, Traits.Features.CodeActionsGenerateVariable)]
        public async Task TestLocalAfterComment()
        {
            await TestInRegularAndScriptAsync(
@"class Program
{
    void Main()
    {
#if true
        // Banner Line 1
        // Banner Line 2

        int.TryParse(""123"", out [|local|]);
#endif
    }
}",
@"class Program
{
    void Main()
    {
#if true
        // Banner Line 1
        // Banner Line 2

        int local;
        int.TryParse(""123"", out [|local|]);
#endif
    }
}",
index: ReadonlyFieldIndex);
        }

        [Fact, Trait(Traits.Feature, Traits.Features.CodeActionsGenerateVariable)]
        public async Task TestGenerateIntoVisiblePortion()
        {
            await TestInRegularAndScriptAsync(
@"using System;

#line hidden
class Program
{
    void Main()
    {
#line default
        Goo(Program.[|X|])
    }
}",
@"using System;

#line hidden
class Program
{
    void Main()
    {
#line default
        Goo(Program.X)
    }

    public static object X { get; private set; }
}");
        }

        [Fact, Trait(Traits.Feature, Traits.Features.CodeActionsGenerateVariable)]
        public async Task TestMissingWhenNoAvailableRegionToGenerateInto()
        {
            await TestMissingInRegularAndScriptAsync(
@"using System;

#line hidden
class Program
{
    void Main()
    {
#line default
        Goo(Program.[|X|])


#line hidden
    }
}
#line default");
        }

        [Fact, Trait(Traits.Feature, Traits.Features.CodeActionsGenerateVariable)]
        public async Task TestGenerateLocalAvailableIfBlockIsNotHidden()
        {
            await TestInRegularAndScriptAsync(
@"using System;

#line hidden
class Program
{
#line default
    void Main()
    {
        Goo([|x|]);
    }
#line hidden
}
#line default",
@"using System;

#line hidden
class Program
{
#line default
    void Main()
    {
        object x = null;
        Goo(x);
    }
#line hidden
}
#line default");
        }

        [WorkItem(545217, "http://vstfdevdiv:8080/DevDiv2/DevDiv/_workitems/edit/545217")]
        [Fact, Trait(Traits.Feature, Traits.Features.CodeActionsGenerateVariable)]
        public async Task TestGenerateLocalNameSimplification_CSharp7()
        {
            await TestInRegularAndScriptAsync(
@"class Program
{
    void goo()
    {
        bar([|xyz|]);
    }

    struct sfoo
    {
    }

    void bar(sfoo x)
    {
    }
}",
@"class Program
{
    void goo()
    {
        sfoo xyz = default(sfoo);
        bar(xyz);
    }

    struct sfoo
    {
    }

    void bar(sfoo x)
    {
    }
}",
<<<<<<< HEAD
parseOptions: TestOptions.Regular7,
index: 3);
        }

        [WorkItem(545217, "http://vstfdevdiv:8080/DevDiv2/DevDiv/_workitems/edit/545217")]
        [Fact, Trait(Traits.Feature, Traits.Features.CodeActionsGenerateVariable)]
        public async Task TestGenerateLocalNameSimplification()
        {
            await TestInRegularAndScriptAsync(
@"class Program
{
    void goo()
    {
        bar([|xyz|]);
    }

    struct sfoo
    {
    }

    void bar(sfoo x)
    {
    }
}",
@"class Program
{
    void goo()
    {
        sfoo xyz = default;
        bar(xyz);
    }

    struct sfoo
    {
    }

    void bar(sfoo x)
    {
    }
}",
index: 3);
=======
index: LocalIndex);
>>>>>>> 38989992
        }

        [Fact, Trait(Traits.Feature, Traits.Features.CodeActionsGenerateVariable)]
        public async Task TestParenthesizedExpression()
        {
            await TestInRegularAndScriptAsync(
@"class Program
{
    void Main()
    {
        int v = 1 + ([|k|]);
    }
}",
@"class Program
{
    private int k;

    void Main()
    {
        int v = 1 + (k);
    }
}");
        }

        [Fact, Trait(Traits.Feature, Traits.Features.CodeActionsGenerateVariable)]
        public async Task TestInSelect()
        {
            await TestInRegularAndScriptAsync(
@"using System.Linq;

class Program
{
    void Main(string[] args)
    {
        var q = from a in args
                select [|v|];
    }
}",
@"using System.Linq;

class Program
{
    private object v;

    void Main(string[] args)
    {
        var q = from a in args
                select v;
    }
}");
        }

        [Fact, Trait(Traits.Feature, Traits.Features.CodeActionsGenerateVariable)]
        public async Task TestInChecked()
        {
            await TestInRegularAndScriptAsync(
@"class Program
{
    void Main()
    {
        int[] a = null;
        int[] temp = checked([|goo|]);
    }
}",
@"class Program
{
    private int[] goo;

    void Main()
    {
        int[] a = null;
        int[] temp = checked(goo);
    }
}");
        }

        [Fact, Trait(Traits.Feature, Traits.Features.CodeActionsGenerateVariable)]
        public async Task TestInArrayRankSpecifier()
        {
            await TestInRegularAndScriptAsync(
@"class Program
{
    void Main()
    {
        var v = new int[[|k|]];
    }
}",
@"class Program
{
    private int k;

    void Main()
    {
        var v = new int[k];
    }
}");
        }

        [Fact, Trait(Traits.Feature, Traits.Features.CodeActionsGenerateVariable)]
        public async Task TestInConditional1()
        {
            await TestInRegularAndScriptAsync(
@"class Program
{
    static void Main()
    {
        int i = [|goo|] ? bar : baz;
    }
}",
@"class Program
{
    private static bool goo;

    static void Main()
    {
        int i = goo ? bar : baz;
    }
}");
        }

        [Fact, Trait(Traits.Feature, Traits.Features.CodeActionsGenerateVariable)]
        public async Task TestInConditional2()
        {
            await TestInRegularAndScriptAsync(
@"class Program
{
    static void Main()
    {
        int i = goo ? [|bar|] : baz;
    }
}",
@"class Program
{
    private static int bar;

    static void Main()
    {
        int i = goo ? bar : baz;
    }
}");
        }

        [Fact, Trait(Traits.Feature, Traits.Features.CodeActionsGenerateVariable)]
        public async Task TestInConditional3()
        {
            await TestInRegularAndScriptAsync(
@"class Program
{
    static void Main()
    {
        int i = goo ? bar : [|baz|];
    }
}",
@"class Program
{
    private static int baz;

    static void Main()
    {
        int i = goo ? bar : baz;
    }
}");
        }

        [Fact, Trait(Traits.Feature, Traits.Features.CodeActionsGenerateVariable)]
        public async Task TestInCast()
        {
            await TestInRegularAndScriptAsync(
@"class Program
{
    void Main()
    {
        var x = (int)[|y|];
    }
}",
@"class Program
{
    private int y;

    void Main()
    {
        var x = (int)y;
    }
}");
        }

        [Fact, Trait(Traits.Feature, Traits.Features.CodeActionsGenerateVariable)]
        public async Task TestInIf()
        {
            await TestInRegularAndScriptAsync(
@"class Program
{
    void Main()
    {
        if ([|goo|])
        {
        }
    }
}",
@"class Program
{
    private bool goo;

    void Main()
    {
        if (goo)
        {
        }
    }
}");
        }

        [Fact, Trait(Traits.Feature, Traits.Features.CodeActionsGenerateVariable)]
        public async Task TestInSwitch()
        {
            await TestInRegularAndScriptAsync(
@"class Program
{
    void Main()
    {
        switch ([|goo|])
        {
        }
    }
}",
@"class Program
{
    private int goo;

    void Main()
    {
        switch (goo)
        {
        }
    }
}");
        }

        [Fact, Trait(Traits.Feature, Traits.Features.CodeActionsGenerateVariable)]
        public async Task TestMissingOnNamespace()
        {
            await TestMissingInRegularAndScriptAsync(
@"class Program
{
    void Main()
    {
        [|System|].Console.WriteLine(4);
    }
}");
        }

        [Fact, Trait(Traits.Feature, Traits.Features.CodeActionsGenerateVariable)]
        public async Task TestMissingOnType()
        {
            await TestMissingInRegularAndScriptAsync(
@"class Program
{
    void Main()
    {
        [|System.Console|].WriteLine(4);
    }
}");
        }

        [Fact, Trait(Traits.Feature, Traits.Features.CodeActionsGenerateVariable)]
        public async Task TestMissingOnBase()
        {
            await TestMissingInRegularAndScriptAsync(
@"class Program
{
    void Main()
    {
        [|base|].ToString();
    }
}");
        }

        [WorkItem(545273, "http://vstfdevdiv:8080/DevDiv2/DevDiv/_workitems/edit/545273")]
        [Fact, Trait(Traits.Feature, Traits.Features.CodeActionsGenerateVariable)]
        public async Task TestGenerateFromAssign1()
        {
            await TestInRegularAndScriptAsync(
@"class Program
{
    void Main()
    {
        [|undefined|] = 1;
    }
}",
@"class Program
{
    void Main()
    {
        var undefined = 1;
    }
}",
index: PropertyIndex, options: ImplicitTypingEverywhere());
        }

        [Fact, Trait(Traits.Feature, Traits.Features.CodeActionsGenerateVariable)]
        public async Task TestFuncAssignment()
        {
            await TestInRegularAndScriptAsync(
@"class Program
{
    void Main()
    {
        [|undefined|] = (x) => 2;
    }
}",
@"class Program
{
    void Main()
    {
        System.Func<object, int> undefined = (x) => 2;
    }
}",
index: PropertyIndex);
        }

        [WorkItem(545273, "http://vstfdevdiv:8080/DevDiv2/DevDiv/_workitems/edit/545273")]
        [Fact, Trait(Traits.Feature, Traits.Features.CodeActionsGenerateVariable)]
        public async Task TestGenerateFromAssign1NotAsVar()
        {
            await TestInRegularAndScriptAsync(
@"class Program
{
    void Main()
    {
        [|undefined|] = 1;
    }
}",
@"class Program
{
    void Main()
    {
        int undefined = 1;
    }
}",
index: PropertyIndex);
        }

        [WorkItem(545273, "http://vstfdevdiv:8080/DevDiv2/DevDiv/_workitems/edit/545273")]
        [Fact, Trait(Traits.Feature, Traits.Features.CodeActionsGenerateVariable)]
        public async Task TestGenerateFromAssign2()
        {
            await TestInRegularAndScriptAsync(
@"class Program
{
    void Main()
    {
        [|undefined|] = new { P = ""1"" };
    }
}",
@"class Program
{
    void Main()
    {
        var undefined = new { P = ""1"" };
    }
}",
index: PropertyIndex);
        }

        [WorkItem(545269, "http://vstfdevdiv:8080/DevDiv2/DevDiv/_workitems/edit/545269")]
        [Fact, Trait(Traits.Feature, Traits.Features.CodeActionsGenerateVariable)]
        public async Task TestGenerateInVenus1()
        {
            await TestMissingInRegularAndScriptAsync(
@"class C
{
#line 1 ""goo""
    void Goo()
    {
        this.[|Bar|] = 1;
    }
#line default
#line hidden
}");
        }

        [WorkItem(545269, "http://vstfdevdiv:8080/DevDiv2/DevDiv/_workitems/edit/545269")]
        [Fact, Trait(Traits.Feature, Traits.Features.CodeActionsGenerateVariable)]
        public async Task TestGenerateInVenus2()
        {
            var code = @"
class C
{
#line 1 ""goo""
    void Goo()
    {
        [|Bar|] = 1;
    }
#line default
#line hidden
}
";
            await TestExactActionSetOfferedAsync(code, new[] { string.Format(FeaturesResources.Generate_local_0, "Bar") });

            await TestInRegularAndScriptAsync(code,
@"
class C
{
#line 1 ""goo""
    void Goo()
    {
        var [|Bar|] = 1;
    }
#line default
#line hidden
}
", options: ImplicitTypingEverywhere());
        }

        [WorkItem(546027, "http://vstfdevdiv:8080/DevDiv2/DevDiv/_workitems/edit/546027")]
        [Fact, Trait(Traits.Feature, Traits.Features.CodeActionsGenerateVariable)]
        public async Task TestGeneratePropertyFromAttribute()
        {
            await TestInRegularAndScriptAsync(
@"using System;

[AttributeUsage(AttributeTargets.Class)]
class MyAttrAttribute : Attribute
{
}

[MyAttr(123, [|Version|] = 1)]
class D
{
}",
@"using System;

[AttributeUsage(AttributeTargets.Class)]
class MyAttrAttribute : Attribute
{
    public int Version { get; set; }
}

[MyAttr(123, Version = 1)]
class D
{
}");
        }

        [WorkItem(545232, "http://vstfdevdiv:8080/DevDiv2/DevDiv/_workitems/edit/545232")]
        [Fact, Trait(Traits.Feature, Traits.Features.CodeActionsGenerateVariable)]
        public async Task TestNewLinePreservationBeforeInsertingLocal()
        {
            await TestInRegularAndScriptAsync(
@"using System;
namespace CSharpDemoApp
{
    class Program
    {
        static void Main(string[] args)
        {
            const int MEGABYTE = 1024 * 1024;
            Console.WriteLine(MEGABYTE);
 
            Calculate([|multiplier|]);
        }
        static void Calculate(double multiplier = Math.PI)
        {
        }
    }
}
",
@"using System;
namespace CSharpDemoApp
{
    class Program
    {
        static void Main(string[] args)
        {
            const int MEGABYTE = 1024 * 1024;
            Console.WriteLine(MEGABYTE);

            double multiplier = 0;
            Calculate(multiplier);
        }
        static void Calculate(double multiplier = Math.PI)
        {
        }
    }
}
",
index: LocalIndex);
        }

        [WorkItem(863346, "http://vstfdevdiv:8080/DevDiv2/DevDiv/_workitems/edit/863346")]
        [Fact, Trait(Traits.Feature, Traits.Features.CodeActionsGenerateVariable)]
        public async Task TestGenerateInGenericMethod_Local()
        {
            await TestInRegularAndScriptAsync(
@"using System;
class TestClass<T1>
{
    static T TestMethod<T>(T item)
    {
        T t = WrapFunc<T>([|NewLocal|]);
        return t;
    }

    private static T WrapFunc<T>(Func<T1, T> function)
    {
        T1 zoo = default(T1);
        return function(zoo);
    }
}
",
@"using System;
class TestClass<T1>
{
    static T TestMethod<T>(T item)
    {
        Func<T1, T> NewLocal = null;
        T t = WrapFunc<T>(NewLocal);
        return t;
    }

    private static T WrapFunc<T>(Func<T1, T> function)
    {
        T1 zoo = default(T1);
        return function(zoo);
    }
}
",
index: LocalIndex);
        }

        [WorkItem(863346, "http://vstfdevdiv:8080/DevDiv2/DevDiv/_workitems/edit/863346")]
        [Fact, Trait(Traits.Feature, Traits.Features.CodeActionsGenerateVariable)]
        public async Task TestGenerateInGenericMethod_Property()
        {
            await TestInRegularAndScriptAsync(
@"using System;
class TestClass<T1>
{
    static T TestMethod<T>(T item)
    {
        T t = WrapFunc<T>([|NewLocal|]);
        return t;
    }

    private static T WrapFunc<T>(Func<T1, T> function)
    {
        T1 zoo = default(T1);
        return function(zoo);
    }
}
",
@"using System;
class TestClass<T1>
{
    public static Func<T1, object> NewLocal { get; private set; }

    static T TestMethod<T>(T item)
    {
        T t = WrapFunc<T>(NewLocal);
        return t;
    }

    private static T WrapFunc<T>(Func<T1, T> function)
    {
        T1 zoo = default(T1);
        return function(zoo);
    }
}
");
        }

        [WorkItem(865067, "http://vstfdevdiv:8080/DevDiv2/DevDiv/_workitems/edit/865067")]
        [Fact, Trait(Traits.Feature, Traits.Features.CodeActionsGenerateVariable)]
        public async Task TestWithYieldReturn()
        {
            await TestInRegularAndScriptAsync(
@"using System;
using System.Collections.Generic;

class Program
{
    IEnumerable<DayOfWeek> Goo()
    {
        yield return [|abc|];
    }
}",
@"using System;
using System.Collections.Generic;

class Program
{
    private DayOfWeek abc;

    IEnumerable<DayOfWeek> Goo()
    {
        yield return abc;
    }
}");
        }

        [WorkItem(877580, "http://vstfdevdiv:8080/DevDiv2/DevDiv/_workitems/edit/877580")]
        [Fact, Trait(Traits.Feature, Traits.Features.CodeActionsGenerateVariable)]
        public async Task TestWithThrow()
        {
            await TestInRegularAndScriptAsync(
@"using System;

class Program
{
    void Goo()
    {
        throw [|MyExp|];
    }
}",
@"using System;

class Program
{
    private Exception MyExp;

    void Goo()
    {
        throw MyExp;
    }
}", index: ReadonlyFieldIndex);
        }

        [WorkItem(530177, "http://vstfdevdiv:8080/DevDiv2/DevDiv/_workitems/edit/530177")]
        [Fact, Trait(Traits.Feature, Traits.Features.CodeActionsGenerateVariable)]
        public async Task TestUnsafeField()
        {
            await TestInRegularAndScriptAsync(
@"class Class
{
    void Method()
    {
        [|int* a = goo|];
    }
}",
@"class Class
{
    private unsafe int* goo;

    void Method()
    {
        int* a = goo;
    }
}");
        }

        [WorkItem(530177, "http://vstfdevdiv:8080/DevDiv2/DevDiv/_workitems/edit/530177")]
        [Fact, Trait(Traits.Feature, Traits.Features.CodeActionsGenerateVariable)]
        public async Task TestUnsafeField2()
        {
            await TestInRegularAndScriptAsync(
@"class Class
{
    void Method()
    {
        [|int*[] a = goo|];
    }
}",
@"class Class
{
    private unsafe int*[] goo;

    void Method()
    {
        int*[] a = goo;
    }
}");
        }

        [WorkItem(530177, "http://vstfdevdiv:8080/DevDiv2/DevDiv/_workitems/edit/530177")]
        [Fact, Trait(Traits.Feature, Traits.Features.CodeActionsGenerateVariable)]
        public async Task TestUnsafeFieldInUnsafeClass()
        {
            await TestInRegularAndScriptAsync(
@"unsafe class Class
{
    void Method()
    {
        [|int* a = goo|];
    }
}",
@"unsafe class Class
{
    private int* goo;

    void Method()
    {
        int* a = goo;
    }
}");
        }

        [WorkItem(530177, "http://vstfdevdiv:8080/DevDiv2/DevDiv/_workitems/edit/530177")]
        [Fact, Trait(Traits.Feature, Traits.Features.CodeActionsGenerateVariable)]
        public async Task TestUnsafeFieldInNestedClass()
        {
            await TestInRegularAndScriptAsync(
@"unsafe class Class
{
    class MyClass
    {
        void Method()
        {
            [|int* a = goo|];
        }
    }
}",
@"unsafe class Class
{
    class MyClass
    {
        private int* goo;

        void Method()
        {
            int* a = goo;
        }
    }
}");
        }

        [WorkItem(530177, "http://vstfdevdiv:8080/DevDiv2/DevDiv/_workitems/edit/530177")]
        [Fact, Trait(Traits.Feature, Traits.Features.CodeActionsGenerateVariable)]
        public async Task TestUnsafeFieldInNestedClass2()
        {
            await TestInRegularAndScriptAsync(
@"class Class
{
    unsafe class MyClass
    {
        void Method()
        {
            [|int* a = Class.goo|];
        }
    }
}",
@"class Class
{
    private static unsafe int* goo;

    unsafe class MyClass
    {
        void Method()
        {
            int* a = Class.goo;
        }
    }
}");
        }

        [WorkItem(530177, "http://vstfdevdiv:8080/DevDiv2/DevDiv/_workitems/edit/530177")]
        [Fact, Trait(Traits.Feature, Traits.Features.CodeActionsGenerateVariable)]
        public async Task TestUnsafeReadOnlyField()
        {
            await TestInRegularAndScriptAsync(
@"class Class
{
    void Method()
    {
        [|int* a = goo|];
    }
}",
@"class Class
{
    private readonly unsafe int* goo;

    void Method()
    {
        int* a = goo;
    }
}",
index: ReadonlyFieldIndex);
        }

        [WorkItem(530177, "http://vstfdevdiv:8080/DevDiv2/DevDiv/_workitems/edit/530177")]
        [Fact, Trait(Traits.Feature, Traits.Features.CodeActionsGenerateVariable)]
        public async Task TestUnsafeReadOnlyField2()
        {
            await TestInRegularAndScriptAsync(
@"class Class
{
    void Method()
    {
        [|int*[] a = goo|];
    }
}",
@"class Class
{
    private readonly unsafe int*[] goo;

    void Method()
    {
        int*[] a = goo;
    }
}",
index: ReadonlyFieldIndex);
        }

        [WorkItem(530177, "http://vstfdevdiv:8080/DevDiv2/DevDiv/_workitems/edit/530177")]
        [Fact, Trait(Traits.Feature, Traits.Features.CodeActionsGenerateVariable)]
        public async Task TestUnsafeReadOnlyFieldInUnsafeClass()
        {
            await TestInRegularAndScriptAsync(
@"unsafe class Class
{
    void Method()
    {
        [|int* a = goo|];
    }
}",
@"unsafe class Class
{
    private readonly int* goo;

    void Method()
    {
        int* a = goo;
    }
}",
index: ReadonlyFieldIndex);
        }

        [WorkItem(530177, "http://vstfdevdiv:8080/DevDiv2/DevDiv/_workitems/edit/530177")]
        [Fact, Trait(Traits.Feature, Traits.Features.CodeActionsGenerateVariable)]
        public async Task TestUnsafeReadOnlyFieldInNestedClass()
        {
            await TestInRegularAndScriptAsync(
@"unsafe class Class
{
    class MyClass
    {
        void Method()
        {
            [|int* a = goo|];
        }
    }
}",
@"unsafe class Class
{
    class MyClass
    {
        private readonly int* goo;

        void Method()
        {
            int* a = goo;
        }
    }
}",
index: ReadonlyFieldIndex);
        }

        [WorkItem(530177, "http://vstfdevdiv:8080/DevDiv2/DevDiv/_workitems/edit/530177")]
        [Fact, Trait(Traits.Feature, Traits.Features.CodeActionsGenerateVariable)]
        public async Task TestUnsafeReadOnlyFieldInNestedClass2()
        {
            await TestInRegularAndScriptAsync(
@"class Class
{
    unsafe class MyClass
    {
        void Method()
        {
            [|int* a = Class.goo|];
        }
    }
}",
@"class Class
{
    private static readonly unsafe int* goo;

    unsafe class MyClass
    {
        void Method()
        {
            int* a = Class.goo;
        }
    }
}",
index: ReadonlyFieldIndex);
        }

        [WorkItem(530177, "http://vstfdevdiv:8080/DevDiv2/DevDiv/_workitems/edit/530177")]
        [Fact, Trait(Traits.Feature, Traits.Features.CodeActionsGenerateVariable)]
        public async Task TestUnsafeProperty()
        {
            await TestInRegularAndScriptAsync(
@"class Class
{
    void Method()
    {
        [|int* a = goo|];
    }
}",
@"class Class
{
    public unsafe int* goo { get; private set; }

    void Method()
    {
        int* a = goo;
    }
}",
index: PropertyIndex);
        }

        [WorkItem(530177, "http://vstfdevdiv:8080/DevDiv2/DevDiv/_workitems/edit/530177")]
        [Fact, Trait(Traits.Feature, Traits.Features.CodeActionsGenerateVariable)]
        public async Task TestUnsafeProperty2()
        {
            await TestInRegularAndScriptAsync(
@"class Class
{
    void Method()
    {
        [|int*[] a = goo|];
    }
}",
@"class Class
{
    public unsafe int*[] goo { get; private set; }

    void Method()
    {
        int*[] a = goo;
    }
}",
index: PropertyIndex);
        }

        [WorkItem(530177, "http://vstfdevdiv:8080/DevDiv2/DevDiv/_workitems/edit/530177")]
        [Fact, Trait(Traits.Feature, Traits.Features.CodeActionsGenerateVariable)]
        public async Task TestUnsafePropertyInUnsafeClass()
        {
            await TestInRegularAndScriptAsync(
@"unsafe class Class
{
    void Method()
    {
        [|int* a = goo|];
    }
}",
@"unsafe class Class
{
    public int* goo { get; private set; }

    void Method()
    {
        int* a = goo;
    }
}",
index: PropertyIndex);
        }

        [WorkItem(530177, "http://vstfdevdiv:8080/DevDiv2/DevDiv/_workitems/edit/530177")]
        [Fact, Trait(Traits.Feature, Traits.Features.CodeActionsGenerateVariable)]
        public async Task TestUnsafePropertyInNestedClass()
        {
            await TestInRegularAndScriptAsync(
@"unsafe class Class
{
    class MyClass
    {
        void Method()
        {
            [|int* a = goo|];
        }
    }
}",
@"unsafe class Class
{
    class MyClass
    {
        public int* goo { get; private set; }

        void Method()
        {
            int* a = goo;
        }
    }
}",
index: PropertyIndex);
        }

        [WorkItem(530177, "http://vstfdevdiv:8080/DevDiv2/DevDiv/_workitems/edit/530177")]
        [Fact, Trait(Traits.Feature, Traits.Features.CodeActionsGenerateVariable)]
        public async Task TestUnsafePropertyInNestedClass2()
        {
            await TestInRegularAndScriptAsync(
@"class Class
{
    unsafe class MyClass
    {
        void Method()
        {
            [|int* a = Class.goo|];
        }
    }
}",
@"class Class
{
    public static unsafe int* goo { get; private set; }

    unsafe class MyClass
    {
        void Method()
        {
            int* a = Class.goo;
        }
    }
}",
index: PropertyIndex);
        }

        [WorkItem(1032176, "http://vstfdevdiv:8080/DevDiv2/DevDiv/_workitems/edit/1032176")]
        [Fact, Trait(Traits.Feature, Traits.Features.CodeActionsGenerateVariable)]
        public async Task TestInsideNameOfProperty()
        {
            await TestInRegularAndScriptAsync(
@"class C
{
    void M()
    {
        var x = nameof([|Z|]);
    }
}",
@"class C
{
    public object Z { get; private set; }

    void M()
    {
        var x = nameof(Z);
    }
}");
        }

        [WorkItem(1032176, "http://vstfdevdiv:8080/DevDiv2/DevDiv/_workitems/edit/1032176")]
        [Fact, Trait(Traits.Feature, Traits.Features.CodeActionsGenerateVariable)]
        public async Task TestInsideNameOfField()
        {
            await TestInRegularAndScriptAsync(
@"class C
{
    void M()
    {
        var x = nameof([|Z|]);
    }
}",
@"class C
{
    private object Z;

    void M()
    {
        var x = nameof(Z);
    }
}",
index: ReadonlyFieldIndex);
        }

        [WorkItem(1032176, "http://vstfdevdiv:8080/DevDiv2/DevDiv/_workitems/edit/1032176")]
        [Fact, Trait(Traits.Feature, Traits.Features.CodeActionsGenerateVariable)]
        public async Task TestInsideNameOfReadonlyField()
        {
            await TestInRegularAndScriptAsync(
@"class C
{
    void M()
    {
        var x = nameof([|Z|]);
    }
}",
@"class C
{
    private readonly object Z;

    void M()
    {
        var x = nameof(Z);
    }
}",
index: PropertyIndex);
        }

        [WorkItem(1032176, "http://vstfdevdiv:8080/DevDiv2/DevDiv/_workitems/edit/1032176")]
        [Fact, Trait(Traits.Feature, Traits.Features.CodeActionsGenerateVariable)]
        public async Task TestInsideNameOfLocal()
        {
            await TestInRegularAndScriptAsync(
@"class C
{
    void M()
    {
        var x = nameof([|Z|]);
    }
}",
@"class C
{
    void M()
    {
        object Z = null;
        var x = nameof(Z);
    }
}",
index: LocalIndex);
        }

        [WorkItem(1032176, "http://vstfdevdiv:8080/DevDiv2/DevDiv/_workitems/edit/1032176")]
        [Fact, Trait(Traits.Feature, Traits.Features.CodeActionsGenerateVariable)]
        public async Task TestInsideNameOfProperty2()
        {
            await TestInRegularAndScriptAsync(
@"class C
{
    void M()
    {
        var x = nameof([|Z.X|]);
    }
}",
@"class C
{
    public object Z { get; private set; }

    void M()
    {
        var x = nameof(Z.X);
    }
}");
        }

        [WorkItem(1032176, "http://vstfdevdiv:8080/DevDiv2/DevDiv/_workitems/edit/1032176")]
        [Fact, Trait(Traits.Feature, Traits.Features.CodeActionsGenerateVariable)]
        public async Task TestInsideNameOfField2()
        {
            await TestInRegularAndScriptAsync(
@"class C
{
    void M()
    {
        var x = nameof([|Z.X|]);
    }
}",
@"class C
{
    private object Z;

    void M()
    {
        var x = nameof(Z.X);
    }
}",
index: ReadonlyFieldIndex);
        }

        [WorkItem(1032176, "http://vstfdevdiv:8080/DevDiv2/DevDiv/_workitems/edit/1032176")]
        [Fact, Trait(Traits.Feature, Traits.Features.CodeActionsGenerateVariable)]
        public async Task TestInsideNameOfReadonlyField2()
        {
            await TestInRegularAndScriptAsync(
@"class C
{
    void M()
    {
        var x = nameof([|Z.X|]);
    }
}",
@"class C
{
    private readonly object Z;

    void M()
    {
        var x = nameof(Z.X);
    }
}",
index: PropertyIndex);
        }

        [WorkItem(1032176, "http://vstfdevdiv:8080/DevDiv2/DevDiv/_workitems/edit/1032176")]
        [Fact, Trait(Traits.Feature, Traits.Features.CodeActionsGenerateVariable)]
        public async Task TestInsideNameOfLocal2()
        {
            await TestInRegularAndScriptAsync(
@"class C
{
    void M()
    {
        var x = nameof([|Z.X|]);
    }
}",
@"class C
{
    void M()
    {
        object Z = null;
        var x = nameof(Z.X);
    }
}",
index: LocalIndex);
        }

        [WorkItem(1032176, "http://vstfdevdiv:8080/DevDiv2/DevDiv/_workitems/edit/1032176")]
        [Fact, Trait(Traits.Feature, Traits.Features.CodeActionsGenerateVariable)]
        public async Task TestInsideNameOfProperty3()
        {
            await TestInRegularAndScriptAsync(
@"class C
{
    void M()
    {
        var x = nameof([|Z.X.Y|]);
    }
}",
@"class C
{
    public object Z { get; private set; }

    void M()
    {
        var x = nameof(Z.X.Y);
    }
}");
        }

        [WorkItem(1032176, "http://vstfdevdiv:8080/DevDiv2/DevDiv/_workitems/edit/1032176")]
        [Fact, Trait(Traits.Feature, Traits.Features.CodeActionsGenerateVariable)]
        public async Task TestInsideNameOfField3()
        {
            await TestInRegularAndScriptAsync(
@"class C
{
    void M()
    {
        var x = nameof([|Z.X.Y|]);
    }
}",
@"class C
{
    private object Z;

    void M()
    {
        var x = nameof(Z.X.Y);
    }
}",
index: ReadonlyFieldIndex);
        }

        [WorkItem(1032176, "http://vstfdevdiv:8080/DevDiv2/DevDiv/_workitems/edit/1032176")]
        [Fact, Trait(Traits.Feature, Traits.Features.CodeActionsGenerateVariable)]
        public async Task TestInsideNameOfReadonlyField3()
        {
            await TestInRegularAndScriptAsync(
@"class C
{
    void M()
    {
        var x = nameof([|Z.X.Y|]);
    }
}",
@"class C
{
    private readonly object Z;

    void M()
    {
        var x = nameof(Z.X.Y);
    }
}",
index: PropertyIndex);
        }

        [WorkItem(1032176, "http://vstfdevdiv:8080/DevDiv2/DevDiv/_workitems/edit/1032176")]
        [Fact, Trait(Traits.Feature, Traits.Features.CodeActionsGenerateVariable)]
        public async Task TestInsideNameOfLocal3()
        {
            await TestInRegularAndScriptAsync(
@"class C
{
    void M()
    {
        var x = nameof([|Z.X.Y|]);
    }
}",
@"class C
{
    void M()
    {
        object Z = null;
        var x = nameof(Z.X.Y);
    }
}",
index: LocalIndex);
        }

        [WorkItem(1032176, "http://vstfdevdiv:8080/DevDiv2/DevDiv/_workitems/edit/1032176")]
        [Fact, Trait(Traits.Feature, Traits.Features.CodeActionsGenerateVariable)]
        public async Task TestInsideNameOfMissing()
        {
            await TestMissingInRegularAndScriptAsync(
@"class C
{
    void M()
    {
        var x = [|nameof(1 + 2)|];
    }
}");
        }

        [WorkItem(1032176, "http://vstfdevdiv:8080/DevDiv2/DevDiv/_workitems/edit/1032176")]
        [Fact, Trait(Traits.Feature, Traits.Features.CodeActionsGenerateVariable)]
        public async Task TestInsideNameOfMissing2()
        {
            await TestMissingInRegularAndScriptAsync(
@"class C
{
    void M()
    {
        var y = 1 + 2;
        var x = [|nameof(y)|];
    }
}");
        }

        [WorkItem(1032176, "http://vstfdevdiv:8080/DevDiv2/DevDiv/_workitems/edit/1032176")]
        [Fact, Trait(Traits.Feature, Traits.Features.CodeActionsGenerateVariable)]
        public async Task TestInsideNameOfMissing3()
        {
            await TestMissingInRegularAndScriptAsync(
@"class C
{
    void M()
    {
        var y = 1 + 2;
        var z = """";
        var x = [|nameof(y, z)|];
    }
}");
        }

        [WorkItem(1032176, "http://vstfdevdiv:8080/DevDiv2/DevDiv/_workitems/edit/1032176")]
        [Fact, Trait(Traits.Feature, Traits.Features.CodeActionsGenerateVariable)]
        public async Task TestInsideNameOfProperty4()
        {
            await TestInRegularAndScriptAsync(
@"class C
{
    void M()
    {
        var x = nameof([|y|], z);
    }
}",
@"class C
{
    public object y { get; private set; }

    void M()
    {
        var x = nameof(y, z);
    }
}",
index: PropertyIndex);
        }

        [WorkItem(1032176, "http://vstfdevdiv:8080/DevDiv2/DevDiv/_workitems/edit/1032176")]
        [Fact, Trait(Traits.Feature, Traits.Features.CodeActionsGenerateVariable)]
        public async Task TestInsideNameOfField4()
        {
            await TestInRegularAndScriptAsync(
@"class C
{
    void M()
    {
        var x = nameof([|y|], z);
    }
}",
@"class C
{
    private object y;

    void M()
    {
        var x = nameof(y, z);
    }
}");
        }

        [WorkItem(1032176, "http://vstfdevdiv:8080/DevDiv2/DevDiv/_workitems/edit/1032176")]
        [Fact, Trait(Traits.Feature, Traits.Features.CodeActionsGenerateVariable)]
        public async Task TestInsideNameOfReadonlyField4()
        {
            await TestInRegularAndScriptAsync(
@"class C
{
    void M()
    {
        var x = nameof([|y|], z);
    }
}",
@"class C
{
    private readonly object y;

    void M()
    {
        var x = nameof(y, z);
    }
}",
index: ReadonlyFieldIndex);
        }

        [WorkItem(1032176, "http://vstfdevdiv:8080/DevDiv2/DevDiv/_workitems/edit/1032176")]
        [Fact, Trait(Traits.Feature, Traits.Features.CodeActionsGenerateVariable)]
        public async Task TestInsideNameOfLocal4()
        {
            await TestInRegularAndScriptAsync(
@"class C
{
    void M()
    {
        var x = nameof([|y|], z);
    }
}",
@"class C
{
    void M()
    {
        object y = null;
        var x = nameof(y, z);
    }
}",
index: LocalIndex);
        }

        [WorkItem(1032176, "http://vstfdevdiv:8080/DevDiv2/DevDiv/_workitems/edit/1032176")]
        [Fact, Trait(Traits.Feature, Traits.Features.CodeActionsGenerateVariable)]
        public async Task TestInsideNameOfProperty5()
        {
            await TestInRegularAndScriptAsync(
@"class C
{
    void M()
    {
        var x = nameof([|y|]);
    }

    private object nameof(object y)
    {
        return null;
    }
}",
@"class C
{
    public object y { get; private set; }

    void M()
    {
        var x = nameof(y);
    }

    private object nameof(object y)
    {
        return null;
    }
}",
index: PropertyIndex);
        }

        [WorkItem(1032176, "http://vstfdevdiv:8080/DevDiv2/DevDiv/_workitems/edit/1032176")]
        [Fact, Trait(Traits.Feature, Traits.Features.CodeActionsGenerateVariable)]
        public async Task TestInsideNameOfField5()
        {
            await TestInRegularAndScriptAsync(
@"class C
{
    void M()
    {
        var x = nameof([|y|]);
    }

    private object nameof(object y)
    {
        return null;
    }
}",
@"class C
{
    private object y;

    void M()
    {
        var x = nameof(y);
    }

    private object nameof(object y)
    {
        return null;
    }
}");
        }

        [WorkItem(1032176, "http://vstfdevdiv:8080/DevDiv2/DevDiv/_workitems/edit/1032176")]
        [Fact, Trait(Traits.Feature, Traits.Features.CodeActionsGenerateVariable)]
        public async Task TestInsideNameOfReadonlyField5()
        {
            await TestInRegularAndScriptAsync(
@"class C
{
    void M()
    {
        var x = nameof([|y|]);
    }

    private object nameof(object y)
    {
        return null;
    }
}",
@"class C
{
    private readonly object y;

    void M()
    {
        var x = nameof(y);
    }

    private object nameof(object y)
    {
        return null;
    }
}",
index: ReadonlyFieldIndex);
        }

        [WorkItem(1032176, "http://vstfdevdiv:8080/DevDiv2/DevDiv/_workitems/edit/1032176")]
        [Fact, Trait(Traits.Feature, Traits.Features.CodeActionsGenerateVariable)]
        public async Task TestInsideNameOfLocal5()
        {
            await TestInRegularAndScriptAsync(
@"class C
{
    void M()
    {
        var x = nameof([|y|]);
    }

    private object nameof(object y)
    {
        return null;
    }
}",
@"class C
{
    void M()
    {
        object y = null;
        var x = nameof(y);
    }

    private object nameof(object y)
    {
        return null;
    }
}",
index: LocalIndex);
        }

        [WorkItem(1064748, "http://vstfdevdiv:8080/DevDiv2/DevDiv/_workitems/edit/1064748")]
        [Fact, Trait(Traits.Feature, Traits.Features.CodeActionsGenerateVariable)]
        public async Task TestConditionalAccessProperty()
        {
            await TestInRegularAndScriptAsync(
@"class C
{
    void Main(C a)
    {
        C x = a?[|.Instance|];
    }
}",
@"class C
{
    public C Instance { get; private set; }

    void Main(C a)
    {
        C x = a?.Instance;
    }
}");
        }

        [WorkItem(1064748, "http://vstfdevdiv:8080/DevDiv2/DevDiv/_workitems/edit/1064748")]
        [Fact, Trait(Traits.Feature, Traits.Features.CodeActionsGenerateVariable)]
        public async Task TestConditionalAccessField()
        {
            await TestInRegularAndScriptAsync(
@"class C
{
    void Main(C a)
    {
        C x = a?[|.Instance|];
    }
}",
@"class C
{
    private C Instance;

    void Main(C a)
    {
        C x = a?.Instance;
    }
}",
index: ReadonlyFieldIndex);
        }

        [WorkItem(1064748, "http://vstfdevdiv:8080/DevDiv2/DevDiv/_workitems/edit/1064748")]
        [Fact, Trait(Traits.Feature, Traits.Features.CodeActionsGenerateVariable)]
        public async Task TestConditionalAccessReadonlyField()
        {
            await TestInRegularAndScriptAsync(
@"class C
{
    void Main(C a)
    {
        C x = a?[|.Instance|];
    }
}",
@"class C
{
    private readonly C Instance;

    void Main(C a)
    {
        C x = a?.Instance;
    }
}",
index: PropertyIndex);
        }

        [WorkItem(1064748, "http://vstfdevdiv:8080/DevDiv2/DevDiv/_workitems/edit/1064748")]
        [Fact, Trait(Traits.Feature, Traits.Features.CodeActionsGenerateVariable)]
        public async Task TestConditionalAccessVarProperty()
        {
            await TestInRegularAndScriptAsync(
@"class C
{
    void Main(C a)
    {
        var x = a?[|.Instance|];
    }
}",
@"class C
{
    public object Instance { get; private set; }

    void Main(C a)
    {
        var x = a?.Instance;
    }
}");
        }

        [WorkItem(1064748, "http://vstfdevdiv:8080/DevDiv2/DevDiv/_workitems/edit/1064748")]
        [Fact, Trait(Traits.Feature, Traits.Features.CodeActionsGenerateVariable)]
        public async Task TestConditionalAccessVarField()
        {
            await TestInRegularAndScriptAsync(
@"class C
{
    void Main(C a)
    {
        var x = a?[|.Instance|];
    }
}",
@"class C
{
    private object Instance;

    void Main(C a)
    {
        var x = a?.Instance;
    }
}",
index: ReadonlyFieldIndex);
        }

        [WorkItem(1064748, "http://vstfdevdiv:8080/DevDiv2/DevDiv/_workitems/edit/1064748")]
        [Fact, Trait(Traits.Feature, Traits.Features.CodeActionsGenerateVariable)]
        public async Task TestConditionalAccessVarReadOnlyField()
        {
            await TestInRegularAndScriptAsync(
@"class C
{
    void Main(C a)
    {
        var x = a?[|.Instance|];
    }
}",
@"class C
{
    private readonly object Instance;

    void Main(C a)
    {
        var x = a?.Instance;
    }
}",
index: PropertyIndex);
        }

        [WorkItem(1064748, "http://vstfdevdiv:8080/DevDiv2/DevDiv/_workitems/edit/1064748")]
        [Fact, Trait(Traits.Feature, Traits.Features.CodeActionsGenerateVariable)]
        public async Task TestConditionalAccessNullableProperty()
        {
            await TestInRegularAndScriptAsync(
@"class C
{
    void Main(C a)
    {
        int? x = a?[|.B|];
    }
}",
@"class C
{
    public int B { get; private set; }

    void Main(C a)
    {
        int? x = a?.B;
    }
}");
        }

        [WorkItem(1064748, "http://vstfdevdiv:8080/DevDiv2/DevDiv/_workitems/edit/1064748")]
        [Fact, Trait(Traits.Feature, Traits.Features.CodeActionsGenerateVariable)]
        public async Task TestConditionalAccessNullableField()
        {
            await TestInRegularAndScriptAsync(
@"class C
{
    void Main(C a)
    {
        int? x = a?[|.B|];
    }
}",
@"class C
{
    private int B;

    void Main(C a)
    {
        int? x = a?.B;
    }
}",
index: ReadonlyFieldIndex);
        }

        [WorkItem(1064748, "http://vstfdevdiv:8080/DevDiv2/DevDiv/_workitems/edit/1064748")]
        [Fact, Trait(Traits.Feature, Traits.Features.CodeActionsGenerateVariable)]
        public async Task TestConditionalAccessNullableReadonlyField()
        {
            await TestInRegularAndScriptAsync(
@"class C
{
    void Main(C a)
    {
        int? x = a?[|.B|];
    }
}",
@"class C
{
    private readonly int B;

    void Main(C a)
    {
        int? x = a?.B;
    }
}",
index: PropertyIndex);
        }

        [WorkItem(1064748, "http://vstfdevdiv:8080/DevDiv2/DevDiv/_workitems/edit/1064748")]
        [Fact, Trait(Traits.Feature, Traits.Features.CodeActionsGenerateVariable)]
        public async Task TestGeneratePropertyInConditionalAccessExpression()
        {
            await TestInRegularAndScriptAsync(
@"class C
{
    public E B { get; private set; }

    void Main(C a)
    {
        C x = a?.B.[|C|];
    }

    public class E
    {
    }
}",
@"class C
{
    public E B { get; private set; }

    void Main(C a)
    {
        C x = a?.B.C;
    }

    public class E
    {
        public C C { get; internal set; }
    }
}");
        }

        [WorkItem(1064748, "http://vstfdevdiv:8080/DevDiv2/DevDiv/_workitems/edit/1064748")]
        [Fact, Trait(Traits.Feature, Traits.Features.CodeActionsGenerateVariable)]
        public async Task TestGeneratePropertyInConditionalAccessExpression2()
        {
            await TestInRegularAndScriptAsync(
@"class C
{
    public E B { get; private set; }

    void Main(C a)
    {
        int x = a?.B.[|C|];
    }

    public class E
    {
    }
}",
@"class C
{
    public E B { get; private set; }

    void Main(C a)
    {
        int x = a?.B.C;
    }

    public class E
    {
        public int C { get; internal set; }
    }
}");
        }

        [WorkItem(1064748, "http://vstfdevdiv:8080/DevDiv2/DevDiv/_workitems/edit/1064748")]
        [Fact, Trait(Traits.Feature, Traits.Features.CodeActionsGenerateVariable)]
        public async Task TestGeneratePropertyInConditionalAccessExpression3()
        {
            await TestInRegularAndScriptAsync(
@"class C
{
    public E B { get; private set; }

    void Main(C a)
    {
        int? x = a?.B.[|C|];
    }

    public class E
    {
    }
}",
@"class C
{
    public E B { get; private set; }

    void Main(C a)
    {
        int? x = a?.B.C;
    }

    public class E
    {
        public int C { get; internal set; }
    }
}");
        }

        [WorkItem(1064748, "http://vstfdevdiv:8080/DevDiv2/DevDiv/_workitems/edit/1064748")]
        [Fact, Trait(Traits.Feature, Traits.Features.CodeActionsGenerateVariable)]
        public async Task TestGeneratePropertyInConditionalAccessExpression4()
        {
            await TestInRegularAndScriptAsync(
@"class C
{
    public E B { get; private set; }

    void Main(C a)
    {
        var x = a?.B.[|C|];
    }

    public class E
    {
    }
}",
@"class C
{
    public E B { get; private set; }

    void Main(C a)
    {
        var x = a?.B.C;
    }

    public class E
    {
        public object C { get; internal set; }
    }
}");
        }

        [WorkItem(1064748, "http://vstfdevdiv:8080/DevDiv2/DevDiv/_workitems/edit/1064748")]
        [Fact, Trait(Traits.Feature, Traits.Features.CodeActionsGenerateVariable)]
        public async Task TestGenerateFieldInConditionalAccessExpression()
        {
            await TestInRegularAndScriptAsync(
@"class C
{
    public E B { get; private set; }

    void Main(C a)
    {
        C x = a?.B.[|C|];
    }

    public class E
    {
    }
}",
@"class C
{
    public E B { get; private set; }

    void Main(C a)
    {
        C x = a?.B.C;
    }

    public class E
    {
        internal C C;
    }
}",
index: ReadonlyFieldIndex);
        }

        [WorkItem(1064748, "http://vstfdevdiv:8080/DevDiv2/DevDiv/_workitems/edit/1064748")]
        [Fact, Trait(Traits.Feature, Traits.Features.CodeActionsGenerateVariable)]
        public async Task TestGenerateFieldInConditionalAccessExpression2()
        {
            await TestInRegularAndScriptAsync(
@"class C
{
    public E B { get; private set; }

    void Main(C a)
    {
        int x = a?.B.[|C|];
    }

    public class E
    {
    }
}",
@"class C
{
    public E B { get; private set; }

    void Main(C a)
    {
        int x = a?.B.C;
    }

    public class E
    {
        internal int C;
    }
}",
index: ReadonlyFieldIndex);
        }

        [WorkItem(1064748, "http://vstfdevdiv:8080/DevDiv2/DevDiv/_workitems/edit/1064748")]
        [Fact, Trait(Traits.Feature, Traits.Features.CodeActionsGenerateVariable)]
        public async Task TestGenerateFieldInConditionalAccessExpression3()
        {
            await TestInRegularAndScriptAsync(
@"class C
{
    public E B { get; private set; }

    void Main(C a)
    {
        int? x = a?.B.[|C|];
    }

    public class E
    {
    }
}",
@"class C
{
    public E B { get; private set; }

    void Main(C a)
    {
        int? x = a?.B.C;
    }

    public class E
    {
        internal int C;
    }
}",
index: ReadonlyFieldIndex);
        }

        [WorkItem(1064748, "http://vstfdevdiv:8080/DevDiv2/DevDiv/_workitems/edit/1064748")]
        [Fact, Trait(Traits.Feature, Traits.Features.CodeActionsGenerateVariable)]
        public async Task TestGenerateFieldInConditionalAccessExpression4()
        {
            await TestInRegularAndScriptAsync(
@"class C
{
    public E B { get; private set; }

    void Main(C a)
    {
        var x = a?.B.[|C|];
    }

    public class E
    {
    }
}",
@"class C
{
    public E B { get; private set; }

    void Main(C a)
    {
        var x = a?.B.C;
    }

    public class E
    {
        internal object C;
    }
}",
index: ReadonlyFieldIndex);
        }

        [WorkItem(1064748, "http://vstfdevdiv:8080/DevDiv2/DevDiv/_workitems/edit/1064748")]
        [Fact, Trait(Traits.Feature, Traits.Features.CodeActionsGenerateVariable)]
        public async Task TestGenerateReadonlyFieldInConditionalAccessExpression()
        {
            await TestInRegularAndScriptAsync(
@"class C
{
    public E B { get; private set; }

    void Main(C a)
    {
        C x = a?.B.[|C|];
    }

    public class E
    {
    }
}",
@"class C
{
    public E B { get; private set; }

    void Main(C a)
    {
        C x = a?.B.C;
    }

    public class E
    {
        internal readonly C C;
    }
}",
index: PropertyIndex);
        }

        [WorkItem(1064748, "http://vstfdevdiv:8080/DevDiv2/DevDiv/_workitems/edit/1064748")]
        [Fact, Trait(Traits.Feature, Traits.Features.CodeActionsGenerateVariable)]
        public async Task TestGenerateReadonlyFieldInConditionalAccessExpression2()
        {
            await TestInRegularAndScriptAsync(
@"class C
{
    public E B { get; private set; }

    void Main(C a)
    {
        int x = a?.B.[|C|];
    }

    public class E
    {
    }
}",
@"class C
{
    public E B { get; private set; }

    void Main(C a)
    {
        int x = a?.B.C;
    }

    public class E
    {
        internal readonly int C;
    }
}",
index: PropertyIndex);
        }

        [WorkItem(1064748, "http://vstfdevdiv:8080/DevDiv2/DevDiv/_workitems/edit/1064748")]
        [Fact, Trait(Traits.Feature, Traits.Features.CodeActionsGenerateVariable)]
        public async Task TestGenerateReadonlyFieldInConditionalAccessExpression3()
        {
            await TestInRegularAndScriptAsync(
@"class C
{
    public E B { get; private set; }

    void Main(C a)
    {
        int? x = a?.B.[|C|];
    }

    public class E
    {
    }
}",
@"class C
{
    public E B { get; private set; }

    void Main(C a)
    {
        int? x = a?.B.C;
    }

    public class E
    {
        internal readonly int C;
    }
}",
index: PropertyIndex);
        }

        [WorkItem(1064748, "http://vstfdevdiv:8080/DevDiv2/DevDiv/_workitems/edit/1064748")]
        [Fact, Trait(Traits.Feature, Traits.Features.CodeActionsGenerateVariable)]
        public async Task TestGenerateReadonlyFieldInConditionalAccessExpression4()
        {
            await TestInRegularAndScriptAsync(
@"class C
{
    public E B { get; private set; }

    void Main(C a)
    {
        var x = a?.B.[|C|];
    }

    public class E
    {
    }
}",
@"class C
{
    public E B { get; private set; }

    void Main(C a)
    {
        var x = a?.B.C;
    }

    public class E
    {
        internal readonly object C;
    }
}",
index: PropertyIndex);
        }

        [Fact, Trait(Traits.Feature, Traits.Features.CodeActionsGenerateVariable)]
        public async Task TestGenerateFieldInPropertyInitializers()
        {
            await TestInRegularAndScriptAsync(
@"using System;
using System.Collections.Generic;
using System.Linq;
using System.Threading.Tasks;

class Program
{
    public int MyProperty { get; } = [|y|];
}",
@"using System;
using System.Collections.Generic;
using System.Linq;
using System.Threading.Tasks;

class Program
{
    private static int y;

    public int MyProperty { get; } = y;
}");
        }

        [Fact, Trait(Traits.Feature, Traits.Features.CodeActionsGenerateVariable)]
        public async Task TestGenerateReadonlyFieldInPropertyInitializers()
        {
            await TestInRegularAndScriptAsync(
@"using System;
using System.Collections.Generic;
using System.Linq;
using System.Threading.Tasks;

class Program
{
    public int MyProperty { get; } = [|y|];
}",
@"using System;
using System.Collections.Generic;
using System.Linq;
using System.Threading.Tasks;

class Program
{
    private static readonly int y;

    public int MyProperty { get; } = y;
}",
index: ReadonlyFieldIndex);
        }

        [Fact, Trait(Traits.Feature, Traits.Features.CodeActionsGenerateVariable)]
        public async Task TestGeneratePropertyInPropertyInitializers()
        {
            await TestInRegularAndScriptAsync(
@"using System;
using System.Collections.Generic;
using System.Linq;
using System.Threading.Tasks;

class Program
{
    public int MyProperty { get; } = [|y|];
}",
@"using System;
using System.Collections.Generic;
using System.Linq;
using System.Threading.Tasks;

class Program
{
    public static int y { get; private set; }
    public int MyProperty { get; } = y;
}",
index: PropertyIndex);
        }

        [Fact, Trait(Traits.Feature, Traits.Features.CodeActionsGenerateVariable)]
        public async Task TestGenerateFieldInExpressionBodyMember()
        {
            await TestInRegularAndScriptAsync(
@"class Program
{
    public int Y => [|y|];
}",
@"class Program
{
    private int y;

    public int Y => y;
}");
        }

        [Fact, Trait(Traits.Feature, Traits.Features.CodeActionsGenerateVariable)]
        public async Task TestGenerateReadonlyFieldInExpressionBodyMember()
        {
            await TestInRegularAndScriptAsync(
@"class Program
{
    public int Y => [|y|];
}",
@"class Program
{
    private readonly int y;

    public int Y => y;
}",
index: ReadonlyFieldIndex);
        }

        [Fact, Trait(Traits.Feature, Traits.Features.CodeActionsGenerateVariable)]
        public async Task TestGeneratePropertyInExpressionBodyMember()
        {
            await TestInRegularAndScriptAsync(
@"class Program
{
    public int Y => [|y|];
}",
@"class Program
{
    public int Y => y;

    public int y { get; private set; }
}",
index: PropertyIndex);
        }

        [Fact, Trait(Traits.Feature, Traits.Features.CodeActionsGenerateVariable)]
        public async Task TestGenerateFieldInExpressionBodyMember2()
        {
            await TestInRegularAndScriptAsync(
@"class C
{
    public static C operator --(C p) => [|x|];
}",
@"class C
{
    private static C x;

    public static C operator --(C p) => x;
}");
        }

        [Fact, Trait(Traits.Feature, Traits.Features.CodeActionsGenerateVariable)]
        public async Task TestGenerateReadOnlyFieldInExpressionBodyMember2()
        {
            await TestInRegularAndScriptAsync(
@"class C
{
    public static C operator --(C p) => [|x|];
}",
@"class C
{
    private static readonly C x;

    public static C operator --(C p) => x;
}",
index: ReadonlyFieldIndex);
        }

        [Fact, Trait(Traits.Feature, Traits.Features.CodeActionsGenerateVariable)]
        public async Task TestGeneratePropertyInExpressionBodyMember2()
        {
            await TestInRegularAndScriptAsync(
@"class C
{
    public static C operator --(C p) => [|x|];
}",
@"class C
{
    public static C x { get; private set; }

    public static C operator --(C p) => x;
}",
index: PropertyIndex);
        }

        [Fact, Trait(Traits.Feature, Traits.Features.CodeActionsGenerateVariable)]
        public async Task TestGenerateFieldInExpressionBodyMember3()
        {
            await TestInRegularAndScriptAsync(
@"class C
{
    public static C GetValue(C p) => [|x|];
}",
@"class C
{
    private static C x;

    public static C GetValue(C p) => x;
}");
        }

        [Fact, Trait(Traits.Feature, Traits.Features.CodeActionsGenerateVariable)]
        public async Task TestGenerateReadOnlyFieldInExpressionBodyMember3()
        {
            await TestInRegularAndScriptAsync(
@"class C
{
    public static C GetValue(C p) => [|x|];
}",
@"class C
{
    private static readonly C x;

    public static C GetValue(C p) => x;
}",
index: ReadonlyFieldIndex);
        }

        [Fact, Trait(Traits.Feature, Traits.Features.CodeActionsGenerateVariable)]
        public async Task TestGeneratePropertyInExpressionBodyMember3()
        {
            await TestInRegularAndScriptAsync(
@"class C
{
    public static C GetValue(C p) => [|x|];
}",
@"class C
{
    public static C x { get; private set; }

    public static C GetValue(C p) => x;
}",
index: PropertyIndex);
        }

        [Fact, Trait(Traits.Feature, Traits.Features.CodeActionsGenerateVariable)]
        public async Task TestGenerateFieldInDictionaryInitializer()
        {
            await TestInRegularAndScriptAsync(
@"using System.Collections.Generic;

class Program
{
    static void Main(string[] args)
    {
        var x = new Dictionary<string, int> { [[|key|]] = 0 };
    }
}",
@"using System.Collections.Generic;

class Program
{
    private static string key;

    static void Main(string[] args)
    {
        var x = new Dictionary<string, int> { [key] = 0 };
    }
}");
        }

        [Fact, Trait(Traits.Feature, Traits.Features.CodeActionsGenerateVariable)]
        public async Task TestGeneratePropertyInDictionaryInitializer()
        {
            await TestInRegularAndScriptAsync(
@"using System.Collections.Generic;

class Program
{
    static void Main(string[] args)
    {
        var x = new Dictionary<string, int> { [""Zero""] = 0, [[|One|]] = 1, [""Two""] = 2 };
    }
}",
@"using System.Collections.Generic;

class Program
{
    public static string One { get; private set; }

    static void Main(string[] args)
    {
        var x = new Dictionary<string, int> { [""Zero""] = 0, [One] = 1, [""Two""] = 2 };
    }
}");
        }

        [Fact, Trait(Traits.Feature, Traits.Features.CodeActionsGenerateVariable)]
        public async Task TestGenerateFieldInDictionaryInitializer2()
        {
            await TestInRegularAndScriptAsync(
@"using System.Collections.Generic;

class Program
{
    static void Main(string[] args)
    {
        var x = new Dictionary<string, int> { [""Zero""] = [|i|] };
    }
}",
@"using System.Collections.Generic;

class Program
{
    private static int i;

    static void Main(string[] args)
    {
        var x = new Dictionary<string, int> { [""Zero""] = i };
    }
}");
        }

        [Fact, Trait(Traits.Feature, Traits.Features.CodeActionsGenerateVariable)]
        public async Task TestGenerateReadOnlyFieldInDictionaryInitializer()
        {
            await TestInRegularAndScriptAsync(
@"using System.Collections.Generic;

class Program
{
    static void Main(string[] args)
    {
        var x = new Dictionary<string, int> { [[|key|]] = 0 };
    }
}",
@"using System.Collections.Generic;

class Program
{
    private static readonly string key;

    static void Main(string[] args)
    {
        var x = new Dictionary<string, int> { [key] = 0 };
    }
}",
index: ReadonlyFieldIndex);
        }

        [Fact, Trait(Traits.Feature, Traits.Features.CodeActionsGenerateVariable)]
        public async Task TestGenerateFieldInDictionaryInitializer3()
        {
            await TestInRegularAndScriptAsync(
@"using System.Collections.Generic;

class Program
{
    static void Main(string[] args)
    {
        var x = new Dictionary<string, int> { [""Zero""] = 0, [[|One|]] = 1, [""Two""] = 2 };
    }
}",
@"using System.Collections.Generic;

class Program
{
    private static string One;

    static void Main(string[] args)
    {
        var x = new Dictionary<string, int> { [""Zero""] = 0, [One] = 1, [""Two""] = 2 };
    }
}",
index: ReadonlyFieldIndex);
        }

        [Fact, Trait(Traits.Feature, Traits.Features.CodeActionsGenerateVariable)]
        public async Task TestGenerateReadOnlyFieldInDictionaryInitializer2()
        {
            await TestInRegularAndScriptAsync(
@"using System.Collections.Generic;

class Program
{
    static void Main(string[] args)
    {
        var x = new Dictionary<string, int> { [""Zero""] = [|i|] };
    }
}",
@"using System.Collections.Generic;

class Program
{
    private static readonly int i;

    static void Main(string[] args)
    {
        var x = new Dictionary<string, int> { [""Zero""] = i };
    }
}",
index: ReadonlyFieldIndex);
        }

        [Fact, Trait(Traits.Feature, Traits.Features.CodeActionsGenerateVariable)]
        public async Task TestGeneratePropertyInDictionaryInitializer2()
        {
            await TestInRegularAndScriptAsync(
@"using System.Collections.Generic;

class Program
{
    static void Main(string[] args)
    {
        var x = new Dictionary<string, int> { [[|key|]] = 0 };
    }
}",
@"using System.Collections.Generic;

class Program
{
    public static string key { get; private set; }

    static void Main(string[] args)
    {
        var x = new Dictionary<string, int> { [key] = 0 };
    }
}",
index: PropertyIndex);
        }

        [Fact, Trait(Traits.Feature, Traits.Features.CodeActionsGenerateVariable)]
        public async Task TestGenerateReadOnlyFieldInDictionaryInitializer3()
        {
            await TestInRegularAndScriptAsync(
@"using System.Collections.Generic;

class Program
{
    static void Main(string[] args)
    {
        var x = new Dictionary<string, int> { [""Zero""] = 0, [[|One|]] = 1, [""Two""] = 2 };
    }
}",
@"using System.Collections.Generic;

class Program
{
    private static readonly string One;

    static void Main(string[] args)
    {
        var x = new Dictionary<string, int> { [""Zero""] = 0, [One] = 1, [""Two""] = 2 };
    }
}",
index: PropertyIndex);
        }

        [Fact, Trait(Traits.Feature, Traits.Features.CodeActionsGenerateVariable)]
        public async Task TestGeneratePropertyInDictionaryInitializer3()
        {
            await TestInRegularAndScriptAsync(
@"using System.Collections.Generic;

class Program
{
    static void Main(string[] args)
    {
        var x = new Dictionary<string, int> { [""Zero""] = [|i|] };
    }
}",
@"using System.Collections.Generic;

class Program
{
    public static int i { get; private set; }

    static void Main(string[] args)
    {
        var x = new Dictionary<string, int> { [""Zero""] = i };
    }
}",
index: PropertyIndex);
        }

        [Fact, Trait(Traits.Feature, Traits.Features.CodeActionsGenerateVariable)]
        public async Task TestGenerateLocalInDictionaryInitializer()
        {
            await TestInRegularAndScriptAsync(
@"using System.Collections.Generic;

class Program
{
    static void Main(string[] args)
    {
        var x = new Dictionary<string, int> { [[|key|]] = 0 };
    }
}",
@"using System.Collections.Generic;

class Program
{
    static void Main(string[] args)
    {
        string key = null;
        var x = new Dictionary<string, int> { [key] = 0 };
    }
}",
index: LocalIndex);
        }

        [Fact, Trait(Traits.Feature, Traits.Features.CodeActionsGenerateVariable)]
        public async Task TestGenerateLocalInDictionaryInitializer2()
        {
            await TestInRegularAndScriptAsync(
@"using System.Collections.Generic;

class Program
{
    static void Main(string[] args)
    {
        var x = new Dictionary<string, int> { [""Zero""] = 0, [[|One|]] = 1, [""Two""] = 2 };
    }
}",
@"using System.Collections.Generic;

class Program
{
    static void Main(string[] args)
    {
        string One = null;
        var x = new Dictionary<string, int> { [""Zero""] = 0, [One] = 1, [""Two""] = 2 };
    }
}",
index: LocalIndex);
        }

        [Fact, Trait(Traits.Feature, Traits.Features.CodeActionsGenerateVariable)]
        public async Task TestGenerateLocalInDictionaryInitializer3()
        {
            await TestInRegularAndScriptAsync(
@"using System.Collections.Generic;

class Program
{
    static void Main(string[] args)
    {
        var x = new Dictionary<string, int> { [""Zero""] = [|i|] };
    }
}",
@"using System.Collections.Generic;

class Program
{
    static void Main(string[] args)
    {
        int i = 0;
        var x = new Dictionary<string, int> { [""Zero""] = i };
    }
}",
index: LocalIndex);
        }

        [Fact, Trait(Traits.Feature, Traits.Features.CodeActionsGenerateVariable)]
        public async Task TestGenerateVariableFromLambda()
        {
            await TestInRegularAndScriptAsync(
@"using System;

class Program
{
    static void Main(string[] args)
    {
        [|goo|] = () => {
            return 0;
        };
    }
}",
@"using System;

class Program
{
    private static Func<int> goo;

    static void Main(string[] args)
    {
        goo = () => {
            return 0;
        };
    }
}");
        }

        [Fact, Trait(Traits.Feature, Traits.Features.CodeActionsGenerateVariable)]
        public async Task TestGenerateVariableFromLambda2()
        {
            await TestInRegularAndScriptAsync(
@"using System;

class Program
{
    static void Main(string[] args)
    {
        [|goo|] = () => {
            return 0;
        };
    }
}",
@"using System;

class Program
{
    public static Func<int> goo { get; private set; }

    static void Main(string[] args)
    {
        goo = () => {
            return 0;
        };
    }
}",
index: ReadonlyFieldIndex);
        }

        [Fact, Trait(Traits.Feature, Traits.Features.CodeActionsGenerateVariable)]
        public async Task TestGenerateVariableFromLambda3()
        {
            await TestInRegularAndScriptAsync(
@"using System;

class Program
{
    static void Main(string[] args)
    {
        [|goo|] = () => {
            return 0;
        };
    }
}",
@"using System;

class Program
{
    static void Main(string[] args)
    {
        Func<int> goo = () =>
        {
            return 0;
        };
    }
}",
index: PropertyIndex);
        }

        [WorkItem(8010, "https://github.com/dotnet/roslyn/issues/8010")]
        [Fact, Trait(Traits.Feature, Traits.Features.CodeActionsGenerateVariable)]
        public async Task TestGenerationFromStaticProperty_Field()
        {
            await TestInRegularAndScriptAsync(
@"using System;

public class Test
{
    public static int Property1
    {
        get
        {
            return [|_field|];
        }
    }
}",
@"using System;

public class Test
{
    private static int _field;

    public static int Property1
    {
        get
        {
            return _field;
        }
    }
}");
        }

        [WorkItem(8010, "https://github.com/dotnet/roslyn/issues/8010")]
        [Fact, Trait(Traits.Feature, Traits.Features.CodeActionsGenerateVariable)]
        public async Task TestGenerationFromStaticProperty_ReadonlyField()
        {
            await TestInRegularAndScriptAsync(
@"using System;

public class Test
{
    public static int Property1
    {
        get
        {
            return [|_field|];
        }
    }
}",
@"using System;

public class Test
{
    private static readonly int _field;

    public static int Property1
    {
        get
        {
            return _field;
        }
    }
}",
index: ReadonlyFieldIndex);
        }

        [WorkItem(8010, "https://github.com/dotnet/roslyn/issues/8010")]
        [Fact, Trait(Traits.Feature, Traits.Features.CodeActionsGenerateVariable)]
        public async Task TestGenerationFromStaticProperty_Property()
        {
            await TestInRegularAndScriptAsync(
@"using System;

public class Test
{
    public static int Property1
    {
        get
        {
            return [|_field|];
        }
    }
}",
@"using System;

public class Test
{
    public static int Property1
    {
        get
        {
            return _field;
        }
    }

    public static int _field { get; private set; }
}",
index: PropertyIndex);
        }

        [WorkItem(8010, "https://github.com/dotnet/roslyn/issues/8010")]
        [Fact, Trait(Traits.Feature, Traits.Features.CodeActionsGenerateVariable)]
        public async Task TestGenerationFromStaticProperty_Local()
        {
            await TestInRegularAndScriptAsync(
@"using System;

public class Test
{
    public static int Property1
    {
        get
        {
            return [|_field|];
        }
    }
}",
@"using System;

public class Test
{
    public static int Property1
    {
        get
        {
            int _field = 0;
            return _field;
        }
    }
}",
index: LocalIndex);
        }

        [WorkItem(8358, "https://github.com/dotnet/roslyn/issues/8358")]
        [Fact, Trait(Traits.Feature, Traits.Features.CodeActionsGenerateVariable)]
        public async Task TestSameNameAsInstanceVariableInContainingType()
        {
            await TestInRegularAndScriptAsync(
@"class Outer
{
    int _field;

    class Inner
    {
        public Inner(int field)
        {
            [|_field|] = field;
        }
    }
}",
@"class Outer
{
    int _field;

    class Inner
    {
        private int _field;

        public Inner(int field)
        {
            _field = field;
        }
    }
}");
        }

        [WorkItem(8358, "https://github.com/dotnet/roslyn/issues/8358")]
        [Fact, Trait(Traits.Feature, Traits.Features.CodeActionsGenerateVariable)]
        public async Task TestNotOnStaticWithExistingInstance1()
        {
            await TestMissingInRegularAndScriptAsync(
@"class C
{
    int _field;

    void M()
    {
        C.[|_field|] = 42;
    }
}");
        }

        [WorkItem(8358, "https://github.com/dotnet/roslyn/issues/8358")]
        [Fact, Trait(Traits.Feature, Traits.Features.CodeActionsGenerateVariable)]
        public async Task TestNotOnStaticWithExistingInstance2()
        {
            await TestMissingInRegularAndScriptAsync(
@"class C
{
    int _field;

    static C()
    {
        [|_field|] = 42;
    }
}");
        }

        [Fact, Trait(Traits.Feature, Traits.Features.CodeActionsGenerateVariable)]
        public async Task TupleRead()
        {
            await TestInRegularAndScriptAsync(
@"class Class
{
    void Method((int, string) i)
    {
        Method([|tuple|]);
    }
}",
@"class Class
{
    private (int, string) tuple;

    void Method((int, string) i)
    {
        Method(tuple);
    }
}");
        }

        [Fact, Trait(Traits.Feature, Traits.Features.CodeActionsGenerateVariable)]
        public async Task TupleWithOneNameRead()
        {
            await TestInRegularAndScriptAsync(
@"class Class
{
    void Method((int a, string) i)
    {
        Method([|tuple|]);
    }
}",
@"class Class
{
    private (int a, string) tuple;

    void Method((int a, string) i)
    {
        Method(tuple);
    }
}");
        }

        [Fact, Trait(Traits.Feature, Traits.Features.CodeActionsGenerateVariable)]
        public async Task TupleWrite()
        {
            await TestInRegularAndScriptAsync(
@"class Class
{
    void Method()
    {
        [|tuple|] = (1, ""hello"");
    }
}",
@"class Class
{
    private (int, string) tuple;

    void Method()
    {
        tuple = (1, ""hello"");
    }
}");
        }

        [Fact, Trait(Traits.Feature, Traits.Features.CodeActionsGenerateVariable)]
        public async Task TupleWithOneNameWrite()
        {
            await TestInRegularAndScriptAsync(
@"class Class
{
    void Method()
    {
        [|tuple|] = (a: 1, ""hello"");
    }
}",
@"class Class
{
    private (int a, string) tuple;

    void Method()
    {
        tuple = (a: 1, ""hello"");
    }
}");
        }

        [Fact, Trait(Traits.Feature, Traits.Features.CodeActionsGenerateVariable)]
        public async Task TupleRefReturnProperties()
        {
            await TestInRegularAndScriptAsync(
@"
using System;
class C
{
    public void Goo()
    {
        ref int i = ref this.[|Bar|];
    }
}",
@"
using System;
class C
{
    public ref int Bar => throw new NotImplementedException();

    public void Goo()
    {
        ref int i = ref this.Bar;
    }
}");
        }

        [Fact, Trait(Traits.Feature, Traits.Features.CodeActionsGenerateVariable)]
        public async Task TupleRefWithField()
        {
            await TestInRegularAndScriptAsync(
@"
using System;
class C
{
    public void Goo()
    {
        ref int i = ref this.[|bar|];
    }
}",
@"
using System;
class C
{
    private int bar;

    public void Goo()
    {
        ref int i = ref this.bar;
    }
}");
        }

        [WorkItem(17621, "https://github.com/dotnet/roslyn/issues/17621")]
        [Fact, Trait(Traits.Feature, Traits.Features.CodeActionsGenerateVariable)]
        public async Task TestWithMatchingTypeName1()
        {
            await TestInRegularAndScript1Async(
@"
using System;

public class Goo
{
    public Goo(String goo)
    {
        [|String|] = goo;
    }
}",
@"
using System;

public class Goo
{
    public Goo(String goo)
    {
        String = goo;
    }

    public string String { get; }
}");
        }

        [WorkItem(17621, "https://github.com/dotnet/roslyn/issues/17621")]
        [Fact, Trait(Traits.Feature, Traits.Features.CodeActionsGenerateVariable)]
        public async Task TestWithMatchingTypeName2()
        {
            await TestInRegularAndScript1Async(
@"
using System;

public class Goo
{
    public Goo(String goo)
    {
        [|String|] = goo;
    }
}",
@"
using System;

public class Goo
{
    public Goo(String goo)
    {
        String = goo;
    }

    public string String { get; private set; }
}", index: ReadonlyFieldIndex);
        }

        [WorkItem(18275, "https://github.com/dotnet/roslyn/issues/18275")]
        [Fact, Trait(Traits.Feature, Traits.Features.CodeActionsGenerateVariable)]
        public async Task TestContextualKeyword1()
        {
            await TestMissingInRegularAndScriptAsync(
@"
namespace N
{
    class nameof
    {
    }
}

class C
{
    void M()
    {
        [|nameof|]
    }
}");
        }

        [Fact, Trait(Traits.Feature, Traits.Features.CodeActionsGenerateVariable)]
        public async Task TestPreferReadOnlyIfAfterReadOnlyAssignment()
        {
            await TestInRegularAndScriptAsync(
@"class Class
{
    private readonly int _goo;

    public Class()
    {
        _goo = 0;
        [|_bar|] = 1;
    }
}",
@"class Class
{
    private readonly int _goo;
    private readonly int _bar;

    public Class()
    {
        _goo = 0;
        _bar = 1;
    }
}");
        }

        [Fact, Trait(Traits.Feature, Traits.Features.CodeActionsGenerateVariable)]
        public async Task TestPreferReadOnlyIfBeforeReadOnlyAssignment()
        {
            await TestInRegularAndScriptAsync(
@"class Class
{
    private readonly int _goo;

    public Class()
    {
        [|_bar|] = 1;
        _goo = 0;
    }
}",
@"class Class
{
    private readonly int _bar;
    private readonly int _goo;

    public Class()
    {
        _bar = 1;
        _goo = 0;
    }
}");
        }

        [WorkItem(19239, "https://github.com/dotnet/roslyn/issues/19239")]
        [Fact, Trait(Traits.Feature, Traits.Features.CodeActionsGenerateVariable)]
        public async Task TestGenerateReadOnlyPropertyInConstructor()
        {
            await TestInRegularAndScriptAsync(
@"class Class
{
    public Class()
    {
        [|Bar|] = 1;
    }
}",
@"class Class
{
    public Class()
    {
        Bar = 1;
    }

    public int Bar { get; }
}");
        }

        [Fact, Trait(Traits.Feature, Traits.Features.CodeActionsGenerateVariable)]
        public async Task TestPlaceFieldBasedOnSurroundingStatements()
        {
            await TestInRegularAndScriptAsync(
@"class Class
{
    private int _goo;
    private int _quux;

    public Class()
    {
        _goo = 0;
        [|_bar|] = 1;
        _quux = 2;
    }
}",
@"class Class
{
    private int _goo;
    private int _bar;
    private int _quux;

    public Class()
    {
        _goo = 0;
        _bar = 1;
        _quux = 2;
    }
}");
        }

        [Fact, Trait(Traits.Feature, Traits.Features.CodeActionsGenerateVariable)]
        public async Task TestPlaceFieldBasedOnSurroundingStatements2()
        {
            await TestInRegularAndScriptAsync(
@"class Class
{
    private int goo;
    private int quux;

    public Class()
    {
        this.goo = 0;
        this.[|bar|] = 1;
        this.quux = 2;
    }
}",
@"class Class
{
    private int goo;
    private int bar;
    private int quux;

    public Class()
    {
        this.goo = 0;
        this.bar = 1;
        this.quux = 2;
    }
}");
        }

        [Fact, Trait(Traits.Feature, Traits.Features.CodeActionsGenerateVariable)]
        public async Task TestPlacePropertyBasedOnSurroundingStatements()
        {
            await TestInRegularAndScriptAsync(
@"class Class
{
    public int Goo { get; }
    public int Quuz { get; }

    public Class()
    {
        Goo = 0;
        [|Bar|] = 1;
        Quux = 2;
    }
}",
@"class Class
{
    public int Goo { get; }
    public int Bar { get; }
    public int Quuz { get; }

    public Class()
    {
        Goo = 0;
        Bar = 1;
        Quux = 2;
    }
}");
        }

        [WorkItem(19575, "https://github.com/dotnet/roslyn/issues/19575")]
        [Fact, Trait(Traits.Feature, Traits.Features.CodeActionsGenerateVariable)]
        public async Task TestNotOnGenericCodeParsedAsExpression()
        {
            await TestMissingAsync(@"
class C
{
    private void GetEvaluationRuleNames()
    {
        [|IEnumerable|] < Int32 >
        return ImmutableArray.CreateRange();
    }
}");
        }

        [WorkItem(19575, "https://github.com/dotnet/roslyn/issues/19575")]
        [Fact, Trait(Traits.Feature, Traits.Features.CodeActionsGenerateVariable)]
        public async Task TestOnNonGenericExpressionWithLessThan()
        {
            await TestInRegularAndScriptAsync(@"
class C
{
    private void GetEvaluationRuleNames()
    {
        [|IEnumerable|] < Int32
        return ImmutableArray.CreateRange();
    }
}",
@"
class C
{
    public int IEnumerable { get; private set; }

    private void GetEvaluationRuleNames()
    {
        IEnumerable < Int32
        return ImmutableArray.CreateRange();
    }
}");
        }

        [WorkItem(18988, "https://github.com/dotnet/roslyn/issues/18988")]
        [Fact, Trait(Traits.Feature, Traits.Features.CodeActionsGenerateVariable)]
        public async Task GroupNonReadonlyFieldsTogether()
        {
            await TestInRegularAndScriptAsync(@"
class C
{
    public bool isDisposed;

    public readonly int x;
    public readonly int m;

    public C()
    {
        this.[|y|] = 0;
    }
}",
@"
class C
{
    public bool isDisposed;
    private int y;
    public readonly int x;
    public readonly int m;

    public C()
    {
        this.y = 0;
    }
}");
        }

        [WorkItem(18988, "https://github.com/dotnet/roslyn/issues/18988")]
        [Fact, Trait(Traits.Feature, Traits.Features.CodeActionsGenerateVariable)]
        public async Task GroupReadonlyFieldsTogether()
        {
            await TestInRegularAndScriptAsync(@"
class C
{
    public readonly int x;
    public readonly int m;

    public bool isDisposed;

    public C()
    {
        this.[|y|] = 0;
    }
}",
@"
class C
{
    public readonly int x;
    public readonly int m;
    private readonly int y;
    public bool isDisposed;

    public C()
    {
        this.y = 0;
    }
}", index: ReadonlyFieldIndex);
        }

        [WorkItem(20791, "https://github.com/dotnet/roslyn/issues/20791")]
        [Fact, Trait(Traits.Feature, Traits.Features.CodeActionsGenerateVariable)]
        public async Task TestWithOutOverload1()
        {
            await TestInRegularAndScriptAsync(
@"class Class
{
    void Method()
    {
        Goo(out [|goo|]);
    }

    void Goo(int i) { }
    void Goo(out bool b) { }
}",
@"class Class
{
    private bool goo;

    void Method()
    {
        Goo(out goo);
    }

    void Goo(int i) { }
    void Goo(out bool b) { }
}");
        }

        [WorkItem(20791, "https://github.com/dotnet/roslyn/issues/20791")]
        [Fact, Trait(Traits.Feature, Traits.Features.CodeActionsGenerateVariable)]
        public async Task TestWithOutOverload2()
        {
            await TestInRegularAndScriptAsync(
@"class Class
{
    void Method()
    {
        Goo([|goo|]);
    }

    void Goo(out bool b) { }
    void Goo(int i) { }
}",
@"class Class
{
    private int goo;

    void Method()
    {
        Goo(goo);
    }

    void Goo(out bool b) { }
    void Goo(int i) { }
}");
        }

        [WorkItem(20791, "https://github.com/dotnet/roslyn/issues/20791")]
        [Fact, Trait(Traits.Feature, Traits.Features.CodeActionsGenerateVariable)]
        public async Task TestWithRefOverload1()
        {
            await TestInRegularAndScriptAsync(
@"class Class
{
    void Method()
    {
        Goo(ref [|goo|]);
    }

    void Goo(int i) { }
    void Goo(ref bool b) { }
}",
@"class Class
{
    private bool goo;

    void Method()
    {
        Goo(ref goo);
    }

    void Goo(int i) { }
    void Goo(ref bool b) { }
}");
        }

        [WorkItem(20791, "https://github.com/dotnet/roslyn/issues/20791")]
        [Fact, Trait(Traits.Feature, Traits.Features.CodeActionsGenerateVariable)]
        public async Task TestWithRefOverload2()
        {
            await TestInRegularAndScriptAsync(
@"class Class
{
    void Method()
    {
        Goo([|goo|]);
    }

    void Goo(ref bool b) { }
    void Goo(int i) { }
}",
@"class Class
{
    private int goo;

    void Method()
    {
        Goo(goo);
    }

    void Goo(ref bool b) { }
    void Goo(int i) { }
}");
        }

        [WorkItem(26993, "https://github.com/dotnet/roslyn/issues/26993")]
        [Fact, Trait(Traits.Feature, Traits.Features.CodeActionsGenerateVariable)]
        public async Task TestGenerateFieldInExpressionBodiedGetter()
        {
            await TestInRegularAndScriptAsync(
@"class Program
{
    public int Property
    {
        get => [|_field|];
    }
}",
@"class Program
{
    private int _field;

    public int Property
    {
        get => _field;
    }
}");
        }

        [WorkItem(26993, "https://github.com/dotnet/roslyn/issues/26993")]
        [Fact, Trait(Traits.Feature, Traits.Features.CodeActionsGenerateVariable)]
        public async Task TestGenerateFieldInExpressionBodiedGetterWithDifferentAccessibility()
        {
            await TestInRegularAndScriptAsync(
@"class Program
{
    public int Property
    {
        protected get => [|_field|];
        set => throw new System.NotImplementedException();
    }
}",
@"class Program
{
    private int _field;

    public int Property
    {
        protected get => _field;
        set => throw new System.NotImplementedException();
    }
}");
        }

        [WorkItem(26993, "https://github.com/dotnet/roslyn/issues/26993")]
        [Fact, Trait(Traits.Feature, Traits.Features.CodeActionsGenerateVariable)]
        public async Task TestGenerateReadonlyFieldInExpressionBodiedGetter()
        {
            await TestInRegularAndScriptAsync(
@"class Program
{
    public int Property
    {
        get => [|_readonlyField|];
    }
}",
@"class Program
{
    private readonly int _readonlyField;

    public int Property
    {
        get => _readonlyField;
    }
}",
index: ReadonlyFieldIndex);
        }

        [WorkItem(26993, "https://github.com/dotnet/roslyn/issues/26993")]
        [Fact, Trait(Traits.Feature, Traits.Features.CodeActionsGenerateVariable)]
        public async Task TestGeneratePropertyInExpressionBodiedGetter()
        {
            await TestInRegularAndScriptAsync(
@"class Program
{
    public int Property
    {
        get => [|prop|];
    }
}",
@"class Program
{
    public int Property
    {
        get => prop;
    }
    public int prop { get; private set; }
}",
index: PropertyIndex);
        }

        [WorkItem(26993, "https://github.com/dotnet/roslyn/issues/26993")]
        [Fact, Trait(Traits.Feature, Traits.Features.CodeActionsGenerateVariable)]
        public async Task TestGenerateFieldInExpressionBodiedSetterInferredFromType()
        {
            await TestInRegularAndScriptAsync(
@"class Program
{
    public int Property
    {
        set => [|_field|] = value;
    }
}",
@"class Program
{
    private int _field;

    public int Property
    {
        set => _field = value;
    }
}");
        }

        [WorkItem(26993, "https://github.com/dotnet/roslyn/issues/26993")]
        [Fact, Trait(Traits.Feature, Traits.Features.CodeActionsGenerateVariable)]
        public async Task TestGenerateFieldInExpressionBodiedLocalFunction()
        {
            await TestInRegularAndScriptAsync(
@"class Program
{
    public void Method()
    {
        int Local() => [|_field|];
    }
}",
@"class Program
{
    private int _field;

    public void Method()
    {
        int Local() => _field;
    }
}");
        }

        [WorkItem(26993, "https://github.com/dotnet/roslyn/issues/26993")]
        [Fact, Trait(Traits.Feature, Traits.Features.CodeActionsGenerateVariable)]
        public async Task TestGenerateReadonlyFieldInExpressionBodiedLocalFunction()
        {
            await TestInRegularAndScriptAsync(
@"class Program
{
    public void Method()
    {
        int Local() => [|_readonlyField|];
    }
}",
@"class Program
{
    private readonly int _readonlyField;

    public void Method()
    {
        int Local() => _readonlyField;
    }
}",
index: ReadonlyFieldIndex);
        }

        [WorkItem(26993, "https://github.com/dotnet/roslyn/issues/26993")]
        [Fact, Trait(Traits.Feature, Traits.Features.CodeActionsGenerateVariable)]
        public async Task TestGeneratePropertyInExpressionBodiedLocalFunction()
        {
            await TestInRegularAndScriptAsync(
@"class Program
{
    public void Method()
    {
        int Local() => [|prop|];
    }
}",
@"class Program
{
    public int prop { get; private set; }

    public void Method()
    {
        int Local() => prop;
    }
}",
index: PropertyIndex);
        }

        [WorkItem(26993, "https://github.com/dotnet/roslyn/issues/26993")]
        [Fact, Trait(Traits.Feature, Traits.Features.CodeActionsGenerateVariable)]
        public async Task TestGenerateFieldInExpressionBodiedLocalFunctionInferredFromType()
        {
            await TestInRegularAndScriptAsync(
@"class Program
{
    public void Method()
    {
        int Local() => [|_field|] = 12;
    }
}",
@"class Program
{
    private int _field;

    public void Method()
    {
        int Local() => _field = 12;
    }
}");
        }

        [WorkItem(26993, "https://github.com/dotnet/roslyn/issues/26993")]
        [Fact, Trait(Traits.Feature, Traits.Features.CodeActionsGenerateVariable)]
        public async Task TestGenerateFieldInBlockBodiedLocalFunction()
        {
            await TestInRegularAndScriptAsync(
@"class Program
{
    public void Method()
    {
        int Local()
        {
            return [|_field|];
        }
    }
}",
@"class Program
{
    private int _field;

    public void Method()
    {
        int Local()
        {
            return _field;
        }
    }
}");
        }

        [WorkItem(26993, "https://github.com/dotnet/roslyn/issues/26993")]
        [Fact, Trait(Traits.Feature, Traits.Features.CodeActionsGenerateVariable)]
        public async Task TestGenerateReadonlyFieldInBlockBodiedLocalFunction()
        {
            await TestInRegularAndScriptAsync(
@"class Program
{
    public void Method()
    {
        int Local()
        {
            return [|_readonlyField|];
        }
    }
}",
@"class Program
{
    private readonly int _readonlyField;

    public void Method()
    {
        int Local()
        {
            return _readonlyField;
        }
    }
}",
index: ReadonlyFieldIndex);
        }

        [WorkItem(26993, "https://github.com/dotnet/roslyn/issues/26993")]
        [Fact, Trait(Traits.Feature, Traits.Features.CodeActionsGenerateVariable)]
        public async Task TestGeneratePropertyInBlockBodiedLocalFunction()
        {
            await TestInRegularAndScriptAsync(
@"class Program
{
    public void Method()
    {
        int Local()
        {
            return [|prop|];
        }
    }
}",
@"class Program
{
    public int prop { get; private set; }

    public void Method()
    {
        int Local()
        {
            return prop;
        }
    }
}",
index: PropertyIndex);
        }

        [WorkItem(26993, "https://github.com/dotnet/roslyn/issues/26993")]
        [Fact, Trait(Traits.Feature, Traits.Features.CodeActionsGenerateVariable)]
        public async Task TestGenerateFieldInBlockBodiedLocalFunctionInferredFromType()
        {
            await TestInRegularAndScriptAsync(
@"class Program
{
    public void Method()
    {
        int Local() 
        {
            return [|_field|] = 12;
        }
    }
}",
@"class Program
{
    private int _field;

    public void Method()
    {
        int Local() 
        {
            return _field = 12;
        }
    }
}");
        }

        [WorkItem(26993, "https://github.com/dotnet/roslyn/issues/26993")]
        [Fact, Trait(Traits.Feature, Traits.Features.CodeActionsGenerateVariable)]
        public async Task TestGenerateFieldInBlockBodiedLocalFunctionInsideLambdaExpression()
        {
            await TestInRegularAndScriptAsync(
@"
using System;

class Program
{
    public void Method()
    {
        Action action = () => 
        {
            int Local()
            {
                return [|_field|];
            }
        };
    }
}",
@"
using System;

class Program
{
    private int _field;

    public void Method()
    {
        Action action = () => 
        {
            int Local()
            {
                return _field;
            }
        };
    }
}");
        }

        [WorkItem(26993, "https://github.com/dotnet/roslyn/issues/26993")]
        [Fact, Trait(Traits.Feature, Traits.Features.CodeActionsGenerateVariable)]
        public async Task TestGenerateFieldInExpressionBodiedLocalFunctionInsideLambdaExpression()
        {
            await TestInRegularAndScriptAsync(
@"
using System;

class Program
{
    public void Method()
    {
        Action action = () => 
        {
            int Local() => [|_field|];
        };
    }
}",
@"
using System;

class Program
{
    private int _field;

    public void Method()
    {
        Action action = () => 
        {
            int Local() => _field;
        };
    }
}");
        }

        [WorkItem(26406, "https://github.com/dotnet/roslyn/issues/26406")]
        [Fact, Trait(Traits.Feature, Traits.Features.CodeActionsGenerateVariable)]
        public async Task TestIdentifierInsideLock1()
        {
            await TestInRegularAndScriptAsync(
@"class Class
{
    void Method()
    {
        lock ([|goo|])
        {
        }
    }
}",
@"class Class
{
    private object goo;

    void Method()
    {
        lock (goo)
        {
        }
    }
}");
        }

        [WorkItem(26406, "https://github.com/dotnet/roslyn/issues/26406")]
        [Fact, Trait(Traits.Feature, Traits.Features.CodeActionsGenerateVariable)]
        public async Task TestIdentifierInsideLock2()
        {
            await TestInRegularAndScriptAsync(
@"class Class
{
    void Method()
    {
        lock ([|goo|])
        {
        }
    }
}",
@"class Class
{
    private readonly object goo;

    void Method()
    {
        lock (goo)
        {
        }
    }
}", index: 1);
        }

        [WorkItem(26406, "https://github.com/dotnet/roslyn/issues/26406")]
        [Fact, Trait(Traits.Feature, Traits.Features.CodeActionsGenerateVariable)]
        public async Task TestIdentifierInsideLock3()
        {
            await TestInRegularAndScriptAsync(
@"class Class
{
    void Method()
    {
        lock ([|goo|])
        {
        }
    }
}",
@"class Class
{
    public object goo { get; private set; }

    void Method()
    {
        lock (goo)
        {
        }
    }
}", index: 2);
        }
    }
}<|MERGE_RESOLUTION|>--- conflicted
+++ resolved
@@ -3964,7 +3964,6 @@
     {
     }
 }",
-<<<<<<< HEAD
 parseOptions: TestOptions.Regular7,
 index: 3);
         }
@@ -4005,10 +4004,7 @@
     {
     }
 }",
-index: 3);
-=======
 index: LocalIndex);
->>>>>>> 38989992
         }
 
         [Fact, Trait(Traits.Feature, Traits.Features.CodeActionsGenerateVariable)]
