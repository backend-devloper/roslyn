--- conflicted
+++ resolved
@@ -60,13 +60,8 @@
             installerServiceMock.Setup(i => i.IsInstalled(It.IsAny<Workspace>(), It.IsAny<ProjectId>(), "NuGetPackage")).Returns(false);
             installerServiceMock.Setup(i => i.GetInstalledVersions("NuGetPackage")).Returns(ImmutableArray<string>.Empty);
             installerServiceMock.Setup(i => i.TryGetPackageSources()).Returns(packageSources);
-<<<<<<< HEAD
-            installerServiceMock.Setup(s => s.TryInstallPackage(It.IsAny<Workspace>(), It.IsAny<DocumentId>(), It.IsAny<string>(), "NuGetPackage", It.IsAny<string>(), It.IsAny<bool>(), It.IsAny<IProgressTracker>(), It.IsAny<CancellationToken>()))
-                                .Returns(true);
-=======
             installerServiceMock.Setup(s => s.TryInstallPackageAsync(It.IsAny<Workspace>(), It.IsAny<DocumentId>(), It.IsAny<string>(), "NuGetPackage", It.IsAny<string>(), It.IsAny<bool>(), It.IsAny<IProgressTracker>(), It.IsAny<CancellationToken>()))
                                 .Returns(Task.FromResult(true));
->>>>>>> 8d416fab
 
             var packageServiceMock = new Mock<ISymbolSearchService>(MockBehavior.Strict);
             packageServiceMock.Setup(s => s.FindReferenceAssembliesWithTypeAsync("NuGetType", 0, It.IsAny<CancellationToken>()))
@@ -98,13 +93,8 @@
             installerServiceMock.Setup(i => i.IsInstalled(It.IsAny<Workspace>(), It.IsAny<ProjectId>(), "NuGetPackage")).Returns(false);
             installerServiceMock.Setup(i => i.GetInstalledVersions("NuGetPackage")).Returns(ImmutableArray<string>.Empty);
             installerServiceMock.Setup(i => i.TryGetPackageSources()).Returns(packageSources);
-<<<<<<< HEAD
-            installerServiceMock.Setup(s => s.TryInstallPackage(It.IsAny<Workspace>(), It.IsAny<DocumentId>(), It.IsAny<string>(), "NuGetPackage", It.IsAny<string>(), It.IsAny<bool>(), It.IsAny<IProgressTracker>(), It.IsAny<CancellationToken>()))
-                                .Returns(true);
-=======
             installerServiceMock.Setup(s => s.TryInstallPackageAsync(It.IsAny<Workspace>(), It.IsAny<DocumentId>(), It.IsAny<string>(), "NuGetPackage", It.IsAny<string>(), It.IsAny<bool>(), It.IsAny<IProgressTracker>(), It.IsAny<CancellationToken>()))
                                 .Returns(Task.FromResult(true));
->>>>>>> 8d416fab
 
             var packageServiceMock = new Mock<ISymbolSearchService>(MockBehavior.Strict);
             packageServiceMock.Setup(s => s.FindReferenceAssembliesWithTypeAsync("NuGetType", 0, It.IsAny<CancellationToken>()))
@@ -134,13 +124,8 @@
             installerServiceMock.Setup(i => i.IsInstalled(It.IsAny<Workspace>(), It.IsAny<ProjectId>(), "NuGetPackage")).Returns(false);
             installerServiceMock.Setup(i => i.GetInstalledVersions("NuGetPackage")).Returns(ImmutableArray<string>.Empty);
             installerServiceMock.Setup(i => i.TryGetPackageSources()).Returns(NugetPackageSources);
-<<<<<<< HEAD
-            installerServiceMock.Setup(s => s.TryInstallPackage(It.IsAny<Workspace>(), It.IsAny<DocumentId>(), It.IsAny<string>(), "NuGetPackage", It.IsAny<string>(), It.IsAny<bool>(), It.IsAny<IProgressTracker>(), It.IsAny<CancellationToken>()))
-                                .Returns(true);
-=======
             installerServiceMock.Setup(s => s.TryInstallPackageAsync(It.IsAny<Workspace>(), It.IsAny<DocumentId>(), It.IsAny<string>(), "NuGetPackage", It.IsAny<string>(), It.IsAny<bool>(), It.IsAny<IProgressTracker>(), It.IsAny<CancellationToken>()))
                                 .Returns(SpecializedTasks.True);
->>>>>>> 8d416fab
 
             var packageServiceMock = new Mock<ISymbolSearchService>(MockBehavior.Strict);
             packageServiceMock.Setup(s => s.FindReferenceAssembliesWithTypeAsync("NuGetType", 0, It.IsAny<CancellationToken>()))
@@ -170,13 +155,8 @@
             installerServiceMock.Setup(i => i.IsInstalled(It.IsAny<Workspace>(), It.IsAny<ProjectId>(), "NuGetPackage")).Returns(false);
             installerServiceMock.Setup(i => i.GetInstalledVersions("NuGetPackage")).Returns(ImmutableArray<string>.Empty);
             installerServiceMock.Setup(i => i.TryGetPackageSources()).Returns(NugetPackageSources);
-<<<<<<< HEAD
-            installerServiceMock.Setup(s => s.TryInstallPackage(It.IsAny<Workspace>(), It.IsAny<DocumentId>(), It.IsAny<string>(), "NuGetPackage", It.IsAny<string>(), It.IsAny<bool>(), It.IsAny<IProgressTracker>(), It.IsAny<CancellationToken>()))
-                                .Returns(true);
-=======
             installerServiceMock.Setup(s => s.TryInstallPackageAsync(It.IsAny<Workspace>(), It.IsAny<DocumentId>(), It.IsAny<string>(), "NuGetPackage", It.IsAny<string>(), It.IsAny<bool>(), It.IsAny<IProgressTracker>(), It.IsAny<CancellationToken>()))
                                 .Returns(SpecializedTasks.True);
->>>>>>> 8d416fab
 
             var packageServiceMock = new Mock<ISymbolSearchService>(MockBehavior.Strict);
             packageServiceMock.Setup(s => s.FindReferenceAssembliesWithTypeAsync("NuGetType", 0, It.IsAny<CancellationToken>()))
@@ -274,13 +254,8 @@
             installerServiceMock.Setup(i => i.IsInstalled(It.IsAny<Workspace>(), It.IsAny<ProjectId>(), "NuGetPackage")).Returns(false);
             installerServiceMock.Setup(i => i.GetInstalledVersions("NuGetPackage")).Returns(ImmutableArray<string>.Empty);
             installerServiceMock.Setup(i => i.TryGetPackageSources()).Returns(NugetPackageSources);
-<<<<<<< HEAD
-            installerServiceMock.Setup(s => s.TryInstallPackage(It.IsAny<Workspace>(), It.IsAny<DocumentId>(), It.IsAny<string>(), "NuGetPackage", /*versionOpt*/ null, It.IsAny<bool>(), It.IsAny<IProgressTracker>(), It.IsAny<CancellationToken>()))
-                                .Returns(true);
-=======
             installerServiceMock.Setup(s => s.TryInstallPackageAsync(It.IsAny<Workspace>(), It.IsAny<DocumentId>(), It.IsAny<string>(), "NuGetPackage", /*versionOpt*/ null, It.IsAny<bool>(), It.IsAny<IProgressTracker>(), It.IsAny<CancellationToken>()))
                                 .Returns(SpecializedTasks.True);
->>>>>>> 8d416fab
 
             var packageServiceMock = new Mock<ISymbolSearchService>(MockBehavior.Strict);
             packageServiceMock.Setup(s => s.FindReferenceAssembliesWithTypeAsync("NuGetType", 0, It.IsAny<CancellationToken>()))
@@ -313,13 +288,8 @@
             installerServiceMock.Setup(i => i.TryGetPackageSources()).Returns(NugetPackageSources);
             installerServiceMock.Setup(s => s.GetInstalledVersions("NuGetPackage"))
                 .Returns(ImmutableArray.Create("1.0"));
-<<<<<<< HEAD
-            installerServiceMock.Setup(s => s.TryInstallPackage(It.IsAny<Workspace>(), It.IsAny<DocumentId>(), It.IsAny<string>(), "NuGetPackage", "1.0", It.IsAny<bool>(), It.IsAny<IProgressTracker>(), It.IsAny<CancellationToken>()))
-                                .Returns(true);
-=======
             installerServiceMock.Setup(s => s.TryInstallPackageAsync(It.IsAny<Workspace>(), It.IsAny<DocumentId>(), It.IsAny<string>(), "NuGetPackage", "1.0", It.IsAny<bool>(), It.IsAny<IProgressTracker>(), It.IsAny<CancellationToken>()))
                                 .Returns(SpecializedTasks.True);
->>>>>>> 8d416fab
 
             var packageServiceMock = new Mock<ISymbolSearchService>(MockBehavior.Strict);
             packageServiceMock.Setup(s => s.FindReferenceAssembliesWithTypeAsync("NuGetType", 0, It.IsAny<CancellationToken>()))
@@ -352,13 +322,8 @@
             installerServiceMock.Setup(i => i.TryGetPackageSources()).Returns(NugetPackageSources);
             installerServiceMock.Setup(s => s.GetInstalledVersions("NuGetPackage"))
                 .Returns(ImmutableArray.Create("1.0"));
-<<<<<<< HEAD
-            installerServiceMock.Setup(s => s.TryInstallPackage(It.IsAny<Workspace>(), It.IsAny<DocumentId>(), It.IsAny<string>(), "NuGetPackage", "1.0", It.IsAny<bool>(), It.IsAny<IProgressTracker>(), It.IsAny<CancellationToken>()))
-                                .Returns(false);
-=======
             installerServiceMock.Setup(s => s.TryInstallPackageAsync(It.IsAny<Workspace>(), It.IsAny<DocumentId>(), It.IsAny<string>(), "NuGetPackage", "1.0", It.IsAny<bool>(), It.IsAny<IProgressTracker>(), It.IsAny<CancellationToken>()))
                                 .Returns(SpecializedTasks.False);
->>>>>>> 8d416fab
 
             var packageServiceMock = new Mock<ISymbolSearchService>(MockBehavior.Strict);
             packageServiceMock.Setup(s => s.FindReferenceAssembliesWithTypeAsync("NuGetType", 0, It.IsAny<CancellationToken>()))
