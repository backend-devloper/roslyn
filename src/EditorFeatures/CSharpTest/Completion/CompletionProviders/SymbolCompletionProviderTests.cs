﻿// Copyright (c) Microsoft.  All Rights Reserved.  Licensed under the Apache License, Version 2.0.  See License.txt in the project root for license information.

using System.Collections.Generic;
using System.Threading.Tasks;
using Microsoft.CodeAnalysis.Completion;
using Microsoft.CodeAnalysis.Completion.Providers;
using Microsoft.CodeAnalysis.CSharp;
using Microsoft.CodeAnalysis.CSharp.Completion.Providers;
using Microsoft.CodeAnalysis.Editor.CSharp.UnitTests.Completion.CompletionProviders;
using Microsoft.CodeAnalysis.Editor.Implementation.IntelliSense.AsyncCompletion;
using Microsoft.CodeAnalysis.Editor.UnitTests;
using Microsoft.CodeAnalysis.Editor.UnitTests.Workspaces;
using Microsoft.CodeAnalysis.Experiments;
using Microsoft.CodeAnalysis.Test.Utilities;
using Microsoft.VisualStudio.Composition;
using Microsoft.VisualStudio.Language.Intellisense.AsyncCompletion.Data;
using Roslyn.Test.Utilities;
using Xunit;

namespace Microsoft.CodeAnalysis.Editor.CSharp.UnitTests.Completion.CompletionSetSources
{

    [UseExportProvider]
    public partial class SymbolCompletionProviderTests : AbstractCSharpCompletionProviderTests
    {
        public SymbolCompletionProviderTests(CSharpTestWorkspaceFixture workspaceFixture) : base(workspaceFixture)
        {
        }

        internal override CompletionProvider CreateCompletionProvider()
        {
            return new SymbolCompletionProvider();
        }

        protected override ExportProvider GetExportProvider()
        {
            return ExportProviderCache
                .GetOrCreateExportProviderFactory(TestExportProvider.EntireAssemblyCatalogWithCSharpAndVisualBasic.WithPart(typeof(TestExperimentationService)))
                .CreateExportProvider();
        }

        [Fact, Trait(Traits.Feature, Traits.Features.Completion)]
        public async Task EmptyFile()
        {
            await VerifyItemIsAbsentAsync(@"$$", @"String", expectedDescriptionOrNull: null, sourceCodeKind: SourceCodeKind.Regular);
            await VerifyItemIsAbsentAsync(@"$$", @"System", expectedDescriptionOrNull: null, sourceCodeKind: SourceCodeKind.Regular);
        }

        [Fact, Trait(Traits.Feature, Traits.Features.Completion)]
        public async Task EmptyFile_Interactive()
        {
            await VerifyItemIsAbsentAsync(@"$$", @"String", expectedDescriptionOrNull: null, sourceCodeKind: SourceCodeKind.Script);
            await VerifyItemExistsAsync(@"$$", @"System", expectedDescriptionOrNull: null, sourceCodeKind: SourceCodeKind.Script);
        }

        [Fact, Trait(Traits.Feature, Traits.Features.Completion)]
        public async Task EmptyFileWithUsing()
        {
            await VerifyItemIsAbsentAsync(@"using System;
$$", @"String", expectedDescriptionOrNull: null, sourceCodeKind: SourceCodeKind.Regular);
            await VerifyItemIsAbsentAsync(@"using System;
$$", @"System", expectedDescriptionOrNull: null, sourceCodeKind: SourceCodeKind.Regular);
        }

        [Fact, Trait(Traits.Feature, Traits.Features.Completion)]
        public async Task EmptyFileWithUsing_Interactive()
        {
            await VerifyItemExistsAsync(@"using System;
$$", @"String", expectedDescriptionOrNull: null, sourceCodeKind: SourceCodeKind.Script);
            await VerifyItemExistsAsync(@"using System;
$$", @"System", expectedDescriptionOrNull: null, sourceCodeKind: SourceCodeKind.Script);
        }

        [Fact, Trait(Traits.Feature, Traits.Features.Completion)]
        public async Task NotAfterHashR()
        {
            await VerifyItemIsAbsentAsync(@"#r $$", "@System", expectedDescriptionOrNull: null, sourceCodeKind: SourceCodeKind.Script);
        }

        [Fact, Trait(Traits.Feature, Traits.Features.Completion)]
        public async Task NotAfterHashLoad()
        {
            await VerifyItemIsAbsentAsync(@"#load $$", "@System", expectedDescriptionOrNull: null, sourceCodeKind: SourceCodeKind.Script);
        }

        [Fact, Trait(Traits.Feature, Traits.Features.Completion)]
        public async Task UsingDirective()
        {
            await VerifyItemIsAbsentAsync(@"using $$", @"String");
            await VerifyItemIsAbsentAsync(@"using $$ = System", @"System");
            await VerifyItemExistsAsync(@"using $$", @"System");
            await VerifyItemExistsAsync(@"using T = $$", @"System");
        }

        [Fact, Trait(Traits.Feature, Traits.Features.Completion)]
        public async Task InactiveRegion()
        {
            await VerifyItemIsAbsentAsync(@"class C {
#if false 
$$
#endif", @"String");
            await VerifyItemIsAbsentAsync(@"class C {
#if false 
$$
#endif", @"System");
        }

        [Fact, Trait(Traits.Feature, Traits.Features.Completion)]
        public async Task ActiveRegion()
        {
            await VerifyItemIsAbsentAsync(@"class C {
#if true 
$$
#endif", @"String");
            await VerifyItemExistsAsync(@"class C {
#if true 
$$
#endif", @"System");
        }

        [Fact, Trait(Traits.Feature, Traits.Features.Completion)]
        public async Task InactiveRegionWithUsing()
        {
            await VerifyItemIsAbsentAsync(@"using System;

class C {
#if false 
$$
#endif", @"String");
            await VerifyItemIsAbsentAsync(@"using System;

class C {
#if false 
$$
#endif", @"System");
        }

        [Fact, Trait(Traits.Feature, Traits.Features.Completion)]
        public async Task ActiveRegionWithUsing()
        {
            await VerifyItemExistsAsync(@"using System;

class C {
#if true 
$$
#endif", @"String");
            await VerifyItemExistsAsync(@"using System;

class C {
#if true 
$$
#endif", @"System");
        }

        [Fact, Trait(Traits.Feature, Traits.Features.Completion)]
        public async Task SingleLineComment1()
        {
            await VerifyItemIsAbsentAsync(@"using System;

class C {
// $$", @"String");
            await VerifyItemIsAbsentAsync(@"using System;

class C {
// $$", @"System");
        }

        [Fact, Trait(Traits.Feature, Traits.Features.Completion)]
        public async Task SingleLineComment2()
        {
            await VerifyItemIsAbsentAsync(@"using System;

class C {
// $$
", @"String");
            await VerifyItemIsAbsentAsync(@"using System;

class C {
// $$
", @"System");
            await VerifyItemIsAbsentAsync(@"using System;

class C {
  // $$
", @"System");
        }

        [Fact, Trait(Traits.Feature, Traits.Features.Completion)]
        public async Task MultiLineComment()
        {
            await VerifyItemIsAbsentAsync(@"using System;

class C {
/*  $$", @"String");
            await VerifyItemIsAbsentAsync(@"using System;

class C {
/*  $$", @"System");
            await VerifyItemIsAbsentAsync(@"using System;

class C {
/*  $$   */", @"String");
            await VerifyItemIsAbsentAsync(@"using System;

class C {
/*  $$   */", @"System");
            await VerifyItemExistsAsync(@"using System;

class C {
/*    */$$", @"System");
            await VerifyItemExistsAsync(@"using System;

class C {
/*    */$$
", @"System");
            await VerifyItemExistsAsync(@"using System;

class C {
  /*    */$$
", @"System");
        }

        [Fact, Trait(Traits.Feature, Traits.Features.Completion)]
        public async Task SingleLineXmlComment1()
        {
            await VerifyItemIsAbsentAsync(@"using System;

class C {
/// $$", @"String");
            await VerifyItemIsAbsentAsync(@"using System;

class C {
/// $$", @"System");
        }

        [Fact, Trait(Traits.Feature, Traits.Features.Completion)]
        public async Task SingleLineXmlComment2()
        {
            await VerifyItemIsAbsentAsync(@"using System;

class C {
/// $$
", @"String");
            await VerifyItemIsAbsentAsync(@"using System;

class C {
/// $$
", @"System");
            await VerifyItemIsAbsentAsync(@"using System;

class C {
  /// $$
", @"System");
        }

        [Fact, Trait(Traits.Feature, Traits.Features.Completion)]
        public async Task MultiLineXmlComment()
        {
            await VerifyItemIsAbsentAsync(@"using System;

class C {
/**  $$   */", @"String");
            await VerifyItemIsAbsentAsync(@"using System;

class C {
/**  $$   */", @"System");
            await VerifyItemExistsAsync(@"using System;

class C {
/**     */$$", @"System");
            await VerifyItemExistsAsync(@"using System;

class C {
/**     */$$
", @"System");
            await VerifyItemExistsAsync(@"using System;

class C {
  /**     */$$
", @"System");
        }

        [Fact, Trait(Traits.Feature, Traits.Features.Completion)]
        public async Task OpenStringLiteral()
        {
            await VerifyItemIsAbsentAsync(AddUsingDirectives("using System;", AddInsideMethod("string s = \"$$")), @"String");
            await VerifyItemIsAbsentAsync(AddUsingDirectives("using System;", AddInsideMethod("string s = \"$$")), @"System");
        }

        [Fact, Trait(Traits.Feature, Traits.Features.Completion)]
        public async Task OpenStringLiteralInDirective()
        {
            await VerifyItemIsAbsentAsync("#r \"$$", "String", expectedDescriptionOrNull: null, sourceCodeKind: SourceCodeKind.Script);
            await VerifyItemIsAbsentAsync("#r \"$$", "System", expectedDescriptionOrNull: null, sourceCodeKind: SourceCodeKind.Script);
        }

        [Fact, Trait(Traits.Feature, Traits.Features.Completion)]
        public async Task StringLiteral()
        {
            await VerifyItemIsAbsentAsync(AddUsingDirectives("using System;", AddInsideMethod("string s = \"$$\";")), @"System");
            await VerifyItemIsAbsentAsync(AddUsingDirectives("using System;", AddInsideMethod("string s = \"$$\";")), @"String");
        }

        [Fact, Trait(Traits.Feature, Traits.Features.Completion)]
        public async Task StringLiteralInDirective()
        {
            await VerifyItemIsAbsentAsync("#r \"$$\"", "String", expectedDescriptionOrNull: null, sourceCodeKind: SourceCodeKind.Script);
            await VerifyItemIsAbsentAsync("#r \"$$\"", "System", expectedDescriptionOrNull: null, sourceCodeKind: SourceCodeKind.Script);
        }

        [Fact, Trait(Traits.Feature, Traits.Features.Completion)]
        public async Task OpenCharLiteral()
        {
            await VerifyItemIsAbsentAsync(AddUsingDirectives("using System;", AddInsideMethod("char c = '$$")), @"System");
            await VerifyItemIsAbsentAsync(AddUsingDirectives("using System;", AddInsideMethod("char c = '$$")), @"String");
        }

        [Fact, Trait(Traits.Feature, Traits.Features.Completion)]
        public async Task AssemblyAttribute1()
        {
            await VerifyItemExistsAsync(@"[assembly: $$]", @"System");
            await VerifyItemIsAbsentAsync(@"[assembly: $$]", @"String");
        }

        [Fact, Trait(Traits.Feature, Traits.Features.Completion)]
        public async Task AssemblyAttribute2()
        {
            await VerifyItemExistsAsync(AddUsingDirectives("using System;", @"[assembly: $$]"), @"System");
            await VerifyItemExistsAsync(AddUsingDirectives("using System;", @"[assembly: $$]"), @"AttributeUsage");
        }

        [Fact, Trait(Traits.Feature, Traits.Features.Completion)]
        public async Task SystemAttributeIsNotAnAttribute()
        {
            var content = @"[$$]
class CL {}";

            await VerifyItemIsAbsentAsync(AddUsingDirectives("using System;", content), @"Attribute");
        }

        [Fact, Trait(Traits.Feature, Traits.Features.Completion)]
        public async Task TypeAttribute()
        {
            var content = @"[$$]
class CL {}";

            await VerifyItemExistsAsync(AddUsingDirectives("using System;", content), @"AttributeUsage");
            await VerifyItemExistsAsync(AddUsingDirectives("using System;", content), @"System");
        }

        [Fact, Trait(Traits.Feature, Traits.Features.Completion)]
        public async Task TypeParamAttribute()
        {
            await VerifyItemExistsAsync(AddUsingDirectives("using System;", @"class CL<[A$$]T> {}"), @"AttributeUsage");
            await VerifyItemExistsAsync(AddUsingDirectives("using System;", @"class CL<[A$$]T> {}"), @"System");
        }

        [Fact, Trait(Traits.Feature, Traits.Features.Completion)]
        public async Task MethodAttribute()
        {
            var content = @"class CL {
    [$$]
    void Method() {}
}";
            await VerifyItemExistsAsync(AddUsingDirectives("using System;", content), @"AttributeUsage");
            await VerifyItemExistsAsync(AddUsingDirectives("using System;", content), @"System");
        }

        [Fact, Trait(Traits.Feature, Traits.Features.Completion)]
        public async Task MethodTypeParamAttribute()
        {
            var content = @"class CL{
    void Method<[A$$]T> () {}
}";
            await VerifyItemExistsAsync(AddUsingDirectives("using System;", content), @"AttributeUsage");
            await VerifyItemExistsAsync(AddUsingDirectives("using System;", content), @"System");
        }

        [Fact, Trait(Traits.Feature, Traits.Features.Completion)]
        public async Task MethodParamAttribute()
        {
            var content = @"class CL{
    void Method ([$$]int i) {}
}";
            await VerifyItemExistsAsync(AddUsingDirectives("using System;", content), @"AttributeUsage");
            await VerifyItemExistsAsync(AddUsingDirectives("using System;", content), @"System");
        }

        [WorkItem(7213, "https://github.com/dotnet/roslyn/issues/7213")]
        [Fact, Trait(Traits.Feature, Traits.Features.Completion)]
        public async Task NamespaceName_EmptyNameSpan_TopLevel()
        {
            var source = @"namespace $$ { }";

            await VerifyItemExistsAsync(source, "System", sourceCodeKind: SourceCodeKind.Regular);
        }

        [WorkItem(7213, "https://github.com/dotnet/roslyn/issues/7213")]
        [Fact, Trait(Traits.Feature, Traits.Features.Completion)]
        public async Task NamespaceName_EmptyNameSpan_Nested()
        {
            var source = @";
namespace System
{
    namespace $$ { }
}";

            await VerifyItemExistsAsync(source, "Runtime", sourceCodeKind: SourceCodeKind.Regular);
        }

        [WorkItem(7213, "https://github.com/dotnet/roslyn/issues/7213")]
        [Fact, Trait(Traits.Feature, Traits.Features.Completion)]
        public async Task NamespaceName_Unqualified_TopLevelNoPeers()
        {
            var source = @"using System;

namespace $$";

            await VerifyItemExistsAsync(source, "System", sourceCodeKind: SourceCodeKind.Regular);
            await VerifyItemIsAbsentAsync(source, "String", sourceCodeKind: SourceCodeKind.Regular);
        }

        [WorkItem(7213, "https://github.com/dotnet/roslyn/issues/7213")]
        [Fact, Trait(Traits.Feature, Traits.Features.Completion)]
        public async Task NamespaceName_Unqualified_TopLevelWithPeer()
        {
            var source = @"
namespace A { }

namespace $$";

            await VerifyItemExistsAsync(source, "A", sourceCodeKind: SourceCodeKind.Regular);
        }

        [WorkItem(7213, "https://github.com/dotnet/roslyn/issues/7213")]
        [Fact, Trait(Traits.Feature, Traits.Features.Completion)]
        public async Task NamespaceName_Unqualified_NestedWithNoPeers()
        {
            var source = @"
namespace A
{
    namespace $$
}";

            await VerifyNoItemsExistAsync(source, sourceCodeKind: SourceCodeKind.Regular);
        }

        [WorkItem(7213, "https://github.com/dotnet/roslyn/issues/7213")]
        [Fact, Trait(Traits.Feature, Traits.Features.Completion)]
        public async Task NamespaceName_Unqualified_NestedWithPeer()
        {
            var source = @"
namespace A
{
    namespace B { }

    namespace $$
}";

            await VerifyItemIsAbsentAsync(source, "A", sourceCodeKind: SourceCodeKind.Regular);
            await VerifyItemExistsAsync(source, "B", sourceCodeKind: SourceCodeKind.Regular);
        }

        [WorkItem(7213, "https://github.com/dotnet/roslyn/issues/7213")]
        [Fact, Trait(Traits.Feature, Traits.Features.Completion)]
        public async Task NamespaceName_Unqualified_ExcludesCurrentDeclaration()
        {
            var source = @"namespace N$$S";

            await VerifyItemIsAbsentAsync(source, "NS", sourceCodeKind: SourceCodeKind.Regular);
        }

        [WorkItem(7213, "https://github.com/dotnet/roslyn/issues/7213")]
        [Fact, Trait(Traits.Feature, Traits.Features.Completion)]
        public async Task NamespaceName_Unqualified_WithNested()
        {
            var source = @"
namespace A
{
    namespace $$
    {
        namespace B { }
    }
}";

            await VerifyItemIsAbsentAsync(source, "A", sourceCodeKind: SourceCodeKind.Regular);
            await VerifyItemIsAbsentAsync(source, "B", sourceCodeKind: SourceCodeKind.Regular);
        }

        [WorkItem(7213, "https://github.com/dotnet/roslyn/issues/7213")]
        [Fact, Trait(Traits.Feature, Traits.Features.Completion)]
        public async Task NamespaceName_Unqualified_WithNestedAndMatchingPeer()
        {
            var source = @"
namespace A.B { }

namespace A
{
    namespace $$
    {
        namespace B { }
    }
}";

            await VerifyItemIsAbsentAsync(source, "A", sourceCodeKind: SourceCodeKind.Regular);
            await VerifyItemExistsAsync(source, "B", sourceCodeKind: SourceCodeKind.Regular);
        }

        [WorkItem(7213, "https://github.com/dotnet/roslyn/issues/7213")]
        [Fact, Trait(Traits.Feature, Traits.Features.Completion)]
        public async Task NamespaceName_Unqualified_InnerCompletionPosition()
        {
            var source = @"namespace Sys$$tem { }";

            await VerifyItemExistsAsync(source, "System", sourceCodeKind: SourceCodeKind.Regular);
            await VerifyItemIsAbsentAsync(source, "Runtime", sourceCodeKind: SourceCodeKind.Regular);
        }

        [WorkItem(7213, "https://github.com/dotnet/roslyn/issues/7213")]
        [Fact, Trait(Traits.Feature, Traits.Features.Completion)]
        public async Task NamespaceName_Unqualified_IncompleteDeclaration()
        {
            var source = @"
namespace A
{
    namespace B
    {
        namespace $$

        namespace C1 { }
    }

    namespace B.C2 { }
}

namespace A.B.C3 { }";


            // Ideally, all the C* namespaces would be recommended but, because of how the parser
            // recovers from the missing braces, they end up with the following qualified names...
            //
            //     C1 => A.B.?.C1
            //     C2 => A.B.B.C2
            //     C3 => A.A.B.C3
            //
            // ...none of which are found by the current algorithm.
            await VerifyItemIsAbsentAsync(source, "C1", sourceCodeKind: SourceCodeKind.Regular);
            await VerifyItemIsAbsentAsync(source, "C2", sourceCodeKind: SourceCodeKind.Regular);
            await VerifyItemIsAbsentAsync(source, "C3", sourceCodeKind: SourceCodeKind.Regular);

            await VerifyItemIsAbsentAsync(source, "A", sourceCodeKind: SourceCodeKind.Regular);

            // Because of the above, B does end up in the completion list
            // since A.B.B appears to be a peer of the new declaration
            await VerifyItemExistsAsync(source, "B", sourceCodeKind: SourceCodeKind.Regular);
        }

        [WorkItem(7213, "https://github.com/dotnet/roslyn/issues/7213")]
        [Fact, Trait(Traits.Feature, Traits.Features.Completion)]
        public async Task NamespaceName_Qualified_NoPeers()
        {
            var source = @"namespace A.$$";

            await VerifyNoItemsExistAsync(source, sourceCodeKind: SourceCodeKind.Regular);
        }

        [WorkItem(7213, "https://github.com/dotnet/roslyn/issues/7213")]
        [Fact, Trait(Traits.Feature, Traits.Features.Completion)]
        public async Task NamespaceName_Qualified_TopLevelWithPeer()
        {
            var source = @"
namespace A.B { }

namespace A.$$";

            await VerifyItemExistsAsync(source, "B", sourceCodeKind: SourceCodeKind.Regular);
        }

        [WorkItem(7213, "https://github.com/dotnet/roslyn/issues/7213")]
        [Fact, Trait(Traits.Feature, Traits.Features.Completion)]
        public async Task NamespaceName_Qualified_NestedWithPeer()
        {
            var source = @"
namespace A
{
    namespace B.C { }

    namespace B.$$
}";

            await VerifyItemIsAbsentAsync(source, "A", sourceCodeKind: SourceCodeKind.Regular);
            await VerifyItemIsAbsentAsync(source, "B", sourceCodeKind: SourceCodeKind.Regular);
            await VerifyItemExistsAsync(source, "C", sourceCodeKind: SourceCodeKind.Regular);
        }

        [WorkItem(7213, "https://github.com/dotnet/roslyn/issues/7213")]
        [Fact, Trait(Traits.Feature, Traits.Features.Completion)]
        public async Task NamespaceName_Qualified_WithNested()
        {
            var source = @"
namespace A.$$
{
    namespace B { }
}
";

            await VerifyItemIsAbsentAsync(source, "A", sourceCodeKind: SourceCodeKind.Regular);
            await VerifyItemIsAbsentAsync(source, "B", sourceCodeKind: SourceCodeKind.Regular);
        }

        [WorkItem(7213, "https://github.com/dotnet/roslyn/issues/7213")]
        [Fact, Trait(Traits.Feature, Traits.Features.Completion)]
        public async Task NamespaceName_Qualified_WithNestedAndMatchingPeer()
        {
            var source = @"
namespace A.B { }

namespace A.$$
{
    namespace B { }
}
";

            await VerifyItemIsAbsentAsync(source, "A", sourceCodeKind: SourceCodeKind.Regular);
            await VerifyItemExistsAsync(source, "B", sourceCodeKind: SourceCodeKind.Regular);
        }

        [WorkItem(7213, "https://github.com/dotnet/roslyn/issues/7213")]
        [Fact, Trait(Traits.Feature, Traits.Features.Completion)]
        public async Task NamespaceName_Qualified_InnerCompletionPosition()
        {
            var source = @"namespace Sys$$tem.Runtime { }";

            await VerifyItemExistsAsync(source, "System", sourceCodeKind: SourceCodeKind.Regular);
            await VerifyItemIsAbsentAsync(source, "Runtime", sourceCodeKind: SourceCodeKind.Regular);
        }

        [WorkItem(7213, "https://github.com/dotnet/roslyn/issues/7213")]
        [Fact, Trait(Traits.Feature, Traits.Features.Completion)]
        public async Task NamespaceName_OnKeyword()
        {
            var source = @"name$$space System { }";

            await VerifyItemIsAbsentAsync(source, "System", sourceCodeKind: SourceCodeKind.Regular);
        }

        [WorkItem(7213, "https://github.com/dotnet/roslyn/issues/7213")]
        [Fact, Trait(Traits.Feature, Traits.Features.Completion)]
        public async Task NamespaceName_OnNestedKeyword()
        {
            var source = @"
namespace System
{
    name$$space Runtime { }
}";

            await VerifyItemIsAbsentAsync(source, "System", sourceCodeKind: SourceCodeKind.Regular);
            await VerifyItemIsAbsentAsync(source, "Runtime", sourceCodeKind: SourceCodeKind.Regular);
        }

        [WorkItem(7213, "https://github.com/dotnet/roslyn/issues/7213")]
        [Fact, Trait(Traits.Feature, Traits.Features.Completion)]
        public async Task NamespaceName_Qualified_IncompleteDeclaration()
        {
            var source = @"
namespace A
{
    namespace B
    {
        namespace C.$$

        namespace C.D1 { }
    }

    namespace B.C.D2 { }
}

namespace A.B.C.D3 { }";

            await VerifyItemIsAbsentAsync(source, "A", sourceCodeKind: SourceCodeKind.Regular);
            await VerifyItemIsAbsentAsync(source, "B", sourceCodeKind: SourceCodeKind.Regular);
            await VerifyItemIsAbsentAsync(source, "C", sourceCodeKind: SourceCodeKind.Regular);

            // Ideally, all the D* namespaces would be recommended but, because of how the parser
            // recovers from the missing braces, they end up with the following qualified names...
            //
            //     D1 => A.B.C.C.?.D1
            //     D2 => A.B.B.C.D2
            //     D3 => A.A.B.C.D3
            //
            // ...none of which are found by the current algorithm.
            await VerifyItemIsAbsentAsync(source, "D1", sourceCodeKind: SourceCodeKind.Regular);
            await VerifyItemIsAbsentAsync(source, "D2", sourceCodeKind: SourceCodeKind.Regular);
            await VerifyItemIsAbsentAsync(source, "D3", sourceCodeKind: SourceCodeKind.Regular);
        }

        [Fact, Trait(Traits.Feature, Traits.Features.Completion)]
        public async Task UnderNamespace()
        {
            await VerifyItemIsAbsentAsync(@"namespace NS { $$", @"String");
            await VerifyItemIsAbsentAsync(@"namespace NS { $$", @"System");
        }

        [Fact, Trait(Traits.Feature, Traits.Features.Completion)]
        public async Task OutsideOfType1()
        {
            await VerifyItemIsAbsentAsync(@"namespace NS {
class CL {}
$$", @"String");
            await VerifyItemIsAbsentAsync(@"namespace NS {
class CL {}
$$", @"System");
        }

        [Fact, Trait(Traits.Feature, Traits.Features.Completion)]
        public async Task OutsideOfType2()
        {
            var content = @"namespace NS {
class CL {}
$$";
            await VerifyItemIsAbsentAsync(AddUsingDirectives("using System;", content), @"String");
            await VerifyItemIsAbsentAsync(AddUsingDirectives("using System;", content), @"System");
        }

        [Fact, Trait(Traits.Feature, Traits.Features.Completion)]
        public async Task CompletionInsideProperty()
        {
            var content = @"class C
{
    private string name;
    public string Name
    {
        set
        {
            name = $$";
            await VerifyItemExistsAsync(content, @"value");
            await VerifyItemExistsAsync(content, @"C");
        }

        [Fact, Trait(Traits.Feature, Traits.Features.Completion)]
        public async Task AfterDot()
        {
            await VerifyItemIsAbsentAsync(AddUsingDirectives("using System;", @"[assembly: A.$$"), @"String");
            await VerifyItemIsAbsentAsync(AddUsingDirectives("using System;", @"[assembly: A.$$"), @"System");
        }

        [Fact, Trait(Traits.Feature, Traits.Features.Completion)]
        public async Task UsingAlias()
        {
            await VerifyItemIsAbsentAsync(AddUsingDirectives("using System;", @"using MyType = $$"), @"String");
            await VerifyItemExistsAsync(AddUsingDirectives("using System;", @"using MyType = $$"), @"System");
        }

        [Fact, Trait(Traits.Feature, Traits.Features.Completion)]
        public async Task IncompleteMember()
        {
            var content = @"class CL {
    $$
";
            await VerifyItemExistsAsync(AddUsingDirectives("using System;", content), @"String");
            await VerifyItemExistsAsync(AddUsingDirectives("using System;", content), @"System");
        }

        [Fact, Trait(Traits.Feature, Traits.Features.Completion)]
        public async Task IncompleteMemberAccessibility()
        {
            var content = @"class CL {
    public $$
";
            await VerifyItemExistsAsync(AddUsingDirectives("using System;", content), @"String");
            await VerifyItemExistsAsync(AddUsingDirectives("using System;", content), @"System");
        }

        [Fact, Trait(Traits.Feature, Traits.Features.Completion)]
        public async Task BadStatement()
        {
            await VerifyItemExistsAsync(AddUsingDirectives("using System;", AddInsideMethod(@"var t = $$)c")), @"String");
            await VerifyItemExistsAsync(AddUsingDirectives("using System;", AddInsideMethod(@"var t = $$)c")), @"System");
        }

        [Fact, Trait(Traits.Feature, Traits.Features.Completion)]
        public async Task TypeTypeParameter()
        {
            await VerifyItemIsAbsentAsync(AddUsingDirectives("using System;", @"class CL<$$"), @"String");
            await VerifyItemIsAbsentAsync(AddUsingDirectives("using System;", @"class CL<$$"), @"System");
        }

        [Fact, Trait(Traits.Feature, Traits.Features.Completion)]
        public async Task TypeTypeParameterList()
        {
            await VerifyItemIsAbsentAsync(AddUsingDirectives("using System;", @"class CL<T, $$"), @"String");
            await VerifyItemIsAbsentAsync(AddUsingDirectives("using System;", @"class CL<T, $$"), @"System");
        }

        [Fact, Trait(Traits.Feature, Traits.Features.Completion)]
        public async Task CastExpressionTypePart()
        {
            await VerifyItemExistsAsync(AddUsingDirectives("using System;", AddInsideMethod(@"var t = ($$)c")), @"String");
            await VerifyItemExistsAsync(AddUsingDirectives("using System;", AddInsideMethod(@"var t = ($$)c")), @"System");
        }

        [Fact, Trait(Traits.Feature, Traits.Features.Completion)]
        public async Task ObjectCreationExpression()
        {
            await VerifyItemExistsAsync(AddUsingDirectives("using System;", AddInsideMethod(@"var t = new $$")), @"String");
            await VerifyItemExistsAsync(AddUsingDirectives("using System;", AddInsideMethod(@"var t = new $$")), @"System");
        }

        [Fact, Trait(Traits.Feature, Traits.Features.Completion)]
        public async Task ArrayCreationExpression()
        {
            await VerifyItemExistsAsync(AddUsingDirectives("using System;", AddInsideMethod(@"var t = new $$ [")), @"String");
            await VerifyItemExistsAsync(AddUsingDirectives("using System;", AddInsideMethod(@"var t = new $$ [")), @"System");
        }

        [Fact, Trait(Traits.Feature, Traits.Features.Completion)]
        public async Task StackAllocArrayCreationExpression()
        {
            await VerifyItemExistsAsync(AddUsingDirectives("using System;", AddInsideMethod(@"var t = stackalloc $$")), @"String");
            await VerifyItemExistsAsync(AddUsingDirectives("using System;", AddInsideMethod(@"var t = stackalloc $$")), @"System");
        }

        [Fact, Trait(Traits.Feature, Traits.Features.Completion)]
        public async Task FromClauseTypeOptPart()
        {
            await VerifyItemExistsAsync(AddUsingDirectives("using System;", AddInsideMethod(@"var t = from $$ c")), @"String");
            await VerifyItemExistsAsync(AddUsingDirectives("using System;", AddInsideMethod(@"var t = from $$ c")), @"System");
        }

        [Fact, Trait(Traits.Feature, Traits.Features.Completion)]
        public async Task JoinClause()
        {
            await VerifyItemExistsAsync(AddUsingDirectives("using System;", AddInsideMethod(@"var t = from c in C join $$ j")), @"String");
            await VerifyItemExistsAsync(AddUsingDirectives("using System;", AddInsideMethod(@"var t = from c in C join $$ j")), @"System");
        }

        [Fact, Trait(Traits.Feature, Traits.Features.Completion)]
        public async Task DeclarationStatement()
        {
            await VerifyItemExistsAsync(AddUsingDirectives("using System;", AddInsideMethod(@"$$ i =")), @"String");
            await VerifyItemExistsAsync(AddUsingDirectives("using System;", AddInsideMethod(@"$$ i =")), @"System");
        }

        [Fact, Trait(Traits.Feature, Traits.Features.Completion)]
        public async Task VariableDeclaration()
        {
            await VerifyItemExistsAsync(AddUsingDirectives("using System;", AddInsideMethod(@"fixed($$")), @"String");
            await VerifyItemExistsAsync(AddUsingDirectives("using System;", AddInsideMethod(@"fixed($$")), @"System");
        }

        [Fact, Trait(Traits.Feature, Traits.Features.Completion)]
        public async Task ForEachStatement()
        {
            await VerifyItemExistsAsync(AddUsingDirectives("using System;", AddInsideMethod(@"foreach($$")), @"String");
            await VerifyItemExistsAsync(AddUsingDirectives("using System;", AddInsideMethod(@"foreach($$")), @"System");
        }

        [Fact, Trait(Traits.Feature, Traits.Features.Completion)]
        public async Task ForEachStatementNoToken()
        {
            await VerifyItemIsAbsentAsync(AddUsingDirectives("using System;", AddInsideMethod(@"foreach $$")), @"String");
            await VerifyItemIsAbsentAsync(AddUsingDirectives("using System;", AddInsideMethod(@"foreach $$")), @"System");
        }

        [Fact, Trait(Traits.Feature, Traits.Features.Completion)]
        public async Task CatchDeclaration()
        {
            await VerifyItemExistsAsync(AddUsingDirectives("using System;", AddInsideMethod(@"try {} catch($$")), @"String");
            await VerifyItemExistsAsync(AddUsingDirectives("using System;", AddInsideMethod(@"try {} catch($$")), @"System");
        }

        [Fact, Trait(Traits.Feature, Traits.Features.Completion)]
        public async Task FieldDeclaration()
        {
            var content = @"class CL {
    $$ i";
            await VerifyItemExistsAsync(AddUsingDirectives("using System;", content), @"String");
            await VerifyItemExistsAsync(AddUsingDirectives("using System;", content), @"System");
        }

        [Fact, Trait(Traits.Feature, Traits.Features.Completion)]
        public async Task EventFieldDeclaration()
        {
            var content = @"class CL {
    event $$";
            await VerifyItemExistsAsync(AddUsingDirectives("using System;", content), @"String");
            await VerifyItemExistsAsync(AddUsingDirectives("using System;", content), @"System");
        }

        [Fact, Trait(Traits.Feature, Traits.Features.Completion)]
        public async Task ConversionOperatorDeclaration()
        {
            var content = @"class CL {
    explicit operator $$";
            await VerifyItemExistsAsync(AddUsingDirectives("using System;", content), @"String");
            await VerifyItemExistsAsync(AddUsingDirectives("using System;", content), @"System");
        }

        [Fact, Trait(Traits.Feature, Traits.Features.Completion)]
        public async Task ConversionOperatorDeclarationNoToken()
        {
            var content = @"class CL {
    explicit $$";
            await VerifyItemIsAbsentAsync(AddUsingDirectives("using System;", content), @"String");
            await VerifyItemIsAbsentAsync(AddUsingDirectives("using System;", content), @"System");
        }

        [Fact, Trait(Traits.Feature, Traits.Features.Completion)]
        public async Task PropertyDeclaration()
        {
            var content = @"class CL {
    $$ Prop {";
            await VerifyItemExistsAsync(AddUsingDirectives("using System;", content), @"String");
            await VerifyItemExistsAsync(AddUsingDirectives("using System;", content), @"System");
        }

        [Fact, Trait(Traits.Feature, Traits.Features.Completion)]
        public async Task EventDeclaration()
        {
            var content = @"class CL {
    event $$ Event {";
            await VerifyItemExistsAsync(AddUsingDirectives("using System;", content), @"String");
            await VerifyItemExistsAsync(AddUsingDirectives("using System;", content), @"System");
        }

        [Fact, Trait(Traits.Feature, Traits.Features.Completion)]
        public async Task IndexerDeclaration()
        {
            var content = @"class CL {
    $$ this";
            await VerifyItemExistsAsync(AddUsingDirectives("using System;", content), @"String");
            await VerifyItemExistsAsync(AddUsingDirectives("using System;", content), @"System");
        }

        [Fact, Trait(Traits.Feature, Traits.Features.Completion)]
        public async Task Parameter()
        {
            var content = @"class CL {
    void Method($$";
            await VerifyItemExistsAsync(AddUsingDirectives("using System;", content), @"String");
            await VerifyItemExistsAsync(AddUsingDirectives("using System;", content), @"System");
        }

        [Fact, Trait(Traits.Feature, Traits.Features.Completion)]
        public async Task ArrayType()
        {
            var content = @"class CL {
    $$ [";
            await VerifyItemExistsAsync(AddUsingDirectives("using System;", content), @"String");
            await VerifyItemExistsAsync(AddUsingDirectives("using System;", content), @"System");
        }

        [Fact, Trait(Traits.Feature, Traits.Features.Completion)]
        public async Task PointerType()
        {
            var content = @"class CL {
    $$ *";
            await VerifyItemExistsAsync(AddUsingDirectives("using System;", content), @"String");
            await VerifyItemExistsAsync(AddUsingDirectives("using System;", content), @"System");
        }

        [Fact, Trait(Traits.Feature, Traits.Features.Completion)]
        public async Task NullableType()
        {
            var content = @"class CL {
    $$ ?";
            await VerifyItemExistsAsync(AddUsingDirectives("using System;", content), @"String");
            await VerifyItemExistsAsync(AddUsingDirectives("using System;", content), @"System");
        }

        [Fact, Trait(Traits.Feature, Traits.Features.Completion)]
        public async Task DelegateDeclaration()
        {
            var content = @"class CL {
    delegate $$";
            await VerifyItemExistsAsync(AddUsingDirectives("using System;", content), @"String");
            await VerifyItemExistsAsync(AddUsingDirectives("using System;", content), @"System");
        }

        [Fact, Trait(Traits.Feature, Traits.Features.Completion)]
        public async Task MethodDeclaration()
        {
            var content = @"class CL {
    $$ M(";
            await VerifyItemExistsAsync(AddUsingDirectives("using System;", content), @"String");
            await VerifyItemExistsAsync(AddUsingDirectives("using System;", content), @"System");
        }

        [Fact, Trait(Traits.Feature, Traits.Features.Completion)]
        public async Task OperatorDeclaration()
        {
            var content = @"class CL {
    $$ operator";
            await VerifyItemExistsAsync(AddUsingDirectives("using System;", content), @"String");
            await VerifyItemExistsAsync(AddUsingDirectives("using System;", content), @"System");
        }

        [Fact, Trait(Traits.Feature, Traits.Features.Completion)]
        public async Task ParenthesizedExpression()
        {
            await VerifyItemExistsAsync(AddUsingDirectives("using System;", AddInsideMethod(@"($$")), @"String");
            await VerifyItemExistsAsync(AddUsingDirectives("using System;", AddInsideMethod(@"($$")), @"System");
        }

        [Fact, Trait(Traits.Feature, Traits.Features.Completion)]
        public async Task InvocationExpression()
        {
            await VerifyItemExistsAsync(AddUsingDirectives("using System;", AddInsideMethod(@"$$(")), @"String");
            await VerifyItemExistsAsync(AddUsingDirectives("using System;", AddInsideMethod(@"$$(")), @"System");
        }

        [Fact, Trait(Traits.Feature, Traits.Features.Completion)]
        public async Task ElementAccessExpression()
        {
            await VerifyItemExistsAsync(AddUsingDirectives("using System;", AddInsideMethod(@"$$[")), @"String");
            await VerifyItemExistsAsync(AddUsingDirectives("using System;", AddInsideMethod(@"$$[")), @"System");
        }

        [Fact, Trait(Traits.Feature, Traits.Features.Completion)]
        public async Task Argument()
        {
            await VerifyItemExistsAsync(AddUsingDirectives("using System;", AddInsideMethod(@"i[$$")), @"String");
            await VerifyItemExistsAsync(AddUsingDirectives("using System;", AddInsideMethod(@"i[$$")), @"System");
        }

        [Fact, Trait(Traits.Feature, Traits.Features.Completion)]
        public async Task CastExpressionExpressionPart()
        {
            await VerifyItemExistsAsync(AddUsingDirectives("using System;", AddInsideMethod(@"(c)$$")), @"String");
            await VerifyItemExistsAsync(AddUsingDirectives("using System;", AddInsideMethod(@"(c)$$")), @"System");
        }

        [Fact, Trait(Traits.Feature, Traits.Features.Completion)]
        public async Task FromClauseInPart()
        {
            await VerifyItemExistsAsync(AddUsingDirectives("using System;", AddInsideMethod(@"var t = from c in $$")), @"String");
            await VerifyItemExistsAsync(AddUsingDirectives("using System;", AddInsideMethod(@"var t = from c in $$")), @"System");
        }

        [Fact, Trait(Traits.Feature, Traits.Features.Completion)]
        public async Task LetClauseExpressionPart()
        {
            await VerifyItemExistsAsync(AddUsingDirectives("using System;", AddInsideMethod(@"var t = from c in C let n = $$")), @"String");
            await VerifyItemExistsAsync(AddUsingDirectives("using System;", AddInsideMethod(@"var t = from c in C let n = $$")), @"System");
        }

        [Fact, Trait(Traits.Feature, Traits.Features.Completion)]
        public async Task OrderingExpressionPart()
        {
            await VerifyItemExistsAsync(AddUsingDirectives("using System;", AddInsideMethod(@"var t = from c in C orderby $$")), @"String");
            await VerifyItemExistsAsync(AddUsingDirectives("using System;", AddInsideMethod(@"var t = from c in C orderby $$")), @"System");
        }

        [Fact, Trait(Traits.Feature, Traits.Features.Completion)]
        public async Task SelectClauseExpressionPart()
        {
            await VerifyItemExistsAsync(AddUsingDirectives("using System;", AddInsideMethod(@"var t = from c in C select $$")), @"String");
            await VerifyItemExistsAsync(AddUsingDirectives("using System;", AddInsideMethod(@"var t = from c in C select $$")), @"System");
        }

        [Fact, Trait(Traits.Feature, Traits.Features.Completion)]
        public async Task ExpressionStatement()
        {
            await VerifyItemExistsAsync(AddUsingDirectives("using System;", AddInsideMethod(@"$$")), @"String");
            await VerifyItemExistsAsync(AddUsingDirectives("using System;", AddInsideMethod(@"$$")), @"System");
        }

        [Fact, Trait(Traits.Feature, Traits.Features.Completion)]
        public async Task ReturnStatement()
        {
            await VerifyItemExistsAsync(AddUsingDirectives("using System;", AddInsideMethod(@"return $$")), @"String");
            await VerifyItemExistsAsync(AddUsingDirectives("using System;", AddInsideMethod(@"return $$")), @"System");
        }

        [Fact, Trait(Traits.Feature, Traits.Features.Completion)]
        public async Task ThrowStatement()
        {
            await VerifyItemExistsAsync(AddUsingDirectives("using System;", AddInsideMethod(@"throw $$")), @"String");
            await VerifyItemExistsAsync(AddUsingDirectives("using System;", AddInsideMethod(@"throw $$")), @"System");
        }

        [WorkItem(760097, "http://vstfdevdiv:8080/DevDiv2/DevDiv/_workitems/edit/760097")]
        [Fact, Trait(Traits.Feature, Traits.Features.Completion)]
        public async Task YieldReturnStatement()
        {
            await VerifyItemExistsAsync(AddUsingDirectives("using System;", AddInsideMethod(@"yield return $$")), @"String");
            await VerifyItemExistsAsync(AddUsingDirectives("using System;", AddInsideMethod(@"yield return $$")), @"System");
        }

        [Fact, Trait(Traits.Feature, Traits.Features.Completion)]
        public async Task ForEachStatementExpressionPart()
        {
            await VerifyItemExistsAsync(AddUsingDirectives("using System;", AddInsideMethod(@"foreach(T t in $$")), @"String");
            await VerifyItemExistsAsync(AddUsingDirectives("using System;", AddInsideMethod(@"foreach(T t in $$")), @"System");
        }

        [Fact, Trait(Traits.Feature, Traits.Features.Completion)]
        public async Task UsingStatementExpressionPart()
        {
            await VerifyItemExistsAsync(AddUsingDirectives("using System;", AddInsideMethod(@"using($$")), @"String");
            await VerifyItemExistsAsync(AddUsingDirectives("using System;", AddInsideMethod(@"using($$")), @"System");
        }

        [Fact, Trait(Traits.Feature, Traits.Features.Completion)]
        public async Task LockStatement()
        {
            await VerifyItemExistsAsync(AddUsingDirectives("using System;", AddInsideMethod(@"lock($$")), @"String");
            await VerifyItemExistsAsync(AddUsingDirectives("using System;", AddInsideMethod(@"lock($$")), @"System");
        }

        [Fact, Trait(Traits.Feature, Traits.Features.Completion)]
        public async Task EqualsValueClause()
        {
            await VerifyItemExistsAsync(AddUsingDirectives("using System;", AddInsideMethod(@"var i = $$")), @"String");
            await VerifyItemExistsAsync(AddUsingDirectives("using System;", AddInsideMethod(@"var i = $$")), @"System");
        }

        [Fact, Trait(Traits.Feature, Traits.Features.Completion)]
        public async Task ForStatementInitializersPart()
        {
            await VerifyItemExistsAsync(AddUsingDirectives("using System;", AddInsideMethod(@"for($$")), @"String");
            await VerifyItemExistsAsync(AddUsingDirectives("using System;", AddInsideMethod(@"for($$")), @"System");
        }

        [Fact, Trait(Traits.Feature, Traits.Features.Completion)]
        public async Task ForStatementConditionOptPart()
        {
            await VerifyItemExistsAsync(AddUsingDirectives("using System;", AddInsideMethod(@"for(i=0;$$")), @"String");
            await VerifyItemExistsAsync(AddUsingDirectives("using System;", AddInsideMethod(@"for(i=0;$$")), @"System");
        }

        [Fact, Trait(Traits.Feature, Traits.Features.Completion)]
        public async Task ForStatementIncrementorsPart()
        {
            await VerifyItemExistsAsync(AddUsingDirectives("using System;", AddInsideMethod(@"for(i=0;i>10;$$")), @"String");
            await VerifyItemExistsAsync(AddUsingDirectives("using System;", AddInsideMethod(@"for(i=0;i>10;$$")), @"System");
        }

        [Fact, Trait(Traits.Feature, Traits.Features.Completion)]
        public async Task DoStatementConditionPart()
        {
            await VerifyItemExistsAsync(AddUsingDirectives("using System;", AddInsideMethod(@"do {} while($$")), @"String");
            await VerifyItemExistsAsync(AddUsingDirectives("using System;", AddInsideMethod(@"do {} while($$")), @"System");
        }

        [Fact, Trait(Traits.Feature, Traits.Features.Completion)]
        public async Task WhileStatementConditionPart()
        {
            await VerifyItemExistsAsync(AddUsingDirectives("using System;", AddInsideMethod(@"while($$")), @"String");
            await VerifyItemExistsAsync(AddUsingDirectives("using System;", AddInsideMethod(@"while($$")), @"System");
        }

        [Fact, Trait(Traits.Feature, Traits.Features.Completion)]
        public async Task ArrayRankSpecifierSizesPart()
        {
            await VerifyItemExistsAsync(AddUsingDirectives("using System;", AddInsideMethod(@"int [$$")), @"String");
            await VerifyItemExistsAsync(AddUsingDirectives("using System;", AddInsideMethod(@"int [$$")), @"System");
        }

        [Fact, Trait(Traits.Feature, Traits.Features.Completion)]
        public async Task PrefixUnaryExpression()
        {
            await VerifyItemExistsAsync(AddUsingDirectives("using System;", AddInsideMethod(@"+$$")), @"String");
            await VerifyItemExistsAsync(AddUsingDirectives("using System;", AddInsideMethod(@"+$$")), @"System");
        }

        [Fact, Trait(Traits.Feature, Traits.Features.Completion)]
        public async Task PostfixUnaryExpression()
        {
            await VerifyItemExistsAsync(AddUsingDirectives("using System;", AddInsideMethod(@"$$++")), @"String");
            await VerifyItemExistsAsync(AddUsingDirectives("using System;", AddInsideMethod(@"$$++")), @"System");
        }

        [Fact, Trait(Traits.Feature, Traits.Features.Completion)]
        public async Task BinaryExpressionLeftPart()
        {
            await VerifyItemExistsAsync(AddUsingDirectives("using System;", AddInsideMethod(@"$$ + 1")), @"String");
            await VerifyItemExistsAsync(AddUsingDirectives("using System;", AddInsideMethod(@"$$ + 1")), @"System");
        }

        [Fact, Trait(Traits.Feature, Traits.Features.Completion)]
        public async Task BinaryExpressionRightPart()
        {
            await VerifyItemExistsAsync(AddUsingDirectives("using System;", AddInsideMethod(@"1 + $$")), @"String");
            await VerifyItemExistsAsync(AddUsingDirectives("using System;", AddInsideMethod(@"1 + $$")), @"System");
        }

        [Fact, Trait(Traits.Feature, Traits.Features.Completion)]
        public async Task AssignmentExpressionLeftPart()
        {
            await VerifyItemExistsAsync(AddUsingDirectives("using System;", AddInsideMethod(@"$$ = 1")), @"String");
            await VerifyItemExistsAsync(AddUsingDirectives("using System;", AddInsideMethod(@"$$ = 1")), @"System");
        }

        [Fact, Trait(Traits.Feature, Traits.Features.Completion)]
        public async Task AssignmentExpressionRightPart()
        {
            await VerifyItemExistsAsync(AddUsingDirectives("using System;", AddInsideMethod(@"1 = $$")), @"String");
            await VerifyItemExistsAsync(AddUsingDirectives("using System;", AddInsideMethod(@"1 = $$")), @"System");
        }

        [Fact, Trait(Traits.Feature, Traits.Features.Completion)]
        public async Task ConditionalExpressionConditionPart()
        {
            await VerifyItemExistsAsync(AddUsingDirectives("using System;", AddInsideMethod(@"$$? 1:")), @"String");
            await VerifyItemExistsAsync(AddUsingDirectives("using System;", AddInsideMethod(@"$$? 1:")), @"System");
        }

        [Fact, Trait(Traits.Feature, Traits.Features.Completion)]
        public async Task ConditionalExpressionWhenTruePart()
        {
            await VerifyItemExistsAsync(AddUsingDirectives("using System;", AddInsideMethod(@"true? $$:")), @"String");
            await VerifyItemExistsAsync(AddUsingDirectives("using System;", AddInsideMethod(@"true? $$:")), @"System");
        }

        [Fact, Trait(Traits.Feature, Traits.Features.Completion)]
        public async Task ConditionalExpressionWhenFalsePart()
        {
            await VerifyItemExistsAsync(AddUsingDirectives("using System;", AddInsideMethod(@"true? 1:$$")), @"String");
            await VerifyItemExistsAsync(AddUsingDirectives("using System;", AddInsideMethod(@"true? 1:$$")), @"System");
        }

        [Fact, Trait(Traits.Feature, Traits.Features.Completion)]
        public async Task JoinClauseInExpressionPart()
        {
            await VerifyItemExistsAsync(AddUsingDirectives("using System;", AddInsideMethod(@"var t = from c in C join p in $$")), @"String");
            await VerifyItemExistsAsync(AddUsingDirectives("using System;", AddInsideMethod(@"var t = from c in C join p in $$")), @"System");
        }

        [Fact, Trait(Traits.Feature, Traits.Features.Completion)]
        public async Task JoinClauseLeftExpressionPart()
        {
            await VerifyItemExistsAsync(AddUsingDirectives("using System;", AddInsideMethod(@"var t = from c in C join p in P on $$")), @"String");
            await VerifyItemExistsAsync(AddUsingDirectives("using System;", AddInsideMethod(@"var t = from c in C join p in P on $$")), @"System");
        }

        [Fact, Trait(Traits.Feature, Traits.Features.Completion)]
        public async Task JoinClauseRightExpressionPart()
        {
            await VerifyItemExistsAsync(AddUsingDirectives("using System;", AddInsideMethod(@"var t = from c in C join p in P on id equals $$")), @"String");
            await VerifyItemExistsAsync(AddUsingDirectives("using System;", AddInsideMethod(@"var t = from c in C join p in P on id equals $$")), @"System");
        }

        [Fact, Trait(Traits.Feature, Traits.Features.Completion)]
        public async Task WhereClauseConditionPart()
        {
            await VerifyItemExistsAsync(AddUsingDirectives("using System;", AddInsideMethod(@"var t = from c in C where $$")), @"String");
            await VerifyItemExistsAsync(AddUsingDirectives("using System;", AddInsideMethod(@"var t = from c in C where $$")), @"System");
        }

        [Fact, Trait(Traits.Feature, Traits.Features.Completion)]
        public async Task GroupClauseGroupExpressionPart()
        {
            await VerifyItemExistsAsync(AddUsingDirectives("using System;", AddInsideMethod(@"var t = from c in C group $$")), @"String");
            await VerifyItemExistsAsync(AddUsingDirectives("using System;", AddInsideMethod(@"var t = from c in C group $$")), @"System");
        }

        [Fact, Trait(Traits.Feature, Traits.Features.Completion)]
        public async Task GroupClauseByExpressionPart()
        {
            await VerifyItemExistsAsync(AddUsingDirectives("using System;", AddInsideMethod(@"var t = from c in C group g by $$")), @"String");
            await VerifyItemExistsAsync(AddUsingDirectives("using System;", AddInsideMethod(@"var t = from c in C group g by $$")), @"System");
        }

        [Fact, Trait(Traits.Feature, Traits.Features.Completion)]
        public async Task IfStatement()
        {
            await VerifyItemExistsAsync(AddUsingDirectives("using System;", AddInsideMethod(@"if ($$")), @"String");
            await VerifyItemExistsAsync(AddUsingDirectives("using System;", AddInsideMethod(@"if ($$")), @"System");
        }

        [Fact, Trait(Traits.Feature, Traits.Features.Completion)]
        public async Task SwitchStatement()
        {
            await VerifyItemExistsAsync(AddUsingDirectives("using System;", AddInsideMethod(@"switch($$")), @"String");
            await VerifyItemExistsAsync(AddUsingDirectives("using System;", AddInsideMethod(@"switch($$")), @"System");
        }

        [Fact, Trait(Traits.Feature, Traits.Features.Completion)]
        public async Task SwitchLabelCase()
        {
            var content = @"switch(i) { case $$";
            await VerifyItemExistsAsync(AddUsingDirectives("using System;", AddInsideMethod(content)), @"String");
            await VerifyItemExistsAsync(AddUsingDirectives("using System;", AddInsideMethod(content)), @"System");
        }

        [Fact, Trait(Traits.Feature, Traits.Features.Completion)]
        public async Task SwitchPatternLabelCase()
        {
            var content = @"switch(i) { case $$ when";
            await VerifyItemExistsAsync(AddUsingDirectives("using System;", AddInsideMethod(content)), @"String");
            await VerifyItemExistsAsync(AddUsingDirectives("using System;", AddInsideMethod(content)), @"System");
        }

        [Fact, Trait(Traits.Feature, Traits.Features.Completion)]
        [WorkItem(33915, "https://github.com/dotnet/roslyn/issues/33915")]
        public async Task SwitchExpressionFirstBranch()
        {
            var content = @"i switch { $$";
            await VerifyItemExistsAsync(AddUsingDirectives("using System;", AddInsideMethod(content)), @"String");
            await VerifyItemExistsAsync(AddUsingDirectives("using System;", AddInsideMethod(content)), @"System");
        }

        [Fact, Trait(Traits.Feature, Traits.Features.Completion)]
        [WorkItem(33915, "https://github.com/dotnet/roslyn/issues/33915")]
        public async Task SwitchExpressionSecondBranch()
        {
            var content = @"i switch { 1 => true, $$";
            await VerifyItemExistsAsync(AddUsingDirectives("using System;", AddInsideMethod(content)), @"String");
            await VerifyItemExistsAsync(AddUsingDirectives("using System;", AddInsideMethod(content)), @"System");
        }

        [Fact, Trait(Traits.Feature, Traits.Features.Completion)]
        [WorkItem(33915, "https://github.com/dotnet/roslyn/issues/33915")]
        public async Task PositionalPatternFirstPosition()
        {
            var content = @"i is ($$";
            await VerifyItemExistsAsync(AddUsingDirectives("using System;", AddInsideMethod(content)), @"String");
            await VerifyItemExistsAsync(AddUsingDirectives("using System;", AddInsideMethod(content)), @"System");
        }

        [Fact, Trait(Traits.Feature, Traits.Features.Completion)]
        [WorkItem(33915, "https://github.com/dotnet/roslyn/issues/33915")]
        public async Task PositionalPatternSecondPosition()
        {
            var content = @"i is (1, $$";
            await VerifyItemExistsAsync(AddUsingDirectives("using System;", AddInsideMethod(content)), @"String");
            await VerifyItemExistsAsync(AddUsingDirectives("using System;", AddInsideMethod(content)), @"System");
        }

        [Fact, Trait(Traits.Feature, Traits.Features.Completion)]
        [WorkItem(33915, "https://github.com/dotnet/roslyn/issues/33915")]
        public async Task PropertyPatternFirstPosition()
        {
            var content = @"i is { P: $$";
            await VerifyItemExistsAsync(AddUsingDirectives("using System;", AddInsideMethod(content)), @"String");
            await VerifyItemExistsAsync(AddUsingDirectives("using System;", AddInsideMethod(content)), @"System");
        }

        [Fact, Trait(Traits.Feature, Traits.Features.Completion)]
        [WorkItem(33915, "https://github.com/dotnet/roslyn/issues/33915")]
        public async Task PropertyPatternSecondPosition()
        {
            var content = @"i is { P1: 1, P2: $$";
            await VerifyItemExistsAsync(AddUsingDirectives("using System;", AddInsideMethod(content)), @"String");
            await VerifyItemExistsAsync(AddUsingDirectives("using System;", AddInsideMethod(content)), @"System");
        }

        [Fact, Trait(Traits.Feature, Traits.Features.Completion)]
        public async Task InitializerExpression()
        {
            await VerifyItemExistsAsync(AddUsingDirectives("using System;", AddInsideMethod(@"var t = new [] { $$")), @"String");
            await VerifyItemExistsAsync(AddUsingDirectives("using System;", AddInsideMethod(@"var t = new [] { $$")), @"System");
        }

        [Fact, Trait(Traits.Feature, Traits.Features.Completion)]
        public async Task TypeParameterConstraintClause()
        {
            await VerifyItemExistsAsync(AddUsingDirectives("using System;", @"class CL<T> where T : $$"), @"String");
            await VerifyItemExistsAsync(AddUsingDirectives("using System;", @"class CL<T> where T : $$"), @"System");
        }

        [Fact, Trait(Traits.Feature, Traits.Features.Completion)]
        public async Task TypeParameterConstraintClauseList()
        {
            await VerifyItemExistsAsync(AddUsingDirectives("using System;", @"class CL<T> where T : A, $$"), @"String");
            await VerifyItemExistsAsync(AddUsingDirectives("using System;", @"class CL<T> where T : A, $$"), @"System");
        }

        [Fact, Trait(Traits.Feature, Traits.Features.Completion)]
        public async Task TypeParameterConstraintClauseAnotherWhere()
        {
            await VerifyItemIsAbsentAsync(AddUsingDirectives("using System;", @"class CL<T> where T : A where$$"), @"System");
            await VerifyItemIsAbsentAsync(AddUsingDirectives("using System;", @"class CL<T> where T : A where$$"), @"String");
        }

        [Fact, Trait(Traits.Feature, Traits.Features.Completion)]
        public async Task TypeSymbolOfTypeParameterConstraintClause1()
        {
            await VerifyItemExistsAsync(@"class CL<T> where $$", @"T");
            await VerifyItemExistsAsync(@"class CL{ delegate void F<T>() where $$} ", @"T");
            await VerifyItemExistsAsync(@"class CL{ void F<T>() where $$", @"T");
        }

        [Fact, Trait(Traits.Feature, Traits.Features.Completion)]
        public async Task TypeSymbolOfTypeParameterConstraintClause2()
        {
            await VerifyItemIsAbsentAsync(@"class CL<T> where $$", @"System");
            await VerifyItemIsAbsentAsync(AddUsingDirectives("using System;", @"class CL<T> where $$"), @"String");
        }

        [Fact, Trait(Traits.Feature, Traits.Features.Completion)]
        public async Task TypeSymbolOfTypeParameterConstraintClause3()
        {
            await VerifyItemIsAbsentAsync(@"class CL<T1> { void M<T2> where $$", @"T1");
            await VerifyItemExistsAsync(@"class CL<T1> { void M<T2>() where $$", @"T2");
        }

        [Fact, Trait(Traits.Feature, Traits.Features.Completion)]
        public async Task BaseList1()
        {
            await VerifyItemExistsAsync(AddUsingDirectives("using System;", @"class CL : $$"), @"String");
            await VerifyItemExistsAsync(AddUsingDirectives("using System;", @"class CL : $$"), @"System");
        }

        [Fact, Trait(Traits.Feature, Traits.Features.Completion)]
        public async Task BaseList2()
        {
            await VerifyItemExistsAsync(AddUsingDirectives("using System;", @"class CL : B, $$"), @"String");
            await VerifyItemExistsAsync(AddUsingDirectives("using System;", @"class CL : B, $$"), @"System");
        }

        [Fact, Trait(Traits.Feature, Traits.Features.Completion)]
        public async Task BaseListWhere()
        {
            await VerifyItemIsAbsentAsync(AddUsingDirectives("using System;", @"class CL<T> : B where$$"), @"String");
            await VerifyItemIsAbsentAsync(AddUsingDirectives("using System;", @"class CL<T> : B where$$"), @"System");
        }

        [Fact, Trait(Traits.Feature, Traits.Features.Completion)]
        public async Task AliasedName()
        {
            await VerifyItemIsAbsentAsync(AddUsingDirectives("using System;", AddInsideMethod(@"global::$$")), @"String");
            await VerifyItemExistsAsync(AddUsingDirectives("using System;", AddInsideMethod(@"global::$$")), @"System");
        }

        [Fact, Trait(Traits.Feature, Traits.Features.Completion)]
        public async Task AliasedNamespace()
        {
            await VerifyItemExistsAsync(AddUsingDirectives("using S = System;", AddInsideMethod(@"S.$$")), @"String");
        }

        [Fact, Trait(Traits.Feature, Traits.Features.Completion)]
        public async Task AliasedType()
        {
            await VerifyItemExistsAsync(AddUsingDirectives("using S = System.String;", AddInsideMethod(@"S.$$")), @"Empty");
        }

        [Fact, Trait(Traits.Feature, Traits.Features.Completion)]
        public async Task ConstructorInitializer()
        {
            await VerifyItemIsAbsentAsync(AddUsingDirectives("using System;", @"class C { C() : $$"), @"String");
            await VerifyItemIsAbsentAsync(AddUsingDirectives("using System;", @"class C { C() : $$"), @"System");
        }

        [Fact, Trait(Traits.Feature, Traits.Features.Completion)]
        public async Task Typeof1()
        {
            await VerifyItemExistsAsync(AddUsingDirectives("using System;", AddInsideMethod(@"typeof($$")), @"String");
            await VerifyItemExistsAsync(AddUsingDirectives("using System;", AddInsideMethod(@"typeof($$")), @"System");
        }

        [Fact, Trait(Traits.Feature, Traits.Features.Completion)]
        public async Task Typeof2()
        {
            await VerifyItemIsAbsentAsync(AddInsideMethod(@"var x = 0; typeof($$"), @"x");
        }

        [Fact, Trait(Traits.Feature, Traits.Features.Completion)]
        public async Task Sizeof1()
        {
            await VerifyItemExistsAsync(AddUsingDirectives("using System;", AddInsideMethod(@"sizeof($$")), @"String");
            await VerifyItemExistsAsync(AddUsingDirectives("using System;", AddInsideMethod(@"sizeof($$")), @"System");
        }

        [Fact, Trait(Traits.Feature, Traits.Features.Completion)]
        public async Task Sizeof2()
        {
            await VerifyItemIsAbsentAsync(AddInsideMethod(@"var x = 0; sizeof($$"), @"x");
        }

        [Fact, Trait(Traits.Feature, Traits.Features.Completion)]
        public async Task Default1()
        {
            await VerifyItemExistsAsync(AddUsingDirectives("using System;", AddInsideMethod(@"default($$")), @"String");
            await VerifyItemExistsAsync(AddUsingDirectives("using System;", AddInsideMethod(@"default($$")), @"System");
        }

        [Fact, Trait(Traits.Feature, Traits.Features.Completion)]
        public async Task Default2()
        {
            await VerifyItemIsAbsentAsync(AddInsideMethod(@"var x = 0; default($$"), @"x");
        }

        [WorkItem(543819, "http://vstfdevdiv:8080/DevDiv2/DevDiv/_workitems/edit/543819")]
        [Fact, Trait(Traits.Feature, Traits.Features.Completion)]
        public async Task Checked()
        {
            await VerifyItemExistsAsync(AddInsideMethod(@"var x = 0; checked($$"), @"x");
        }

        [WorkItem(543819, "http://vstfdevdiv:8080/DevDiv2/DevDiv/_workitems/edit/543819")]
        [Fact, Trait(Traits.Feature, Traits.Features.Completion)]
        public async Task Unchecked()
        {
            await VerifyItemExistsAsync(AddInsideMethod(@"var x = 0; unchecked($$"), @"x");
        }

        [Fact, Trait(Traits.Feature, Traits.Features.Completion)]
        public async Task Locals()
        {
            await VerifyItemExistsAsync(@"class c { void M() { string goo; $$", "goo");
        }

        [Fact, Trait(Traits.Feature, Traits.Features.Completion)]
        public async Task Parameters()
        {
            await VerifyItemExistsAsync(@"class c { void M(string args) { $$", "args");
        }

        [Fact, Trait(Traits.Feature, Traits.Features.Completion)]
        public async Task LambdaDiscardParameters()
        {
            await VerifyItemIsAbsentAsync(@"class C { void M() { System.Func<int, string, int> f = (int _, string _) => 1 + $$", "_");
        }

        [Fact, Trait(Traits.Feature, Traits.Features.Completion)]
        public async Task AnonymousMethodDiscardParameters()
        {
            await VerifyItemIsAbsentAsync(@"class C { void M() { System.Func<int, string, int> f = delegate(int _, string _) { return 1 + $$ }; } }", "_");
        }

        [Fact, Trait(Traits.Feature, Traits.Features.Completion)]
        public async Task CommonTypesInNewExpressionContext()
        {
            await VerifyItemExistsAsync(AddUsingDirectives("using System;", @"class c { void M() { new $$"), "Exception");
        }

        [Fact, Trait(Traits.Feature, Traits.Features.Completion)]
        public async Task NoCompletionForUnboundTypes()
        {
            await VerifyItemIsAbsentAsync(AddUsingDirectives("using System;", @"class c { void M() { goo.$$"), "Equals");
        }

        [Fact, Trait(Traits.Feature, Traits.Features.Completion)]
        public async Task NoParametersInTypeOf()
        {
            await VerifyItemIsAbsentAsync(AddUsingDirectives("using System;", @"class c { void M(int x) { typeof($$"), "x");
        }

        [Fact, Trait(Traits.Feature, Traits.Features.Completion)]
        public async Task NoParametersInDefault()
        {
            await VerifyItemIsAbsentAsync(AddUsingDirectives("using System;", @"class c { void M(int x) { default($$"), "x");
        }

        [Fact, Trait(Traits.Feature, Traits.Features.Completion)]
        public async Task NoParametersInSizeOf()
        {
            await VerifyItemIsAbsentAsync(AddUsingDirectives("using System;", @"public class C { void M(int x) { unsafe { sizeof($$"), "x");
        }

        [Fact, Trait(Traits.Feature, Traits.Features.Completion)]
        public async Task NoParametersInGenericParameterList()
        {
            await VerifyItemIsAbsentAsync(AddUsingDirectives("using System;", @"public class Generic<T> { void M(int x) { Generic<$$"), "x");
        }

        [Fact, Trait(Traits.Feature, Traits.Features.Completion)]
        public async Task NoMembersAfterNullLiteral()
        {
            await VerifyItemIsAbsentAsync(AddUsingDirectives("using System;", @"public class C { void M() { null.$$"), "Equals");
        }

        [Fact, Trait(Traits.Feature, Traits.Features.Completion)]
        public async Task MembersAfterTrueLiteral()
        {
            await VerifyItemExistsAsync(AddUsingDirectives("using System;", @"public class C { void M() { true.$$"), "Equals");
        }

        [Fact, Trait(Traits.Feature, Traits.Features.Completion)]
        public async Task MembersAfterFalseLiteral()
        {
            await VerifyItemExistsAsync(AddUsingDirectives("using System;", @"public class C { void M() { false.$$"), "Equals");
        }

        [Fact, Trait(Traits.Feature, Traits.Features.Completion)]
        public async Task MembersAfterCharLiteral()
        {
            await VerifyItemExistsAsync(AddUsingDirectives("using System;", @"public class C { void M() { 'c'.$$"), "Equals");
        }

        [Fact, Trait(Traits.Feature, Traits.Features.Completion)]
        public async Task MembersAfterStringLiteral()
        {
            await VerifyItemExistsAsync(AddUsingDirectives("using System;", @"public class C { void M() { """".$$"), "Equals");
        }

        [Fact, Trait(Traits.Feature, Traits.Features.Completion)]
        public async Task MembersAfterVerbatimStringLiteral()
        {
            await VerifyItemExistsAsync(AddUsingDirectives("using System;", @"public class C { void M() { @"""".$$"), "Equals");
        }

        [Fact, Trait(Traits.Feature, Traits.Features.Completion)]
        public async Task MembersAfterNumericLiteral()
        {
            // NOTE: the Completion command handler will suppress this case if the user types '.',
            // but we still need to show members if the user specifically invokes statement completion here.
            await VerifyItemExistsAsync(AddUsingDirectives("using System;", @"public class C { void M() { 2.$$"), "Equals");
        }

        [Fact, Trait(Traits.Feature, Traits.Features.Completion)]
        public async Task NoMembersAfterParenthesizedNullLiteral()
        {
            await VerifyItemIsAbsentAsync(AddUsingDirectives("using System;", @"public class C { void M() { (null).$$"), "Equals");
        }

        [Fact, Trait(Traits.Feature, Traits.Features.Completion)]
        public async Task MembersAfterParenthesizedTrueLiteral()
        {
            await VerifyItemExistsAsync(AddUsingDirectives("using System;", @"public class C { void M() { (true).$$"), "Equals");
        }

        [Fact, Trait(Traits.Feature, Traits.Features.Completion)]
        public async Task MembersAfterParenthesizedFalseLiteral()
        {
            await VerifyItemExistsAsync(AddUsingDirectives("using System;", @"public class C { void M() { (false).$$"), "Equals");
        }

        [Fact, Trait(Traits.Feature, Traits.Features.Completion)]
        public async Task MembersAfterParenthesizedCharLiteral()
        {
            await VerifyItemExistsAsync(AddUsingDirectives("using System;", @"public class C { void M() { ('c').$$"), "Equals");
        }

        [Fact, Trait(Traits.Feature, Traits.Features.Completion)]
        public async Task MembersAfterParenthesizedStringLiteral()
        {
            await VerifyItemExistsAsync(AddUsingDirectives("using System;", @"public class C { void M() { ("""").$$"), "Equals");
        }

        [Fact, Trait(Traits.Feature, Traits.Features.Completion)]
        public async Task MembersAfterParenthesizedVerbatimStringLiteral()
        {
            await VerifyItemExistsAsync(AddUsingDirectives("using System;", @"public class C { void M() { (@"""").$$"), "Equals");
        }

        [Fact, Trait(Traits.Feature, Traits.Features.Completion)]
        public async Task MembersAfterParenthesizedNumericLiteral()
        {
            await VerifyItemExistsAsync(AddUsingDirectives("using System;", @"public class C { void M() { (2).$$"), "Equals");
        }

        [Fact, Trait(Traits.Feature, Traits.Features.Completion)]
        public async Task MembersAfterArithmeticExpression()
        {
            await VerifyItemExistsAsync(AddUsingDirectives("using System;", @"public class C { void M() { (1 + 1).$$"), "Equals");
        }

        [WorkItem(539332, "http://vstfdevdiv:8080/DevDiv2/DevDiv/_workitems/edit/539332")]
        [Fact, Trait(Traits.Feature, Traits.Features.Completion)]
        public async Task InstanceTypesAvailableInUsingAlias()
        {
            await VerifyItemExistsAsync(@"using S = System.$$", "String");
        }

        [WorkItem(539812, "http://vstfdevdiv:8080/DevDiv2/DevDiv/_workitems/edit/539812")]
        [Fact, Trait(Traits.Feature, Traits.Features.Completion)]
        public async Task InheritedMember1()
        {
            var markup = @"
class A
{
    private void Hidden() { }
    protected void Goo() { }
}
class B : A
{
    void Bar()
    {
        $$
    }
}
";
            await VerifyItemIsAbsentAsync(markup, "Hidden");
            await VerifyItemExistsAsync(markup, "Goo");
        }

        [WorkItem(539812, "http://vstfdevdiv:8080/DevDiv2/DevDiv/_workitems/edit/539812")]
        [Fact, Trait(Traits.Feature, Traits.Features.Completion)]
        public async Task InheritedMember2()
        {
            var markup = @"
class A
{
    private void Hidden() { }
    protected void Goo() { }
}
class B : A
{
    void Bar()
    {
        this.$$
    }
}
";
            await VerifyItemIsAbsentAsync(markup, "Hidden");
            await VerifyItemExistsAsync(markup, "Goo");
        }

        [WorkItem(539812, "http://vstfdevdiv:8080/DevDiv2/DevDiv/_workitems/edit/539812")]
        [Fact, Trait(Traits.Feature, Traits.Features.Completion)]
        public async Task InheritedMember3()
        {
            var markup = @"
class A
{
    private void Hidden() { }
    protected void Goo() { }
}
class B : A
{
    void Bar()
    {
        base.$$
    }
}
";
            await VerifyItemIsAbsentAsync(markup, "Hidden");
            await VerifyItemExistsAsync(markup, "Goo");
            await VerifyItemIsAbsentAsync(markup, "Bar");
        }

        [WorkItem(539812, "http://vstfdevdiv:8080/DevDiv2/DevDiv/_workitems/edit/539812")]
        [Fact, Trait(Traits.Feature, Traits.Features.Completion)]
        public async Task InheritedStaticMember1()
        {
            var markup = @"
class A
{
    private static void Hidden() { }
    protected static void Goo() { }
}
class B : A
{
    void Bar()
    {
        $$
    }
}
";
            await VerifyItemIsAbsentAsync(markup, "Hidden");
            await VerifyItemExistsAsync(markup, "Goo");
        }

        [WorkItem(539812, "http://vstfdevdiv:8080/DevDiv2/DevDiv/_workitems/edit/539812")]
        [Fact, Trait(Traits.Feature, Traits.Features.Completion)]
        public async Task InheritedStaticMember2()
        {
            var markup = @"
class A
{
    private static void Hidden() { }
    protected static void Goo() { }
}
class B : A
{
    void Bar()
    {
        B.$$
    }
}
";
            await VerifyItemIsAbsentAsync(markup, "Hidden");
            await VerifyItemExistsAsync(markup, "Goo");
        }

        [WorkItem(539812, "http://vstfdevdiv:8080/DevDiv2/DevDiv/_workitems/edit/539812")]
        [Fact, Trait(Traits.Feature, Traits.Features.Completion)]
        public async Task InheritedStaticMember3()
        {
            var markup = @"
class A
{
     private static void Hidden() { }
     protected static void Goo() { }
}
class B : A
{
    void Bar()
    {
        A.$$
    }
}
";
            await VerifyItemIsAbsentAsync(markup, "Hidden");
            await VerifyItemExistsAsync(markup, "Goo");
        }

        [WorkItem(539812, "http://vstfdevdiv:8080/DevDiv2/DevDiv/_workitems/edit/539812")]
        [Fact, Trait(Traits.Feature, Traits.Features.Completion)]
        public async Task InheritedInstanceAndStaticMembers()
        {
            var markup = @"
class A
{
     private static void HiddenStatic() { }
     protected static void GooStatic() { }

     private void HiddenInstance() { }
     protected void GooInstance() { }
}
class B : A
{
    void Bar()
    {
        $$
    }
}
";
            await VerifyItemIsAbsentAsync(markup, "HiddenStatic");
            await VerifyItemExistsAsync(markup, "GooStatic");
            await VerifyItemIsAbsentAsync(markup, "HiddenInstance");
            await VerifyItemExistsAsync(markup, "GooInstance");
        }

        [WorkItem(540155, "http://vstfdevdiv:8080/DevDiv2/DevDiv/_workitems/edit/540155")]
        [Fact, Trait(Traits.Feature, Traits.Features.Completion)]
        public async Task ForLoopIndexer1()
        {
            var markup = @"
class C
{
    void M()
    {
        for (int i = 0; $$
";
            await VerifyItemExistsAsync(markup, "i");
        }

        [WorkItem(540155, "http://vstfdevdiv:8080/DevDiv2/DevDiv/_workitems/edit/540155")]
        [Fact, Trait(Traits.Feature, Traits.Features.Completion)]
        public async Task ForLoopIndexer2()
        {
            var markup = @"
class C
{
    void M()
    {
        for (int i = 0; i < 10; $$
";
            await VerifyItemExistsAsync(markup, "i");
        }

        [WorkItem(540012, "http://vstfdevdiv:8080/DevDiv2/DevDiv/_workitems/edit/540012")]
        [Fact, Trait(Traits.Feature, Traits.Features.Completion)]
        public async Task NoInstanceMembersAfterType1()
        {
            var markup = @"
class C
{
    void M()
    {
        System.IDisposable.$$
";

            await VerifyItemIsAbsentAsync(markup, "Dispose");
        }

        [WorkItem(540012, "http://vstfdevdiv:8080/DevDiv2/DevDiv/_workitems/edit/540012")]
        [Fact, Trait(Traits.Feature, Traits.Features.Completion)]
        public async Task NoInstanceMembersAfterType2()
        {
            var markup = @"
class C
{
    void M()
    {
        (System.IDisposable).$$
";
            await VerifyItemIsAbsentAsync(markup, "Dispose");
        }

        [WorkItem(540012, "http://vstfdevdiv:8080/DevDiv2/DevDiv/_workitems/edit/540012")]
        [Fact, Trait(Traits.Feature, Traits.Features.Completion)]
        public async Task NoInstanceMembersAfterType3()
        {
            var markup = @"
using System;
class C
{
    void M()
    {
        IDisposable.$$
";

            await VerifyItemIsAbsentAsync(markup, "Dispose");
        }

        [WorkItem(540012, "http://vstfdevdiv:8080/DevDiv2/DevDiv/_workitems/edit/540012")]
        [Fact, Trait(Traits.Feature, Traits.Features.Completion)]
        public async Task NoInstanceMembersAfterType4()
        {
            var markup = @"
using System;
class C
{
    void M()
    {
        (IDisposable).$$
";

            await VerifyItemIsAbsentAsync(markup, "Dispose");
        }

        [WorkItem(540012, "http://vstfdevdiv:8080/DevDiv2/DevDiv/_workitems/edit/540012")]
        [Fact, Trait(Traits.Feature, Traits.Features.Completion)]
        public async Task StaticMembersAfterType1()
        {
            var markup = @"
class C
{
    void M()
    {
        System.IDisposable.$$
";

            await VerifyItemExistsAsync(markup, "ReferenceEquals");
        }

        [WorkItem(540012, "http://vstfdevdiv:8080/DevDiv2/DevDiv/_workitems/edit/540012")]
        [Fact, Trait(Traits.Feature, Traits.Features.Completion)]
        public async Task StaticMembersAfterType2()
        {
            var markup = @"
class C
{
    void M()
    {
        (System.IDisposable).$$
";
            await VerifyItemIsAbsentAsync(markup, "ReferenceEquals");
        }

        [WorkItem(540012, "http://vstfdevdiv:8080/DevDiv2/DevDiv/_workitems/edit/540012")]
        [Fact, Trait(Traits.Feature, Traits.Features.Completion)]
        public async Task StaticMembersAfterType3()
        {
            var markup = @"
using System;
class C
{
    void M()
    {
        IDisposable.$$
";

            await VerifyItemExistsAsync(markup, "ReferenceEquals");
        }

        [WorkItem(540012, "http://vstfdevdiv:8080/DevDiv2/DevDiv/_workitems/edit/540012")]
        [Fact, Trait(Traits.Feature, Traits.Features.Completion)]
        public async Task StaticMembersAfterType4()
        {
            var markup = @"
using System;
class C
{
    void M()
    {
        (IDisposable).$$
";

            await VerifyItemIsAbsentAsync(markup, "ReferenceEquals");
        }

        [WorkItem(540197, "http://vstfdevdiv:8080/DevDiv2/DevDiv/_workitems/edit/540197")]
        [Fact, Trait(Traits.Feature, Traits.Features.Completion)]
        public async Task TypeParametersInClass()
        {
            var markup = @"
class C<T, R>
{
    $$
}
";
            await VerifyItemExistsAsync(markup, "T");
        }

        [WorkItem(540212, "http://vstfdevdiv:8080/DevDiv2/DevDiv/_workitems/edit/540212")]
        [Fact, Trait(Traits.Feature, Traits.Features.Completion)]
        public async Task AfterRefInLambda_TypeOnly()
        {
            var markup = @"
using System;
class C
{
    void M(String parameter)
    {
        Func<int, int> f = (ref $$
    }
}
";
            await VerifyItemExistsAsync(markup, "String");
            await VerifyItemIsAbsentAsync(markup, "parameter");
        }

        [WorkItem(540212, "http://vstfdevdiv:8080/DevDiv2/DevDiv/_workitems/edit/540212")]
        [Fact, Trait(Traits.Feature, Traits.Features.Completion)]
        public async Task AfterOutInLambda_TypeOnly()
        {
            var markup = @"
using System;
class C
{
    void M(String parameter)
    {
        Func<int, int> f = (out $$
    }
}
";
            await VerifyItemExistsAsync(markup, "String");
            await VerifyItemIsAbsentAsync(markup, "parameter");
        }

        [Fact, Trait(Traits.Feature, Traits.Features.Completion)]
        [WorkItem(24326, "https://github.com/dotnet/roslyn/issues/24326")]
        public async Task AfterInInLambda_TypeOnly()
        {
            var markup = @"
using System;
class C
{
    void M(String parameter)
    {
        Func<int, int> f = (in $$
    }
}
";
            await VerifyItemExistsAsync(markup, "String");
            await VerifyItemIsAbsentAsync(markup, "parameter");
        }

        [Fact, Trait(Traits.Feature, Traits.Features.Completion)]
        public async Task AfterRefInMethodDeclaration_TypeOnly()
        {
            var markup = @"
using System;
class C
{
    String field;
    void M(ref $$)
    {
    }
}
";
            await VerifyItemExistsAsync(markup, "String");
            await VerifyItemIsAbsentAsync(markup, "field");
        }

        [Fact, Trait(Traits.Feature, Traits.Features.Completion)]
        public async Task AfterOutInMethodDeclaration_TypeOnly()
        {
            var markup = @"
using System;
class C
{
    String field;
    void M(out $$)
    {
    }
}
";
            await VerifyItemExistsAsync(markup, "String");
            await VerifyItemIsAbsentAsync(markup, "field");
        }

        [Fact, Trait(Traits.Feature, Traits.Features.Completion)]
        [WorkItem(24326, "https://github.com/dotnet/roslyn/issues/24326")]
        public async Task AfterInInMethodDeclaration_TypeOnly()
        {
            var markup = @"
using System;
class C
{
    String field;
    void M(in $$)
    {
    }
}
";
            await VerifyItemExistsAsync(markup, "String");
            await VerifyItemIsAbsentAsync(markup, "field");
        }

        [Fact, Trait(Traits.Feature, Traits.Features.Completion)]
        public async Task AfterRefInInvocation_TypeAndVariable()
        {
            var markup = @"
using System;
class C
{
    void M(ref String parameter)
    {
        M(ref $$
    }
}
";
            await VerifyItemExistsAsync(markup, "String");
            await VerifyItemExistsAsync(markup, "parameter");
        }

        [Fact, Trait(Traits.Feature, Traits.Features.Completion)]
        public async Task AfterOutInInvocation_TypeAndVariable()
        {
            var markup = @"
using System;
class C
{
    void M(out String parameter)
    {
        M(out $$
    }
}
";
            await VerifyItemExistsAsync(markup, "String");
            await VerifyItemExistsAsync(markup, "parameter");
        }

        [Fact, Trait(Traits.Feature, Traits.Features.Completion)]
        [WorkItem(24326, "https://github.com/dotnet/roslyn/issues/24326")]
        public async Task AfterInInInvocation_TypeAndVariable()
        {
            var markup = @"
using System;
class C
{
    void M(in String parameter)
    {
        M(in $$
    }
}
";
            await VerifyItemExistsAsync(markup, "String");
            await VerifyItemExistsAsync(markup, "parameter");
        }

        [Fact, Trait(Traits.Feature, Traits.Features.Completion)]
        [WorkItem(25569, "https://github.com/dotnet/roslyn/issues/25569")]
        public async Task AfterRefExpression_TypeAndVariable()
        {
            var markup = @"
using System;
class C
{
    void M(String parameter)
    {
        ref var x = ref $$
    }
}
";
            await VerifyItemExistsAsync(markup, "String");
            await VerifyItemExistsAsync(markup, "parameter");
        }

        [Fact, Trait(Traits.Feature, Traits.Features.Completion)]
        [WorkItem(25569, "https://github.com/dotnet/roslyn/issues/25569")]
        public async Task AfterRefInStatementContext_TypeOnly()
        {
            var markup = @"
using System;
class C
{
    void M(String parameter)
    {
        ref $$
    }
}
";
            await VerifyItemExistsAsync(markup, "String");
            await VerifyItemIsAbsentAsync(markup, "parameter");
        }

        [Fact, Trait(Traits.Feature, Traits.Features.Completion)]
        [WorkItem(25569, "https://github.com/dotnet/roslyn/issues/25569")]
        public async Task AfterRefReadonlyInStatementContext_TypeOnly()
        {
            var markup = @"
using System;
class C
{
    void M(String parameter)
    {
        ref readonly $$
    }
}
";
            await VerifyItemExistsAsync(markup, "String");
            await VerifyItemIsAbsentAsync(markup, "parameter");
        }

        [Fact, Trait(Traits.Feature, Traits.Features.Completion)]
        public async Task AfterRefLocalDeclaration_TypeOnly()
        {
            var markup = @"
using System;
class C
{
    void M(String parameter)
    {
        ref $$ int local;
    }
}
";
            await VerifyItemExistsAsync(markup, "String");
            await VerifyItemIsAbsentAsync(markup, "parameter");
        }

        [Fact, Trait(Traits.Feature, Traits.Features.Completion)]
        public async Task AfterRefReadonlyLocalDeclaration_TypeOnly()
        {
            var markup = @"
using System;
class C
{
    void M(String parameter)
    {
        ref readonly $$ int local;
    }
}
";
            await VerifyItemExistsAsync(markup, "String");
            await VerifyItemIsAbsentAsync(markup, "parameter");
        }

        [Fact, Trait(Traits.Feature, Traits.Features.Completion)]
        public async Task AfterRefLocalFunction_TypeOnly()
        {
            var markup = @"
using System;
class C
{
    void M(String parameter)
    {
        ref $$ int Function();
    }
}
";
            await VerifyItemExistsAsync(markup, "String");
            await VerifyItemIsAbsentAsync(markup, "parameter");
        }

        [Fact, Trait(Traits.Feature, Traits.Features.Completion)]
        public async Task AfterRefReadonlyLocalFunction_TypeOnly()
        {
            var markup = @"
using System;
class C
{
    void M(String parameter)
    {
        ref readonly $$ int Function();
    }
}
";
            await VerifyItemExistsAsync(markup, "String");
            await VerifyItemIsAbsentAsync(markup, "parameter");
        }

        [Fact, Trait(Traits.Feature, Traits.Features.Completion)]
        [WorkItem(25569, "https://github.com/dotnet/roslyn/issues/25569")]
        public async Task AfterRefInMemberContext_TypeOnly()
        {
            var markup = @"
using System;
class C
{
    String field;
    ref $$
}
";
            await VerifyItemExistsAsync(markup, "String");
            await VerifyItemIsAbsentAsync(markup, "field");
        }

        [Fact, Trait(Traits.Feature, Traits.Features.Completion)]
        [WorkItem(25569, "https://github.com/dotnet/roslyn/issues/25569")]
        public async Task AfterRefReadonlyInMemberContext_TypeOnly()
        {
            var markup = @"
using System;
class C
{
    String field;
    ref readonly $$
}
";
            await VerifyItemExistsAsync(markup, "String");
            await VerifyItemIsAbsentAsync(markup, "field");
        }

        [WorkItem(539217, "http://vstfdevdiv:8080/DevDiv2/DevDiv/_workitems/edit/539217")]
        [Fact, Trait(Traits.Feature, Traits.Features.Completion)]
        public async Task NestedType1()
        {
            var markup = @"
class Q
{
    $$
    class R
    {

    }
}
";
            await VerifyItemExistsAsync(markup, "Q");
            await VerifyItemExistsAsync(markup, "R");
        }

        [WorkItem(539217, "http://vstfdevdiv:8080/DevDiv2/DevDiv/_workitems/edit/539217")]
        [Fact, Trait(Traits.Feature, Traits.Features.Completion)]
        public async Task NestedType2()
        {
            var markup = @"
class Q
{
    class R
    {
        $$
    }
}
";
            await VerifyItemExistsAsync(markup, "Q");
            await VerifyItemExistsAsync(markup, "R");
        }

        [WorkItem(539217, "http://vstfdevdiv:8080/DevDiv2/DevDiv/_workitems/edit/539217")]
        [Fact, Trait(Traits.Feature, Traits.Features.Completion)]
        public async Task NestedType3()
        {
            var markup = @"
class Q
{
    class R
    {
    }
    $$
}
";
            await VerifyItemExistsAsync(markup, "Q");
            await VerifyItemExistsAsync(markup, "R");
        }

        [WorkItem(539217, "http://vstfdevdiv:8080/DevDiv2/DevDiv/_workitems/edit/539217")]
        [Fact, Trait(Traits.Feature, Traits.Features.Completion)]
        public async Task NestedType4_Regular()
        {
            var markup = @"
class Q
{
    class R
    {
    }
}
$$"; // At EOF
            await VerifyItemIsAbsentAsync(markup, "Q", expectedDescriptionOrNull: null, sourceCodeKind: SourceCodeKind.Regular);
            await VerifyItemIsAbsentAsync(markup, "R", expectedDescriptionOrNull: null, sourceCodeKind: SourceCodeKind.Regular);
        }

        [WorkItem(539217, "http://vstfdevdiv:8080/DevDiv2/DevDiv/_workitems/edit/539217")]
        [Fact, Trait(Traits.Feature, Traits.Features.Completion)]
        public async Task NestedType4_Script()
        {
            var markup = @"
class Q
{
    class R
    {
    }
}
$$"; // At EOF
            await VerifyItemExistsAsync(markup, "Q", expectedDescriptionOrNull: null, sourceCodeKind: SourceCodeKind.Script);
            await VerifyItemIsAbsentAsync(markup, "R", expectedDescriptionOrNull: null, sourceCodeKind: SourceCodeKind.Script);
        }

        [WorkItem(539217, "http://vstfdevdiv:8080/DevDiv2/DevDiv/_workitems/edit/539217")]
        [Fact, Trait(Traits.Feature, Traits.Features.Completion)]
        public async Task NestedType5()
        {
            var markup = @"
class Q
{
    class R
    {
    }
    $$"; // At EOF
            await VerifyItemExistsAsync(markup, "Q");
            await VerifyItemExistsAsync(markup, "R");
        }

        [WorkItem(539217, "http://vstfdevdiv:8080/DevDiv2/DevDiv/_workitems/edit/539217")]
        [Fact, Trait(Traits.Feature, Traits.Features.Completion)]
        public async Task NestedType6()
        {
            var markup = @"
class Q
{
    class R
    {
        $$"; // At EOF
            await VerifyItemExistsAsync(markup, "Q");
            await VerifyItemExistsAsync(markup, "R");
        }

        [WorkItem(540574, "http://vstfdevdiv:8080/DevDiv2/DevDiv/_workitems/edit/540574")]
        [Fact, Trait(Traits.Feature, Traits.Features.Completion)]
        public async Task AmbiguityBetweenTypeAndLocal()
        {
            var markup = @"
using System;
using System.Collections.Generic;
using System.Linq;

class Program
{
    public void goo() {
        int i = 5;
        i.$$
        List<string> ml = new List<string>();
    }
}";

            await VerifyItemExistsAsync(markup, "CompareTo");
        }

        [WorkItem(21596, "https://github.com/dotnet/roslyn/issues/21596")]
        [Fact, Trait(Traits.Feature, Traits.Features.Completion)]
        public async Task AmbiguityBetweenExpressionAndLocalFunctionReturnType()
        {
            var markup = @"
using System;
using System.Collections.Generic;
using System.Linq;
using System.Text;
using System.Threading.Tasks;

class Program
{
    static void Main(string[] args)
    {
        AwaitTest test = new AwaitTest();
        test.Test1().Wait();
    }
}

class AwaitTest
{
    List<string> stringList = new List<string>();

    public async Task<bool> Test1()
    {
        stringList.$$

        await Test2();

        return true;
    }

    public async Task<bool> Test2()
    {
        return true;
    }
}";

            await VerifyItemExistsAsync(markup, "Add");
        }

        [WorkItem(540750, "http://vstfdevdiv:8080/DevDiv2/DevDiv/_workitems/edit/540750")]
        [Fact, Trait(Traits.Feature, Traits.Features.Completion)]
        public async Task CompletionAfterNewInScript()
        {
            var markup = @"
using System;

new $$";

            await VerifyItemExistsAsync(markup, "String", expectedDescriptionOrNull: null, sourceCodeKind: SourceCodeKind.Script);
        }

        [WorkItem(540933, "http://vstfdevdiv:8080/DevDiv2/DevDiv/_workitems/edit/540933")]
        [Fact, Trait(Traits.Feature, Traits.Features.Completion)]
        public async Task ExtensionMethodsInScript()
        {
            var markup = @"
using System.Linq;
var a = new int[] { 1, 2 };
a.$$";

            await VerifyItemExistsAsync(markup, "ElementAt", displayTextSuffix: "<>", expectedDescriptionOrNull: null, sourceCodeKind: SourceCodeKind.Script);
        }

        [WorkItem(541019, "http://vstfdevdiv:8080/DevDiv2/DevDiv/_workitems/edit/541019")]
        [Fact, Trait(Traits.Feature, Traits.Features.Completion)]
        public async Task ExpressionsInForLoopInitializer()
        {
            var markup = @"
public class C
{
    public void M()
    {
        int count = 0;
        for ($$
";

            await VerifyItemExistsAsync(markup, "count");
        }

        [WorkItem(541108, "http://vstfdevdiv:8080/DevDiv2/DevDiv/_workitems/edit/541108")]
        [Fact, Trait(Traits.Feature, Traits.Features.Completion)]
        public async Task AfterLambdaExpression1()
        {
            var markup = @"
public class C
{
    public void M()
    {
        System.Func<int, int> f = arg => { arg = 2; return arg; }.$$
    }
}
";

            await VerifyItemIsAbsentAsync(markup, "ToString");
        }

        [WorkItem(541108, "http://vstfdevdiv:8080/DevDiv2/DevDiv/_workitems/edit/541108")]
        [Fact, Trait(Traits.Feature, Traits.Features.Completion)]
        public async Task AfterLambdaExpression2()
        {
            var markup = @"
public class C
{
    public void M()
    {
        ((System.Func<int, int>)(arg => { arg = 2; return arg; })).$$
    }
}
";

            await VerifyItemExistsAsync(markup, "ToString");
            await VerifyItemExistsAsync(markup, "Invoke");
        }

        [WorkItem(541216, "http://vstfdevdiv:8080/DevDiv2/DevDiv/_workitems/edit/541216")]
        [Fact, Trait(Traits.Feature, Traits.Features.Completion)]
        public async Task InMultiLineCommentAtEndOfFile()
        {
            var markup = @"
using System;
/*$$";

            await VerifyItemIsAbsentAsync(markup, "Console", expectedDescriptionOrNull: null, sourceCodeKind: SourceCodeKind.Script);
        }

        [WorkItem(541218, "http://vstfdevdiv:8080/DevDiv2/DevDiv/_workitems/edit/541218")]
        [Fact, Trait(Traits.Feature, Traits.Features.Completion)]
        public async Task TypeParametersAtEndOfFile()
        {
            var markup = @"
using System;
using System.Collections.Generic;
using System.Linq;

class Outer<T>
{
class Inner<U>
{
static void F(T t, U u)
{
return;
}
public static void F(T t)
{
Outer<$$";

            await VerifyItemExistsAsync(markup, "T");
        }

        [WorkItem(552717, "http://vstfdevdiv:8080/DevDiv2/DevDiv/_workitems/edit/552717")]
        [Fact, Trait(Traits.Feature, Traits.Features.Completion)]
        public async Task LabelInCaseSwitchAbsentForCase()
        {
            var markup = @"
class Program
{
    static void Main()
    {
        int x;
        switch (x)
        {
            case 0:
                goto $$";

            await VerifyItemIsAbsentAsync(markup, "case 0:");
        }

        [WorkItem(552717, "http://vstfdevdiv:8080/DevDiv2/DevDiv/_workitems/edit/552717")]
        [Fact, Trait(Traits.Feature, Traits.Features.Completion)]
        public async Task LabelInCaseSwitchAbsentForDefaultWhenAbsent()
        {
            var markup = @"
class Program
{
    static void Main()
    {
        int x;
        switch (x)
        {
            case 0:
                goto $$";

            await VerifyItemIsAbsentAsync(markup, "default:");
        }

        [WorkItem(552717, "http://vstfdevdiv:8080/DevDiv2/DevDiv/_workitems/edit/552717")]
        [Fact, Trait(Traits.Feature, Traits.Features.Completion)]
        public async Task LabelInCaseSwitchPresentForDefault()
        {
            var markup = @"
class Program
{
    static void Main()
    {
        int x;
        switch (x)
        {
            default:
                goto $$";

            await VerifyItemExistsAsync(markup, "default");
        }

        [Fact, Trait(Traits.Feature, Traits.Features.Completion)]
        public async Task LabelAfterGoto1()
        {
            var markup = @"
class Program
{
    static void Main()
    {
    Goo:
        int Goo;
        goto $$";

            await VerifyItemExistsAsync(markup, "Goo");
        }

        [Fact, Trait(Traits.Feature, Traits.Features.Completion)]
        public async Task LabelAfterGoto2()
        {
            var markup = @"
class Program
{
    static void Main()
    {
    Goo:
        int Goo;
        goto Goo $$";

            await VerifyItemIsAbsentAsync(markup, "Goo");
        }

        [WorkItem(542225, "http://vstfdevdiv:8080/DevDiv2/DevDiv/_workitems/edit/542225")]
        [Fact, Trait(Traits.Feature, Traits.Features.Completion)]
        public async Task AttributeName()
        {
            var markup = @"
using System;
[$$";

            await VerifyItemExistsAsync(markup, "CLSCompliant");
            await VerifyItemIsAbsentAsync(markup, "CLSCompliantAttribute");
        }

        [WorkItem(542225, "http://vstfdevdiv:8080/DevDiv2/DevDiv/_workitems/edit/542225")]
        [Fact, Trait(Traits.Feature, Traits.Features.Completion)]
        public async Task AttributeNameAfterSpecifier()
        {
            var markup = @"
using System;
[assembly:$$
";

            await VerifyItemExistsAsync(markup, "CLSCompliant");
            await VerifyItemIsAbsentAsync(markup, "CLSCompliantAttribute");
        }

        [WorkItem(542225, "http://vstfdevdiv:8080/DevDiv2/DevDiv/_workitems/edit/542225")]
        [Fact, Trait(Traits.Feature, Traits.Features.Completion)]
        public async Task AttributeNameInAttributeList()
        {
            var markup = @"
using System;
[CLSCompliant, $$";

            await VerifyItemExistsAsync(markup, "CLSCompliant");
            await VerifyItemIsAbsentAsync(markup, "CLSCompliantAttribute");
        }

        [WorkItem(542225, "http://vstfdevdiv:8080/DevDiv2/DevDiv/_workitems/edit/542225")]
        [Fact, Trait(Traits.Feature, Traits.Features.Completion)]
        public async Task AttributeNameBeforeClass()
        {
            var markup = @"
using System;
[$$
class C { }";

            await VerifyItemExistsAsync(markup, "CLSCompliant");
            await VerifyItemIsAbsentAsync(markup, "CLSCompliantAttribute");
        }

        [WorkItem(542225, "http://vstfdevdiv:8080/DevDiv2/DevDiv/_workitems/edit/542225")]
        [Fact, Trait(Traits.Feature, Traits.Features.Completion)]
        public async Task AttributeNameAfterSpecifierBeforeClass()
        {
            var markup = @"
using System;
[assembly:$$
class C { }";

            await VerifyItemExistsAsync(markup, "CLSCompliant");
            await VerifyItemIsAbsentAsync(markup, "CLSCompliantAttribute");
        }

        [WorkItem(542225, "http://vstfdevdiv:8080/DevDiv2/DevDiv/_workitems/edit/542225")]
        [Fact, Trait(Traits.Feature, Traits.Features.Completion)]
        public async Task AttributeNameInAttributeArgumentList()
        {
            var markup = @"
using System;
[CLSCompliant($$
class C { }";

            await VerifyItemExistsAsync(markup, "CLSCompliantAttribute");
            await VerifyItemIsAbsentAsync(markup, "CLSCompliant");
        }

        [WorkItem(542225, "http://vstfdevdiv:8080/DevDiv2/DevDiv/_workitems/edit/542225")]
        [Fact, Trait(Traits.Feature, Traits.Features.Completion)]
        public async Task AttributeNameInsideClass()
        {
            var markup = @"
using System;
class C { $$ }";

            await VerifyItemExistsAsync(markup, "CLSCompliantAttribute");
            await VerifyItemIsAbsentAsync(markup, "CLSCompliant");
        }

        [WorkItem(542954, "http://vstfdevdiv:8080/DevDiv2/DevDiv/_workitems/edit/542954")]
        [Fact, Trait(Traits.Feature, Traits.Features.Completion)]
        public async Task NamespaceAliasInAttributeName1()
        {
            var markup = @"
using Alias = System;

[$$
class C { }";

            await VerifyItemExistsAsync(markup, "Alias");
        }

        [WorkItem(542954, "http://vstfdevdiv:8080/DevDiv2/DevDiv/_workitems/edit/542954")]
        [Fact, Trait(Traits.Feature, Traits.Features.Completion)]
        public async Task NamespaceAliasInAttributeName2()
        {
            var markup = @"
using Alias = Goo;

namespace Goo { }

[$$
class C { }";

            await VerifyItemIsAbsentAsync(markup, "Alias");
        }

        [WorkItem(542954, "http://vstfdevdiv:8080/DevDiv2/DevDiv/_workitems/edit/542954")]
        [Fact, Trait(Traits.Feature, Traits.Features.Completion)]
        public async Task NamespaceAliasInAttributeName3()
        {
            var markup = @"
using Alias = Goo;

namespace Goo { class A : System.Attribute { } }

[$$
class C { }";

            await VerifyItemExistsAsync(markup, "Alias");
        }

        [Fact]
        [WorkItem(545121, "http://vstfdevdiv:8080/DevDiv2/DevDiv/_workitems/edit/545121")]
        [Trait(Traits.Feature, Traits.Features.Completion)]
        public async Task AttributeNameAfterNamespace()
        {
            var markup = @"
namespace Test
{
    class MyAttribute : System.Attribute { }
    [Test.$$
    class Program { }
}";
            await VerifyItemExistsAsync(markup, "My");
            await VerifyItemIsAbsentAsync(markup, "MyAttribute");
        }

        [Fact]
        [WorkItem(545121, "http://vstfdevdiv:8080/DevDiv2/DevDiv/_workitems/edit/545121")]
        [Trait(Traits.Feature, Traits.Features.Completion)]
        public async Task AttributeNameAfterNamespace2()
        {
            var markup = @"
namespace Test
{
    namespace Two
    {
        class MyAttribute : System.Attribute { }
        [Test.Two.$$
        class Program { }
    }
}";
            await VerifyItemExistsAsync(markup, "My");
            await VerifyItemIsAbsentAsync(markup, "MyAttribute");
        }

        [Fact]
        [WorkItem(545121, "http://vstfdevdiv:8080/DevDiv2/DevDiv/_workitems/edit/545121")]
        [Trait(Traits.Feature, Traits.Features.Completion)]
        public async Task AttributeNameWhenSuffixlessFormIsKeyword()
        {
            var markup = @"
namespace Test
{
    class namespaceAttribute : System.Attribute { }
    [$$
    class Program { }
}";
            await VerifyItemExistsAsync(markup, "namespaceAttribute");
            await VerifyItemIsAbsentAsync(markup, "namespace");
            await VerifyItemIsAbsentAsync(markup, "@namespace");
        }

        [Fact]
        [WorkItem(545121, "http://vstfdevdiv:8080/DevDiv2/DevDiv/_workitems/edit/545121")]
        [Trait(Traits.Feature, Traits.Features.Completion)]
        public async Task AttributeNameAfterNamespaceWhenSuffixlessFormIsKeyword()
        {
            var markup = @"
namespace Test
{
    class namespaceAttribute : System.Attribute { }
    [Test.$$
    class Program { }
}";
            await VerifyItemExistsAsync(markup, "namespaceAttribute");
            await VerifyItemIsAbsentAsync(markup, "namespace");
            await VerifyItemIsAbsentAsync(markup, "@namespace");
        }

        [Fact]
        [WorkItem(545348, "http://vstfdevdiv:8080/DevDiv2/DevDiv/_workitems/edit/545348")]
        [Trait(Traits.Feature, Traits.Features.Completion)]
        public async Task KeywordsUsedAsLocals()
        {
            var markup = @"
class C
{
    void M()
    {
        var error = 0;
        var method = 0;
        var @int = 0;
        Console.Write($$
    }
}";

            // preprocessor keyword
            await VerifyItemExistsAsync(markup, "error");
            await VerifyItemIsAbsentAsync(markup, "@error");

            // contextual keyword
            await VerifyItemExistsAsync(markup, "method");
            await VerifyItemIsAbsentAsync(markup, "@method");

            // full keyword
            await VerifyItemExistsAsync(markup, "@int");
            await VerifyItemIsAbsentAsync(markup, "int");
        }

        [Fact]
        [WorkItem(545348, "http://vstfdevdiv:8080/DevDiv2/DevDiv/_workitems/edit/545348")]
        [Trait(Traits.Feature, Traits.Features.Completion)]
        public async Task QueryContextualKeywords1()
        {
            var markup = @"
class C
{
    void M()
    {
        var from = new[]{1,2,3};
        var r = from x in $$
    }
}";

            await VerifyItemExistsAsync(markup, "@from");
            await VerifyItemIsAbsentAsync(markup, "from");
        }

        [Fact]
        [WorkItem(545348, "http://vstfdevdiv:8080/DevDiv2/DevDiv/_workitems/edit/545348")]
        [Trait(Traits.Feature, Traits.Features.Completion)]
        public async Task QueryContextualKeywords2()
        {
            var markup = @"
class C
{
    void M()
    {
        var where = new[] { 1, 2, 3 };
        var x = from @from in @where
                where $$ == @where.Length
                select @from;
    }
}";

            await VerifyItemExistsAsync(markup, "@from");
            await VerifyItemIsAbsentAsync(markup, "from");
            await VerifyItemExistsAsync(markup, "@where");
            await VerifyItemIsAbsentAsync(markup, "where");
        }

        [Fact]
        [WorkItem(545348, "http://vstfdevdiv:8080/DevDiv2/DevDiv/_workitems/edit/545348")]
        [Trait(Traits.Feature, Traits.Features.Completion)]
        public async Task QueryContextualKeywords3()
        {
            var markup = @"
class C
{
    void M()
    {
        var where = new[] { 1, 2, 3 };
        var x = from @from in @where
                where @from == @where.Length
                select $$;
    }
}";

            await VerifyItemExistsAsync(markup, "@from");
            await VerifyItemIsAbsentAsync(markup, "from");
            await VerifyItemExistsAsync(markup, "@where");
            await VerifyItemIsAbsentAsync(markup, "where");
        }

        [Fact]
        [WorkItem(545121, "http://vstfdevdiv:8080/DevDiv2/DevDiv/_workitems/edit/545121")]
        [Trait(Traits.Feature, Traits.Features.Completion)]
        public async Task AttributeNameAfterGlobalAlias()
        {
            var markup = @"
class MyAttribute : System.Attribute { }
[global::$$
class Program { }";
            await VerifyItemExistsAsync(markup, "My", sourceCodeKind: SourceCodeKind.Regular);
            await VerifyItemIsAbsentAsync(markup, "MyAttribute", sourceCodeKind: SourceCodeKind.Regular);
        }

        [Fact]
        [WorkItem(545121, "http://vstfdevdiv:8080/DevDiv2/DevDiv/_workitems/edit/545121")]
        [Trait(Traits.Feature, Traits.Features.Completion)]
        public async Task AttributeNameAfterGlobalAliasWhenSuffixlessFormIsKeyword()
        {
            var markup = @"
class namespaceAttribute : System.Attribute { }
[global::$$
class Program { }";
            await VerifyItemExistsAsync(markup, "namespaceAttribute", sourceCodeKind: SourceCodeKind.Regular);
            await VerifyItemIsAbsentAsync(markup, "namespace", sourceCodeKind: SourceCodeKind.Regular);
            await VerifyItemIsAbsentAsync(markup, "@namespace", sourceCodeKind: SourceCodeKind.Regular);
        }

        [WorkItem(25589, "https://github.com/dotnet/roslyn/issues/25589")]
        [Fact, Trait(Traits.Feature, Traits.Features.Completion)]
        public async Task AttributeSearch_NamespaceWithNestedAttribute1()
        {
            var markup = @"
namespace Namespace1
{
    namespace Namespace2 { class NonAttribute { } }
    namespace Namespace3.Namespace4 { class CustomAttribute : System.Attribute { } }
}

[$$]";
            await VerifyItemExistsAsync(markup, "Namespace1");
        }

        [Fact, Trait(Traits.Feature, Traits.Features.Completion)]
        public async Task AttributeSearch_NamespaceWithNestedAttribute2()
        {
            var markup = @"
namespace Namespace1
{
    namespace Namespace2 { class NonAttribute { } }
    namespace Namespace3.Namespace4 { class CustomAttribute : System.Attribute { } }
}

[Namespace1.$$]";
            await VerifyItemIsAbsentAsync(markup, "Namespace2");
            await VerifyItemExistsAsync(markup, "Namespace3");
        }

        [Fact, Trait(Traits.Feature, Traits.Features.Completion)]
        public async Task AttributeSearch_NamespaceWithNestedAttribute3()
        {
            var markup = @"
namespace Namespace1
{
    namespace Namespace2 { class NonAttribute { } }
    namespace Namespace3.Namespace4 { class CustomAttribute : System.Attribute { } }
}

[Namespace1.Namespace3.$$]";
            await VerifyItemExistsAsync(markup, "Namespace4");
        }

        [Fact, Trait(Traits.Feature, Traits.Features.Completion)]
        public async Task AttributeSearch_NamespaceWithNestedAttribute4()
        {
            var markup = @"
namespace Namespace1
{
    namespace Namespace2 { class NonAttribute { } }
    namespace Namespace3.Namespace4 { class CustomAttribute : System.Attribute { } }
}

[Namespace1.Namespace3.Namespace4.$$]";
            await VerifyItemExistsAsync(markup, "Custom");
        }

        [Fact, Trait(Traits.Feature, Traits.Features.Completion)]
        public async Task AttributeSearch_NamespaceWithNestedAttribute_NamespaceAlias()
        {
            var markup = @"
using Namespace1Alias = Namespace1;
using Namespace2Alias = Namespace1.Namespace2;
using Namespace3Alias = Namespace1.Namespace3;
using Namespace4Alias = Namespace1.Namespace3.Namespace4;

namespace Namespace1
{
    namespace Namespace2 { class NonAttribute { } }
    namespace Namespace3.Namespace4 { class CustomAttribute : System.Attribute { } }
}

[$$]";
            await VerifyItemExistsAsync(markup, "Namespace1Alias");
            await VerifyItemIsAbsentAsync(markup, "Namespace2Alias");
            await VerifyItemExistsAsync(markup, "Namespace3Alias");
            await VerifyItemExistsAsync(markup, "Namespace4Alias");
        }

        [Fact, Trait(Traits.Feature, Traits.Features.Completion)]
        public async Task AttributeSearch_NamespaceWithoutNestedAttribute()
        {
            var markup = @"
namespace Namespace1
{
    namespace Namespace2 { class NonAttribute { } }
    namespace Namespace3.Namespace4 { class NonAttribute : System.NonAttribute { } }
}

[$$]";
            await VerifyItemIsAbsentAsync(markup, "Namespace1");
        }

        [WorkItem(542230, "http://vstfdevdiv:8080/DevDiv2/DevDiv/_workitems/edit/542230")]
        [Fact, Trait(Traits.Feature, Traits.Features.Completion)]
        public async Task RangeVariableInQuerySelect()
        {
            var markup = @"
using System.Linq;
class P
{
    void M()
    {
        var src = new string[] { ""Goo"", ""Bar"" };
        var q = from x in src
                select x.$$";

            await VerifyItemExistsAsync(markup, "Length");
        }

        [Fact, Trait(Traits.Feature, Traits.Features.Completion)]
        public async Task ConstantsInIsExpression()
        {
            var markup = @"
class C
{
    public const int MAX_SIZE = 10;
    void M()
    {
        int i = 10;
        if (i is $$ int"; // 'int' to force this to be parsed as an IsExpression rather than IsPatternExpression

            await VerifyItemExistsAsync(markup, "MAX_SIZE");
        }

        [Fact, Trait(Traits.Feature, Traits.Features.Completion)]
        public async Task ConstantsInIsPatternExpression()
        {
            var markup = @"
class C
{
    public const int MAX_SIZE = 10;
    void M()
    {
        int i = 10;
        if (i is $$ 1";

            await VerifyItemExistsAsync(markup, "MAX_SIZE");
        }

        [WorkItem(542429, "http://vstfdevdiv:8080/DevDiv2/DevDiv/_workitems/edit/542429")]
        [Fact, Trait(Traits.Feature, Traits.Features.Completion)]
        public async Task ConstantsInSwitchCase()
        {
            var markup = @"
class C
{
    public const int MAX_SIZE = 10;
    void M()
    {
        int i = 10;
        switch (i)
        {
            case $$";

            await VerifyItemExistsAsync(markup, "MAX_SIZE");
        }

        [WorkItem(25084, "https://github.com/dotnet/roslyn/issues/25084#issuecomment-370148553")]
        [Fact, Trait(Traits.Feature, Traits.Features.Completion)]
        public async Task ConstantsInSwitchPatternCase()
        {
            var markup = @"
class C
{
    public const int MAX_SIZE = 10;
    void M()
    {
        int i = 10;
        switch (i)
        {
            case $$ when";

            await VerifyItemExistsAsync(markup, "MAX_SIZE");
        }

        [WorkItem(542429, "http://vstfdevdiv:8080/DevDiv2/DevDiv/_workitems/edit/542429")]
        [Fact, Trait(Traits.Feature, Traits.Features.Completion)]
        public async Task ConstantsInSwitchGotoCase()
        {
            var markup = @"
class C
{
    public const int MAX_SIZE = 10;
    void M()
    {
        int i = 10;
        switch (i)
        {
            case MAX_SIZE:
                break;
            case GOO:
                goto case $$";

            await VerifyItemExistsAsync(markup, "MAX_SIZE");
        }

        [WorkItem(542429, "http://vstfdevdiv:8080/DevDiv2/DevDiv/_workitems/edit/542429")]
        [Fact, Trait(Traits.Feature, Traits.Features.Completion)]
        public async Task ConstantsInEnumMember()
        {
            var markup = @"
class C
{
    public const int GOO = 0;
    enum E
    {
        A = $$";

            await VerifyItemExistsAsync(markup, "GOO");
        }

        [WorkItem(542429, "http://vstfdevdiv:8080/DevDiv2/DevDiv/_workitems/edit/542429")]
        [Fact, Trait(Traits.Feature, Traits.Features.Completion)]
        public async Task ConstantsInAttribute1()
        {
            var markup = @"
class C
{
    public const int GOO = 0;
    [System.AttributeUsage($$";

            await VerifyItemExistsAsync(markup, "GOO");
        }

        [WorkItem(542429, "http://vstfdevdiv:8080/DevDiv2/DevDiv/_workitems/edit/542429")]
        [Fact, Trait(Traits.Feature, Traits.Features.Completion)]
        public async Task ConstantsInAttribute2()
        {
            var markup = @"
class C
{
    public const int GOO = 0;
    [System.AttributeUsage(GOO, $$";

            await VerifyItemExistsAsync(markup, "GOO");
        }

        [WorkItem(542429, "http://vstfdevdiv:8080/DevDiv2/DevDiv/_workitems/edit/542429")]
        [Fact, Trait(Traits.Feature, Traits.Features.Completion)]
        public async Task ConstantsInAttribute3()
        {
            var markup = @"
class C
{
    public const int GOO = 0;
    [System.AttributeUsage(validOn: $$";

            await VerifyItemExistsAsync(markup, "GOO");
        }

        [WorkItem(542429, "http://vstfdevdiv:8080/DevDiv2/DevDiv/_workitems/edit/542429")]
        [Fact, Trait(Traits.Feature, Traits.Features.Completion)]
        public async Task ConstantsInAttribute4()
        {
            var markup = @"
class C
{
    public const int GOO = 0;
    [System.AttributeUsage(AllowMultiple = $$";

            await VerifyItemExistsAsync(markup, "GOO");
        }

        [WorkItem(542429, "http://vstfdevdiv:8080/DevDiv2/DevDiv/_workitems/edit/542429")]
        [Fact, Trait(Traits.Feature, Traits.Features.Completion)]
        public async Task ConstantsInParameterDefaultValue()
        {
            var markup = @"
class C
{
    public const int GOO = 0;
    void M(int x = $$";

            await VerifyItemExistsAsync(markup, "GOO");
        }

        [WorkItem(542429, "http://vstfdevdiv:8080/DevDiv2/DevDiv/_workitems/edit/542429")]
        [Fact, Trait(Traits.Feature, Traits.Features.Completion)]
        public async Task ConstantsInConstField()
        {
            var markup = @"
class C
{
    public const int GOO = 0;
    const int BAR = $$";

            await VerifyItemExistsAsync(markup, "GOO");
        }

        [WorkItem(542429, "http://vstfdevdiv:8080/DevDiv2/DevDiv/_workitems/edit/542429")]
        [Fact, Trait(Traits.Feature, Traits.Features.Completion)]
        public async Task ConstantsInConstLocal()
        {
            var markup = @"
class C
{
    public const int GOO = 0;
    void M()
    {
        const int BAR = $$";

            await VerifyItemExistsAsync(markup, "GOO");
        }

        [Fact, Trait(Traits.Feature, Traits.Features.Completion)]
        public async Task DescriptionWith1Overload()
        {
            var markup = @"
class C
{
    void M(int i) { }
    void M()
    {
        $$";

            await VerifyItemExistsAsync(markup, "M", expectedDescriptionOrNull: $"void C.M(int i) (+ 1 {FeaturesResources.overload})");
        }

        [Fact, Trait(Traits.Feature, Traits.Features.Completion)]
        public async Task DescriptionWith2Overloads()
        {
            var markup = @"
class C
{
    void M(int i) { }
    void M(out int i) { }
    void M()
    {
        $$";

            await VerifyItemExistsAsync(markup, "M", expectedDescriptionOrNull: $"void C.M(int i) (+ 2 {FeaturesResources.overloads_})");
        }

        [Fact, Trait(Traits.Feature, Traits.Features.Completion)]
        public async Task DescriptionWith1GenericOverload()
        {
            var markup = @"
class C
{
    void M<T>(T i) { }
    void M<T>()
    {
        $$";

            await VerifyItemExistsAsync(markup, "M", displayTextSuffix: "<>", expectedDescriptionOrNull: $"void C.M<T>(T i) (+ 1 {FeaturesResources.generic_overload})");
        }

        [Fact, Trait(Traits.Feature, Traits.Features.Completion)]
        public async Task DescriptionWith2GenericOverloads()
        {
            var markup = @"
class C
{
    void M<T>(int i) { }
    void M<T>(out int i) { }
    void M<T>()
    {
        $$";

            await VerifyItemExistsAsync(markup, "M", displayTextSuffix: "<>", expectedDescriptionOrNull: $"void C.M<T>(int i) (+ 2 {FeaturesResources.generic_overloads})");
        }

        [Fact, Trait(Traits.Feature, Traits.Features.Completion)]
        public async Task DescriptionNamedGenericType()
        {
            var markup = @"
class C<T>
{
    void M()
    {
        $$";

            await VerifyItemExistsAsync(markup, "C", displayTextSuffix: "<>", expectedDescriptionOrNull: "class C<T>");
        }

        [Fact, Trait(Traits.Feature, Traits.Features.Completion)]
        public async Task DescriptionParameter()
        {
            var markup = @"
class C<T>
{
    void M(T goo)
    {
        $$";

            await VerifyItemExistsAsync(markup, "goo", expectedDescriptionOrNull: $"({FeaturesResources.parameter}) T goo");
        }

        [Fact, Trait(Traits.Feature, Traits.Features.Completion)]
        public async Task DescriptionGenericTypeParameter()
        {
            var markup = @"
class C<T>
{
    void M()
    {
        $$";

            await VerifyItemExistsAsync(markup, "T", expectedDescriptionOrNull: $"T {FeaturesResources.in_} C<T>");
        }

        [Fact, Trait(Traits.Feature, Traits.Features.Completion)]
        public async Task DescriptionAnonymousType()
        {
            var markup = @"
class C
{
    void M()
    {
        var a = new { };
        $$
";

            var expectedDescription =
$@"({FeaturesResources.local_variable}) 'a a

{FeaturesResources.Anonymous_Types_colon}
    'a {FeaturesResources.is_} new {{  }}";

            await VerifyItemExistsAsync(markup, "a", expectedDescription);
        }

        [WorkItem(543288, "http://vstfdevdiv:8080/DevDiv2/DevDiv/_workitems/edit/543288")]
        [Fact, Trait(Traits.Feature, Traits.Features.Completion)]
        public async Task AfterNewInAnonymousType()
        {
            var markup = @"
class Program {
    string field = 0;
    static void Main()     {
        var an = new {  new $$  }; 
    }
}
";

            await VerifyItemExistsAsync(markup, "Program");
        }

        [WorkItem(543601, "http://vstfdevdiv:8080/DevDiv2/DevDiv/_workitems/edit/543601")]
        [Fact, Trait(Traits.Feature, Traits.Features.Completion)]
        public async Task NoInstanceFieldsInStaticMethod()
        {
            var markup = @"
class C
{
    int x = 0;
    static void M()
    {
        $$
    }
}
";

            await VerifyItemIsAbsentAsync(markup, "x");
        }

        [WorkItem(543601, "http://vstfdevdiv:8080/DevDiv2/DevDiv/_workitems/edit/543601")]
        [Fact, Trait(Traits.Feature, Traits.Features.Completion)]
        public async Task NoInstanceFieldsInStaticFieldInitializer()
        {
            var markup = @"
class C
{
    int x = 0;
    static int y = $$
}
";

            await VerifyItemIsAbsentAsync(markup, "x");
        }

        [WorkItem(543601, "http://vstfdevdiv:8080/DevDiv2/DevDiv/_workitems/edit/543601")]
        [Fact, Trait(Traits.Feature, Traits.Features.Completion)]
        public async Task StaticFieldsInStaticMethod()
        {
            var markup = @"
class C
{
    static int x = 0;
    static void M()
    {
        $$
    }
}
";

            await VerifyItemExistsAsync(markup, "x");
        }

        [WorkItem(543601, "http://vstfdevdiv:8080/DevDiv2/DevDiv/_workitems/edit/543601")]
        [Fact, Trait(Traits.Feature, Traits.Features.Completion)]
        public async Task StaticFieldsInStaticFieldInitializer()
        {
            var markup = @"
class C
{
    static int x = 0;
    static int y = $$
}
";

            await VerifyItemExistsAsync(markup, "x");
        }

        [WorkItem(543680, "http://vstfdevdiv:8080/DevDiv2/DevDiv/_workitems/edit/543680")]
        [Fact, Trait(Traits.Feature, Traits.Features.Completion)]
        public async Task NoInstanceFieldsFromOuterClassInInstanceMethod()
        {
            var markup = @"
class outer
{
    int i;
    class inner
    {
        void M()
        {
            $$
        }
    }
}
";

            await VerifyItemIsAbsentAsync(markup, "i");
        }

        [WorkItem(543680, "http://vstfdevdiv:8080/DevDiv2/DevDiv/_workitems/edit/543680")]
        [Fact, Trait(Traits.Feature, Traits.Features.Completion)]
        public async Task StaticFieldsFromOuterClassInInstanceMethod()
        {
            var markup = @"
class outer
{
    static int i;
    class inner
    {
        void M()
        {
            $$
        }
    }
}
";

            await VerifyItemExistsAsync(markup, "i");
        }

        [WorkItem(543104, "http://vstfdevdiv:8080/DevDiv2/DevDiv/_workitems/edit/543104")]
        [Fact, Trait(Traits.Feature, Traits.Features.Completion)]
        public async Task OnlyEnumMembersInEnumMemberAccess()
        {
            var markup = @"
class C
{
    enum x {a,b,c}
    void M()
    {
        x.$$
    }
}
";

            await VerifyItemExistsAsync(markup, "a");
            await VerifyItemExistsAsync(markup, "b");
            await VerifyItemExistsAsync(markup, "c");
            await VerifyItemIsAbsentAsync(markup, "Equals");
        }

        [WorkItem(543104, "http://vstfdevdiv:8080/DevDiv2/DevDiv/_workitems/edit/543104")]
        [Fact, Trait(Traits.Feature, Traits.Features.Completion)]
        public async Task NoEnumMembersInEnumLocalAccess()
        {
            var markup = @"
class C
{
    enum x {a,b,c}
    void M()
    {
        var y = x.a;
        y.$$
    }
}
";

            await VerifyItemIsAbsentAsync(markup, "a");
            await VerifyItemIsAbsentAsync(markup, "b");
            await VerifyItemIsAbsentAsync(markup, "c");
            await VerifyItemExistsAsync(markup, "Equals");
        }

        [WorkItem(529138, "http://vstfdevdiv:8080/DevDiv2/DevDiv/_workitems/edit/529138")]
        [Fact, Trait(Traits.Feature, Traits.Features.Completion)]
        public async Task AfterLambdaParameterDot()
        {
            var markup = @"
using System;
using System.Linq;
class A
{
    public event Func<String, String> E;
}
 
class Program
{
    static void Main(string[] args)
    {
        new A().E += ss => ss.$$
    }
}
";

            await VerifyItemExistsAsync(markup, "Substring");
        }

        [Fact, Trait(Traits.Feature, Traits.Features.Completion)]
        public async Task ValueNotAtRoot_Interactive()
        {
            await VerifyItemIsAbsentAsync(
@"$$",
"value",
expectedDescriptionOrNull: null, sourceCodeKind: SourceCodeKind.Script);
        }

        [Fact, Trait(Traits.Feature, Traits.Features.Completion)]
        public async Task ValueNotAfterClass_Interactive()
        {
            await VerifyItemIsAbsentAsync(
@"class C { }
$$",
"value",
expectedDescriptionOrNull: null, sourceCodeKind: SourceCodeKind.Script);
        }

        [Fact, Trait(Traits.Feature, Traits.Features.Completion)]
        public async Task ValueNotAfterGlobalStatement_Interactive()
        {
            await VerifyItemIsAbsentAsync(
@"System.Console.WriteLine();
$$",
"value",
expectedDescriptionOrNull: null, sourceCodeKind: SourceCodeKind.Script);
        }

        [Fact, Trait(Traits.Feature, Traits.Features.Completion)]
        public async Task ValueNotAfterGlobalVariableDeclaration_Interactive()
        {
            await VerifyItemIsAbsentAsync(
@"int i = 0;
$$",
"value",
expectedDescriptionOrNull: null, sourceCodeKind: SourceCodeKind.Script);
        }

        [Fact, Trait(Traits.Feature, Traits.Features.Completion)]
        public async Task ValueNotInUsingAlias()
        {
            await VerifyItemIsAbsentAsync(
@"using Goo = $$",
"value");
        }

        [Fact, Trait(Traits.Feature, Traits.Features.Completion)]
        public async Task ValueNotInEmptyStatement()
        {
            await VerifyItemIsAbsentAsync(AddInsideMethod(
@"$$"),
"value");
        }

        [Fact, Trait(Traits.Feature, Traits.Features.Completion)]
        public async Task ValueInsideSetter()
        {
            await VerifyItemExistsAsync(
@"class C {
    int Goo {
      set {
        $$",
"value");
        }

        [Fact, Trait(Traits.Feature, Traits.Features.Completion)]
        public async Task ValueInsideAdder()
        {
            await VerifyItemExistsAsync(
@"class C {
    event int Goo {
      add {
        $$",
"value");
        }

        [Fact, Trait(Traits.Feature, Traits.Features.Completion)]
        public async Task ValueInsideRemover()
        {
            await VerifyItemExistsAsync(
@"class C {
    event int Goo {
      remove {
        $$",
"value");
        }

        [Fact, Trait(Traits.Feature, Traits.Features.Completion)]
        public async Task ValueNotAfterDot()
        {
            await VerifyItemIsAbsentAsync(
@"class C {
    int Goo {
      set {
        this.$$",
"value");
        }

        [Fact, Trait(Traits.Feature, Traits.Features.Completion)]
        public async Task ValueNotAfterArrow()
        {
            await VerifyItemIsAbsentAsync(
@"class C {
    int Goo {
      set {
        a->$$",
"value");
        }

        [Fact, Trait(Traits.Feature, Traits.Features.Completion)]
        public async Task ValueNotAfterColonColon()
        {
            await VerifyItemIsAbsentAsync(
@"class C {
    int Goo {
      set {
        a::$$",
"value");
        }

        [Fact, Trait(Traits.Feature, Traits.Features.Completion)]
        public async Task ValueNotInGetter()
        {
            await VerifyItemIsAbsentAsync(
@"class C {
    int Goo {
      get {
        $$",
"value");
        }

        [WorkItem(544205, "http://vstfdevdiv:8080/DevDiv2/DevDiv/_workitems/edit/544205")]
        [Fact, Trait(Traits.Feature, Traits.Features.Completion)]
        public async Task NotAfterNullableType()
        {
            await VerifyItemIsAbsentAsync(
@"class C {
    void M() {
        int goo = 0;
        C? $$",
"goo");
        }

        [WorkItem(544205, "http://vstfdevdiv:8080/DevDiv2/DevDiv/_workitems/edit/544205")]
        [Fact, Trait(Traits.Feature, Traits.Features.Completion)]
        public async Task NotAfterNullableTypeAlias()
        {
            await VerifyItemIsAbsentAsync(
@"using A = System.Int32;
class C {
    void M() {
        int goo = 0;
        A? $$",
"goo");
        }

        [WorkItem(544205, "http://vstfdevdiv:8080/DevDiv2/DevDiv/_workitems/edit/544205")]
        [Fact, Trait(Traits.Feature, Traits.Features.KeywordRecommending)]
        public async Task NotAfterNullableTypeAndPartialIdentifier()
        {
            await VerifyItemIsAbsentAsync(
@"class C {
    void M() {
        int goo = 0;
        C? f$$",
"goo");
        }

        [WorkItem(544205, "http://vstfdevdiv:8080/DevDiv2/DevDiv/_workitems/edit/544205")]
        [Fact, Trait(Traits.Feature, Traits.Features.Completion)]
        public async Task AfterQuestionMarkInConditional()
        {
            await VerifyItemExistsAsync(
@"class C {
    void M() {
        bool b = false;
        int goo = 0;
        b? $$",
"goo");
        }

        [WorkItem(544205, "http://vstfdevdiv:8080/DevDiv2/DevDiv/_workitems/edit/544205")]
        [Fact, Trait(Traits.Feature, Traits.Features.Completion)]
        public async Task AfterQuestionMarkAndPartialIdentifierInConditional()
        {
            await VerifyItemExistsAsync(
@"class C {
    void M() {
        bool b = false;
        int goo = 0;
        b? f$$",
"goo");
        }

        [WorkItem(544205, "http://vstfdevdiv:8080/DevDiv2/DevDiv/_workitems/edit/544205")]
        [Fact, Trait(Traits.Feature, Traits.Features.Completion)]
        public async Task NotAfterPointerType()
        {
            await VerifyItemIsAbsentAsync(
@"class C {
    void M() {
        int goo = 0;
        C* $$",
"goo");
        }

        [WorkItem(544205, "http://vstfdevdiv:8080/DevDiv2/DevDiv/_workitems/edit/544205")]
        [Fact, Trait(Traits.Feature, Traits.Features.Completion)]
        public async Task NotAfterPointerTypeAlias()
        {
            await VerifyItemIsAbsentAsync(
@"using A = System.Int32;
class C {
    void M() {
        int goo = 0;
        A* $$",
"goo");
        }

        [WorkItem(544205, "http://vstfdevdiv:8080/DevDiv2/DevDiv/_workitems/edit/544205")]
        [Fact, Trait(Traits.Feature, Traits.Features.Completion)]
        public async Task NotAfterPointerTypeAndPartialIdentifier()
        {
            await VerifyItemIsAbsentAsync(
@"class C {
    void M() {
        int goo = 0;
        C* f$$",
"goo");
        }

        [WorkItem(544205, "http://vstfdevdiv:8080/DevDiv2/DevDiv/_workitems/edit/544205")]
        [Fact, Trait(Traits.Feature, Traits.Features.Completion)]
        public async Task AfterAsteriskInMultiplication()
        {
            await VerifyItemExistsAsync(
@"class C {
    void M() {
        int i = 0;
        int goo = 0;
        i* $$",
"goo");
        }

        [WorkItem(544205, "http://vstfdevdiv:8080/DevDiv2/DevDiv/_workitems/edit/544205")]
        [Fact, Trait(Traits.Feature, Traits.Features.Completion)]
        public async Task AfterAsteriskAndPartialIdentifierInMultiplication()
        {
            await VerifyItemExistsAsync(
@"class C {
    void M() {
        int i = 0;
        int goo = 0;
        i* f$$",
"goo");
        }

        [WorkItem(543868, "http://vstfdevdiv:8080/DevDiv2/DevDiv/_workitems/edit/543868")]
        [Fact, Trait(Traits.Feature, Traits.Features.Completion)]
        public async Task AfterEventFieldDeclaredInSameType()
        {
            await VerifyItemExistsAsync(
@"class C {
    public event System.EventHandler E;
    void M() {
        E.$$",
"Invoke");
        }

        [WorkItem(543868, "http://vstfdevdiv:8080/DevDiv2/DevDiv/_workitems/edit/543868")]
        [Fact, Trait(Traits.Feature, Traits.Features.Completion)]
        public async Task NotAfterFullEventDeclaredInSameType()
        {
            await VerifyItemIsAbsentAsync(
@"class C {
        public event System.EventHandler E { add { } remove { } }
    void M() {
        E.$$",
"Invoke");
        }

        [WorkItem(543868, "http://vstfdevdiv:8080/DevDiv2/DevDiv/_workitems/edit/543868")]
        [Fact, Trait(Traits.Feature, Traits.Features.Completion)]
        public async Task NotAfterEventDeclaredInDifferentType()
        {
            await VerifyItemIsAbsentAsync(
@"class C {
    void M() {
        System.Console.CancelKeyPress.$$",
"Invoke");
        }

        [WorkItem(544219, "http://vstfdevdiv:8080/DevDiv2/DevDiv/_workitems/edit/544219")]
        [Fact, Trait(Traits.Feature, Traits.Features.KeywordRecommending)]
        public async Task NotInObjectInitializerMemberContext()
        {
            await VerifyItemIsAbsentAsync(@"
class C
{
    public int x, y;
    void M()
    {
        var c = new C { x = 2, y = 3, $$",
"x");
        }

        [WorkItem(544219, "http://vstfdevdiv:8080/DevDiv2/DevDiv/_workitems/edit/544219")]
        [Fact, Trait(Traits.Feature, Traits.Features.KeywordRecommending)]
        public async Task AfterPointerMemberAccess()
        {
            await VerifyItemExistsAsync(@"
struct MyStruct
{
    public int MyField;
}

class Program
{
    static unsafe void Main(string[] args)
    {
        MyStruct s = new MyStruct();
        MyStruct* ptr = &s;
        ptr->$$
    }}",
"MyField");
        }

        // After @ both X and XAttribute are legal. We think this is an edge case in the language and
        // are not fixing the bug 11931. This test captures that XAttribute doesn't show up indeed.
        [WorkItem(11931, "DevDiv_Projects/Roslyn")]
        [Fact, Trait(Traits.Feature, Traits.Features.KeywordRecommending)]
        public async Task VerbatimAttributes()
        {
            var code = @"
using System;
public class X : Attribute
{ }
 
public class XAttribute : Attribute
{ }
 
 
[@X$$]
class Class3 { }
";
            await VerifyItemExistsAsync(code, "X");
            await Assert.ThrowsAsync<Xunit.Sdk.TrueException>(() => VerifyItemExistsAsync(code, "XAttribute"));
        }

        [WorkItem(544928, "http://vstfdevdiv:8080/DevDiv2/DevDiv/_workitems/edit/544928")]
        [Fact, Trait(Traits.Feature, Traits.Features.KeywordRecommending)]
        public async Task InForLoopIncrementor1()
        {
            await VerifyItemExistsAsync(@"
using System;
 
class Program
{
    static void Main()
    {
        for (; ; $$
    }
}
", "Console");
        }

        [WorkItem(544928, "http://vstfdevdiv:8080/DevDiv2/DevDiv/_workitems/edit/544928")]
        [Fact, Trait(Traits.Feature, Traits.Features.KeywordRecommending)]
        public async Task InForLoopIncrementor2()
        {
            await VerifyItemExistsAsync(@"
using System;
 
class Program
{
    static void Main()
    {
        for (; ; Console.WriteLine(), $$
    }
}
", "Console");
        }

        [WorkItem(544931, "http://vstfdevdiv:8080/DevDiv2/DevDiv/_workitems/edit/544931")]
        [Fact, Trait(Traits.Feature, Traits.Features.KeywordRecommending)]
        public async Task InForLoopInitializer1()
        {
            await VerifyItemExistsAsync(@"
using System;
 
class Program
{
    static void Main()
    {
        for ($$
    }
}
", "Console");
        }

        [WorkItem(544931, "http://vstfdevdiv:8080/DevDiv2/DevDiv/_workitems/edit/544931")]
        [Fact, Trait(Traits.Feature, Traits.Features.KeywordRecommending)]
        public async Task InForLoopInitializer2()
        {
            await VerifyItemExistsAsync(@"
using System;
 
class Program
{
    static void Main()
    {
        for (Console.WriteLine(), $$
    }
}
", "Console");
        }

        [WorkItem(10572, "DevDiv_Projects/Roslyn")]
        [Fact, Trait(Traits.Feature, Traits.Features.Completion)]
        public async Task LocalVariableInItsDeclaration()
        {
            // "int goo = goo = 1" is a legal declaration
            await VerifyItemExistsAsync(@"
class Program
{
    void M()
    {
        int goo = $$
    }
}", "goo");
        }

        [WorkItem(10572, "DevDiv_Projects/Roslyn")]
        [Fact, Trait(Traits.Feature, Traits.Features.Completion)]
        public async Task LocalVariableInItsDeclarator()
        {
            // "int bar = bar = 1" is legal in a declarator
            await VerifyItemExistsAsync(@"
class Program
{
    void M()
    {
        int goo = 0, int bar = $$, int baz = 0;
    }
}", "bar");
        }

        [WorkItem(10572, "DevDiv_Projects/Roslyn")]
        [Fact, Trait(Traits.Feature, Traits.Features.Completion)]
        public async Task LocalVariableNotBeforeDeclaration()
        {
            await VerifyItemIsAbsentAsync(@"
class Program
{
    void M()
    {
        $$
        int goo = 0;
    }
}", "goo");
        }

        [WorkItem(10572, "DevDiv_Projects/Roslyn")]
        [Fact, Trait(Traits.Feature, Traits.Features.Completion)]
        public async Task LocalVariableNotBeforeDeclarator()
        {
            await VerifyItemIsAbsentAsync(@"
class Program
{
    void M()
    {
        int goo = $$, bar = 0;
    }
}", "bar");
        }

        [WorkItem(10572, "DevDiv_Projects/Roslyn")]
        [Fact, Trait(Traits.Feature, Traits.Features.Completion)]
        public async Task LocalVariableAfterDeclarator()
        {
            await VerifyItemExistsAsync(@"
class Program
{
    void M()
    {
        int goo = 0, int bar = $$
    }
}", "goo");
        }

        [WorkItem(10572, "DevDiv_Projects/Roslyn")]
        [Fact, Trait(Traits.Feature, Traits.Features.Completion)]
        public async Task LocalVariableAsOutArgumentInInitializerExpression()
        {
            await VerifyItemExistsAsync(@"
class Program
{
    void M()
    {
        int goo = Bar(out $$
    }
    int Bar(out int x)
    {
        x = 3;
        return 5;
    }
}", "goo");
        }

        [WorkItem(7336, "DevDiv_Projects/Roslyn")]
        [Fact, Trait(Traits.Feature, Traits.Features.Completion)]
        public async Task EditorBrowsable_Method_BrowsableStateAlways()
        {
            var markup = @"
class Program
{
    void M()
    {
        Goo.$$
    }
}";

            var referencedCode = @"
public class Goo
{
    [System.ComponentModel.EditorBrowsableAttribute(System.ComponentModel.EditorBrowsableState.Always)]
    public static void Bar() 
    {
    }
}";
            await VerifyItemInEditorBrowsableContextsAsync(
                markup: markup,
                referencedCode: referencedCode,
                item: "Bar",
                expectedSymbolsSameSolution: 1,
                expectedSymbolsMetadataReference: 1,
                sourceLanguage: LanguageNames.CSharp,
                referencedLanguage: LanguageNames.CSharp);
        }

        [WorkItem(7336, "DevDiv_Projects/Roslyn")]
        [Fact, Trait(Traits.Feature, Traits.Features.Completion)]
        public async Task EditorBrowsable_Method_BrowsableStateNever()
        {
            var markup = @"
class Program
{
    void M()
    {
        Goo.$$
    }
}";

            var referencedCode = @"
public class Goo
{
    [System.ComponentModel.EditorBrowsableAttribute(System.ComponentModel.EditorBrowsableState.Never)]
    public static void Bar() 
    {
    }
}";
            await VerifyItemInEditorBrowsableContextsAsync(
                markup: markup,
                referencedCode: referencedCode,
                item: "Bar",
                expectedSymbolsSameSolution: 1,
                expectedSymbolsMetadataReference: 0,
                sourceLanguage: LanguageNames.CSharp,
                referencedLanguage: LanguageNames.CSharp);
        }

        [WorkItem(7336, "DevDiv_Projects/Roslyn")]
        [Fact, Trait(Traits.Feature, Traits.Features.Completion)]
        public async Task EditorBrowsable_Method_BrowsableStateAdvanced()
        {
            var markup = @"
class Program
{
    void M()
    {
        Goo.$$
    }
}";

            var referencedCode = @"
public class Goo
{
    [System.ComponentModel.EditorBrowsableAttribute(System.ComponentModel.EditorBrowsableState.Advanced)]
    public static void Bar() 
    {
    }
}";
            await VerifyItemInEditorBrowsableContextsAsync(
                markup: markup,
                referencedCode: referencedCode,
                item: "Bar",
                expectedSymbolsSameSolution: 1,
                expectedSymbolsMetadataReference: 1,
                sourceLanguage: LanguageNames.CSharp,
                referencedLanguage: LanguageNames.CSharp,
                hideAdvancedMembers: false);

            await VerifyItemInEditorBrowsableContextsAsync(
                markup: markup,
                referencedCode: referencedCode,
                item: "Bar",
                expectedSymbolsSameSolution: 1,
                expectedSymbolsMetadataReference: 0,
                sourceLanguage: LanguageNames.CSharp,
                referencedLanguage: LanguageNames.CSharp,
                hideAdvancedMembers: true);
        }

        [WorkItem(7336, "DevDiv_Projects/Roslyn")]
        [Fact, Trait(Traits.Feature, Traits.Features.Completion)]
        public async Task EditorBrowsable_Method_Overloads_BothBrowsableAlways()
        {
            var markup = @"
class Program
{
    void M()
    {
        Goo.$$
    }
}";

            var referencedCode = @"
public class Goo
{
    [System.ComponentModel.EditorBrowsableAttribute(System.ComponentModel.EditorBrowsableState.Always)]
    public static void Bar() 
    {
    }

    [System.ComponentModel.EditorBrowsableAttribute(System.ComponentModel.EditorBrowsableState.Always)]
    public static void Bar(int x) 
    {
    }
}";

            await VerifyItemInEditorBrowsableContextsAsync(
                markup: markup,
                referencedCode: referencedCode,
                item: "Bar",
                expectedSymbolsSameSolution: 2,
                expectedSymbolsMetadataReference: 2,
                sourceLanguage: LanguageNames.CSharp,
                referencedLanguage: LanguageNames.CSharp);
        }

        [WorkItem(7336, "DevDiv_Projects/Roslyn")]
        [Fact, Trait(Traits.Feature, Traits.Features.Completion)]
        public async Task EditorBrowsable_Method_Overloads_OneBrowsableAlways_OneBrowsableNever()
        {
            var markup = @"
class Program
{
    void M()
    {
        Goo.$$
    }
}";

            var referencedCode = @"
public class Goo
{
    [System.ComponentModel.EditorBrowsableAttribute(System.ComponentModel.EditorBrowsableState.Always)]
    public static void Bar() 
    {
    }

    [System.ComponentModel.EditorBrowsableAttribute(System.ComponentModel.EditorBrowsableState.Never)]
    public static void Bar(int x) 
    {
    }
}";

            await VerifyItemInEditorBrowsableContextsAsync(
                markup: markup,
                referencedCode: referencedCode,
                item: "Bar",
                expectedSymbolsSameSolution: 2,
                expectedSymbolsMetadataReference: 1,
                sourceLanguage: LanguageNames.CSharp,
                referencedLanguage: LanguageNames.CSharp);
        }

        [WorkItem(7336, "DevDiv_Projects/Roslyn")]
        [Fact, Trait(Traits.Feature, Traits.Features.Completion)]
        public async Task EditorBrowsable_Method_Overloads_BothBrowsableNever()
        {
            var markup = @"
class Program
{
    void M()
    {
        Goo.$$
    }
}";

            var referencedCode = @"
public class Goo
{
    [System.ComponentModel.EditorBrowsableAttribute(System.ComponentModel.EditorBrowsableState.Never)]
    public static void Bar() 
    {
    }

    [System.ComponentModel.EditorBrowsableAttribute(System.ComponentModel.EditorBrowsableState.Never)]
    public static void Bar(int x) 
    {
    }
}";

            await VerifyItemInEditorBrowsableContextsAsync(
                markup: markup,
                referencedCode: referencedCode,
                item: "Bar",
                expectedSymbolsSameSolution: 2,
                expectedSymbolsMetadataReference: 0,
                sourceLanguage: LanguageNames.CSharp,
                referencedLanguage: LanguageNames.CSharp);
        }

        [WorkItem(7336, "DevDiv_Projects/Roslyn")]
        [Fact, Trait(Traits.Feature, Traits.Features.Completion)]
        public async Task EditorBrowsable_ExtensionMethod_BrowsableAlways()
        {
            var markup = @"
class Program
{
    void M()
    {
        new Goo().$$
    }
}";

            var referencedCode = @"
public class Goo
{
}

public static class GooExtensions
{
    [System.ComponentModel.EditorBrowsableAttribute(System.ComponentModel.EditorBrowsableState.Always)]
    public static void Bar(this Goo goo, int x)
    {
    }
}";

            await VerifyItemInEditorBrowsableContextsAsync(
                markup: markup,
                referencedCode: referencedCode,
                item: "Bar",
                expectedSymbolsSameSolution: 1,
                expectedSymbolsMetadataReference: 1,
                sourceLanguage: LanguageNames.CSharp,
                referencedLanguage: LanguageNames.CSharp);
        }

        [WorkItem(7336, "DevDiv_Projects/Roslyn")]
        [Fact, Trait(Traits.Feature, Traits.Features.Completion)]
        public async Task EditorBrowsable_ExtensionMethod_BrowsableNever()
        {
            var markup = @"
class Program
{
    void M()
    {
        new Goo().$$
    }
}";

            var referencedCode = @"
public class Goo
{
}

public static class GooExtensions
{
    [System.ComponentModel.EditorBrowsableAttribute(System.ComponentModel.EditorBrowsableState.Never)]
    public static void Bar(this Goo goo, int x)
    {
    }
}";

            await VerifyItemInEditorBrowsableContextsAsync(
                markup: markup,
                referencedCode: referencedCode,
                item: "Bar",
                expectedSymbolsSameSolution: 1,
                expectedSymbolsMetadataReference: 0,
                sourceLanguage: LanguageNames.CSharp,
                referencedLanguage: LanguageNames.CSharp);
        }

        [WorkItem(7336, "DevDiv_Projects/Roslyn")]
        [Fact, Trait(Traits.Feature, Traits.Features.Completion)]
        public async Task EditorBrowsable_ExtensionMethod_BrowsableAdvanced()
        {
            var markup = @"
class Program
{
    void M()
    {
        new Goo().$$
    }
}";

            var referencedCode = @"
public class Goo
{
}

public static class GooExtensions
{
    [System.ComponentModel.EditorBrowsableAttribute(System.ComponentModel.EditorBrowsableState.Advanced)]
    public static void Bar(this Goo goo, int x)
    {
    }
}";

            await VerifyItemInEditorBrowsableContextsAsync(
                markup: markup,
                referencedCode: referencedCode,
                item: "Bar",
                expectedSymbolsSameSolution: 1,
                expectedSymbolsMetadataReference: 1,
                sourceLanguage: LanguageNames.CSharp,
                referencedLanguage: LanguageNames.CSharp,
                hideAdvancedMembers: false);

            await VerifyItemInEditorBrowsableContextsAsync(
                markup: markup,
                referencedCode: referencedCode,
                item: "Bar",
                expectedSymbolsSameSolution: 1,
                expectedSymbolsMetadataReference: 0,
                sourceLanguage: LanguageNames.CSharp,
                referencedLanguage: LanguageNames.CSharp,
                hideAdvancedMembers: true);
        }

        [WorkItem(7336, "DevDiv_Projects/Roslyn")]
        [Fact, Trait(Traits.Feature, Traits.Features.Completion)]
        public async Task EditorBrowsable_ExtensionMethod_BrowsableMixed()
        {
            var markup = @"
class Program
{
    void M()
    {
        new Goo().$$
    }
}";

            var referencedCode = @"
public class Goo
{
}

public static class GooExtensions
{
    [System.ComponentModel.EditorBrowsableAttribute(System.ComponentModel.EditorBrowsableState.Always)]
    public static void Bar(this Goo goo, int x)
    {
    }

    [System.ComponentModel.EditorBrowsableAttribute(System.ComponentModel.EditorBrowsableState.Never)]
    public static void Bar(this Goo goo, int x, int y)
    {
    }
}";

            await VerifyItemInEditorBrowsableContextsAsync(
                markup: markup,
                referencedCode: referencedCode,
                item: "Bar",
                expectedSymbolsSameSolution: 2,
                expectedSymbolsMetadataReference: 1,
                sourceLanguage: LanguageNames.CSharp,
                referencedLanguage: LanguageNames.CSharp);
        }

        [WorkItem(7336, "DevDiv_Projects/Roslyn")]
        [Fact, Trait(Traits.Feature, Traits.Features.Completion)]
        public async Task EditorBrowsable_OverloadExtensionMethodAndMethod_BrowsableAlways()
        {
            var markup = @"
class Program
{
    void M()
    {
        new Goo().$$
    }
}";

            var referencedCode = @"
public class Goo
{
    [System.ComponentModel.EditorBrowsableAttribute(System.ComponentModel.EditorBrowsableState.Always)]
    public void Bar(int x)
    {
    }
}

public static class GooExtensions
{
    [System.ComponentModel.EditorBrowsableAttribute(System.ComponentModel.EditorBrowsableState.Always)]
    public static void Bar(this Goo goo, int x, int y)
    {
    }
}";

            await VerifyItemInEditorBrowsableContextsAsync(
                markup: markup,
                referencedCode: referencedCode,
                item: "Bar",
                expectedSymbolsSameSolution: 2,
                expectedSymbolsMetadataReference: 2,
                sourceLanguage: LanguageNames.CSharp,
                referencedLanguage: LanguageNames.CSharp);
        }

        [WorkItem(7336, "DevDiv_Projects/Roslyn")]
        [Fact, Trait(Traits.Feature, Traits.Features.Completion)]
        public async Task EditorBrowsable_OverloadExtensionMethodAndMethod_BrowsableMixed()
        {
            var markup = @"
class Program
{
    void M()
    {
        new Goo().$$
    }
}";

            var referencedCode = @"
public class Goo
{
    [System.ComponentModel.EditorBrowsableAttribute(System.ComponentModel.EditorBrowsableState.Never)]
    public void Bar(int x)
    {
    }
}

public static class GooExtensions
{
    [System.ComponentModel.EditorBrowsableAttribute(System.ComponentModel.EditorBrowsableState.Always)]
    public static void Bar(this Goo goo, int x, int y)
    {
    }
}";

            await VerifyItemInEditorBrowsableContextsAsync(
                markup: markup,
                referencedCode: referencedCode,
                item: "Bar",
                expectedSymbolsSameSolution: 2,
                expectedSymbolsMetadataReference: 1,
                sourceLanguage: LanguageNames.CSharp,
                referencedLanguage: LanguageNames.CSharp);
        }

        [WorkItem(7336, "DevDiv_Projects/Roslyn")]
        [Fact, Trait(Traits.Feature, Traits.Features.Completion)]
        public async Task EditorBrowsable_SameSigExtensionMethodAndMethod_InstanceMethodBrowsableNever()
        {
            var markup = @"
class Program
{
    void M()
    {
        new Goo().$$
    }
}";

            var referencedCode = @"
public class Goo
{
    [System.ComponentModel.EditorBrowsableAttribute(System.ComponentModel.EditorBrowsableState.Never)]
    public void Bar(int x)
    {
    }
}

public static class GooExtensions
{
    [System.ComponentModel.EditorBrowsableAttribute(System.ComponentModel.EditorBrowsableState.Always)]
    public static void Bar(this Goo goo, int x)
    {
    }
}";

            await VerifyItemInEditorBrowsableContextsAsync(
                markup: markup,
                referencedCode: referencedCode,
                item: "Bar",
                expectedSymbolsSameSolution: 2,
                expectedSymbolsMetadataReference: 1,
                sourceLanguage: LanguageNames.CSharp,
                referencedLanguage: LanguageNames.CSharp);
        }

        [WorkItem(7336, "DevDiv_Projects/Roslyn")]
        [Fact, Trait(Traits.Feature, Traits.Features.Completion)]
        public async Task OverriddenSymbolsFilteredFromCompletionList()
        {
            var markup = @"
class Program
{
    void M()
    {
        D d = new D();
        d.$$
    }
}";

            var referencedCode = @"
public class B
{
    public virtual void Goo(int original) 
    {
    }
}

public class D : B
{
    public override void Goo(int derived) 
    {
    }
}";

            await VerifyItemInEditorBrowsableContextsAsync(
                markup: markup,
                referencedCode: referencedCode,
                item: "Goo",
                expectedSymbolsSameSolution: 1,
                expectedSymbolsMetadataReference: 1,
                sourceLanguage: LanguageNames.CSharp,
                referencedLanguage: LanguageNames.CSharp);
        }

        [WorkItem(7336, "DevDiv_Projects/Roslyn")]
        [Fact, Trait(Traits.Feature, Traits.Features.Completion)]
        public async Task EditorBrowsable_BrowsableStateAlwaysMethodInBrowsableStateNeverClass()
        {
            var markup = @"
class Program
{
    void M()
    {
        C c = new C();
        c.$$
    }
}";

            var referencedCode = @"
[System.ComponentModel.EditorBrowsableAttribute(System.ComponentModel.EditorBrowsableState.Never)]
public class C
{
    public void Goo() 
    {
    }
}";

            await VerifyItemInEditorBrowsableContextsAsync(
                markup: markup,
                referencedCode: referencedCode,
                item: "Goo",
                expectedSymbolsSameSolution: 1,
                expectedSymbolsMetadataReference: 1,
                sourceLanguage: LanguageNames.CSharp,
                referencedLanguage: LanguageNames.CSharp);
        }

        [WorkItem(7336, "DevDiv_Projects/Roslyn")]
        [Fact, Trait(Traits.Feature, Traits.Features.Completion)]
        public async Task EditorBrowsable_BrowsableStateAlwaysMethodInBrowsableStateNeverBaseClass()
        {
            var markup = @"
class Program
{
    void M()
    {
        D d = new D();
        d.$$
    }
}";

            var referencedCode = @"
[System.ComponentModel.EditorBrowsableAttribute(System.ComponentModel.EditorBrowsableState.Never)]
public class B
{
    public void Goo() 
    {
    }
}

public class D : B
{
    public void Goo(int x)
    {
    }
}";

            await VerifyItemInEditorBrowsableContextsAsync(
                markup: markup,
                referencedCode: referencedCode,
                item: "Goo",
                expectedSymbolsSameSolution: 2,
                expectedSymbolsMetadataReference: 2,
                sourceLanguage: LanguageNames.CSharp,
                referencedLanguage: LanguageNames.CSharp);
        }

        [WorkItem(7336, "DevDiv_Projects/Roslyn")]
        [Fact, Trait(Traits.Feature, Traits.Features.Completion)]
        public async Task EditorBrowsable_BrowsableStateNeverMethodsInBaseClass()
        {
            var markup = @"
class Program : B
{
    void M()
    {
        $$
    }
}";

            var referencedCode = @"
public class B
{
    [System.ComponentModel.EditorBrowsableAttribute(System.ComponentModel.EditorBrowsableState.Never)]
    public void Goo() 
    {
    }
}";

            await VerifyItemInEditorBrowsableContextsAsync(
                markup: markup,
                referencedCode: referencedCode,
                item: "Goo",
                expectedSymbolsSameSolution: 1,
                expectedSymbolsMetadataReference: 0,
                sourceLanguage: LanguageNames.CSharp,
                referencedLanguage: LanguageNames.CSharp);
        }

        [WorkItem(7336, "DevDiv_Projects/Roslyn")]
        [Fact, Trait(Traits.Feature, Traits.Features.Completion)]
        public async Task EditorBrowsable_GenericTypeCausingMethodSignatureEquality_BothBrowsableAlways()
        {
            var markup = @"
class Program
{
    void M()
    {
        var ci = new C<int>();
        ci.$$
    }
}";

            var referencedCode = @"
public class C<T>
{
    public void Goo(T t) { }
    public void Goo(int i) { }
}";

            await VerifyItemInEditorBrowsableContextsAsync(
                markup: markup,
                referencedCode: referencedCode,
                item: "Goo",
                expectedSymbolsSameSolution: 2,
                expectedSymbolsMetadataReference: 2,
                sourceLanguage: LanguageNames.CSharp,
                referencedLanguage: LanguageNames.CSharp);
        }

        [WorkItem(7336, "DevDiv_Projects/Roslyn")]
        [Fact, Trait(Traits.Feature, Traits.Features.Completion)]
        public async Task EditorBrowsable_GenericTypeCausingMethodSignatureEquality_BrowsableMixed1()
        {
            var markup = @"
class Program
{
    void M()
    {
        var ci = new C<int>();
        ci.$$
    }
}";

            var referencedCode = @"
public class C<T>
{
    [System.ComponentModel.EditorBrowsableAttribute(System.ComponentModel.EditorBrowsableState.Never)]
    public void Goo(T t) { }
    public void Goo(int i) { }
}";

            await VerifyItemInEditorBrowsableContextsAsync(
                markup: markup,
                referencedCode: referencedCode,
                item: "Goo",
                expectedSymbolsSameSolution: 2,
                expectedSymbolsMetadataReference: 1,
                sourceLanguage: LanguageNames.CSharp,
                referencedLanguage: LanguageNames.CSharp);
        }

        [WorkItem(7336, "DevDiv_Projects/Roslyn")]
        [Fact, Trait(Traits.Feature, Traits.Features.Completion)]
        public async Task EditorBrowsable_GenericTypeCausingMethodSignatureEquality_BrowsableMixed2()
        {
            var markup = @"
class Program
{
    void M()
    {
        var ci = new C<int>();
        ci.$$
    }
}";

            var referencedCode = @"
public class C<T>
{
    public void Goo(T t) { }
    [System.ComponentModel.EditorBrowsableAttribute(System.ComponentModel.EditorBrowsableState.Never)]
    public void Goo(int i) { }
}";

            await VerifyItemInEditorBrowsableContextsAsync(
                markup: markup,
                referencedCode: referencedCode,
                item: "Goo",
                expectedSymbolsSameSolution: 2,
                expectedSymbolsMetadataReference: 1,
                sourceLanguage: LanguageNames.CSharp,
                referencedLanguage: LanguageNames.CSharp);
        }

        [WorkItem(7336, "DevDiv_Projects/Roslyn")]
        [Fact, Trait(Traits.Feature, Traits.Features.Completion)]
        public async Task EditorBrowsable_GenericTypeCausingMethodSignatureEquality_BothBrowsableNever()
        {
            var markup = @"
class Program
{
    void M()
    {
        var ci = new C<int>();
        ci.$$
    }
}";

            var referencedCode = @"
public class C<T>
{
    [System.ComponentModel.EditorBrowsableAttribute(System.ComponentModel.EditorBrowsableState.Never)]
    public void Goo(T t) { }
    [System.ComponentModel.EditorBrowsableAttribute(System.ComponentModel.EditorBrowsableState.Never)]
    public void Goo(int i) { }
}";

            await VerifyItemInEditorBrowsableContextsAsync(
                markup: markup,
                referencedCode: referencedCode,
                item: "Goo",
                expectedSymbolsSameSolution: 2,
                expectedSymbolsMetadataReference: 0,
                sourceLanguage: LanguageNames.CSharp,
                referencedLanguage: LanguageNames.CSharp);
        }

        [WorkItem(7336, "DevDiv_Projects/Roslyn")]
        [Fact, Trait(Traits.Feature, Traits.Features.Completion)]
        public async Task EditorBrowsable_GenericType2CausingMethodSignatureEquality_BothBrowsableAlways()
        {
            var markup = @"
class Program
{
    void M()
    {
        var cii = new C<int, int>();
        cii.$$
    }
}";

            var referencedCode = @"
public class C<T, U>
{
    public void Goo(T t) { }
    public void Goo(U u) { }
}";

            await VerifyItemInEditorBrowsableContextsAsync(
                markup: markup,
                referencedCode: referencedCode,
                item: "Goo",
                expectedSymbolsSameSolution: 2,
                expectedSymbolsMetadataReference: 2,
                sourceLanguage: LanguageNames.CSharp,
                referencedLanguage: LanguageNames.CSharp);
        }

        [WorkItem(7336, "DevDiv_Projects/Roslyn")]
        [Fact, Trait(Traits.Feature, Traits.Features.Completion)]
        public async Task EditorBrowsable_GenericType2CausingMethodSignatureEquality_BrowsableMixed()
        {
            var markup = @"
class Program
{
    void M()
    {
        var cii = new C<int, int>();
        cii.$$
    }
}";

            var referencedCode = @"
public class C<T, U>
{
    [System.ComponentModel.EditorBrowsableAttribute(System.ComponentModel.EditorBrowsableState.Never)]
    public void Goo(T t) { }
    public void Goo(U u) { }
}";

            await VerifyItemInEditorBrowsableContextsAsync(
                markup: markup,
                referencedCode: referencedCode,
                item: "Goo",
                expectedSymbolsSameSolution: 2,
                expectedSymbolsMetadataReference: 1,
                sourceLanguage: LanguageNames.CSharp,
                referencedLanguage: LanguageNames.CSharp);
        }

        [WorkItem(7336, "DevDiv_Projects/Roslyn")]
        [Fact, Trait(Traits.Feature, Traits.Features.Completion)]
        public async Task EditorBrowsable_GenericType2CausingMethodSignatureEquality_BothBrowsableNever()
        {
            var markup = @"
class Program
{
    void M()
    {
        var cii = new C<int, int>();
        cii.$$
    }
}";

            var referencedCode = @"
public class C<T, U>
{
    [System.ComponentModel.EditorBrowsableAttribute(System.ComponentModel.EditorBrowsableState.Never)]
    public void Goo(T t) { }
    [System.ComponentModel.EditorBrowsableAttribute(System.ComponentModel.EditorBrowsableState.Never)]
    public void Goo(U u) { }
}";

            await VerifyItemInEditorBrowsableContextsAsync(
                markup: markup,
                referencedCode: referencedCode,
                item: "Goo",
                expectedSymbolsSameSolution: 2,
                expectedSymbolsMetadataReference: 0,
                sourceLanguage: LanguageNames.CSharp,
                referencedLanguage: LanguageNames.CSharp);
        }

        [WorkItem(7336, "DevDiv_Projects/Roslyn")]
        [Fact, Trait(Traits.Feature, Traits.Features.Completion)]
        public async Task EditorBrowsable_Field_BrowsableStateNever()
        {
            var markup = @"
class Program
{
    void M()
    {
        new Goo().$$
    }
}";

            var referencedCode = @"
public class Goo
{
    [System.ComponentModel.EditorBrowsableAttribute(System.ComponentModel.EditorBrowsableState.Never)]
    public int bar;
}";

            await VerifyItemInEditorBrowsableContextsAsync(
                markup: markup,
                referencedCode: referencedCode,
                item: "bar",
                expectedSymbolsSameSolution: 1,
                expectedSymbolsMetadataReference: 0,
                sourceLanguage: LanguageNames.CSharp,
                referencedLanguage: LanguageNames.CSharp);
        }

        [WorkItem(7336, "DevDiv_Projects/Roslyn")]
        [Fact, Trait(Traits.Feature, Traits.Features.Completion)]
        public async Task EditorBrowsable_Field_BrowsableStateAlways()
        {
            var markup = @"
class Program
{
    void M()
    {
        new Goo().$$
    }
}";

            var referencedCode = @"
public class Goo
{
    [System.ComponentModel.EditorBrowsableAttribute(System.ComponentModel.EditorBrowsableState.Always)]
    public int bar;
}";
            await VerifyItemInEditorBrowsableContextsAsync(
                markup: markup,
                referencedCode: referencedCode,
                item: "bar",
                expectedSymbolsSameSolution: 1,
                expectedSymbolsMetadataReference: 1,
                sourceLanguage: LanguageNames.CSharp,
                referencedLanguage: LanguageNames.CSharp);
        }

        [WorkItem(7336, "DevDiv_Projects/Roslyn")]
        [Fact, Trait(Traits.Feature, Traits.Features.Completion)]
        public async Task EditorBrowsable_Field_BrowsableStateAdvanced()
        {
            var markup = @"
class Program
{
    void M()
    {
        new Goo().$$
    }
}";

            var referencedCode = @"
public class Goo
{
    [System.ComponentModel.EditorBrowsableAttribute(System.ComponentModel.EditorBrowsableState.Advanced)]
    public int bar;
}";
            await VerifyItemInEditorBrowsableContextsAsync(
                markup: markup,
                referencedCode: referencedCode,
                item: "bar",
                expectedSymbolsSameSolution: 1,
                expectedSymbolsMetadataReference: 0,
                sourceLanguage: LanguageNames.CSharp,
                referencedLanguage: LanguageNames.CSharp,
                hideAdvancedMembers: true);

            await VerifyItemInEditorBrowsableContextsAsync(
                markup: markup,
                referencedCode: referencedCode,
                item: "bar",
                expectedSymbolsSameSolution: 1,
                expectedSymbolsMetadataReference: 1,
                sourceLanguage: LanguageNames.CSharp,
                referencedLanguage: LanguageNames.CSharp,
                hideAdvancedMembers: false);
        }

        [WorkItem(522440, "http://vstfdevdiv:8080/DevDiv2/DevDiv/_workitems/edit/522440")]
        [WorkItem(674611, "http://vstfdevdiv:8080/DevDiv2/DevDiv/_workitems/edit/674611")]
        [WpfFact(Skip = "674611"), Trait(Traits.Feature, Traits.Features.Completion)]
        public async Task EditorBrowsable_Property_BrowsableStateNever()
        {
            var markup = @"
class Program
{
    void M()
    {
        new Goo().$$
    }
}";

            var referencedCode = @"
public class Goo
{
    [System.ComponentModel.EditorBrowsableAttribute(System.ComponentModel.EditorBrowsableState.Never)]
    public int Bar {get; set;}
}";
            await VerifyItemInEditorBrowsableContextsAsync(
                markup: markup,
                referencedCode: referencedCode,
                item: "Bar",
                expectedSymbolsSameSolution: 1,
                expectedSymbolsMetadataReference: 0,
                sourceLanguage: LanguageNames.CSharp,
                referencedLanguage: LanguageNames.CSharp);
        }

        [WorkItem(7336, "DevDiv_Projects/Roslyn")]
        [Fact, Trait(Traits.Feature, Traits.Features.Completion)]
        public async Task EditorBrowsable_Property_IgnoreBrowsabilityOfGetSetMethods()
        {
            var markup = @"
class Program
{
    void M()
    {
        new Goo().$$
    }
}";

            var referencedCode = @"
public class Goo
{
    public int Bar {
        [System.ComponentModel.EditorBrowsableAttribute(System.ComponentModel.EditorBrowsableState.Never)]
        get { return 5; }
        [System.ComponentModel.EditorBrowsableAttribute(System.ComponentModel.EditorBrowsableState.Never)]
        set { }
    }
}";
            await VerifyItemInEditorBrowsableContextsAsync(
                markup: markup,
                referencedCode: referencedCode,
                item: "Bar",
                expectedSymbolsSameSolution: 1,
                expectedSymbolsMetadataReference: 1,
                sourceLanguage: LanguageNames.CSharp,
                referencedLanguage: LanguageNames.CSharp);
        }

        [WorkItem(7336, "DevDiv_Projects/Roslyn")]
        [Fact, Trait(Traits.Feature, Traits.Features.Completion)]
        public async Task EditorBrowsable_Property_BrowsableStateAlways()
        {
            var markup = @"
class Program
{
    void M()
    {
        new Goo().$$
    }
}";

            var referencedCode = @"
public class Goo
{
    [System.ComponentModel.EditorBrowsableAttribute(System.ComponentModel.EditorBrowsableState.Always)]
    public int Bar {get; set;}
}";
            await VerifyItemInEditorBrowsableContextsAsync(
                markup: markup,
                referencedCode: referencedCode,
                item: "Bar",
                expectedSymbolsSameSolution: 1,
                expectedSymbolsMetadataReference: 1,
                sourceLanguage: LanguageNames.CSharp,
                referencedLanguage: LanguageNames.CSharp);
        }

        [WorkItem(7336, "DevDiv_Projects/Roslyn")]
        [Fact, Trait(Traits.Feature, Traits.Features.Completion)]
        public async Task EditorBrowsable_Property_BrowsableStateAdvanced()
        {
            var markup = @"
class Program
{
    void M()
    {
        new Goo().$$
    }
}";

            var referencedCode = @"
public class Goo
{
    [System.ComponentModel.EditorBrowsableAttribute(System.ComponentModel.EditorBrowsableState.Advanced)]
    public int Bar {get; set;}
}";
            await VerifyItemInEditorBrowsableContextsAsync(
                markup: markup,
                referencedCode: referencedCode,
                item: "Bar",
                expectedSymbolsSameSolution: 1,
                expectedSymbolsMetadataReference: 0,
                sourceLanguage: LanguageNames.CSharp,
                referencedLanguage: LanguageNames.CSharp,
                hideAdvancedMembers: true);

            await VerifyItemInEditorBrowsableContextsAsync(
                markup: markup,
                referencedCode: referencedCode,
                item: "Bar",
                expectedSymbolsSameSolution: 1,
                expectedSymbolsMetadataReference: 1,
                sourceLanguage: LanguageNames.CSharp,
                referencedLanguage: LanguageNames.CSharp,
                hideAdvancedMembers: false);
        }

        [WorkItem(7336, "DevDiv_Projects/Roslyn")]
        [Fact, Trait(Traits.Feature, Traits.Features.Completion)]
        public async Task EditorBrowsable_Constructor_BrowsableStateNever()
        {
            var markup = @"
class Program
{
    void M()
    {
        new $$
    }
}";

            var referencedCode = @"
public class Goo
{
    [System.ComponentModel.EditorBrowsableAttribute(System.ComponentModel.EditorBrowsableState.Never)]
    public Goo()
    {
    }
}";
            await VerifyItemInEditorBrowsableContextsAsync(
                markup: markup,
                referencedCode: referencedCode,
                item: "Goo",
                expectedSymbolsSameSolution: 1,
                expectedSymbolsMetadataReference: 1,
                sourceLanguage: LanguageNames.CSharp,
                referencedLanguage: LanguageNames.CSharp);
        }

        [WorkItem(7336, "DevDiv_Projects/Roslyn")]
        [Fact, Trait(Traits.Feature, Traits.Features.Completion)]
        public async Task EditorBrowsable_Constructor_BrowsableStateAlways()
        {
            var markup = @"
class Program
{
    void M()
    {
        new $$
    }
}";

            var referencedCode = @"
public class Goo
{
    [System.ComponentModel.EditorBrowsableAttribute(System.ComponentModel.EditorBrowsableState.Always)]
    public Goo()
    {
    }
}";
            await VerifyItemInEditorBrowsableContextsAsync(
                markup: markup,
                referencedCode: referencedCode,
                item: "Goo",
                expectedSymbolsSameSolution: 1,
                expectedSymbolsMetadataReference: 1,
                sourceLanguage: LanguageNames.CSharp,
                referencedLanguage: LanguageNames.CSharp);
        }

        [WorkItem(7336, "DevDiv_Projects/Roslyn")]
        [Fact, Trait(Traits.Feature, Traits.Features.Completion)]
        public async Task EditorBrowsable_Constructor_BrowsableStateAdvanced()
        {
            var markup = @"
class Program
{
    void M()
    {
        new $$
    }
}";

            var referencedCode = @"
public class Goo
{
    [System.ComponentModel.EditorBrowsableAttribute(System.ComponentModel.EditorBrowsableState.Advanced)]
    public Goo()
    {
    }
}";
            await VerifyItemInEditorBrowsableContextsAsync(
                markup: markup,
                referencedCode: referencedCode,
                item: "Goo",
                expectedSymbolsSameSolution: 1,
                expectedSymbolsMetadataReference: 1,
                sourceLanguage: LanguageNames.CSharp,
                referencedLanguage: LanguageNames.CSharp,
                hideAdvancedMembers: true);

            await VerifyItemInEditorBrowsableContextsAsync(
                markup: markup,
                referencedCode: referencedCode,
                item: "Goo",
                expectedSymbolsSameSolution: 1,
                expectedSymbolsMetadataReference: 1,
                sourceLanguage: LanguageNames.CSharp,
                referencedLanguage: LanguageNames.CSharp,
                hideAdvancedMembers: false);
        }

        [WorkItem(7336, "DevDiv_Projects/Roslyn")]
        [Fact, Trait(Traits.Feature, Traits.Features.Completion)]
        public async Task EditorBrowsable_Constructor_MixedOverloads1()
        {
            var markup = @"
class Program
{
    void M()
    {
        new $$
    }
}";

            var referencedCode = @"
public class Goo
{
    [System.ComponentModel.EditorBrowsableAttribute(System.ComponentModel.EditorBrowsableState.Never)]
    public Goo()
    {
    }

    public Goo(int x)
    {
    }
}";
            await VerifyItemInEditorBrowsableContextsAsync(
                markup: markup,
                referencedCode: referencedCode,
                item: "Goo",
                expectedSymbolsSameSolution: 1,
                expectedSymbolsMetadataReference: 1,
                sourceLanguage: LanguageNames.CSharp,
                referencedLanguage: LanguageNames.CSharp);
        }

        [WorkItem(7336, "DevDiv_Projects/Roslyn")]
        [Fact, Trait(Traits.Feature, Traits.Features.Completion)]
        public async Task EditorBrowsable_Constructor_MixedOverloads2()
        {
            var markup = @"
class Program
{
    void M()
    {
        new $$
    }
}";

            var referencedCode = @"
public class Goo
{
    [System.ComponentModel.EditorBrowsableAttribute(System.ComponentModel.EditorBrowsableState.Never)]
    public Goo()
    {
    }

    [System.ComponentModel.EditorBrowsableAttribute(System.ComponentModel.EditorBrowsableState.Never)]
    public Goo(int x)
    {
    }
}";
            await VerifyItemInEditorBrowsableContextsAsync(
                markup: markup,
                referencedCode: referencedCode,
                item: "Goo",
                expectedSymbolsSameSolution: 1,
                expectedSymbolsMetadataReference: 1,
                sourceLanguage: LanguageNames.CSharp,
                referencedLanguage: LanguageNames.CSharp);
        }

        [WorkItem(7336, "DevDiv_Projects/Roslyn")]
        [Fact, Trait(Traits.Feature, Traits.Features.Completion)]
        public async Task EditorBrowsable_Event_BrowsableStateNever()
        {
            var markup = @"
class Program
{
    void M()
    {
        new C().$$
    }
}";

            var referencedCode = @"
public delegate void Handler();

public class C
{
    [System.ComponentModel.EditorBrowsable(System.ComponentModel.EditorBrowsableState.Never)]
    public event Handler Changed;
}";
            await VerifyItemInEditorBrowsableContextsAsync(
                markup: markup,
                referencedCode: referencedCode,
                item: "Changed",
                expectedSymbolsSameSolution: 1,
                expectedSymbolsMetadataReference: 0,
                sourceLanguage: LanguageNames.CSharp,
                referencedLanguage: LanguageNames.CSharp);
        }

        [WorkItem(7336, "DevDiv_Projects/Roslyn")]
        [Fact, Trait(Traits.Feature, Traits.Features.Completion)]
        public async Task EditorBrowsable_Event_BrowsableStateAlways()
        {
            var markup = @"
class Program
{
    void M()
    {
        new C().$$
    }
}";

            var referencedCode = @"
public delegate void Handler();

public class C
{
    [System.ComponentModel.EditorBrowsable(System.ComponentModel.EditorBrowsableState.Always)]
    public event Handler Changed;
}";
            await VerifyItemInEditorBrowsableContextsAsync(
                markup: markup,
                referencedCode: referencedCode,
                item: "Changed",
                expectedSymbolsSameSolution: 1,
                expectedSymbolsMetadataReference: 1,
                sourceLanguage: LanguageNames.CSharp,
                referencedLanguage: LanguageNames.CSharp);
        }

        [WorkItem(7336, "DevDiv_Projects/Roslyn")]
        [Fact, Trait(Traits.Feature, Traits.Features.Completion)]
        public async Task EditorBrowsable_Event_BrowsableStateAdvanced()
        {
            var markup = @"
class Program
{
    void M()
    {
        new C().$$
    }
}";

            var referencedCode = @"
public delegate void Handler();

public class C
{
    [System.ComponentModel.EditorBrowsable(System.ComponentModel.EditorBrowsableState.Advanced)]
    public event Handler Changed;
}";
            await VerifyItemInEditorBrowsableContextsAsync(
                markup: markup,
                referencedCode: referencedCode,
                item: "Changed",
                expectedSymbolsSameSolution: 1,
                expectedSymbolsMetadataReference: 1,
                sourceLanguage: LanguageNames.CSharp,
                referencedLanguage: LanguageNames.CSharp,
                hideAdvancedMembers: false);

            await VerifyItemInEditorBrowsableContextsAsync(
                markup: markup,
                referencedCode: referencedCode,
                item: "Changed",
                expectedSymbolsSameSolution: 1,
                expectedSymbolsMetadataReference: 0,
                sourceLanguage: LanguageNames.CSharp,
                referencedLanguage: LanguageNames.CSharp,
                hideAdvancedMembers: true);
        }

        [WorkItem(7336, "DevDiv_Projects/Roslyn")]
        [Fact, Trait(Traits.Feature, Traits.Features.Completion)]
        public async Task EditorBrowsable_Delegate_BrowsableStateNever()
        {
            var markup = @"
class Program
{
    public event $$
}";

            var referencedCode = @"
[System.ComponentModel.EditorBrowsable(System.ComponentModel.EditorBrowsableState.Never)]
public delegate void Handler();";

            await VerifyItemInEditorBrowsableContextsAsync(
                markup: markup,
                referencedCode: referencedCode,
                item: "Handler",
                expectedSymbolsSameSolution: 1,
                expectedSymbolsMetadataReference: 0,
                sourceLanguage: LanguageNames.CSharp,
                referencedLanguage: LanguageNames.CSharp);
        }

        [WorkItem(7336, "DevDiv_Projects/Roslyn")]
        [Fact, Trait(Traits.Feature, Traits.Features.Completion)]
        public async Task EditorBrowsable_Delegate_BrowsableStateAlways()
        {
            var markup = @"
class Program
{
    public event $$
}";

            var referencedCode = @"
[System.ComponentModel.EditorBrowsable(System.ComponentModel.EditorBrowsableState.Always)]
public delegate void Handler();";

            await VerifyItemInEditorBrowsableContextsAsync(
                markup: markup,
                referencedCode: referencedCode,
                item: "Handler",
                expectedSymbolsSameSolution: 1,
                expectedSymbolsMetadataReference: 1,
                sourceLanguage: LanguageNames.CSharp,
                referencedLanguage: LanguageNames.CSharp);
        }

        [WorkItem(7336, "DevDiv_Projects/Roslyn")]
        [Fact, Trait(Traits.Feature, Traits.Features.Completion)]
        public async Task EditorBrowsable_Delegate_BrowsableStateAdvanced()
        {
            var markup = @"
class Program
{
    public event $$
}";

            var referencedCode = @"
[System.ComponentModel.EditorBrowsable(System.ComponentModel.EditorBrowsableState.Advanced)]
public delegate void Handler();";

            await VerifyItemInEditorBrowsableContextsAsync(
                markup: markup,
                referencedCode: referencedCode,
                item: "Handler",
                expectedSymbolsSameSolution: 1,
                expectedSymbolsMetadataReference: 1,
                sourceLanguage: LanguageNames.CSharp,
                referencedLanguage: LanguageNames.CSharp,
                hideAdvancedMembers: false);

            await VerifyItemInEditorBrowsableContextsAsync(
                markup: markup,
                referencedCode: referencedCode,
                item: "Handler",
                expectedSymbolsSameSolution: 1,
                expectedSymbolsMetadataReference: 0,
                sourceLanguage: LanguageNames.CSharp,
                referencedLanguage: LanguageNames.CSharp,
                hideAdvancedMembers: true);
        }

        [WorkItem(7336, "DevDiv_Projects/Roslyn")]
        [Fact, Trait(Traits.Feature, Traits.Features.Completion)]
        public async Task EditorBrowsable_Class_BrowsableStateNever_DeclareLocal()
        {
            var markup = @"
class Program
{
    public void M()
    {
        $$    
    }
}";

            var referencedCode = @"
[System.ComponentModel.EditorBrowsable(System.ComponentModel.EditorBrowsableState.Never)]
public class Goo
{
}";
            await VerifyItemInEditorBrowsableContextsAsync(
                markup: markup,
                referencedCode: referencedCode,
                item: "Goo",
                expectedSymbolsSameSolution: 1,
                expectedSymbolsMetadataReference: 0,
                sourceLanguage: LanguageNames.CSharp,
                referencedLanguage: LanguageNames.CSharp);
        }

        [WorkItem(7336, "DevDiv_Projects/Roslyn")]
        [Fact, Trait(Traits.Feature, Traits.Features.Completion)]
        public async Task EditorBrowsable_Class_BrowsableStateNever_DeriveFrom()
        {
            var markup = @"
class Program : $$
{
}";

            var referencedCode = @"
[System.ComponentModel.EditorBrowsable(System.ComponentModel.EditorBrowsableState.Never)]
public class Goo
{
}";
            await VerifyItemInEditorBrowsableContextsAsync(
                markup: markup,
                referencedCode: referencedCode,
                item: "Goo",
                expectedSymbolsSameSolution: 1,
                expectedSymbolsMetadataReference: 0,
                sourceLanguage: LanguageNames.CSharp,
                referencedLanguage: LanguageNames.CSharp);
        }

        [WorkItem(7336, "DevDiv_Projects/Roslyn")]
        [Fact, Trait(Traits.Feature, Traits.Features.Completion)]
        public async Task EditorBrowsable_Class_BrowsableStateNever_FullyQualifiedInUsing()
        {
            var markup = @"
class Program
{
    void M()
    {
        using (var x = new NS.$$
    }
}";

            var referencedCode = @"
namespace NS
{
    [System.ComponentModel.EditorBrowsable(System.ComponentModel.EditorBrowsableState.Never)]
    public class Goo : System.IDisposable
    {
        public void Dispose()
        {
        }
    }
}";
            await VerifyItemInEditorBrowsableContextsAsync(
                markup: markup,
                referencedCode: referencedCode,
                item: "Goo",
                expectedSymbolsSameSolution: 1,
                expectedSymbolsMetadataReference: 0,
                sourceLanguage: LanguageNames.CSharp,
                referencedLanguage: LanguageNames.CSharp);
        }

        [WorkItem(7336, "DevDiv_Projects/Roslyn")]
        [Fact, Trait(Traits.Feature, Traits.Features.Completion)]
        public async Task EditorBrowsable_Class_BrowsableStateAlways_DeclareLocal()
        {
            var markup = @"
class Program
{
    public void M()
    {
        $$    
    }
}";

            var referencedCode = @"
[System.ComponentModel.EditorBrowsable(System.ComponentModel.EditorBrowsableState.Always)]
public class Goo
{
}";
            await VerifyItemInEditorBrowsableContextsAsync(
                markup: markup,
                referencedCode: referencedCode,
                item: "Goo",
                expectedSymbolsSameSolution: 1,
                expectedSymbolsMetadataReference: 1,
                sourceLanguage: LanguageNames.CSharp,
                referencedLanguage: LanguageNames.CSharp);
        }

        [WorkItem(7336, "DevDiv_Projects/Roslyn")]
        [Fact, Trait(Traits.Feature, Traits.Features.Completion)]
        public async Task EditorBrowsable_Class_BrowsableStateAlways_DeriveFrom()
        {
            var markup = @"
class Program : $$
{
}";

            var referencedCode = @"
[System.ComponentModel.EditorBrowsable(System.ComponentModel.EditorBrowsableState.Always)]
public class Goo
{
}";
            await VerifyItemInEditorBrowsableContextsAsync(
                markup: markup,
                referencedCode: referencedCode,
                item: "Goo",
                expectedSymbolsSameSolution: 1,
                expectedSymbolsMetadataReference: 1,
                sourceLanguage: LanguageNames.CSharp,
                referencedLanguage: LanguageNames.CSharp);
        }

        [WorkItem(7336, "DevDiv_Projects/Roslyn")]
        [Fact, Trait(Traits.Feature, Traits.Features.Completion)]
        public async Task EditorBrowsable_Class_BrowsableStateAlways_FullyQualifiedInUsing()
        {
            var markup = @"
class Program
{
    void M()
    {
        using (var x = new NS.$$
    }
}";

            var referencedCode = @"
namespace NS
{
    [System.ComponentModel.EditorBrowsable(System.ComponentModel.EditorBrowsableState.Always)]
    public class Goo : System.IDisposable
    {
        public void Dispose()
        {
        }
    }
}";
            await VerifyItemInEditorBrowsableContextsAsync(
                markup: markup,
                referencedCode: referencedCode,
                item: "Goo",
                expectedSymbolsSameSolution: 1,
                expectedSymbolsMetadataReference: 1,
                sourceLanguage: LanguageNames.CSharp,
                referencedLanguage: LanguageNames.CSharp);
        }

        [WorkItem(7336, "DevDiv_Projects/Roslyn")]
        [Fact, Trait(Traits.Feature, Traits.Features.Completion)]
        public async Task EditorBrowsable_Class_BrowsableStateAdvanced_DeclareLocal()
        {
            var markup = @"
class Program
{
    public void M()
    {
        $$    
    }
}";

            var referencedCode = @"
[System.ComponentModel.EditorBrowsable(System.ComponentModel.EditorBrowsableState.Advanced)]
public class Goo
{
}";
            await VerifyItemInEditorBrowsableContextsAsync(
                markup: markup,
                referencedCode: referencedCode,
                item: "Goo",
                expectedSymbolsSameSolution: 1,
                expectedSymbolsMetadataReference: 1,
                sourceLanguage: LanguageNames.CSharp,
                referencedLanguage: LanguageNames.CSharp,
                hideAdvancedMembers: false);

            await VerifyItemInEditorBrowsableContextsAsync(
                markup: markup,
                referencedCode: referencedCode,
                item: "Goo",
                expectedSymbolsSameSolution: 1,
                expectedSymbolsMetadataReference: 0,
                sourceLanguage: LanguageNames.CSharp,
                referencedLanguage: LanguageNames.CSharp,
                hideAdvancedMembers: true);
        }

        [WorkItem(7336, "DevDiv_Projects/Roslyn")]
        [Fact, Trait(Traits.Feature, Traits.Features.Completion)]
        public async Task EditorBrowsable_Class_BrowsableStateAdvanced_DeriveFrom()
        {
            var markup = @"
class Program : $$
{
}";

            var referencedCode = @"
[System.ComponentModel.EditorBrowsable(System.ComponentModel.EditorBrowsableState.Advanced)]
public class Goo
{
}";
            await VerifyItemInEditorBrowsableContextsAsync(
                markup: markup,
                referencedCode: referencedCode,
                item: "Goo",
                expectedSymbolsSameSolution: 1,
                expectedSymbolsMetadataReference: 1,
                sourceLanguage: LanguageNames.CSharp,
                referencedLanguage: LanguageNames.CSharp,
                hideAdvancedMembers: false);

            await VerifyItemInEditorBrowsableContextsAsync(
                markup: markup,
                referencedCode: referencedCode,
                item: "Goo",
                expectedSymbolsSameSolution: 1,
                expectedSymbolsMetadataReference: 0,
                sourceLanguage: LanguageNames.CSharp,
                referencedLanguage: LanguageNames.CSharp,
                hideAdvancedMembers: true);
        }

        [WorkItem(7336, "DevDiv_Projects/Roslyn")]
        [Fact, Trait(Traits.Feature, Traits.Features.Completion)]
        public async Task EditorBrowsable_Class_BrowsableStateAdvanced_FullyQualifiedInUsing()
        {
            var markup = @"
class Program
{
    void M()
    {
        using (var x = new NS.$$
    }
}";

            var referencedCode = @"
namespace NS
{
    [System.ComponentModel.EditorBrowsable(System.ComponentModel.EditorBrowsableState.Advanced)]
    public class Goo : System.IDisposable
    {
        public void Dispose()
        {
        }
    }
}";
            await VerifyItemInEditorBrowsableContextsAsync(
                markup: markup,
                referencedCode: referencedCode,
                item: "Goo",
                expectedSymbolsSameSolution: 1,
                expectedSymbolsMetadataReference: 1,
                sourceLanguage: LanguageNames.CSharp,
                referencedLanguage: LanguageNames.CSharp,
                hideAdvancedMembers: false);

            await VerifyItemInEditorBrowsableContextsAsync(
                markup: markup,
                referencedCode: referencedCode,
                item: "Goo",
                expectedSymbolsSameSolution: 1,
                expectedSymbolsMetadataReference: 0,
                sourceLanguage: LanguageNames.CSharp,
                referencedLanguage: LanguageNames.CSharp,
                hideAdvancedMembers: true);
        }

        [WorkItem(7336, "DevDiv_Projects/Roslyn")]
        [Fact, Trait(Traits.Feature, Traits.Features.Completion)]
        public async Task EditorBrowsable_Class_IgnoreBaseClassBrowsableNever()
        {
            var markup = @"
class Program
{
    public void M()
    {
        $$    
    }
}";

            var referencedCode = @"
public class Goo : Bar
{
}

[System.ComponentModel.EditorBrowsable(System.ComponentModel.EditorBrowsableState.Never)]
public class Bar
{
}";
            await VerifyItemInEditorBrowsableContextsAsync(
                markup: markup,
                referencedCode: referencedCode,
                item: "Goo",
                expectedSymbolsSameSolution: 1,
                expectedSymbolsMetadataReference: 1,
                sourceLanguage: LanguageNames.CSharp,
                referencedLanguage: LanguageNames.CSharp);
        }

        [WorkItem(7336, "DevDiv_Projects/Roslyn")]
        [Fact, Trait(Traits.Feature, Traits.Features.Completion)]
        public async Task EditorBrowsable_Struct_BrowsableStateNever_DeclareLocal()
        {
            var markup = @"
class Program
{
    public void M()
    {
        $$    
    }
}";

            var referencedCode = @"
[System.ComponentModel.EditorBrowsable(System.ComponentModel.EditorBrowsableState.Never)]
public struct Goo
{
}";
            await VerifyItemInEditorBrowsableContextsAsync(
                markup: markup,
                referencedCode: referencedCode,
                item: "Goo",
                expectedSymbolsSameSolution: 1,
                expectedSymbolsMetadataReference: 0,
                sourceLanguage: LanguageNames.CSharp,
                referencedLanguage: LanguageNames.CSharp);
        }

        [WorkItem(7336, "DevDiv_Projects/Roslyn")]
        [Fact, Trait(Traits.Feature, Traits.Features.Completion)]
        public async Task EditorBrowsable_Struct_BrowsableStateNever_DeriveFrom()
        {
            var markup = @"
class Program : $$
{
}";

            var referencedCode = @"
[System.ComponentModel.EditorBrowsable(System.ComponentModel.EditorBrowsableState.Never)]
public struct Goo
{
}";
            await VerifyItemInEditorBrowsableContextsAsync(
                markup: markup,
                referencedCode: referencedCode,
                item: "Goo",
                expectedSymbolsSameSolution: 1,
                expectedSymbolsMetadataReference: 0,
                sourceLanguage: LanguageNames.CSharp,
                referencedLanguage: LanguageNames.CSharp);
        }

        [WorkItem(7336, "DevDiv_Projects/Roslyn")]
        [Fact, Trait(Traits.Feature, Traits.Features.Completion)]
        public async Task EditorBrowsable_Struct_BrowsableStateAlways_DeclareLocal()
        {
            var markup = @"
class Program
{
    public void M()
    {
        $$
    }
}";

            var referencedCode = @"
[System.ComponentModel.EditorBrowsable(System.ComponentModel.EditorBrowsableState.Always)]
public struct Goo
{
}";
            await VerifyItemInEditorBrowsableContextsAsync(
                markup: markup,
                referencedCode: referencedCode,
                item: "Goo",
                expectedSymbolsSameSolution: 1,
                expectedSymbolsMetadataReference: 1,
                sourceLanguage: LanguageNames.CSharp,
                referencedLanguage: LanguageNames.CSharp);
        }

        [WorkItem(7336, "DevDiv_Projects/Roslyn")]
        [Fact, Trait(Traits.Feature, Traits.Features.Completion)]
        public async Task EditorBrowsable_Struct_BrowsableStateAlways_DeriveFrom()
        {
            var markup = @"
class Program : $$
{
}";

            var referencedCode = @"
[System.ComponentModel.EditorBrowsable(System.ComponentModel.EditorBrowsableState.Always)]
public struct Goo
{
}";
            await VerifyItemInEditorBrowsableContextsAsync(
                markup: markup,
                referencedCode: referencedCode,
                item: "Goo",
                expectedSymbolsSameSolution: 1,
                expectedSymbolsMetadataReference: 1,
                sourceLanguage: LanguageNames.CSharp,
                referencedLanguage: LanguageNames.CSharp);
        }

        [WorkItem(7336, "DevDiv_Projects/Roslyn")]
        [Fact, Trait(Traits.Feature, Traits.Features.Completion)]
        public async Task EditorBrowsable_Struct_BrowsableStateAdvanced_DeclareLocal()
        {
            var markup = @"
class Program
{
    public void M()
    {
        $$    
    }
}";

            var referencedCode = @"
[System.ComponentModel.EditorBrowsable(System.ComponentModel.EditorBrowsableState.Advanced)]
public struct Goo
{
}";
            await VerifyItemInEditorBrowsableContextsAsync(
                markup: markup,
                referencedCode: referencedCode,
                item: "Goo",
                expectedSymbolsSameSolution: 1,
                expectedSymbolsMetadataReference: 1,
                sourceLanguage: LanguageNames.CSharp,
                referencedLanguage: LanguageNames.CSharp,
                hideAdvancedMembers: false);

            await VerifyItemInEditorBrowsableContextsAsync(
                markup: markup,
                referencedCode: referencedCode,
                item: "Goo",
                expectedSymbolsSameSolution: 1,
                expectedSymbolsMetadataReference: 0,
                sourceLanguage: LanguageNames.CSharp,
                referencedLanguage: LanguageNames.CSharp,
                hideAdvancedMembers: true);
        }

        [WorkItem(7336, "DevDiv_Projects/Roslyn")]
        [Fact, Trait(Traits.Feature, Traits.Features.Completion)]
        public async Task EditorBrowsable_Struct_BrowsableStateAdvanced_DeriveFrom()
        {
            var markup = @"
class Program : $$
{
}";

            var referencedCode = @"
[System.ComponentModel.EditorBrowsable(System.ComponentModel.EditorBrowsableState.Advanced)]
public struct Goo
{
}";
            await VerifyItemInEditorBrowsableContextsAsync(
                markup: markup,
                referencedCode: referencedCode,
                item: "Goo",
                expectedSymbolsSameSolution: 1,
                expectedSymbolsMetadataReference: 1,
                sourceLanguage: LanguageNames.CSharp,
                referencedLanguage: LanguageNames.CSharp,
                hideAdvancedMembers: false);

            await VerifyItemInEditorBrowsableContextsAsync(
                markup: markup,
                referencedCode: referencedCode,
                item: "Goo",
                expectedSymbolsSameSolution: 1,
                expectedSymbolsMetadataReference: 0,
                sourceLanguage: LanguageNames.CSharp,
                referencedLanguage: LanguageNames.CSharp,
                hideAdvancedMembers: true);
        }

        [WorkItem(7336, "DevDiv_Projects/Roslyn")]
        [Fact, Trait(Traits.Feature, Traits.Features.Completion)]
        public async Task EditorBrowsable_Enum_BrowsableStateNever()
        {
            var markup = @"
class Program
{
    public void M()
    {
        $$
    }
}";

            var referencedCode = @"
[System.ComponentModel.EditorBrowsable(System.ComponentModel.EditorBrowsableState.Never)]
public enum Goo
{
}";
            await VerifyItemInEditorBrowsableContextsAsync(
                markup: markup,
                referencedCode: referencedCode,
                item: "Goo",
                expectedSymbolsSameSolution: 1,
                expectedSymbolsMetadataReference: 0,
                sourceLanguage: LanguageNames.CSharp,
                referencedLanguage: LanguageNames.CSharp);
        }

        [WorkItem(7336, "DevDiv_Projects/Roslyn")]
        [Fact, Trait(Traits.Feature, Traits.Features.Completion)]
        public async Task EditorBrowsable_Enum_BrowsableStateAlways()
        {
            var markup = @"
class Program
{
    public void M()
    {
        $$
    }
}";

            var referencedCode = @"
[System.ComponentModel.EditorBrowsable(System.ComponentModel.EditorBrowsableState.Always)]
public enum Goo
{
}";
            await VerifyItemInEditorBrowsableContextsAsync(
                markup: markup,
                referencedCode: referencedCode,
                item: "Goo",
                expectedSymbolsSameSolution: 1,
                expectedSymbolsMetadataReference: 1,
                sourceLanguage: LanguageNames.CSharp,
                referencedLanguage: LanguageNames.CSharp);
        }

        [WorkItem(7336, "DevDiv_Projects/Roslyn")]
        [Fact, Trait(Traits.Feature, Traits.Features.Completion)]
        public async Task EditorBrowsable_Enum_BrowsableStateAdvanced()
        {
            var markup = @"
class Program
{
    public void M()
    {
        $$
    }
}";

            var referencedCode = @"
[System.ComponentModel.EditorBrowsable(System.ComponentModel.EditorBrowsableState.Advanced)]
public enum Goo
{
}";
            await VerifyItemInEditorBrowsableContextsAsync(
                markup: markup,
                referencedCode: referencedCode,
                item: "Goo",
                expectedSymbolsSameSolution: 1,
                expectedSymbolsMetadataReference: 1,
                sourceLanguage: LanguageNames.CSharp,
                referencedLanguage: LanguageNames.CSharp,
                hideAdvancedMembers: false);

            await VerifyItemInEditorBrowsableContextsAsync(
                markup: markup,
                referencedCode: referencedCode,
                item: "Goo",
                expectedSymbolsSameSolution: 1,
                expectedSymbolsMetadataReference: 0,
                sourceLanguage: LanguageNames.CSharp,
                referencedLanguage: LanguageNames.CSharp,
                hideAdvancedMembers: true);
        }

        [WorkItem(7336, "DevDiv_Projects/Roslyn")]
        [Fact, Trait(Traits.Feature, Traits.Features.Completion)]
        public async Task EditorBrowsable_Interface_BrowsableStateNever_DeclareLocal()
        {
            var markup = @"
class Program
{
    public void M()
    {
        $$    
    }
}";

            var referencedCode = @"
[System.ComponentModel.EditorBrowsable(System.ComponentModel.EditorBrowsableState.Never)]
public interface Goo
{
}";
            await VerifyItemInEditorBrowsableContextsAsync(
                markup: markup,
                referencedCode: referencedCode,
                item: "Goo",
                expectedSymbolsSameSolution: 1,
                expectedSymbolsMetadataReference: 0,
                sourceLanguage: LanguageNames.CSharp,
                referencedLanguage: LanguageNames.CSharp);
        }

        [WorkItem(7336, "DevDiv_Projects/Roslyn")]
        [Fact, Trait(Traits.Feature, Traits.Features.Completion)]
        public async Task EditorBrowsable_Interface_BrowsableStateNever_DeriveFrom()
        {
            var markup = @"
class Program : $$
{
}";

            var referencedCode = @"
[System.ComponentModel.EditorBrowsable(System.ComponentModel.EditorBrowsableState.Never)]
public interface Goo
{
}";
            await VerifyItemInEditorBrowsableContextsAsync(
                markup: markup,
                referencedCode: referencedCode,
                item: "Goo",
                expectedSymbolsSameSolution: 1,
                expectedSymbolsMetadataReference: 0,
                sourceLanguage: LanguageNames.CSharp,
                referencedLanguage: LanguageNames.CSharp);
        }

        [WorkItem(7336, "DevDiv_Projects/Roslyn")]
        [Fact, Trait(Traits.Feature, Traits.Features.Completion)]
        public async Task EditorBrowsable_Interface_BrowsableStateAlways_DeclareLocal()
        {
            var markup = @"
class Program
{
    public void M()
    {
        $$
    }
}";

            var referencedCode = @"
[System.ComponentModel.EditorBrowsable(System.ComponentModel.EditorBrowsableState.Always)]
public interface Goo
{
}";
            await VerifyItemInEditorBrowsableContextsAsync(
                markup: markup,
                referencedCode: referencedCode,
                item: "Goo",
                expectedSymbolsSameSolution: 1,
                expectedSymbolsMetadataReference: 1,
                sourceLanguage: LanguageNames.CSharp,
                referencedLanguage: LanguageNames.CSharp);
        }

        [WorkItem(7336, "DevDiv_Projects/Roslyn")]
        [Fact, Trait(Traits.Feature, Traits.Features.Completion)]
        public async Task EditorBrowsable_Interface_BrowsableStateAlways_DeriveFrom()
        {
            var markup = @"
class Program : $$
{
}";

            var referencedCode = @"
[System.ComponentModel.EditorBrowsable(System.ComponentModel.EditorBrowsableState.Always)]
public interface Goo
{
}";
            await VerifyItemInEditorBrowsableContextsAsync(
                markup: markup,
                referencedCode: referencedCode,
                item: "Goo",
                expectedSymbolsSameSolution: 1,
                expectedSymbolsMetadataReference: 1,
                sourceLanguage: LanguageNames.CSharp,
                referencedLanguage: LanguageNames.CSharp);
        }

        [WorkItem(7336, "DevDiv_Projects/Roslyn")]
        [Fact, Trait(Traits.Feature, Traits.Features.Completion)]
        public async Task EditorBrowsable_Interface_BrowsableStateAdvanced_DeclareLocal()
        {
            var markup = @"
class Program
{
    public void M()
    {
        $$    
    }
}";

            var referencedCode = @"
[System.ComponentModel.EditorBrowsable(System.ComponentModel.EditorBrowsableState.Advanced)]
public interface Goo
{
}";
            await VerifyItemInEditorBrowsableContextsAsync(
                markup: markup,
                referencedCode: referencedCode,
                item: "Goo",
                expectedSymbolsSameSolution: 1,
                expectedSymbolsMetadataReference: 1,
                sourceLanguage: LanguageNames.CSharp,
                referencedLanguage: LanguageNames.CSharp,
                hideAdvancedMembers: false);

            await VerifyItemInEditorBrowsableContextsAsync(
                markup: markup,
                referencedCode: referencedCode,
                item: "Goo",
                expectedSymbolsSameSolution: 1,
                expectedSymbolsMetadataReference: 0,
                sourceLanguage: LanguageNames.CSharp,
                referencedLanguage: LanguageNames.CSharp,
                hideAdvancedMembers: true);
        }

        [WorkItem(7336, "DevDiv_Projects/Roslyn")]
        [Fact, Trait(Traits.Feature, Traits.Features.Completion)]
        public async Task EditorBrowsable_Interface_BrowsableStateAdvanced_DeriveFrom()
        {
            var markup = @"
class Program : $$
{
}";

            var referencedCode = @"
[System.ComponentModel.EditorBrowsable(System.ComponentModel.EditorBrowsableState.Advanced)]
public interface Goo
{
}";
            await VerifyItemInEditorBrowsableContextsAsync(
                markup: markup,
                referencedCode: referencedCode,
                item: "Goo",
                expectedSymbolsSameSolution: 1,
                expectedSymbolsMetadataReference: 1,
                sourceLanguage: LanguageNames.CSharp,
                referencedLanguage: LanguageNames.CSharp,
                hideAdvancedMembers: false);

            await VerifyItemInEditorBrowsableContextsAsync(
                markup: markup,
                referencedCode: referencedCode,
                item: "Goo",
                expectedSymbolsSameSolution: 1,
                expectedSymbolsMetadataReference: 0,
                sourceLanguage: LanguageNames.CSharp,
                referencedLanguage: LanguageNames.CSharp,
                hideAdvancedMembers: true);
        }

        [WorkItem(7336, "DevDiv_Projects/Roslyn")]
        [Fact, Trait(Traits.Feature, Traits.Features.Completion)]
        public async Task EditorBrowsable_CrossLanguage_CStoVB_Always()
        {
            var markup = @"
class Program
{
    void M()
    {
        $$
    }
}";

            var referencedCode = @"
<System.ComponentModel.EditorBrowsable(System.ComponentModel.EditorBrowsableState.Always)>
Public Class Goo
End Class";
            await VerifyItemInEditorBrowsableContextsAsync(
                markup: markup,
                referencedCode: referencedCode,
                item: "Goo",
                expectedSymbolsSameSolution: 1,
                expectedSymbolsMetadataReference: 1,
                sourceLanguage: LanguageNames.CSharp,
                referencedLanguage: LanguageNames.VisualBasic,
                hideAdvancedMembers: false);
        }

        [WorkItem(7336, "DevDiv_Projects/Roslyn")]
        [Fact, Trait(Traits.Feature, Traits.Features.Completion)]
        public async Task EditorBrowsable_CrossLanguage_CStoVB_Never()
        {
            var markup = @"
class Program
{
    void M()
    {
        $$
    }
}";

            var referencedCode = @"
<System.ComponentModel.EditorBrowsable(System.ComponentModel.EditorBrowsableState.Never)>
Public Class Goo
End Class";
            await VerifyItemInEditorBrowsableContextsAsync(
                markup: markup,
                referencedCode: referencedCode,
                item: "Goo",
                expectedSymbolsSameSolution: 0,
                expectedSymbolsMetadataReference: 0,
                sourceLanguage: LanguageNames.CSharp,
                referencedLanguage: LanguageNames.VisualBasic,
                hideAdvancedMembers: false);
        }

        [WorkItem(7336, "DevDiv_Projects/Roslyn")]
        [Fact, Trait(Traits.Feature, Traits.Features.Completion)]
        public async Task EditorBrowsable_TypeLibType_NotHidden()
        {
            var markup = @"
class Program
{
    void M()
    {
        new $$
    }
}";

            var referencedCode = @"
[System.Runtime.InteropServices.TypeLibType(System.Runtime.InteropServices.TypeLibTypeFlags.FLicensed)]
public class Goo
{
}";
            await VerifyItemInEditorBrowsableContextsAsync(
                markup: markup,
                referencedCode: referencedCode,
                item: "Goo",
                expectedSymbolsSameSolution: 1,
                expectedSymbolsMetadataReference: 1,
                sourceLanguage: LanguageNames.CSharp,
                referencedLanguage: LanguageNames.CSharp);
        }

        [WorkItem(7336, "DevDiv_Projects/Roslyn")]
        [Fact, Trait(Traits.Feature, Traits.Features.Completion)]
        public async Task EditorBrowsable_TypeLibType_Hidden()
        {
            var markup = @"
class Program
{
    void M()
    {
        new $$
    }
}";

            var referencedCode = @"
[System.Runtime.InteropServices.TypeLibType(System.Runtime.InteropServices.TypeLibTypeFlags.FHidden)]
public class Goo
{
}";
            await VerifyItemInEditorBrowsableContextsAsync(
                markup: markup,
                referencedCode: referencedCode,
                item: "Goo",
                expectedSymbolsSameSolution: 1,
                expectedSymbolsMetadataReference: 0,
                sourceLanguage: LanguageNames.CSharp,
                referencedLanguage: LanguageNames.CSharp);
        }

        [WorkItem(7336, "DevDiv_Projects/Roslyn")]
        [Fact, Trait(Traits.Feature, Traits.Features.Completion)]
        public async Task EditorBrowsable_TypeLibType_HiddenAndOtherFlags()
        {
            var markup = @"
class Program
{
    void M()
    {
        new $$
    }
}";

            var referencedCode = @"
[System.Runtime.InteropServices.TypeLibType(System.Runtime.InteropServices.TypeLibTypeFlags.FHidden | System.Runtime.InteropServices.TypeLibTypeFlags.FLicensed)]
public class Goo
{
}";
            await VerifyItemInEditorBrowsableContextsAsync(
                markup: markup,
                referencedCode: referencedCode,
                item: "Goo",
                expectedSymbolsSameSolution: 1,
                expectedSymbolsMetadataReference: 0,
                sourceLanguage: LanguageNames.CSharp,
                referencedLanguage: LanguageNames.CSharp);
        }

        [WorkItem(7336, "DevDiv_Projects/Roslyn")]
        [Fact, Trait(Traits.Feature, Traits.Features.Completion)]
        public async Task EditorBrowsable_TypeLibType_NotHidden_Int16Constructor()
        {
            var markup = @"
class Program
{
    void M()
    {
        new $$
    }
}";

            var referencedCode = @"
[System.Runtime.InteropServices.TypeLibType((short)System.Runtime.InteropServices.TypeLibTypeFlags.FLicensed)]
public class Goo
{
}";
            await VerifyItemInEditorBrowsableContextsAsync(
                markup: markup,
                referencedCode: referencedCode,
                item: "Goo",
                expectedSymbolsSameSolution: 1,
                expectedSymbolsMetadataReference: 1,
                sourceLanguage: LanguageNames.CSharp,
                referencedLanguage: LanguageNames.CSharp);
        }

        [WorkItem(7336, "DevDiv_Projects/Roslyn")]
        [Fact, Trait(Traits.Feature, Traits.Features.Completion)]
        public async Task EditorBrowsable_TypeLibType_Hidden_Int16Constructor()
        {
            var markup = @"
class Program
{
    void M()
    {
        new $$
    }
}";

            var referencedCode = @"
[System.Runtime.InteropServices.TypeLibType((short)System.Runtime.InteropServices.TypeLibTypeFlags.FHidden)]
public class Goo
{
}";
            await VerifyItemInEditorBrowsableContextsAsync(
                markup: markup,
                referencedCode: referencedCode,
                item: "Goo",
                expectedSymbolsSameSolution: 1,
                expectedSymbolsMetadataReference: 0,
                sourceLanguage: LanguageNames.CSharp,
                referencedLanguage: LanguageNames.CSharp);
        }

        [WorkItem(7336, "DevDiv_Projects/Roslyn")]
        [Fact, Trait(Traits.Feature, Traits.Features.Completion)]
        public async Task EditorBrowsable_TypeLibType_HiddenAndOtherFlags_Int16Constructor()
        {
            var markup = @"
class Program
{
    void M()
    {
        new $$
    }
}";

            var referencedCode = @"
[System.Runtime.InteropServices.TypeLibType((short)(System.Runtime.InteropServices.TypeLibTypeFlags.FHidden | System.Runtime.InteropServices.TypeLibTypeFlags.FLicensed))]
public class Goo
{
}";
            await VerifyItemInEditorBrowsableContextsAsync(
                markup: markup,
                referencedCode: referencedCode,
                item: "Goo",
                expectedSymbolsSameSolution: 1,
                expectedSymbolsMetadataReference: 0,
                sourceLanguage: LanguageNames.CSharp,
                referencedLanguage: LanguageNames.CSharp);
        }

        [WorkItem(7336, "DevDiv_Projects/Roslyn")]
        [Fact, Trait(Traits.Feature, Traits.Features.Completion)]
        public async Task EditorBrowsable_TypeLibFunc_NotHidden()
        {
            var markup = @"
class Program
{
    void M()
    {
        new Goo().$$
    }
}";

            var referencedCode = @"
public class Goo
{
    [System.Runtime.InteropServices.TypeLibFunc(System.Runtime.InteropServices.TypeLibFuncFlags.FReplaceable)]
    public void Bar()
    {
    }
}";
            await VerifyItemInEditorBrowsableContextsAsync(
                markup: markup,
                referencedCode: referencedCode,
                item: "Bar",
                expectedSymbolsSameSolution: 1,
                expectedSymbolsMetadataReference: 1,
                sourceLanguage: LanguageNames.CSharp,
                referencedLanguage: LanguageNames.CSharp);
        }

        [WorkItem(7336, "DevDiv_Projects/Roslyn")]
        [Fact, Trait(Traits.Feature, Traits.Features.Completion)]
        public async Task EditorBrowsable_TypeLibFunc_Hidden()
        {
            var markup = @"
class Program
{
    void M()
    {
        new Goo().$$
    }
}";

            var referencedCode = @"
public class Goo
{
    [System.Runtime.InteropServices.TypeLibFunc(System.Runtime.InteropServices.TypeLibFuncFlags.FHidden)]
    public void Bar()
    {
    }
}";
            await VerifyItemInEditorBrowsableContextsAsync(
                markup: markup,
                referencedCode: referencedCode,
                item: "Bar",
                expectedSymbolsSameSolution: 1,
                expectedSymbolsMetadataReference: 0,
                sourceLanguage: LanguageNames.CSharp,
                referencedLanguage: LanguageNames.CSharp);
        }

        [WorkItem(7336, "DevDiv_Projects/Roslyn")]
        [Fact, Trait(Traits.Feature, Traits.Features.Completion)]
        public async Task EditorBrowsable_TypeLibFunc_HiddenAndOtherFlags()
        {
            var markup = @"
class Program
{
    void M()
    {
        new Goo().$$
    }
}";

            var referencedCode = @"
public class Goo
{
    [System.Runtime.InteropServices.TypeLibFunc(System.Runtime.InteropServices.TypeLibFuncFlags.FHidden | System.Runtime.InteropServices.TypeLibFuncFlags.FReplaceable)]
    public void Bar()
    {
    }
}";
            await VerifyItemInEditorBrowsableContextsAsync(
                markup: markup,
                referencedCode: referencedCode,
                item: "Bar",
                expectedSymbolsSameSolution: 1,
                expectedSymbolsMetadataReference: 0,
                sourceLanguage: LanguageNames.CSharp,
                referencedLanguage: LanguageNames.CSharp);
        }

        [WorkItem(7336, "DevDiv_Projects/Roslyn")]
        [Fact, Trait(Traits.Feature, Traits.Features.Completion)]
        public async Task EditorBrowsable_TypeLibFunc_NotHidden_Int16Constructor()
        {
            var markup = @"
class Program
{
    void M()
    {
        new Goo().$$
    }
}";

            var referencedCode = @"
public class Goo
{
    [System.Runtime.InteropServices.TypeLibFunc((short)System.Runtime.InteropServices.TypeLibFuncFlags.FReplaceable)]
    public void Bar()
    {
    }
}";
            await VerifyItemInEditorBrowsableContextsAsync(
                markup: markup,
                referencedCode: referencedCode,
                item: "Bar",
                expectedSymbolsSameSolution: 1,
                expectedSymbolsMetadataReference: 1,
                sourceLanguage: LanguageNames.CSharp,
                referencedLanguage: LanguageNames.CSharp);
        }

        [WorkItem(7336, "DevDiv_Projects/Roslyn")]
        [Fact, Trait(Traits.Feature, Traits.Features.Completion)]
        public async Task EditorBrowsable_TypeLibFunc_Hidden_Int16Constructor()
        {
            var markup = @"
class Program
{
    void M()
    {
        new Goo().$$
    }
}";

            var referencedCode = @"
public class Goo
{
    [System.Runtime.InteropServices.TypeLibFunc((short)System.Runtime.InteropServices.TypeLibFuncFlags.FHidden)]
    public void Bar()
    {
    }
}";
            await VerifyItemInEditorBrowsableContextsAsync(
                markup: markup,
                referencedCode: referencedCode,
                item: "Bar",
                expectedSymbolsSameSolution: 1,
                expectedSymbolsMetadataReference: 0,
                sourceLanguage: LanguageNames.CSharp,
                referencedLanguage: LanguageNames.CSharp);
        }

        [WorkItem(7336, "DevDiv_Projects/Roslyn")]
        [Fact, Trait(Traits.Feature, Traits.Features.Completion)]
        public async Task EditorBrowsable_TypeLibFunc_HiddenAndOtherFlags_Int16Constructor()
        {
            var markup = @"
class Program
{
    void M()
    {
        new Goo().$$
    }
}";

            var referencedCode = @"
public class Goo
{
    [System.Runtime.InteropServices.TypeLibFunc((short)(System.Runtime.InteropServices.TypeLibFuncFlags.FHidden | System.Runtime.InteropServices.TypeLibFuncFlags.FReplaceable))]
    public void Bar()
    {
    }
}";
            await VerifyItemInEditorBrowsableContextsAsync(
                markup: markup,
                referencedCode: referencedCode,
                item: "Bar",
                expectedSymbolsSameSolution: 1,
                expectedSymbolsMetadataReference: 0,
                sourceLanguage: LanguageNames.CSharp,
                referencedLanguage: LanguageNames.CSharp);
        }

        [WorkItem(7336, "DevDiv_Projects/Roslyn")]
        [Fact, Trait(Traits.Feature, Traits.Features.Completion)]
        public async Task EditorBrowsable_TypeLibVar_NotHidden()
        {
            var markup = @"
class Program
{
    void M()
    {
        new Goo().$$
    }
}";

            var referencedCode = @"
public class Goo
{
    [System.Runtime.InteropServices.TypeLibVar(System.Runtime.InteropServices.TypeLibVarFlags.FReplaceable)]
    public int bar;
}";
            await VerifyItemInEditorBrowsableContextsAsync(
                markup: markup,
                referencedCode: referencedCode,
                item: "bar",
                expectedSymbolsSameSolution: 1,
                expectedSymbolsMetadataReference: 1,
                sourceLanguage: LanguageNames.CSharp,
                referencedLanguage: LanguageNames.CSharp);
        }

        [WorkItem(7336, "DevDiv_Projects/Roslyn")]
        [Fact, Trait(Traits.Feature, Traits.Features.Completion)]
        public async Task EditorBrowsable_TypeLibVar_Hidden()
        {
            var markup = @"
class Program
{
    void M()
    {
        new Goo().$$
    }
}";

            var referencedCode = @"
public class Goo
{
    [System.Runtime.InteropServices.TypeLibVar(System.Runtime.InteropServices.TypeLibVarFlags.FHidden)]
    public int bar;
}";
            await VerifyItemInEditorBrowsableContextsAsync(
                markup: markup,
                referencedCode: referencedCode,
                item: "bar",
                expectedSymbolsSameSolution: 1,
                expectedSymbolsMetadataReference: 0,
                sourceLanguage: LanguageNames.CSharp,
                referencedLanguage: LanguageNames.CSharp);
        }

        [WorkItem(7336, "DevDiv_Projects/Roslyn")]
        [Fact, Trait(Traits.Feature, Traits.Features.Completion)]
        public async Task EditorBrowsable_TypeLibVar_HiddenAndOtherFlags()
        {
            var markup = @"
class Program
{
    void M()
    {
        new Goo().$$
    }
}";

            var referencedCode = @"
public class Goo
{
    [System.Runtime.InteropServices.TypeLibVar(System.Runtime.InteropServices.TypeLibVarFlags.FHidden | System.Runtime.InteropServices.TypeLibVarFlags.FReplaceable)]
    public int bar;
}";
            await VerifyItemInEditorBrowsableContextsAsync(
                markup: markup,
                referencedCode: referencedCode,
                item: "bar",
                expectedSymbolsSameSolution: 1,
                expectedSymbolsMetadataReference: 0,
                sourceLanguage: LanguageNames.CSharp,
                referencedLanguage: LanguageNames.CSharp);
        }

        [WorkItem(7336, "DevDiv_Projects/Roslyn")]
        [Fact, Trait(Traits.Feature, Traits.Features.Completion)]
        public async Task EditorBrowsable_TypeLibVar_NotHidden_Int16Constructor()
        {
            var markup = @"
class Program
{
    void M()
    {
        new Goo().$$
    }
}";

            var referencedCode = @"
public class Goo
{
    [System.Runtime.InteropServices.TypeLibVar((short)System.Runtime.InteropServices.TypeLibVarFlags.FReplaceable)]
    public int bar;
}";
            await VerifyItemInEditorBrowsableContextsAsync(
                markup: markup,
                referencedCode: referencedCode,
                item: "bar",
                expectedSymbolsSameSolution: 1,
                expectedSymbolsMetadataReference: 1,
                sourceLanguage: LanguageNames.CSharp,
                referencedLanguage: LanguageNames.CSharp);
        }

        [WorkItem(7336, "DevDiv_Projects/Roslyn")]
        [Fact, Trait(Traits.Feature, Traits.Features.Completion)]
        public async Task EditorBrowsable_TypeLibVar_Hidden_Int16Constructor()
        {
            var markup = @"
class Program
{
    void M()
    {
        new Goo().$$
    }
}";

            var referencedCode = @"
public class Goo
{
    [System.Runtime.InteropServices.TypeLibVar((short)System.Runtime.InteropServices.TypeLibVarFlags.FHidden)]
    public int bar;
}";
            await VerifyItemInEditorBrowsableContextsAsync(
                markup: markup,
                referencedCode: referencedCode,
                item: "bar",
                expectedSymbolsSameSolution: 1,
                expectedSymbolsMetadataReference: 0,
                sourceLanguage: LanguageNames.CSharp,
                referencedLanguage: LanguageNames.CSharp);
        }

        [WorkItem(7336, "DevDiv_Projects/Roslyn")]
        [Fact, Trait(Traits.Feature, Traits.Features.Completion)]
        public async Task EditorBrowsable_TypeLibVar_HiddenAndOtherFlags_Int16Constructor()
        {
            var markup = @"
class Program
{
    void M()
    {
        new Goo().$$
    }
}";

            var referencedCode = @"
public class Goo
{
    [System.Runtime.InteropServices.TypeLibVar((short)(System.Runtime.InteropServices.TypeLibVarFlags.FHidden | System.Runtime.InteropServices.TypeLibVarFlags.FReplaceable))]
    public int bar;
}";
            await VerifyItemInEditorBrowsableContextsAsync(
                markup: markup,
                referencedCode: referencedCode,
                item: "bar",
                expectedSymbolsSameSolution: 1,
                expectedSymbolsMetadataReference: 0,
                sourceLanguage: LanguageNames.CSharp,
                referencedLanguage: LanguageNames.CSharp);
        }

        [WorkItem(545557, "http://vstfdevdiv:8080/DevDiv2/DevDiv/_workitems/edit/545557")]
        [Fact, Trait(Traits.Feature, Traits.Features.Completion)]
        public async Task TestColorColor1()
        {
            var markup = @"
class A
{
    static void Goo() { }
    void Bar() { }
 
    static void Main()
    {
        A A = new A();
        A.$$
    }
}";

            await VerifyItemExistsAsync(markup, "Goo");
            await VerifyItemExistsAsync(markup, "Bar");
        }

        [WorkItem(545647, "http://vstfdevdiv:8080/DevDiv2/DevDiv/_workitems/edit/545647")]
        [Fact, Trait(Traits.Feature, Traits.Features.Completion)]
        public async Task TestLaterLocalHidesType1()
        {
            var markup = @"
using System;
class C
{
    public static void Main()
    {
        $$
        Console.WriteLine();
    }
}";

            await VerifyItemExistsAsync(markup, "Console");
        }

        [WorkItem(545647, "http://vstfdevdiv:8080/DevDiv2/DevDiv/_workitems/edit/545647")]
        [Fact, Trait(Traits.Feature, Traits.Features.Completion)]
        public async Task TestLaterLocalHidesType2()
        {
            var markup = @"
using System;
class C
{
    public static void Main()
    {
        C$$
        Console.WriteLine();
    }
}";

            await VerifyItemExistsAsync(markup, "Console");
        }

        [Fact, Trait(Traits.Feature, Traits.Features.Completion)]
        public async Task TestIndexedProperty()
        {
            var markup = @"class Program
{
    void M()
    {
            CCC c = new CCC();
            c.$$
    }
}";

            // Note that <COMImport> is required by compiler.  Bug 17013 tracks enabling indexed property for non-COM types.
            var referencedCode = @"Imports System.Runtime.InteropServices

<ComImport()>
<GuidAttribute(CCC.ClassId)>
Public Class CCC

#Region ""COM GUIDs""
    Public Const ClassId As String = ""9d965fd2-1514-44f6-accd-257ce77c46b0""
    Public Const InterfaceId As String = ""a9415060-fdf0-47e3-bc80-9c18f7f39cf6""
    Public Const EventsId As String = ""c6a866a5-5f97-4b53-a5df-3739dc8ff1bb""
# End Region

            ''' <summary>
    ''' An index property from VB
    ''' </summary>
    ''' <param name=""p1"">p1 is an integer index</param>
    ''' <returns>A string</returns>
    Public Property IndexProp(ByVal p1 As Integer, Optional ByVal p2 As Integer = 0) As String
        Get
            Return Nothing
        End Get
        Set(ByVal value As String)

        End Set
    End Property
End Class";

            await VerifyItemInEditorBrowsableContextsAsync(
                markup: markup,
                referencedCode: referencedCode,
                item: "IndexProp",
                expectedSymbolsSameSolution: 1,
                expectedSymbolsMetadataReference: 1,
                sourceLanguage: LanguageNames.CSharp,
                referencedLanguage: LanguageNames.VisualBasic);
        }

        [WorkItem(546841, "http://vstfdevdiv:8080/DevDiv2/DevDiv/_workitems/edit/546841")]
        [Fact, Trait(Traits.Feature, Traits.Features.Completion)]
        public async Task TestDeclarationAmbiguity()
        {
            var markup = @"
using System;

class Program
{
    void Main()
    {
        Environment.$$
        var v;
    }
}";

            await VerifyItemExistsAsync(markup, "CommandLine");
        }

        [WorkItem(12781, "https://github.com/dotnet/roslyn/issues/12781")]
        [Fact, Trait(Traits.Feature, Traits.Features.Completion)]
        public async Task TestFieldDeclarationAmbiguity()
        {
            var markup = @"
using System;
Environment.$$
var v;
}";

            await VerifyItemExistsAsync(markup, "CommandLine", sourceCodeKind: SourceCodeKind.Script);
        }

        [Fact, Trait(Traits.Feature, Traits.Features.Completion)]
        public async Task TestCursorOnClassCloseBrace()
        {
            var markup = @"
using System;

class Outer
{
    class Inner { }

$$}";

            await VerifyItemExistsAsync(markup, "Inner");
        }

        [Fact, Trait(Traits.Feature, Traits.Features.Completion)]
        public async Task AfterAsync1()
        {
            var markup = @"
using System.Threading.Tasks;
class Program
{
    async $$
}";

            await VerifyItemExistsAsync(markup, "Task");
        }

        [Fact, Trait(Traits.Feature, Traits.Features.Completion)]
        public async Task AfterAsync2()
        {
            var markup = @"
using System.Threading.Tasks;
class Program
{
    public async T$$
}";

            await VerifyItemExistsAsync(markup, "Task");
        }

        [Fact, Trait(Traits.Feature, Traits.Features.Completion)]
        public async Task NotAfterAsyncInMethodBody()
        {
            var markup = @"
using System.Threading.Tasks;
class Program
{
    void goo()
    {
        var x = async $$
    }
}";

            await VerifyItemIsAbsentAsync(markup, "Task");
        }

        [Fact, Trait(Traits.Feature, Traits.Features.Completion)]
        public async Task NotAwaitable1()
        {
            var markup = @"
class Program
{
    void goo()
    {
        $$
    }
}";

            await VerifyItemWithMscorlib45Async(markup, "goo", "void Program.goo()", "C#");
        }

        [Fact, Trait(Traits.Feature, Traits.Features.Completion)]
        public async Task NotAwaitable2()
        {
            var markup = @"
class Program
{
    async void goo()
    {
        $$
    }
}";

            await VerifyItemWithMscorlib45Async(markup, "goo", "void Program.goo()", "C#");
        }

        [Fact, Trait(Traits.Feature, Traits.Features.Completion)]
        public async Task Awaitable1()
        {
            var markup = @"
using System.Threading;
using System.Threading.Tasks;

class Program
{
    async Task goo()
    {
        $$
    }
}";

            var description = $@"({CSharpFeaturesResources.awaitable}) Task Program.goo()";

            await VerifyItemWithMscorlib45Async(markup, "goo", description, "C#");
        }

        [Fact, Trait(Traits.Feature, Traits.Features.Completion)]
        public async Task Awaitable2()
        {
            var markup = @"
using System.Threading.Tasks;

class Program
{
    async Task<int> goo()
    {
        $$
    }
}";

            var description = $@"({CSharpFeaturesResources.awaitable}) Task<int> Program.goo()";

            await VerifyItemWithMscorlib45Async(markup, "goo", description, "C#");
        }

        [Fact, Trait(Traits.Feature, Traits.Features.Completion)]
        public async Task AwaitableDotsLikeRangeExpression()
        {
            var markup = @"
using System.IO;
using System.Threading.Tasks;

namespace N
{
    class C
    {
        async Task M()
        {
            var request = new Request();
            var m = await request.$$.ReadAsStreamAsync();
        }
    }

    class Request
    {
        public Task<Stream> ReadAsStreamAsync() => null;
    }
}";

            await VerifyItemExistsAsync(markup, "ReadAsStreamAsync");
        }

        [Fact, Trait(Traits.Feature, Traits.Features.Completion)]
        public async Task AwaitableDotsLikeRangeExpressionWithParentheses()
        {
            var markup = @"
using System.IO;
using System.Threading.Tasks;

namespace N
{
    class C
    {
        async Task M()
        {
            var request = new Request();
            var m = (await request).$$.ReadAsStreamAsync();
        }
    }

    class Request
    {
        public Task<Stream> ReadAsStreamAsync() => null;
    }
}";
            // Nothing should be found: no awaiter for request.
            await VerifyItemIsAbsentAsync(markup, "Result");
            await VerifyItemIsAbsentAsync(markup, "ReadAsStreamAsync");
        }

        [Fact, Trait(Traits.Feature, Traits.Features.Completion)]
        public async Task AwaitableDotsLikeRangeExpressionWithTaskAndParentheses()
        {
            var markup = @"
using System.IO;
using System.Threading.Tasks;

namespace N
{
    class C
    {
        async Task M()
        {
            var request = new Task<Request>();
            var m = (await request).$$.ReadAsStreamAsync();
        }
    }

    class Request
    {
        public Task<Stream> ReadAsStreamAsync() => null;
    }
}";

            await VerifyItemIsAbsentAsync(markup, "Result");
            await VerifyItemExistsAsync(markup, "ReadAsStreamAsync");
        }

        [Fact, Trait(Traits.Feature, Traits.Features.Completion)]
        public async Task ObsoleteItem()
        {
            var markup = @"
using System;

class Program
{
    [Obsolete]
    public void goo()
    {
        $$
    }
}";
            await VerifyItemExistsAsync(markup, "goo", $"[{CSharpFeaturesResources.deprecated}] void Program.goo()");
        }

        [WorkItem(568986, "http://vstfdevdiv:8080/DevDiv2/DevDiv/_workitems/edit/568986")]
        [Fact, Trait(Traits.Feature, Traits.Features.Completion)]
        public async Task NoMembersOnDottingIntoUnboundType()
        {
            var markup = @"
class Program
{
    RegistryKey goo;
 
    static void Main(string[] args)
    {
        goo.$$
    }
}";
            await VerifyNoItemsExistAsync(markup);
        }

        [WorkItem(550717, "http://vstfdevdiv:8080/DevDiv2/DevDiv/_workitems/edit/550717")]
        [Fact, Trait(Traits.Feature, Traits.Features.Completion)]
        public async Task TypeArgumentsInConstraintAfterBaselist()
        {
            var markup = @"
public class Goo<T> : System.Object where $$
{
}";
            await VerifyItemExistsAsync(markup, "T");
        }

        [WorkItem(647175, "http://vstfdevdiv:8080/DevDiv2/DevDiv/_workitems/edit/647175")]
        [Fact, Trait(Traits.Feature, Traits.Features.Completion)]
        public async Task NoDestructor()
        {
            var markup = @"
class C
{
    ~C()
    {
        $$
";
            await VerifyItemIsAbsentAsync(markup, "Finalize");
        }

        [WorkItem(669624, "http://vstfdevdiv:8080/DevDiv2/DevDiv/_workitems/edit/669624")]
        [Fact, Trait(Traits.Feature, Traits.Features.Completion)]
        public async Task ExtensionMethodOnCovariantInterface()
        {
            var markup = @"
class Schema<T> { }

interface ISet<out T> { }

static class SetMethods
{
    public static void ForSchemaSet<T>(this ISet<Schema<T>> set) { }
}

class Context
{
    public ISet<T> Set<T>() { return null; }
}

class CustomSchema : Schema<int> { }

class Program
{
    static void Main(string[] args)
    {
        var set = new Context().Set<CustomSchema>();

        set.$$
";

            await VerifyItemExistsAsync(markup, "ForSchemaSet", displayTextSuffix: "<>", sourceCodeKind: SourceCodeKind.Regular);
        }

        [WorkItem(667752, "http://vstfdevdiv:8080/DevDiv2/DevDiv/_workitems/edit/667752")]
        [Fact, Trait(Traits.Feature, Traits.Features.Completion)]
        public async Task ForEachInsideParentheses()
        {
            var markup = @"
using System;
class C
{
    void M()
    {
        foreach($$)
";

            await VerifyItemExistsAsync(markup, "String");
        }

        [WorkItem(766869, "http://vstfdevdiv:8080/DevDiv2/DevDiv/_workitems/edit/766869")]
        [Fact, Trait(Traits.Feature, Traits.Features.Completion)]
        public async Task TestFieldInitializerInP2P()
        {
            var markup = @"
class Class
{
    int i = Consts.$$;
}";

            var referencedCode = @"
public static class Consts
{
    public const int C = 1;
}";
            await VerifyItemWithProjectReferenceAsync(markup, referencedCode, "C", 1, LanguageNames.CSharp, LanguageNames.CSharp, false);
        }

        [WorkItem(834605, "http://vstfdevdiv:8080/DevDiv2/DevDiv/_workitems/edit/834605")]
        [Fact, Trait(Traits.Feature, Traits.Features.Completion)]
        public async Task ShowWithEqualsSign()
        {
            var markup = @"
class c { public int value {set; get; }}

class d
{
    void goo()
    {
       c goo = new c { value$$=
    }
}";

            await VerifyNoItemsExistAsync(markup);
        }

        [WorkItem(825661, "http://vstfdevdiv:8080/DevDiv2/DevDiv/_workitems/edit/825661")]
        [Fact, Trait(Traits.Feature, Traits.Features.Completion)]
        public async Task NothingAfterThisDotInStaticContext()
        {
            var markup = @"
class C
{
    void M1() { }

    static void M2()
    {
        this.$$
    }
}";

            await VerifyNoItemsExistAsync(markup);
        }

        [WorkItem(825661, "http://vstfdevdiv:8080/DevDiv2/DevDiv/_workitems/edit/825661")]
        [Fact, Trait(Traits.Feature, Traits.Features.Completion)]
        public async Task NothingAfterBaseDotInStaticContext()
        {
            var markup = @"
class C
{
    void M1() { }

    static void M2()
    {
        base.$$
    }
}";

            await VerifyNoItemsExistAsync(markup);
        }

        [WorkItem(7648, "http://github.com/dotnet/roslyn/issues/7648")]
        [Fact, Trait(Traits.Feature, Traits.Features.Completion)]
        public async Task NothingAfterBaseDotInScriptContext()
        {
            await VerifyItemIsAbsentAsync(@"base.$$", @"ToString", sourceCodeKind: SourceCodeKind.Script);
        }

        [WorkItem(858086, "http://vstfdevdiv:8080/DevDiv2/DevDiv/_workitems/edit/858086")]
        [Fact, Trait(Traits.Feature, Traits.Features.Completion)]
        public async Task NoNestedTypeWhenDisplayingInstance()
        {
            var markup = @"
class C
{
    class D
    {
    }

    void M2()
    {
        new C().$$
    }
}";

            await VerifyItemIsAbsentAsync(markup, "D");
        }

        [WorkItem(876031, "http://vstfdevdiv:8080/DevDiv2/DevDiv/_workitems/edit/876031")]
        [Fact, Trait(Traits.Feature, Traits.Features.Completion)]
        public async Task CatchVariableInExceptionFilter()
        {
            var markup = @"
class C
{
    void M()
    {
        try
        {
        }
        catch (System.Exception myExn) when ($$";

            await VerifyItemExistsAsync(markup, "myExn");
        }

        [WorkItem(849698, "http://vstfdevdiv:8080/DevDiv2/DevDiv/_workitems/edit/849698")]
        [Fact, Trait(Traits.Feature, Traits.Features.Completion)]
        public async Task CompletionAfterExternAlias()
        {
            var markup = @"
class C
{
    void goo()
    {
        global::$$
    }
}";

            await VerifyItemExistsAsync(markup, "System", usePreviousCharAsTrigger: true);
        }

        [WorkItem(849698, "http://vstfdevdiv:8080/DevDiv2/DevDiv/_workitems/edit/849698")]
        [Fact, Trait(Traits.Feature, Traits.Features.Completion)]
        public async Task ExternAliasSuggested()
        {
            var markup = @"
extern alias Bar;
class C
{
    void goo()
    {
        $$
    }
}";
            await VerifyItemWithAliasedMetadataReferencesAsync(markup, "Bar", "Bar", 1, "C#", "C#", false);
        }

        [WorkItem(635957, "http://vstfdevdiv:8080/DevDiv2/DevDiv/_workitems/edit/635957")]
        [Fact, Trait(Traits.Feature, Traits.Features.Completion)]
        public async Task ClassDestructor()
        {
            var markup = @"
class C
{
    class N
    {
    ~$$
    }
}";
            await VerifyItemExistsAsync(markup, "N");
            await VerifyItemIsAbsentAsync(markup, "C");
        }

        [WorkItem(635957, "http://vstfdevdiv:8080/DevDiv2/DevDiv/_workitems/edit/635957")]
        [Fact, Trait(Traits.Feature, Traits.Features.Completion)]
        public async Task TildeOutsideClass()
        {
            var markup = @"
class C
{
    class N
    {
    }
}
~$$";
            await VerifyNoItemsExistAsync(markup, SourceCodeKind.Regular);
        }

        [WorkItem(635957, "http://vstfdevdiv:8080/DevDiv2/DevDiv/_workitems/edit/635957")]
        [Fact, Trait(Traits.Feature, Traits.Features.Completion)]
        public async Task StructDestructor()
        {
            var markup = @"
struct C
{
   ~$$
}";
            await VerifyItemExistsAsync(markup, "C");
        }

        [Fact, Trait(Traits.Feature, Traits.Features.Completion)]
        public async Task FieldAvailableInBothLinkedFiles()
        {
            var markup = @"<Workspace>
    <Project Language=""C#"" CommonReferences=""true"" AssemblyName=""Proj1"">
        <Document FilePath=""CurrentDocument.cs""><![CDATA[
class C
{
    int x;
    void goo()
    {
        $$
    }
}
]]>
        </Document>
    </Project>
    <Project Language=""C#"" CommonReferences=""true"" AssemblyName=""Proj2"">
        <Document IsLinkFile=""true"" LinkAssemblyName=""Proj1"" LinkFilePath=""CurrentDocument.cs""/>
    </Project>
</Workspace>";

            await VerifyItemInLinkedFilesAsync(markup, "x", $"({FeaturesResources.field}) int C.x");
        }

        [Fact, Trait(Traits.Feature, Traits.Features.Completion)]
        public async Task FieldUnavailableInOneLinkedFile()
        {
            var markup = @"<Workspace>
    <Project Language=""C#"" CommonReferences=""true"" AssemblyName=""Proj1"" PreprocessorSymbols=""GOO"">
        <Document FilePath=""CurrentDocument.cs""><![CDATA[
class C
{
#if GOO
    int x;
#endif
    void goo()
    {
        $$
    }
}
]]>
        </Document>
    </Project>
    <Project Language=""C#"" CommonReferences=""true"" AssemblyName=""Proj2"">
        <Document IsLinkFile=""true"" LinkAssemblyName=""Proj1"" LinkFilePath=""CurrentDocument.cs""/>
    </Project>
</Workspace>";
            var expectedDescription = $"({FeaturesResources.field}) int C.x\r\n\r\n{string.Format(FeaturesResources._0_1, "Proj1", FeaturesResources.Available)}\r\n{string.Format(FeaturesResources._0_1, "Proj2", FeaturesResources.Not_Available)}\r\n\r\n{FeaturesResources.You_can_use_the_navigation_bar_to_switch_context}";

            await VerifyItemInLinkedFilesAsync(markup, "x", expectedDescription);
        }

        [Fact, Trait(Traits.Feature, Traits.Features.Completion)]
        public async Task FieldUnavailableInTwoLinkedFiles()
        {
            var markup = @"<Workspace>
    <Project Language=""C#"" CommonReferences=""true"" AssemblyName=""Proj1"" PreprocessorSymbols=""GOO"">
        <Document FilePath=""CurrentDocument.cs""><![CDATA[
class C
{
#if GOO
    int x;
#endif
    void goo()
    {
        $$
    }
}
]]>
        </Document>
    </Project>
    <Project Language=""C#"" CommonReferences=""true"" AssemblyName=""Proj2"">
        <Document IsLinkFile=""true"" LinkAssemblyName=""Proj1"" LinkFilePath=""CurrentDocument.cs""/>
    </Project>
    <Project Language=""C#"" CommonReferences=""true"" AssemblyName=""Proj3"">
        <Document IsLinkFile=""true"" LinkAssemblyName=""Proj1"" LinkFilePath=""CurrentDocument.cs""/>
    </Project>
</Workspace>";
            var expectedDescription = $"({FeaturesResources.field}) int C.x\r\n\r\n{string.Format(FeaturesResources._0_1, "Proj1", FeaturesResources.Available)}\r\n{string.Format(FeaturesResources._0_1, "Proj2", FeaturesResources.Not_Available)}\r\n{string.Format(FeaturesResources._0_1, "Proj3", FeaturesResources.Not_Available)}\r\n\r\n{FeaturesResources.You_can_use_the_navigation_bar_to_switch_context}";

            await VerifyItemInLinkedFilesAsync(markup, "x", expectedDescription);
        }

        [Fact, Trait(Traits.Feature, Traits.Features.Completion)]
        public async Task ExcludeFilesWithInactiveRegions()
        {
            var markup = @"<Workspace>
    <Project Language=""C#"" CommonReferences=""true"" AssemblyName=""Proj1"" PreprocessorSymbols=""GOO,BAR"">
        <Document FilePath=""CurrentDocument.cs""><![CDATA[
class C
{
#if GOO
    int x;
#endif

#if BAR
    void goo()
    {
        $$
    }
#endif
}
]]>
        </Document>
    </Project>
    <Project Language=""C#"" CommonReferences=""true"" AssemblyName=""Proj2"">
        <Document IsLinkFile=""true"" LinkAssemblyName=""Proj1"" LinkFilePath=""CurrentDocument.cs"" />
    </Project>
    <Project Language=""C#"" CommonReferences=""true"" AssemblyName=""Proj3"" PreprocessorSymbols=""BAR"">
        <Document IsLinkFile=""true"" LinkAssemblyName=""Proj1"" LinkFilePath=""CurrentDocument.cs""/>
    </Project>
</Workspace>";
            var expectedDescription = $"({FeaturesResources.field}) int C.x\r\n\r\n{string.Format(FeaturesResources._0_1, "Proj1", FeaturesResources.Available)}\r\n{string.Format(FeaturesResources._0_1, "Proj3", FeaturesResources.Not_Available)}\r\n\r\n{FeaturesResources.You_can_use_the_navigation_bar_to_switch_context}";

            await VerifyItemInLinkedFilesAsync(markup, "x", expectedDescription);
        }

        [Fact, Trait(Traits.Feature, Traits.Features.Completion)]
        public async Task UnionOfItemsFromBothContexts()
        {
            var markup = @"<Workspace>
    <Project Language=""C#"" CommonReferences=""true"" AssemblyName=""Proj1"" PreprocessorSymbols=""GOO"">
        <Document FilePath=""CurrentDocument.cs""><![CDATA[
class C
{
#if GOO
    int x;
#endif

#if BAR
    class G
    {
        public void DoGStuff() {}
    }
#endif
    void goo()
    {
        new G().$$
    }
}
]]>
        </Document>
    </Project>
    <Project Language=""C#"" CommonReferences=""true"" AssemblyName=""Proj2"" PreprocessorSymbols=""BAR"">
        <Document IsLinkFile=""true"" LinkAssemblyName=""Proj1"" LinkFilePath=""CurrentDocument.cs""/>
    </Project>
    <Project Language=""C#"" CommonReferences=""true"" AssemblyName=""Proj3"">
        <Document IsLinkFile=""true"" LinkAssemblyName=""Proj1"" LinkFilePath=""CurrentDocument.cs""/>
    </Project>
</Workspace>";
            var expectedDescription = $"void G.DoGStuff()\r\n\r\n{string.Format(FeaturesResources._0_1, "Proj1", FeaturesResources.Not_Available)}\r\n{string.Format(FeaturesResources._0_1, "Proj2", FeaturesResources.Available)}\r\n{string.Format(FeaturesResources._0_1, "Proj3", FeaturesResources.Not_Available)}\r\n\r\n{FeaturesResources.You_can_use_the_navigation_bar_to_switch_context}";

            await VerifyItemInLinkedFilesAsync(markup, "DoGStuff", expectedDescription);
        }

        [WorkItem(1020944, "http://vstfdevdiv:8080/DevDiv2/DevDiv/_workitems/edit/1020944")]
        [Fact, Trait(Traits.Feature, Traits.Features.Completion)]
        public async Task LocalsValidInLinkedDocuments()
        {
            var markup = @"<Workspace>
    <Project Language=""C#"" CommonReferences=""true"" AssemblyName=""Proj1"">
        <Document FilePath=""CurrentDocument.cs""><![CDATA[
class C
{
    void M()
    {
        int xyz;
        $$
    }
}
]]>
        </Document>
    </Project>
    <Project Language=""C#"" CommonReferences=""true"" AssemblyName=""Proj2"">
        <Document IsLinkFile=""true"" LinkAssemblyName=""Proj1"" LinkFilePath=""CurrentDocument.cs""/>
    </Project>
</Workspace>";
            var expectedDescription = $"({FeaturesResources.local_variable}) int xyz";
            await VerifyItemInLinkedFilesAsync(markup, "xyz", expectedDescription);
        }

        [WorkItem(1020944, "http://vstfdevdiv:8080/DevDiv2/DevDiv/_workitems/edit/1020944")]
        [Fact, Trait(Traits.Feature, Traits.Features.Completion)]
        public async Task LocalWarningInLinkedDocuments()
        {
            var markup = @"<Workspace>
    <Project Language=""C#"" CommonReferences=""true"" AssemblyName=""Proj1"" PreprocessorSymbols=""PROJ1"">
        <Document FilePath=""CurrentDocument.cs""><![CDATA[
class C
{
    void M()
    {
#if PROJ1
        int xyz;
#endif
        $$
    }
}
]]>
        </Document>
    </Project>
    <Project Language=""C#"" CommonReferences=""true"" AssemblyName=""Proj2"">
        <Document IsLinkFile=""true"" LinkAssemblyName=""Proj1"" LinkFilePath=""CurrentDocument.cs""/>
    </Project>
</Workspace>";
            var expectedDescription = $"({FeaturesResources.local_variable}) int xyz\r\n\r\n{string.Format(FeaturesResources._0_1, "Proj1", FeaturesResources.Available)}\r\n{string.Format(FeaturesResources._0_1, "Proj2", FeaturesResources.Not_Available)}\r\n\r\n{FeaturesResources.You_can_use_the_navigation_bar_to_switch_context}";
            await VerifyItemInLinkedFilesAsync(markup, "xyz", expectedDescription);
        }

        [WorkItem(1020944, "http://vstfdevdiv:8080/DevDiv2/DevDiv/_workitems/edit/1020944")]
        [Fact, Trait(Traits.Feature, Traits.Features.Completion)]
        public async Task LabelsValidInLinkedDocuments()
        {
            var markup = @"<Workspace>
    <Project Language=""C#"" CommonReferences=""true"" AssemblyName=""Proj1"">
        <Document FilePath=""CurrentDocument.cs""><![CDATA[
class C
{
    void M()
    {
LABEL:  int xyz;
        goto $$
    }
}
]]>
        </Document>
    </Project>
    <Project Language=""C#"" CommonReferences=""true"" AssemblyName=""Proj2"">
        <Document IsLinkFile=""true"" LinkAssemblyName=""Proj1"" LinkFilePath=""CurrentDocument.cs""/>
    </Project>
</Workspace>";
            var expectedDescription = $"({FeaturesResources.label}) LABEL";
            await VerifyItemInLinkedFilesAsync(markup, "LABEL", expectedDescription);
        }

        [WorkItem(1020944, "http://vstfdevdiv:8080/DevDiv2/DevDiv/_workitems/edit/1020944")]
        [Fact, Trait(Traits.Feature, Traits.Features.Completion)]
        public async Task RangeVariablesValidInLinkedDocuments()
        {
            var markup = @"<Workspace>
    <Project Language=""C#"" CommonReferences=""true"" AssemblyName=""Proj1"">
        <Document FilePath=""CurrentDocument.cs""><![CDATA[
using System.Linq;
class C
{
    void M()
    {
        var x = from y in new[] { 1, 2, 3 } select $$
    }
}
]]>
        </Document>
    </Project>
    <Project Language=""C#"" CommonReferences=""true"" AssemblyName=""Proj2"">
        <Document IsLinkFile=""true"" LinkAssemblyName=""Proj1"" LinkFilePath=""CurrentDocument.cs""/>
    </Project>
</Workspace>";
            var expectedDescription = $"({FeaturesResources.range_variable}) ? y";
            await VerifyItemInLinkedFilesAsync(markup, "y", expectedDescription);
        }

        [WorkItem(1063403, "http://vstfdevdiv:8080/DevDiv2/DevDiv/_workitems/edit/1063403")]
        [Fact, Trait(Traits.Feature, Traits.Features.Completion)]
        public async Task MethodOverloadDifferencesIgnored()
        {
            var markup = @"<Workspace>
    <Project Language=""C#"" CommonReferences=""true"" AssemblyName=""Proj1"" PreprocessorSymbols=""ONE"">
        <Document FilePath=""CurrentDocument.cs""><![CDATA[
class C
{
#if ONE
    void Do(int x){}
#endif
#if TWO
    void Do(string x){}
#endif

    void Shared()
    {
        $$
    }

}
]]>
        </Document>
    </Project>
    <Project Language=""C#"" CommonReferences=""true"" AssemblyName=""Proj2"" PreprocessorSymbols=""TWO"">
        <Document IsLinkFile=""true"" LinkAssemblyName=""Proj1"" LinkFilePath=""CurrentDocument.cs""/>
    </Project>
</Workspace>";

            var expectedDescription = $"void C.Do(int x)";
            await VerifyItemInLinkedFilesAsync(markup, "Do", expectedDescription);
        }

        [Fact, Trait(Traits.Feature, Traits.Features.Completion)]
        public async Task MethodOverloadDifferencesIgnored_ExtensionMethod()
        {
            var markup = @"<Workspace>
    <Project Language=""C#"" CommonReferences=""true"" AssemblyName=""Proj1"" PreprocessorSymbols=""ONE"">
        <Document FilePath=""CurrentDocument.cs""><![CDATA[
class C
{
#if ONE
    void Do(int x){}
#endif

    void Shared()
    {
        this.$$
    }

}

public static class Extensions
{
#if TWO
    public static void Do (this C c, string x)
    {
    }
#endif
}
]]>
        </Document>
    </Project>
    <Project Language=""C#"" CommonReferences=""true"" AssemblyName=""Proj2"" PreprocessorSymbols=""TWO"">
        <Document IsLinkFile=""true"" LinkAssemblyName=""Proj1"" LinkFilePath=""CurrentDocument.cs""/>
    </Project>
</Workspace>";

            var expectedDescription = $"void C.Do(int x)";
            await VerifyItemInLinkedFilesAsync(markup, "Do", expectedDescription);
        }

        [Fact, Trait(Traits.Feature, Traits.Features.Completion)]
        public async Task MethodOverloadDifferencesIgnored_ExtensionMethod2()
        {
            var markup = @"<Workspace>
    <Project Language=""C#"" CommonReferences=""true"" AssemblyName=""Proj1"" PreprocessorSymbols=""TWO"">
        <Document FilePath=""CurrentDocument.cs""><![CDATA[
class C
{
#if ONE
    void Do(int x){}
#endif

    void Shared()
    {
        this.$$
    }

}

public static class Extensions
{
#if TWO
    public static void Do (this C c, string x)
    {
    }
#endif
}
]]>
        </Document>
    </Project>
    <Project Language=""C#"" CommonReferences=""true"" AssemblyName=""Proj2"" PreprocessorSymbols=""ONE"">
        <Document IsLinkFile=""true"" LinkAssemblyName=""Proj1"" LinkFilePath=""CurrentDocument.cs""/>
    </Project>
</Workspace>";

            var expectedDescription = $"({CSharpFeaturesResources.extension}) void C.Do(string x)";
            await VerifyItemInLinkedFilesAsync(markup, "Do", expectedDescription);
        }

        [Fact, Trait(Traits.Feature, Traits.Features.Completion)]
        public async Task MethodOverloadDifferencesIgnored_ContainingType()
        {
            var markup = @"<Workspace>
    <Project Language=""C#"" CommonReferences=""true"" AssemblyName=""Proj1"" PreprocessorSymbols=""ONE"">
        <Document FilePath=""CurrentDocument.cs""><![CDATA[
class C
{
    void Shared()
    {
        var x = GetThing();
        x.$$
    }

#if ONE
    private Methods1 GetThing()
    {
        return new Methods1();
    }
#endif

#if TWO
    private Methods2 GetThing()
    {
        return new Methods2();
    }
#endif
}

#if ONE
public class Methods1
{
    public void Do(string x) { }
}
#endif

#if TWO
public class Methods2
{
    public void Do(string x) { }
}
#endif
]]>
        </Document>
    </Project>
    <Project Language=""C#"" CommonReferences=""true"" AssemblyName=""Proj2"" PreprocessorSymbols=""TWO"">
        <Document IsLinkFile=""true"" LinkAssemblyName=""Proj1"" LinkFilePath=""CurrentDocument.cs""/>
    </Project>
</Workspace>";

            var expectedDescription = $"void Methods1.Do(string x)";
            await VerifyItemInLinkedFilesAsync(markup, "Do", expectedDescription);
        }

        [Fact, Trait(Traits.Feature, Traits.Features.Completion)]
        public async Task SharedProjectFieldAndPropertiesTreatedAsIdentical()
        {
            var markup = @"<Workspace>
    <Project Language=""C#"" CommonReferences=""true"" AssemblyName=""Proj1"" PreprocessorSymbols=""ONE"">
        <Document FilePath=""CurrentDocument.cs""><![CDATA[
class C
{
#if ONE
    public int x;
#endif
#if TWO
    public int x {get; set;}
#endif
    void goo()
    {
        x$$
    }
}
]]>
        </Document>
    </Project>
    <Project Language=""C#"" CommonReferences=""true"" AssemblyName=""Proj2"" PreprocessorSymbols=""TWO"">
        <Document IsLinkFile=""true"" LinkAssemblyName=""Proj1"" LinkFilePath=""CurrentDocument.cs""/>
    </Project>
</Workspace>";

            var expectedDescription = $"({ FeaturesResources.field }) int C.x";
            await VerifyItemInLinkedFilesAsync(markup, "x", expectedDescription);
        }

        [Fact, Trait(Traits.Feature, Traits.Features.Completion)]
        public async Task SharedProjectFieldAndPropertiesTreatedAsIdentical2()
        {
            var markup = @"<Workspace>
    <Project Language=""C#"" CommonReferences=""true"" AssemblyName=""Proj1"" PreprocessorSymbols=""ONE"">
        <Document FilePath=""CurrentDocument.cs""><![CDATA[
class C
{
#if TWO
    public int x;
#endif
#if ONE
    public int x {get; set;}
#endif
    void goo()
    {
        x$$
    }
}
]]>
        </Document>
    </Project>
    <Project Language=""C#"" CommonReferences=""true"" AssemblyName=""Proj2"" PreprocessorSymbols=""TWO"">
        <Document IsLinkFile=""true"" LinkAssemblyName=""Proj1"" LinkFilePath=""CurrentDocument.cs""/>
    </Project>
</Workspace>";

            var expectedDescription = "int C.x { get; set; }";
            await VerifyItemInLinkedFilesAsync(markup, "x", expectedDescription);
        }

        [Fact, Trait(Traits.Feature, Traits.Features.Completion)]
        public async Task ConditionalAccessWalkUp()
        {
            var markup = @"
public class B
{
    public A BA;
    public B BB;
}

class A
{
    public A AA;
    public A AB;
    public int? x;

    public void goo()
    {
        A a = null;
        var q = a?.$$AB.BA.AB.BA;
    }
}";
            await VerifyItemExistsAsync(markup, "AA");
            await VerifyItemExistsAsync(markup, "AB");
        }

        [Fact, Trait(Traits.Feature, Traits.Features.Completion)]
        public async Task ConditionalAccessNullableIsUnwrapped()
        {
            var markup = @"
public struct S
{
    public int? i;
}

class A
{
    public S? s;

    public void goo()
    {
        A a = null;
        var q = a?.s?.$$;
    }
}";
            await VerifyItemExistsAsync(markup, "i");
            await VerifyItemIsAbsentAsync(markup, "value");
        }

        [Fact, Trait(Traits.Feature, Traits.Features.Completion)]
        public async Task ConditionalAccessNullableIsUnwrapped2()
        {
            var markup = @"
public struct S
{
    public int? i;
}

class A
{
    public S? s;

    public void goo()
    {
        var q = s?.$$i?.ToString();
    }
}";
            await VerifyItemExistsAsync(markup, "i");
            await VerifyItemIsAbsentAsync(markup, "value");
        }

        [Fact, Trait(Traits.Feature, Traits.Features.Completion)]
        public async Task CompletionAfterConditionalIndexing()
        {
            var markup = @"
public struct S
{
    public int? i;
}

class A
{
    public S[] s;

    public void goo()
    {
        A a = null;
        var q = a?.s?[$$;
    }
}";
            await VerifyItemExistsAsync(markup, "System");
        }

        [WorkItem(1109319, "http://vstfdevdiv:8080/DevDiv2/DevDiv/_workitems/edit/1109319")]
        [Fact, Trait(Traits.Feature, Traits.Features.Completion)]
        public async Task WithinChainOfConditionalAccesses()
        {
            var markup = @"
class Program
{
    static void Main(string[] args)
    {
        A a;
        var x = a?.$$b?.c?.d.e;
    }
}

class A { public B b; }
class B { public C c; }
class C { public D d; }
class D { public int e; }";
            await VerifyItemExistsAsync(markup, "b");
        }

        [WorkItem(843466, "http://vstfdevdiv:8080/DevDiv2/DevDiv/_workitems/edit/843466")]
        [Fact, Trait(Traits.Feature, Traits.Features.Completion)]
        public async Task NestedAttributeAccessibleOnSelf()
        {
            var markup = @"using System;
[My]
class X
{
    [My$$]
    class MyAttribute : Attribute
    {

    }
}";
            await VerifyItemExistsAsync(markup, "My");
        }

        [WorkItem(843466, "http://vstfdevdiv:8080/DevDiv2/DevDiv/_workitems/edit/843466")]
        [Fact, Trait(Traits.Feature, Traits.Features.Completion)]
        public async Task NestedAttributeAccessibleOnOuterType()
        {
            var markup = @"using System;

[My]
class Y
{

}

[$$]
class X
{
    [My]
    class MyAttribute : Attribute
    {

    }
}";
            await VerifyItemExistsAsync(markup, "My");
        }

        [Fact, Trait(Traits.Feature, Traits.Features.Completion)]
        public async Task InstanceMembersFromBaseOuterType()
        {
            var markup = @"abstract class Test
{
  private int _field;

  public sealed class InnerTest : Test 
  {
    
    public void SomeTest() 
    {
        $$
    }
  }
}";
            await VerifyItemExistsAsync(markup, "_field");
        }

        [Fact, Trait(Traits.Feature, Traits.Features.Completion)]
        public async Task InstanceMembersFromBaseOuterType2()
        {
            var markup = @"class C<T>
{
    void M() { }
    class N : C<int>
    {
        void Test()
        {
            $$ // M recommended and accessible
        }

        class NN
        {
            void Test2()
            {
                // M inaccessible and not recommended
            }
        }
    }
}";
            await VerifyItemExistsAsync(markup, "M");
        }

        [Fact, Trait(Traits.Feature, Traits.Features.Completion)]
        public async Task InstanceMembersFromBaseOuterType3()
        {
            var markup = @"class C<T>
{
    void M() { }
    class N : C<int>
    {
        void Test()
        {
            M(); // M recommended and accessible
        }

        class NN
        {
            void Test2()
            {
                $$ // M inaccessible and not recommended
            }
        }
    }
}";
            await VerifyItemIsAbsentAsync(markup, "M");
        }

        [Fact, Trait(Traits.Feature, Traits.Features.Completion)]
        public async Task InstanceMembersFromBaseOuterType4()
        {
            var markup = @"class C<T>
{
    void M() { }
    class N : C<int>
    {
        void Test()
        {
            M(); // M recommended and accessible
        }

        class NN : N
        {
            void Test2()
            {
                $$ // M accessible and recommended.
            }
        }
    }
}";
            await VerifyItemExistsAsync(markup, "M");
        }

        [Fact, Trait(Traits.Feature, Traits.Features.Completion)]
        public async Task InstanceMembersFromBaseOuterType5()
        {
            var markup = @"
class D
{
    public void Q() { }
}
class C<T> : D
{
    class N
    {
        void Test()
        {
            $$
        }
    }
}";
            await VerifyItemIsAbsentAsync(markup, "Q");
        }

        [Fact, Trait(Traits.Feature, Traits.Features.Completion)]
        public async Task InstanceMembersFromBaseOuterType6()
        {
            var markup = @"
class Base<T>
{
    public int X;
}

class Derived : Base<int>
{
    class Nested
    {
        void Test()
        {
            $$
        }
    }
}";
            await VerifyItemIsAbsentAsync(markup, "X");
        }

        [WorkItem(983367, "http://vstfdevdiv:8080/DevDiv2/DevDiv/_workitems/edit/983367")]
        [Fact, Trait(Traits.Feature, Traits.Features.Completion)]
        public async Task NoTypeParametersDefinedInCrefs()
        {
            var markup = @"using System;

/// <see cref=""Program{T$$}""/>
class Program<T> { }";
            await VerifyItemIsAbsentAsync(markup, "T");
        }

        [WorkItem(988025, "http://vstfdevdiv:8080/DevDiv2/DevDiv/_workitems/edit/988025")]
        [Fact, Trait(Traits.Feature, Traits.Features.Completion)]
        public async Task ShowTypesInGenericMethodTypeParameterList1()
        {
            var markup = @"
class Class1<T, D>
{
    public static Class1<T, D> Create() { return null; }
}
static class Class2
{
    public static void Test<T,D>(this Class1<T, D> arg)
    {
    }
}
class Program
{
    static void Main(string[] args)
    {
        Class1<string, int>.Create().Test<$$
    }
}
";
            await VerifyItemExistsAsync(markup, "Class1", displayTextSuffix: "<>", sourceCodeKind: SourceCodeKind.Regular);
        }

        [WorkItem(988025, "http://vstfdevdiv:8080/DevDiv2/DevDiv/_workitems/edit/988025")]
        [Fact, Trait(Traits.Feature, Traits.Features.Completion)]
        public async Task ShowTypesInGenericMethodTypeParameterList2()
        {
            var markup = @"
class Class1<T, D>
{
    public static Class1<T, D> Create() { return null; }
}
static class Class2
{
    public static void Test<T,D>(this Class1<T, D> arg)
    {
    }
}
class Program
{
    static void Main(string[] args)
    {
        Class1<string, int>.Create().Test<string,$$
    }
}
";
            await VerifyItemExistsAsync(markup, "Class1", displayTextSuffix: "<>", sourceCodeKind: SourceCodeKind.Regular);
        }

        [WorkItem(991466, "http://vstfdevdiv:8080/DevDiv2/DevDiv/_workitems/edit/991466")]
        [Fact, Trait(Traits.Feature, Traits.Features.Completion)]
        public async Task DescriptionInAliasedType()
        {
            var markup = @"
using IAlias = IGoo;
///<summary>summary for interface IGoo</summary>
interface IGoo {  }
class C 
{ 
    I$$
}
";
            await VerifyItemExistsAsync(markup, "IAlias", expectedDescriptionOrNull: "interface IGoo\r\nsummary for interface IGoo");
        }

        [Fact, Trait(Traits.Feature, Traits.Features.Completion)]
        public async Task WithinNameOf()
        {
            var markup = @"
class C 
{ 
    void goo()
    {
        var x = nameof($$)
    }
}
";
            await VerifyAnyItemExistsAsync(markup);
        }

        [WorkItem(997410, "http://vstfdevdiv:8080/DevDiv2/DevDiv/_workitems/edit/997410")]
        [Fact, Trait(Traits.Feature, Traits.Features.Completion)]
        public async Task InstanceMemberInNameOfInStaticContext()
        {
            var markup = @"
class C
{
  int y1 = 15;
  static int y2 = 1;
  static string x = nameof($$
";
            await VerifyItemExistsAsync(markup, "y1");
        }

        [WorkItem(997410, "http://vstfdevdiv:8080/DevDiv2/DevDiv/_workitems/edit/997410")]
        [Fact, Trait(Traits.Feature, Traits.Features.Completion)]
        public async Task StaticMemberInNameOfInStaticContext()
        {
            var markup = @"
class C
{
  int y1 = 15;
  static int y2 = 1;
  static string x = nameof($$
";
            await VerifyItemExistsAsync(markup, "y2");
        }

        [WorkItem(883293, "http://vstfdevdiv:8080/DevDiv2/DevDiv/_workitems/edit/883293")]
        [Fact, Trait(Traits.Feature, Traits.Features.Completion)]
        public async Task IncompleteDeclarationExpressionType()
        {
            var markup = @"
using System;
class C
{
  void goo()
    {
        var x = Console.$$
        var y = 3;
    }
}
";
            await VerifyItemExistsAsync(markup, "WriteLine");
        }

        [WorkItem(1024380, "http://vstfdevdiv:8080/DevDiv2/DevDiv/_workitems/edit/1024380")]
        [Fact, Trait(Traits.Feature, Traits.Features.Completion)]
        public async Task StaticAndInstanceInNameOf()
        {
            var markup = @"
using System;
class C
{
    class D
    {
        public int x;
        public static int y;   
    }

  void goo()
    {
        var z = nameof(C.D.$$
    }
}
";
            await VerifyItemExistsAsync(markup, "x");
            await VerifyItemExistsAsync(markup, "y");
        }

        [WorkItem(1663, "https://github.com/dotnet/roslyn/issues/1663")]
        [Fact, Trait(Traits.Feature, Traits.Features.Completion)]
        public async Task NameOfMembersListedForLocals()
        {
            var markup = @"class C
{
    void M()
    {
        var x = nameof(T.z.$$)
    }
}
 
public class T
{
    public U z; 
}
 
public class U
{
    public int nope;
}
";
            await VerifyItemExistsAsync(markup, "nope");
        }

        [WorkItem(1029522, "http://vstfdevdiv:8080/DevDiv2/DevDiv/_workitems/edit/1029522")]
        [Fact, Trait(Traits.Feature, Traits.Features.Completion)]
        public async Task NameOfMembersListedForNamespacesAndTypes2()
        {
            var markup = @"class C
{
    void M()
    {
        var x = nameof(U.$$)
    }
}
 
public class T
{
    public U z; 
}
 
public class U
{
    public int nope;
}
";
            await VerifyItemExistsAsync(markup, "nope");
        }

        [WorkItem(1029522, "http://vstfdevdiv:8080/DevDiv2/DevDiv/_workitems/edit/1029522")]
        [Fact, Trait(Traits.Feature, Traits.Features.Completion)]
        public async Task NameOfMembersListedForNamespacesAndTypes3()
        {
            var markup = @"class C
{
    void M()
    {
        var x = nameof(N.$$)
    }
}

namespace N
{
public class U
{
    public int nope;
}
} ";
            await VerifyItemExistsAsync(markup, "U");
        }

        [WorkItem(1029522, "http://vstfdevdiv:8080/DevDiv2/DevDiv/_workitems/edit/1029522")]
        [Fact, Trait(Traits.Feature, Traits.Features.Completion)]
        public async Task NameOfMembersListedForNamespacesAndTypes4()
        {
            var markup = @"
using z = System;
class C
{
    void M()
    {
        var x = nameof(z.$$)
    }
}
";
            await VerifyItemExistsAsync(markup, "Console");
        }

        [Fact, Trait(Traits.Feature, Traits.Features.Completion)]
        public async Task InterpolatedStrings1()
        {
            var markup = @"
class C
{
    void M()
    {
        var a = ""Hello"";
        var b = ""World"";
        var c = $""{$$
";
            await VerifyItemExistsAsync(markup, "a");
        }

        [Fact, Trait(Traits.Feature, Traits.Features.Completion)]
        public async Task InterpolatedStrings2()
        {
            var markup = @"
class C
{
    void M()
    {
        var a = ""Hello"";
        var b = ""World"";
        var c = $""{$$}"";
    }
}";
            await VerifyItemExistsAsync(markup, "a");
        }

        [Fact, Trait(Traits.Feature, Traits.Features.Completion)]
        public async Task InterpolatedStrings3()
        {
            var markup = @"
class C
{
    void M()
    {
        var a = ""Hello"";
        var b = ""World"";
        var c = $""{a}, {$$
";
            await VerifyItemExistsAsync(markup, "b");
        }

        [Fact, Trait(Traits.Feature, Traits.Features.Completion)]
        public async Task InterpolatedStrings4()
        {
            var markup = @"
class C
{
    void M()
    {
        var a = ""Hello"";
        var b = ""World"";
        var c = $""{a}, {$$}"";
    }
}";
            await VerifyItemExistsAsync(markup, "b");
        }

        [Fact, Trait(Traits.Feature, Traits.Features.Completion)]
        public async Task InterpolatedStrings5()
        {
            var markup = @"
class C
{
    void M()
    {
        var a = ""Hello"";
        var b = ""World"";
        var c = $@""{a}, {$$
";
            await VerifyItemExistsAsync(markup, "b");
        }

        [Fact, Trait(Traits.Feature, Traits.Features.Completion)]
        public async Task InterpolatedStrings6()
        {
            var markup = @"
class C
{
    void M()
    {
        var a = ""Hello"";
        var b = ""World"";
        var c = $@""{a}, {$$}"";
    }
}";
            await VerifyItemExistsAsync(markup, "b");
        }

        [WorkItem(1064811, "http://vstfdevdiv:8080/DevDiv2/DevDiv/_workitems/edit/1064811")]
        [Fact, Trait(Traits.Feature, Traits.Features.KeywordRecommending)]
        public async Task NotBeforeFirstStringHole()
        {
            await VerifyNoItemsExistAsync(AddInsideMethod(
@"var x = ""\{0}$$\{1}\{2}"""));
        }

        [WorkItem(1064811, "http://vstfdevdiv:8080/DevDiv2/DevDiv/_workitems/edit/1064811")]
        [Fact, Trait(Traits.Feature, Traits.Features.KeywordRecommending)]
        public async Task NotBetweenStringHoles()
        {
            await VerifyNoItemsExistAsync(AddInsideMethod(
@"var x = ""\{0}\{1}$$\{2}"""));
        }

        [WorkItem(1064811, "http://vstfdevdiv:8080/DevDiv2/DevDiv/_workitems/edit/1064811")]
        [Fact, Trait(Traits.Feature, Traits.Features.KeywordRecommending)]
        public async Task NotAfterStringHoles()
        {
            await VerifyNoItemsExistAsync(AddInsideMethod(
@"var x = ""\{0}\{1}\{2}$$"""));
        }

        [WorkItem(1087171, "http://vstfdevdiv:8080/DevDiv2/DevDiv/_workitems/edit/1087171")]
        [Fact, Trait(Traits.Feature, Traits.Features.KeywordRecommending)]
        public async Task CompletionAfterTypeOfGetType()
        {
            await VerifyItemExistsAsync(AddInsideMethod(
"typeof(int).GetType().$$"), "GUID");
        }

        [Fact, Trait(Traits.Feature, Traits.Features.Completion)]
        public async Task UsingDirectives1()
        {
            var markup = @"
using $$

class A { }
static class B { }

namespace N
{
    class C { }
    static class D { }

    namespace M { }
}";

            await VerifyItemIsAbsentAsync(markup, "A");
            await VerifyItemIsAbsentAsync(markup, "B");
            await VerifyItemExistsAsync(markup, "N");
        }

        [Fact, Trait(Traits.Feature, Traits.Features.Completion)]
        public async Task UsingDirectives2()
        {
            var markup = @"
using N.$$

class A { }
static class B { }

namespace N
{
    class C { }
    static class D { }

    namespace M { }
}";

            await VerifyItemIsAbsentAsync(markup, "C");
            await VerifyItemIsAbsentAsync(markup, "D");
            await VerifyItemExistsAsync(markup, "M");
        }

        [Fact, Trait(Traits.Feature, Traits.Features.Completion)]
        public async Task UsingDirectives3()
        {
            var markup = @"
using G = $$

class A { }
static class B { }

namespace N
{
    class C { }
    static class D { }

    namespace M { }
}";

            await VerifyItemExistsAsync(markup, "A");
            await VerifyItemExistsAsync(markup, "B");
            await VerifyItemExistsAsync(markup, "N");
        }

        [Fact, Trait(Traits.Feature, Traits.Features.Completion)]
        public async Task UsingDirectives4()
        {
            var markup = @"
using G = N.$$

class A { }
static class B { }

namespace N
{
    class C { }
    static class D { }

    namespace M { }
}";

            await VerifyItemExistsAsync(markup, "C");
            await VerifyItemExistsAsync(markup, "D");
            await VerifyItemExistsAsync(markup, "M");
        }

        [Fact, Trait(Traits.Feature, Traits.Features.Completion)]
        public async Task UsingDirectives5()
        {
            var markup = @"
using static $$

class A { }
static class B { }

namespace N
{
    class C { }
    static class D { }

    namespace M { }
}";

            await VerifyItemExistsAsync(markup, "A");
            await VerifyItemExistsAsync(markup, "B");
            await VerifyItemExistsAsync(markup, "N");
        }

        [Fact, Trait(Traits.Feature, Traits.Features.Completion)]
        public async Task UsingDirectives6()
        {
            var markup = @"
using static N.$$

class A { }
static class B { }

namespace N
{
    class C { }
    static class D { }

    namespace M { }
}";

            await VerifyItemExistsAsync(markup, "C");
            await VerifyItemExistsAsync(markup, "D");
            await VerifyItemExistsAsync(markup, "M");
        }

        [Fact, Trait(Traits.Feature, Traits.Features.Completion)]
        public async Task UsingStaticDoesNotShowDelegates1()
        {
            var markup = @"
using static $$

class A { }
delegate void B();

namespace N
{
    class C { }
    static class D { }

    namespace M { }
}";

            await VerifyItemExistsAsync(markup, "A");
            await VerifyItemIsAbsentAsync(markup, "B");
            await VerifyItemExistsAsync(markup, "N");
        }

        [Fact, Trait(Traits.Feature, Traits.Features.Completion)]
        public async Task UsingStaticDoesNotShowDelegates2()
        {
            var markup = @"
using static N.$$

class A { }
static class B { }

namespace N
{
    class C { }
    delegate void D();

    namespace M { }
}";

            await VerifyItemExistsAsync(markup, "C");
            await VerifyItemIsAbsentAsync(markup, "D");
            await VerifyItemExistsAsync(markup, "M");
        }

        [Fact, Trait(Traits.Feature, Traits.Features.Completion)]
        public async Task UsingStaticDoesNotShowInterfaces1()
        {
            var markup = @"
using static N.$$

class A { }
static class B { }

namespace N
{
    class C { }
    interface I { }

    namespace M { }
}";

            await VerifyItemExistsAsync(markup, "C");
            await VerifyItemIsAbsentAsync(markup, "I");
            await VerifyItemExistsAsync(markup, "M");
        }

        [Fact, Trait(Traits.Feature, Traits.Features.Completion)]
        public async Task UsingStaticDoesNotShowInterfaces2()
        {
            var markup = @"
using static $$

class A { }
interface I { }

namespace N
{
    class C { }
    static class D { }

    namespace M { }
}";

            await VerifyItemExistsAsync(markup, "A");
            await VerifyItemIsAbsentAsync(markup, "I");
            await VerifyItemExistsAsync(markup, "N");
        }

        [Fact, Trait(Traits.Feature, Traits.Features.Completion)]
        public async Task UsingStaticAndExtensionMethods1()
        {
            var markup = @"
using static A;
using static B;

static class A
{
    public static void Goo(this string s) { }
}

static class B
{
    public static void Bar(this string s) { }
}

class C
{
    void M()
    {
        $$
    }
}
";

            await VerifyItemIsAbsentAsync(markup, "Goo");
            await VerifyItemIsAbsentAsync(markup, "Bar");
        }

        [Fact, Trait(Traits.Feature, Traits.Features.Completion)]
        public async Task UsingStaticAndExtensionMethods2()
        {
            var markup = @"
using N;

namespace N
{
    static class A
    {
        public static void Goo(this string s) { }
    }

    static class B
    {
        public static void Bar(this string s) { }
    }
}

class C
{
    void M()
    {
        $$
    }
}
";

            await VerifyItemIsAbsentAsync(markup, "Goo");
            await VerifyItemIsAbsentAsync(markup, "Bar");
        }

        [Fact, Trait(Traits.Feature, Traits.Features.Completion)]
        public async Task UsingStaticAndExtensionMethods3()
        {
            var markup = @"
using N;

namespace N
{
    static class A
    {
        public static void Goo(this string s) { }
    }

    static class B
    {
        public static void Bar(this string s) { }
    }
}

class C
{
    void M()
    {
        string s;
        s.$$
    }
}
";

            await VerifyItemExistsAsync(markup, "Goo");
            await VerifyItemExistsAsync(markup, "Bar");
        }

        [Fact, Trait(Traits.Feature, Traits.Features.Completion)]
        public async Task UsingStaticAndExtensionMethods4()
        {
            var markup = @"
using static N.A;
using static N.B;

namespace N
{
    static class A
    {
        public static void Goo(this string s) { }
    }

    static class B
    {
        public static void Bar(this string s) { }
    }
}

class C
{
    void M()
    {
        string s;
        s.$$
    }
}
";

            await VerifyItemExistsAsync(markup, "Goo");
            await VerifyItemExistsAsync(markup, "Bar");
        }

        [Fact, Trait(Traits.Feature, Traits.Features.Completion)]
        public async Task UsingStaticAndExtensionMethods5()
        {
            var markup = @"
using static N.A;

namespace N
{
    static class A
    {
        public static void Goo(this string s) { }
    }

    static class B
    {
        public static void Bar(this string s) { }
    }
}

class C
{
    void M()
    {
        string s;
        s.$$
    }
}
";

            await VerifyItemExistsAsync(markup, "Goo");
            await VerifyItemIsAbsentAsync(markup, "Bar");
        }

        [Fact, Trait(Traits.Feature, Traits.Features.Completion)]
        public async Task UsingStaticAndExtensionMethods6()
        {
            var markup = @"
using static N.B;

namespace N
{
    static class A
    {
        public static void Goo(this string s) { }
    }

    static class B
    {
        public static void Bar(this string s) { }
    }
}

class C
{
    void M()
    {
        string s;
        s.$$
    }
}
";

            await VerifyItemIsAbsentAsync(markup, "Goo");
            await VerifyItemExistsAsync(markup, "Bar");
        }

        [Fact, Trait(Traits.Feature, Traits.Features.Completion)]
        public async Task UsingStaticAndExtensionMethods7()
        {
            var markup = @"
using N;
using static N.B;

namespace N
{
    static class A
    {
        public static void Goo(this string s) { }
    }

    static class B
    {
        public static void Bar(this string s) { }
    }
}

class C
{
    void M()
    {
        string s;
        s.$$;
    }
}
";

            await VerifyItemExistsAsync(markup, "Goo");
            await VerifyItemExistsAsync(markup, "Bar");
        }

        [WorkItem(7932, "https://github.com/dotnet/roslyn/issues/7932")]
        [WpfFact, Trait(Traits.Feature, Traits.Features.Completion)]
        public async Task ExtensionMethodWithinSameClassOfferedForCompletion()
        {
            var markup = @"
public static class Test
{
    static void TestB()
    {
        $$
    }
    static void TestA(this string s) { }
}
";
            await VerifyItemExistsAsync(markup, "TestA");
        }

        [WorkItem(7932, "https://github.com/dotnet/roslyn/issues/7932")]
        [WpfFact, Trait(Traits.Feature, Traits.Features.Completion)]
        public async Task ExtensionMethodWithinParentClassOfferedForCompletion()
        {
            var markup = @"
public static class Parent
{
    static void TestA(this string s) { }
    static void TestC(string s) { }
    public static class Test
    {
        static void TestB()
        {
            $$
        }
    }
}
";
            await VerifyItemExistsAsync(markup, "TestA");
        }

        [Fact, Trait(Traits.Feature, Traits.Features.Completion)]
        public async Task ExceptionFilter1()
        {
            var markup = @"
using System;

class C
{
    void M(bool x)
    {
        try
        {
        }
        catch when ($$
";

            await VerifyItemExistsAsync(markup, "x");
        }

        [Fact, Trait(Traits.Feature, Traits.Features.Completion)]
        public async Task ExceptionFilter1_NotBeforeOpenParen()
        {
            var markup = @"
using System;

class C
{
    void M(bool x)
    {
        try
        {
        }
        catch when $$
";

            await VerifyNoItemsExistAsync(markup);
        }

        [Fact, Trait(Traits.Feature, Traits.Features.Completion)]
        public async Task ExceptionFilter2()
        {
            var markup = @"
using System;

class C
{
    void M(bool x)
    {
        try
        {
        }
        catch (Exception ex) when ($$
";

            await VerifyItemExistsAsync(markup, "x");
        }

        [Fact, Trait(Traits.Feature, Traits.Features.Completion)]
        public async Task ExceptionFilter2_NotBeforeOpenParen()
        {
            var markup = @"
using System;

class C
{
    void M(bool x)
    {
        try
        {
        }
        catch (Exception ex) when $$
";

            await VerifyNoItemsExistAsync(markup);
        }

        [WorkItem(25084, "https://github.com/dotnet/roslyn/issues/25084")]
        [Fact, Trait(Traits.Feature, Traits.Features.Completion)]
        public async Task SwitchCaseWhenClause1()
        {
            var markup = @"
class C
{
    void M(bool x)
    {
        switch (1)
        {
            case 1 when $$
";

            await VerifyItemExistsAsync(markup, "x");
        }

        [WorkItem(25084, "https://github.com/dotnet/roslyn/issues/25084")]
        [Fact, Trait(Traits.Feature, Traits.Features.Completion)]
        public async Task SwitchCaseWhenClause2()
        {
            var markup = @"
class C
{
    void M(bool x)
    {
        switch (1)
        {
            case int i when $$
";

            await VerifyItemExistsAsync(markup, "x");
        }

        [WorkItem(717, "https://github.com/dotnet/roslyn/issues/717")]
        [Fact, Trait(Traits.Feature, Traits.Features.Completion)]
        public async Task ExpressionContextCompletionWithinCast()
        {
            var markup = @"
class Program
{
    void M()
    {
        for (int i = 0; i < 5; i++)
        {
            var x = ($$)
            var y = 1;
        }
    }
}
";
            await VerifyItemExistsAsync(markup, "i");
        }

        [WorkItem(1277, "https://github.com/dotnet/roslyn/issues/1277")]
        [Fact, Trait(Traits.Feature, Traits.Features.Completion)]
        public async Task NoInstanceMembersInPropertyInitializer()
        {
            var markup = @"
class A {
    int abc;
    int B { get; } = $$
}
";
            await VerifyItemIsAbsentAsync(markup, "abc");
        }

        [WorkItem(1277, "https://github.com/dotnet/roslyn/issues/1277")]
        [Fact, Trait(Traits.Feature, Traits.Features.Completion)]
        public async Task StaticMembersInPropertyInitializer()
        {
            var markup = @"
class A {
    static Action s_abc;
    event Action B = $$
}
";
            await VerifyItemExistsAsync(markup, "s_abc");
        }


        [Fact, Trait(Traits.Feature, Traits.Features.Completion)]
        public async Task NoInstanceMembersInFieldLikeEventInitializer()
        {
            var markup = @"
class A {
    Action abc;
    event Action B = $$
}
";
            await VerifyItemIsAbsentAsync(markup, "abc");
        }

        [Fact, Trait(Traits.Feature, Traits.Features.Completion)]
        public async Task StaticMembersInFieldLikeEventInitializer()
        {
            var markup = @"
class A {
    static Action s_abc;
    event Action B = $$
}
";
            await VerifyItemExistsAsync(markup, "s_abc");
        }

        [WorkItem(5069, "https://github.com/dotnet/roslyn/issues/5069")]
        [Fact, Trait(Traits.Feature, Traits.Features.Completion)]
        public async Task InstanceMembersInTopLevelFieldInitializer()
        {
            var markup = @"
int aaa = 1;
int bbb = $$
";
            await VerifyItemExistsAsync(markup, "aaa", sourceCodeKind: SourceCodeKind.Script);
        }

        [WorkItem(5069, "https://github.com/dotnet/roslyn/issues/5069")]
        [Fact, Trait(Traits.Feature, Traits.Features.Completion)]
        public async Task InstanceMembersInTopLevelFieldLikeEventInitializer()
        {
            var markup = @"
Action aaa = null;
event Action bbb = $$
";
            await VerifyItemExistsAsync(markup, "aaa", sourceCodeKind: SourceCodeKind.Script);
        }

        [WorkItem(33, "https://github.com/dotnet/roslyn/issues/33")]
        [Fact, Trait(Traits.Feature, Traits.Features.Completion)]
        public async Task NoConditionalAccessCompletionOnTypes1()
        {
            var markup = @"
using A = System
class C
{
    A?.$$
}
";
            await VerifyNoItemsExistAsync(markup);
        }

        [WorkItem(33, "https://github.com/dotnet/roslyn/issues/33")]
        [Fact, Trait(Traits.Feature, Traits.Features.Completion)]
        public async Task NoConditionalAccessCompletionOnTypes2()
        {
            var markup = @"
class C
{
    System?.$$
}
";
            await VerifyNoItemsExistAsync(markup);
        }

        [WorkItem(33, "https://github.com/dotnet/roslyn/issues/33")]
        [Fact, Trait(Traits.Feature, Traits.Features.Completion)]
        public async Task NoConditionalAccessCompletionOnTypes3()
        {
            var markup = @"
class C
{
    System.Console?.$$
}
";
            await VerifyNoItemsExistAsync(markup);
        }

        [Fact, Trait(Traits.Feature, Traits.Features.Completion)]
        public async Task CompletionInIncompletePropertyDeclaration()
        {
            var markup = @"
class Class1
{
    public string Property1 { get; set; }
}

class Class2
{
    public string Property { get { return this.Source.$$
    public Class1 Source { get; set; }
}";
            await VerifyItemExistsAsync(markup, "Property1");
        }

        [Fact, Trait(Traits.Feature, Traits.Features.Completion)]
        public async Task NoCompletionInShebangComments()
        {
            await VerifyNoItemsExistAsync("#!$$", sourceCodeKind: SourceCodeKind.Script);
            await VerifyNoItemsExistAsync("#! S$$", sourceCodeKind: SourceCodeKind.Script, usePreviousCharAsTrigger: true);
        }

        [Fact, Trait(Traits.Feature, Traits.Features.Completion)]
        public async Task CompoundNameTargetTypePreselection()
        {
            var markup = @"
class Class1
{
    void goo()
    {
        int x = 3;
        string y = x.$$
    }
}";
            await VerifyItemExistsAsync(markup, "ToString", matchPriority: SymbolMatchPriority.PreferEventOrMethod);
        }

        [Fact, Trait(Traits.Feature, Traits.Features.Completion)]
        public async Task TargetTypeInCollectionInitializer1()
        {
            var markup = @"
using System.Collections.Generic;

class Program
{
    static void Main(string[] args)
    {
        int z;
        string q;
        List<int> x = new List<int>() { $$  }
    }
}";
            await VerifyItemExistsAsync(markup, "z", matchPriority: SymbolMatchPriority.PreferLocalOrParameterOrRangeVariable);
        }

        [Fact, Trait(Traits.Feature, Traits.Features.Completion)]
        public async Task TargetTypeInCollectionInitializer2()
        {
            var markup = @"
using System.Collections.Generic;

class Program
{
    static void Main(string[] args)
    {
        int z;
        string q;
        List<int> x = new List<int>() { 1, $$  }
    }
}";
            await VerifyItemExistsAsync(markup, "z", matchPriority: SymbolMatchPriority.PreferLocalOrParameterOrRangeVariable);
        }

        [Fact, Trait(Traits.Feature, Traits.Features.Completion)]
        public async Task TargeTypeInObjectInitializer1()
        {
            var markup = @"
class C
{
    public int X { get; set; }
    public int Y { get; set; }

    void goo()
    {
        int i;
        var c = new C() { X = $$ }
    }
}";
            await VerifyItemExistsAsync(markup, "i", matchPriority: SymbolMatchPriority.PreferLocalOrParameterOrRangeVariable);
        }

        [Fact, Trait(Traits.Feature, Traits.Features.Completion)]
        public async Task TargeTypeInObjectInitializer2()
        {
            var markup = @"
class C
{
    public int X { get; set; }
    public int Y { get; set; }

    void goo()
    {
        int i;
        var c = new C() { X = 1, Y = $$ }
    }
}";
            await VerifyItemExistsAsync(markup, "i", matchPriority: SymbolMatchPriority.PreferLocalOrParameterOrRangeVariable);
        }

        [Fact, Trait(Traits.Feature, Traits.Features.Completion)]
        public async Task TupleElements()
        {
            var markup = @"
class C
{
    void goo()
    {
        var t = (Alice: 1, Item2: 2, ITEM3: 3, 4, 5, 6, 7, 8, Bob: 9);
        t.$$
    }
}" + TestResources.NetFX.ValueTuple.tuplelib_cs;

            await VerifyItemExistsAsync(markup, "Alice");
            await VerifyItemExistsAsync(markup, "Bob");
            await VerifyItemExistsAsync(markup, "CompareTo");
            await VerifyItemExistsAsync(markup, "Equals");
            await VerifyItemExistsAsync(markup, "GetHashCode");
            await VerifyItemExistsAsync(markup, "GetType");
            await VerifyItemExistsAsync(markup, "Item2");
            await VerifyItemExistsAsync(markup, "ITEM3");
            for (var i = 4; i <= 8; i++)
            {
                await VerifyItemExistsAsync(markup, "Item" + i);
            }
            await VerifyItemExistsAsync(markup, "ToString");

            await VerifyItemIsAbsentAsync(markup, "Item1");
            await VerifyItemIsAbsentAsync(markup, "Item9");
            await VerifyItemIsAbsentAsync(markup, "Rest");
            await VerifyItemIsAbsentAsync(markup, "Item3");
        }

        [WorkItem(14546, "https://github.com/dotnet/roslyn/issues/14546")]
        [Fact, Trait(Traits.Feature, Traits.Features.Completion)]
        public async Task TupleElementsCompletionOffMethodGroup()
        {
            var markup = @"
class C
{
    void goo()
    {
        new object().ToString.$$
    }
}" + TestResources.NetFX.ValueTuple.tuplelib_cs;

            // should not crash
            await VerifyItemExistsAsync(markup, "ToString");
        }

        [Fact]
        [Trait(Traits.Feature, Traits.Features.Completion)]
        [Test.Utilities.CompilerTrait(Test.Utilities.CompilerFeature.LocalFunctions)]
        [WorkItem(13480, "https://github.com/dotnet/roslyn/issues/13480")]
        public async Task NoCompletionInLocalFuncGenericParamList()
        {
            var markup = @"
class C
{
    void M()
    {
        int Local<$$";

            await VerifyNoItemsExistAsync(markup);
        }

        [Fact]
        [Trait(Traits.Feature, Traits.Features.Completion)]
        [Test.Utilities.CompilerTrait(Test.Utilities.CompilerFeature.LocalFunctions)]
        [WorkItem(13480, "https://github.com/dotnet/roslyn/issues/13480")]
        public async Task CompletionForAwaitWithoutAsync()
        {
            var markup = @"
class C
{
    void M()
    {
        await Local<$$";

            await VerifyAnyItemExistsAsync(markup);
        }

        [WorkItem(14127, "https://github.com/dotnet/roslyn/issues/14127")]
        [Fact, Trait(Traits.Feature, Traits.Features.Completion)]
        public async Task TupleTypeAtMemberLevel1()
        {
            await VerifyItemExistsAsync(@"
class C
{
    ($$
}", "C");
        }

        [WorkItem(14127, "https://github.com/dotnet/roslyn/issues/14127")]
        [Fact, Trait(Traits.Feature, Traits.Features.Completion)]
        public async Task TupleTypeAtMemberLevel2()
        {
            await VerifyItemExistsAsync(@"
class C
{
    ($$)
}", "C");
        }

        [WorkItem(14127, "https://github.com/dotnet/roslyn/issues/14127")]
        [Fact, Trait(Traits.Feature, Traits.Features.Completion)]
        public async Task TupleTypeAtMemberLevel3()
        {
            await VerifyItemExistsAsync(@"
class C
{
    (C, $$
}", "C");
        }

        [WorkItem(14127, "https://github.com/dotnet/roslyn/issues/14127")]
        [Fact, Trait(Traits.Feature, Traits.Features.Completion)]
        public async Task TupleTypeAtMemberLevel4()
        {
            await VerifyItemExistsAsync(@"
class C
{
    (C, $$)
}", "C");
        }


        [WorkItem(14127, "https://github.com/dotnet/roslyn/issues/14127")]
        [Fact, Trait(Traits.Feature, Traits.Features.Completion)]
        public async Task TupleTypeInForeach()
        {
            await VerifyItemExistsAsync(@"
class C
{
    void M()
    {
        foreach ((C, $$
    }
}", "C");
        }


        [WorkItem(14127, "https://github.com/dotnet/roslyn/issues/14127")]
        [Fact, Trait(Traits.Feature, Traits.Features.Completion)]
        public async Task TupleTypeInParameterList()
        {
            await VerifyItemExistsAsync(@"
class C
{
    void M((C, $$)
    {
    }
}", "C");
        }

        [WorkItem(14127, "https://github.com/dotnet/roslyn/issues/14127")]
        [Fact, Trait(Traits.Feature, Traits.Features.Completion)]
        public async Task TupleTypeInNameOf()
        {
            await VerifyItemExistsAsync(@"
class C
{
    void M()
    {
        var x = nameof((C, $$
    }
}", "C");
        }

        [WorkItem(14163, "https://github.com/dotnet/roslyn/issues/14163")]
        [Fact]
        [Trait(Traits.Feature, Traits.Features.Completion)]
        [Test.Utilities.CompilerTrait(Test.Utilities.CompilerFeature.LocalFunctions)]
        public async Task LocalFunctionDescription()
        {
            await VerifyItemExistsAsync(@"
class C
{
    void M()
    {
        void Local() { }
        
        $$
    }
}", "Local", "void Local()");
        }

        [WorkItem(14163, "https://github.com/dotnet/roslyn/issues/14163")]
        [Fact]
        [Trait(Traits.Feature, Traits.Features.Completion)]
        [Test.Utilities.CompilerTrait(Test.Utilities.CompilerFeature.LocalFunctions)]
        public async Task LocalFunctionDescription2()
        {
            await VerifyItemExistsAsync(@"
using System;
class C
{
    class var { }
    void M()
    {
        Action<int> Local(string x, ref var @class, params Func<int, string> f)
        {
            return () => 0;
        }

        $$
    }
}", "Local", "Action<int> Local(string x, ref var @class, params Func<int, string> f)");
        }

        [WorkItem(18359, "https://github.com/dotnet/roslyn/issues/18359")]
        [Fact, Trait(Traits.Feature, Traits.Features.Completion)]
        public async Task EnumMemberAfterDot()
        {
            var markup =
@"namespace ConsoleApplication253
{
    class Program
    {
        static void Main(string[] args)
        {
            M(E.$$)
        }

        static void M(E e) { }
    }

    enum E
    {
        A,
        B,
    }
}
";
            // VerifyItemExistsAsync also tests with the item typed.
            await VerifyItemExistsAsync(markup, "A");
            await VerifyItemExistsAsync(markup, "B");
        }

        [WorkItem(8321, "https://github.com/dotnet/roslyn/issues/8321")]
        [Fact, Trait(Traits.Feature, Traits.Features.KeywordRecommending)]
        public async Task NotOnMethodGroup1()
        {
            var markup =
@"namespace ConsoleApp
{
    class Program
    {
        static void Main(string[] args)
        {
            Main.$$
        }
    }
}
";
            await VerifyNoItemsExistAsync(markup);
        }

        [WorkItem(8321, "https://github.com/dotnet/roslyn/issues/8321")]
        [Fact, Trait(Traits.Feature, Traits.Features.KeywordRecommending)]
        public async Task NotOnMethodGroup2()
        {
            var markup =
@"class C {
    void M<T>() {M<C>.$$ }
}
";
            await VerifyNoItemsExistAsync(markup);
        }

        [WorkItem(8321, "https://github.com/dotnet/roslyn/issues/8321")]
        [Fact, Trait(Traits.Feature, Traits.Features.KeywordRecommending)]
        public async Task NotOnMethodGroup3()
        {
            var markup =
@"class C {
    void M() {M.$$}
}
";
            await VerifyNoItemsExistAsync(markup);
        }

        [WorkItem(420697, "https://devdiv.visualstudio.com/DefaultCollection/DevDiv/_workitems?id=420697&_a=edit")]
        [Fact(Skip = "https://github.com/dotnet/roslyn/issues/21766"), Trait(Traits.Feature, Traits.Features.KeywordRecommending)]
        public async Task DoNotCrashInExtensionMethoWithExpressionBodiedMember()
        {
            var markup =
@"public static class Extensions { public static T Get<T>(this object o) => $$}
";
            await VerifyItemExistsAsync(markup, "o");
        }

        [Fact, Trait(Traits.Feature, Traits.Features.KeywordRecommending)]
        public async Task EnumConstraint()
        {
            var markup =
@"public class X<T> where T : System.$$
";
            await VerifyItemExistsAsync(markup, "Enum");
        }

        [Fact, Trait(Traits.Feature, Traits.Features.KeywordRecommending)]
        public async Task DelegateConstraint()
        {
            var markup =
@"public class X<T> where T : System.$$
";
            await VerifyItemExistsAsync(markup, "Delegate");
        }

        [Fact, Trait(Traits.Feature, Traits.Features.KeywordRecommending)]
        public async Task MulticastDelegateConstraint()
        {
            var markup =
@"public class X<T> where T : System.$$
";
            await VerifyItemExistsAsync(markup, "MulticastDelegate");
        }

        private static string CreateThenIncludeTestCode(string lambdaExpressionString, string methodDeclarationString)
        {
            var template = @"
using System;
using System.Collections.Generic;
using System.Linq;
using System.Linq.Expressions;

namespace ThenIncludeIntellisenseBug
{
    class Program
    {
        static void Main(string[] args)
        {
            var registrations = new List<Registration>().AsQueryable();
            var reg = registrations.Include(r => r.Activities).ThenInclude([1]);
        }
    }

    internal class Registration
    {
        public ICollection<Activity> Activities { get; set; }
    }

    public class Activity
    {
        public Task Task { get; set; }
    }

    public class Task
    {
        public string Name { get; set; }
    }

    public interface IIncludableQueryable<out TEntity, out TProperty> : IQueryable<TEntity>
    {
    }

    public static class EntityFrameworkQuerybleExtensions
    {
        public static IIncludableQueryable<TEntity, TProperty> Include<TEntity, TProperty>(
            this IQueryable<TEntity> source,
            Expression<Func<TEntity, TProperty>> navigationPropertyPath)
            where TEntity : class
        {
            return default(IIncludableQueryable<TEntity, TProperty>);
        }

        [2]
    }
}";

            return template.Replace("[1]", lambdaExpressionString).Replace("[2]", methodDeclarationString);
        }

        [Fact, Trait(Traits.Feature, Traits.Features.Completion)]
        public async Task ThenInclude()
        {
            var markup = CreateThenIncludeTestCode("b => b.$$",
@"
    public static IIncludableQueryable<TEntity, TProperty> ThenInclude<TEntity, TPreviousProperty, TProperty>(
        this IIncludableQueryable<TEntity, ICollection<TPreviousProperty>> source,
        Expression<Func<TPreviousProperty, TProperty>> navigationPropertyPath) where TEntity : class
    {
        return default(IIncludableQueryable<TEntity, TProperty>);
    }

    public static IIncludableQueryable<TEntity, TProperty> ThenInclude<TEntity, TPreviousProperty, TProperty>(
        this IIncludableQueryable<TEntity, TPreviousProperty> source,
        Expression<Func<TPreviousProperty, TProperty>> navigationPropertyPath) where TEntity : class
    {
        return default(IIncludableQueryable<TEntity, TProperty>);
    }");

            await VerifyItemExistsAsync(markup, "Task");
            await VerifyItemExistsAsync(markup, "FirstOrDefault", displayTextSuffix: "<>");
        }

        [Fact, Trait(Traits.Feature, Traits.Features.Completion)]
        public async Task ThenIncludeNoExpression()
        {
            var markup = CreateThenIncludeTestCode("b => b.$$",
@"
    public static IIncludableQueryable<TEntity, TProperty> ThenInclude<TEntity, TPreviousProperty, TProperty>(
        this IIncludableQueryable<TEntity, ICollection<TPreviousProperty>> source,
        Func<TPreviousProperty, TProperty> navigationPropertyPath) where TEntity : class
    {
        return default(IIncludableQueryable<TEntity, TProperty>);
    }

    public static IIncludableQueryable<TEntity, TProperty> ThenInclude<TEntity, TPreviousProperty, TProperty>(
        this IIncludableQueryable<TEntity, TPreviousProperty> source,
        Func<TPreviousProperty, TProperty> navigationPropertyPath) where TEntity : class
    {
        return default(IIncludableQueryable<TEntity, TProperty>);
    }");

            await VerifyItemExistsAsync(markup, "Task");
            await VerifyItemExistsAsync(markup, "FirstOrDefault", displayTextSuffix: "<>");
        }

        [Fact, Trait(Traits.Feature, Traits.Features.Completion)]
        public async Task ThenIncludeSecondArgument()
        {
            var markup = CreateThenIncludeTestCode("0, b => b.$$",
@"
    public static IIncludableQueryable<TEntity, TProperty> ThenInclude<TEntity, TPreviousProperty, TProperty>(
        this IIncludableQueryable<TEntity, ICollection<TPreviousProperty>> source,
        int a,
        Expression<Func<TPreviousProperty, TProperty>> navigationPropertyPath) where TEntity : class
    {
        return default(IIncludableQueryable<TEntity, TProperty>);
    }

    public static IIncludableQueryable<TEntity, TProperty> ThenInclude<TEntity, TPreviousProperty, TProperty>(
        this IIncludableQueryable<TEntity, TPreviousProperty> source,
        int a,
        Expression<Func<TPreviousProperty, TProperty>> navigationPropertyPath) where TEntity : class
    {
        return default(IIncludableQueryable<TEntity, TProperty>);
    }");

            await VerifyItemExistsAsync(markup, "Task");
            await VerifyItemExistsAsync(markup, "FirstOrDefault", displayTextSuffix: "<>");
        }

        [Fact, Trait(Traits.Feature, Traits.Features.Completion)]
        public async Task ThenIncludeSecondArgumentAndMultiArgumentLambda()
        {
            var markup = CreateThenIncludeTestCode("0, (a,b,c) => c.$$)",
@"
    public static IIncludableQueryable<TEntity, TProperty> ThenInclude<TEntity, TPreviousProperty, TProperty>(
        this IIncludableQueryable<TEntity, ICollection<TPreviousProperty>> source,
        int a,
        Expression<Func<string, string, TPreviousProperty, TProperty>> navigationPropertyPath) where TEntity : class
    {
        return default(IIncludableQueryable<TEntity, TProperty>);
    }

    public static IIncludableQueryable<TEntity, TProperty> ThenInclude<TEntity, TPreviousProperty, TProperty>(
        this IIncludableQueryable<TEntity, TPreviousProperty> source,
        int a,
        Expression<Func<string, string, TPreviousProperty, TProperty>> navigationPropertyPath) where TEntity : class
    {
        return default(IIncludableQueryable<TEntity, TProperty>);
    }");

            await VerifyItemExistsAsync(markup, "Task");
            await VerifyItemExistsAsync(markup, "FirstOrDefault", displayTextSuffix: "<>");
        }

        [Fact, Trait(Traits.Feature, Traits.Features.Completion)]
        public async Task ThenIncludeSecondArgumentNoOverlap()
        {
            var markup = CreateThenIncludeTestCode("b => b.Task, b =>b.$$",
@"
    public static IIncludableQueryable<TEntity, TProperty> ThenInclude<TEntity, TPreviousProperty, TProperty>(
        this IIncludableQueryable<TEntity, ICollection<TPreviousProperty>> source,
        Expression<Func<TPreviousProperty, TProperty>> navigationPropertyPath,
        Expression<Func<TPreviousProperty, TProperty>> anotherNavigationPropertyPath) where TEntity : class
        {
            return default(IIncludableQueryable<TEntity, TProperty>);
        }

        public static IIncludableQueryable<TEntity, TProperty> ThenInclude<TEntity, TPreviousProperty, TProperty>(
           this IIncludableQueryable<TEntity, TPreviousProperty> source,
           Expression<Func<TPreviousProperty, TProperty>> navigationPropertyPath) where TEntity : class
        {
            return default(IIncludableQueryable<TEntity, TProperty>);
        }
");

            await VerifyItemExistsAsync(markup, "Task");
            await VerifyItemIsAbsentAsync(markup, "FirstOrDefault", displayTextSuffix: "<>");
        }

        [Fact, Trait(Traits.Feature, Traits.Features.Completion)]
        public async Task ThenIncludeSecondArgumentAndMultiArgumentLambdaWithNoLambdaOverlap()
        {
            var markup = CreateThenIncludeTestCode("0, (a,b,c) => c.$$",
@"
    public static IIncludableQueryable<TEntity, TProperty> ThenInclude<TEntity, TPreviousProperty, TProperty>(
        this IIncludableQueryable<TEntity, ICollection<TPreviousProperty>> source,
        int a,
        Expression<Func<string, TPreviousProperty, TProperty>> navigationPropertyPath) where TEntity : class
    {
        return default(IIncludableQueryable<TEntity, TProperty>);
    }

    public static IIncludableQueryable<TEntity, TProperty> ThenInclude<TEntity, TPreviousProperty, TProperty>(
        this IIncludableQueryable<TEntity, TPreviousProperty> source,
        int a,
        Expression<Func<string, string, TPreviousProperty, TProperty>> navigationPropertyPath) where TEntity : class
    {
        return default(IIncludableQueryable<TEntity, TProperty>);
    }
");

            await VerifyItemIsAbsentAsync(markup, "Task");
            await VerifyItemExistsAsync(markup, "FirstOrDefault", displayTextSuffix: "<>");
        }

        [Fact(Skip = "https://github.com/dotnet/roslyn/issues/35100"), Trait(Traits.Feature, Traits.Features.Completion)]
        public async Task ThenIncludeGenericAndNoGenericOverloads()
        {
            var markup = CreateThenIncludeTestCode("c => c.$$",
@"
        public static IIncludableQueryable<Registration, Task> ThenInclude(
                   this IIncludableQueryable<Registration, ICollection<Activity>> source,
                   Func<Activity, Task> navigationPropertyPath)
        {
            return default(IIncludableQueryable<Registration, Task>);
        }

        public static IIncludableQueryable<TEntity, TProperty> ThenInclude<TEntity, TPreviousProperty, TProperty>(
            this IIncludableQueryable<TEntity, TPreviousProperty> source,
            Expression<Func<TPreviousProperty, TProperty>> navigationPropertyPath) where TEntity : class
        {
            return default(IIncludableQueryable<TEntity, TProperty>);
        }
");

            await VerifyItemExistsAsync(markup, "Task");
            await VerifyItemExistsAsync(markup, "FirstOrDefault", displayTextSuffix: "<>");
        }

        [Fact, Trait(Traits.Feature, Traits.Features.Completion)]
        public async Task ThenIncludeNoGenericOverloads()
        {
            var markup = CreateThenIncludeTestCode("c => c.$$",
@"
        public static IIncludableQueryable<Registration, Task> ThenInclude(
            this IIncludableQueryable<Registration, ICollection<Activity>> source,
            Func<Activity, Task> navigationPropertyPath)
        {
            return default(IIncludableQueryable<Registration, Task>);
        }

        public static IIncludableQueryable<Registration, Activity> ThenInclude(
            this IIncludableQueryable<Registration, ICollection<Activity>> source,
            Func<ICollection<Activity>, Activity> navigationPropertyPath) 
        {
            return default(IIncludableQueryable<Registration, Activity>);
        }
");

            await VerifyItemExistsAsync(markup, "Task");
            await VerifyItemExistsAsync(markup, "FirstOrDefault", displayTextSuffix: "<>");
        }

        [Fact, Trait(Traits.Feature, Traits.Features.Completion)]
        public async Task CompletionForLambdaWithOverloads()
        {
            var markup = @"
using System;
using System.Collections;
using System.Collections.Generic;
using System.Linq;
using System.Linq.Expressions;

namespace ClassLibrary1
{
    class SomeItem
    {
        public string A;
        public int B;
    }
    class SomeCollection<T> : List<T>
    {
        public virtual SomeCollection<T> Include(string path) => null;
    }

    static class Extensions
    {
        public static IList<T> Include<T, TProperty>(this IList<T> source, Expression<Func<T, TProperty>> path)
            => null;

        public static IList Include(this IList source, string path) => null;

        public static IList<T> Include<T>(this IList<T> source, string path) => null;
    }

    class Program 
    {
        void M(SomeCollection<SomeItem> c)
        {
            var a = from m in c.Include(t => t.$$);
        }
    }
}";

            await VerifyItemExistsAsync(markup, "Substring");
            await VerifyItemExistsAsync(markup, "A");
            await VerifyItemExistsAsync(markup, "B");
        }

        [Fact, Trait(Traits.Feature, Traits.Features.Completion)]
<<<<<<< HEAD
=======
        [WorkItem(40216, "https://github.com/dotnet/roslyn/issues/40216")]
        public async Task CompletionForLambdaPassedAsNamedArgumentAtDifferentPositionFromCorrespondingParameter1()
        {
            var markup = @"
using System;

class C
{
    void Test()
    {
        X(y: t => Console.WriteLine(t.$$));
    }

    void X(int x = 7, Action<string> y = null) { }
}
";

            await VerifyItemExistsAsync(markup, "Length");
        }

        [Fact, Trait(Traits.Feature, Traits.Features.Completion)]
        [WorkItem(40216, "https://github.com/dotnet/roslyn/issues/40216")]
        public async Task CompletionForLambdaPassedAsNamedArgumentAtDifferentPositionFromCorrespondingParameter2()
        {
            var markup = @"
using System;

class C
{
    void Test()
    {
        X(y: t => Console.WriteLine(t.$$));
    }

    void X(int x, int z, Action<string> y) { }
}
";

            await VerifyItemExistsAsync(markup, "Length");
        }

        [Fact, Trait(Traits.Feature, Traits.Features.Completion)]
        public async Task CompletionForLambdaPassedAsArgumentInReducedExtensionMethod_NonInteractive()
        {
            var markup = @"
using System;

static class CExtensions
{
    public static void X(this C x, Action<string> y) { }
}

class C
{
    void Test()
    {
        new C().X(t => Console.WriteLine(t.$$));
    }
}
";
            await VerifyItemExistsAsync(markup, "Length", sourceCodeKind: SourceCodeKind.Regular);
        }

        [Fact, Trait(Traits.Feature, Traits.Features.Completion)]
        public async Task CompletionForLambdaPassedAsArgumentInReducedExtensionMethod_Interactive()
        {
            var markup = @"
using System;

public static void X(this C x, Action<string> y) { }

public class C
{
    void Test()
    {
        new C().X(t => Console.WriteLine(t.$$));
    }
}
";
            await VerifyItemExistsAsync(markup, "Length", sourceCodeKind: SourceCodeKind.Script);
        }

        [Fact, Trait(Traits.Feature, Traits.Features.Completion)]
>>>>>>> 9ff4726e
        public async Task CompletionInsideMethodsWithNonFunctionsAsArguments()
        {
            var markup = @"
using System;
class c
{
    void M()
    {
        Goo(builder =>
        {
            builder.$$
        });
    }

    void Goo(Action<Builder> configure)
    {
        var builder = new Builder();
        configure(builder);
    }
}
class Builder
{
    public int Something { get; set; }
}";

            await VerifyItemExistsAsync(markup, "Something");
            await VerifyItemIsAbsentAsync(markup, "BeginInvoke");
            await VerifyItemIsAbsentAsync(markup, "Clone");
            await VerifyItemIsAbsentAsync(markup, "Method");
            await VerifyItemIsAbsentAsync(markup, "Target");
        }

        [Fact, Trait(Traits.Feature, Traits.Features.Completion)]
        public async Task CompletionInsideMethodsWithDelegatesAsArguments()
        {
            var markup = @"
using System;

class Program
{
    public delegate void Delegate1(Uri u);
    public delegate void Delegate2(Guid g);

    public void M(Delegate1 d) { }
    public void M(Delegate2 d) { }

    public void Test()
    {
        M(d => d.$$)
    }
}";

            // Guid
            await VerifyItemExistsAsync(markup, "ToByteArray");

            // Uri
            await VerifyItemExistsAsync(markup, "AbsoluteUri");
            await VerifyItemExistsAsync(markup, "Fragment");
            await VerifyItemExistsAsync(markup, "Query");

            // Should not appear for Delegate
            await VerifyItemIsAbsentAsync(markup, "BeginInvoke");
            await VerifyItemIsAbsentAsync(markup, "Clone");
            await VerifyItemIsAbsentAsync(markup, "Method");
            await VerifyItemIsAbsentAsync(markup, "Target");
        }

        [Fact, Trait(Traits.Feature, Traits.Features.Completion)]
        public async Task CompletionInsideMethodsWithDelegatesAndReversingArguments()
        {
            var markup = @"
using System;

class Program
{
    public delegate void Delegate1<T1,T2>(T2 t2, T1 t1);
    public delegate void Delegate2<T1,T2>(T2 t2, int g, T1 t1);

    public void M(Delegate1<Uri,Guid> d) { }
    public void M(Delegate2<Uri,Guid> d) { }

    public void Test()
    {
        M(d => d.$$)
    }
}";

            // Guid
            await VerifyItemExistsAsync(markup, "ToByteArray");

            // Should not appear for  Uri
            await VerifyItemIsAbsentAsync(markup, "AbsoluteUri");
            await VerifyItemIsAbsentAsync(markup, "Fragment");
            await VerifyItemIsAbsentAsync(markup, "Query");

            // Should not appear for Delegate
            await VerifyItemIsAbsentAsync(markup, "BeginInvoke");
            await VerifyItemIsAbsentAsync(markup, "Clone");
            await VerifyItemIsAbsentAsync(markup, "Method");
            await VerifyItemIsAbsentAsync(markup, "Target");
        }

        [WorkItem(36029, "https://github.com/dotnet/roslyn/issues/36029")]
        [Fact, Trait(Traits.Feature, Traits.Features.Completion)]
        public async Task CompletionInsideMethodWithParamsBeforeParams()
        {
            var markup = @"
using System;
class C
{
    void M()
    {
        Goo(builder =>
        {
            builder.$$
        });
    }

    void Goo(Action<Builder> action, params Action<AnotherBuilder>[] otherActions)
    {
    }
}
class Builder
{
    public int Something { get; set; }
};

class AnotherBuilder
{
    public int AnotherSomething { get; set; }
}";

            await VerifyItemIsAbsentAsync(markup, "AnotherSomething");
            await VerifyItemIsAbsentAsync(markup, "FirstOrDefault");
            await VerifyItemExistsAsync(markup, "Something");
        }

        [WorkItem(36029, "https://github.com/dotnet/roslyn/issues/36029")]
        [Fact, Trait(Traits.Feature, Traits.Features.Completion)]
        public async Task CompletionInsideMethodWithParamsInParams()
        {
            var markup = @"
using System;
class C
{
    void M()
    {
        Goo(b0 => { }, b1 => {}, b2 => { b2.$$ });
    }

    void Goo(Action<Builder> action, params Action<AnotherBuilder>[] otherActions)
    {
    }
}
class Builder
{
    public int Something { get; set; }
};

class AnotherBuilder
{
    public int AnotherSomething { get; set; }
}";

            await VerifyItemIsAbsentAsync(markup, "Something");
            await VerifyItemIsAbsentAsync(markup, "FirstOrDefault");
            await VerifyItemExistsAsync(markup, "AnotherSomething");
        }

        [Fact, Trait(Traits.Feature, Traits.Features.TargetTypedCompletion)]
        public async Task TestTargetTypeFilterWithExperimentEnabled()
        {
            SetExperimentOption(WellKnownExperimentNames.TargetTypedCompletionFilter, true);

            var markup =
@"public class C
{
    int intField;
    void M(int x)
    {
        M($$);
    }
}";
            await VerifyItemExistsAsync(
                markup, "intField",
                matchingFilters: new List<CompletionFilter> { FilterSet.FieldFilter, FilterSet.TargetTypedFilter });
        }

        [Fact, Trait(Traits.Feature, Traits.Features.TargetTypedCompletion)]
        public async Task TestNoTargetTypeFilterWithExperimentDisabled()
        {
            SetExperimentOption(WellKnownExperimentNames.TargetTypedCompletionFilter, false);

            var markup =
@"public class C
{
    int intField;
    void M(int x)
    {
        M($$);
    }
}";
            await VerifyItemExistsAsync(
                markup, "intField",
                matchingFilters: new List<CompletionFilter> { FilterSet.FieldFilter });
        }

        [Fact, Trait(Traits.Feature, Traits.Features.TargetTypedCompletion)]
        public async Task TestTargetTypeFilter_NotOnObjectMembers()
        {
            SetExperimentOption(WellKnownExperimentNames.TargetTypedCompletionFilter, true);

            var markup =
@"public class C
{
    void M(int x)
    {
        M($$);
    }
}";
            await VerifyItemExistsAsync(
                markup, "GetHashCode",
                matchingFilters: new List<CompletionFilter> { FilterSet.MethodFilter });
        }

        [Fact, Trait(Traits.Feature, Traits.Features.TargetTypedCompletion)]
        public async Task TestTargetTypeFilter_NotNamedTypes()
        {
            SetExperimentOption(WellKnownExperimentNames.TargetTypedCompletionFilter, true);

            var markup =
@"public class C
{
    void M(C c)
    {
        M($$);
    }
}";
            await VerifyItemExistsAsync(
                markup, "c",
                matchingFilters: new List<CompletionFilter> { FilterSet.LocalAndParameterFilter, FilterSet.TargetTypedFilter });

            await VerifyItemExistsAsync(
                markup, "C",
                matchingFilters: new List<CompletionFilter> { FilterSet.ClassFilter });
        }

        [Fact, Trait(Traits.Feature, Traits.Features.Completion)]
        public async Task CompletionShouldNotProvideExtensionMethodsIfTypeConstraintDoesNotMatch()
        {
            var markup = @"
public static class Ext
{
    public static void DoSomething<T>(this T thing, string s) where T : class, I
    { 
    }
}

public interface I 
{
}

public class C
{
    public void M(string s)
    {
        this.$$
    }
}";

            await VerifyItemExistsAsync(markup, "M");
            await VerifyItemExistsAsync(markup, "Equals");
            await VerifyItemIsAbsentAsync(markup, "DoSomething", displayTextSuffix: "<>");
        }

        [WorkItem(38074, "https://github.com/dotnet/roslyn/issues/38074")]
        [Fact]
        [Trait(Traits.Feature, Traits.Features.Completion)]
        [Test.Utilities.CompilerTrait(Test.Utilities.CompilerFeature.LocalFunctions)]
        public async Task LocalFunctionInStaticMethod()
        {
            await VerifyItemExistsAsync(@"
class C
{
    static void M()
    {
        void Local() { }

        $$
    }
}", "Local");
        }
    }
}<|MERGE_RESOLUTION|>--- conflicted
+++ resolved
@@ -10185,8 +10185,6 @@
         }
 
         [Fact, Trait(Traits.Feature, Traits.Features.Completion)]
-<<<<<<< HEAD
-=======
         [WorkItem(40216, "https://github.com/dotnet/roslyn/issues/40216")]
         public async Task CompletionForLambdaPassedAsNamedArgumentAtDifferentPositionFromCorrespondingParameter1()
         {
@@ -10270,7 +10268,6 @@
         }
 
         [Fact, Trait(Traits.Feature, Traits.Features.Completion)]
->>>>>>> 9ff4726e
         public async Task CompletionInsideMethodsWithNonFunctionsAsArguments()
         {
             var markup = @"
