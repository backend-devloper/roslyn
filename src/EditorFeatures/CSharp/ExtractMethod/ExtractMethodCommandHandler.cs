--- conflicted
+++ resolved
@@ -20,14 +20,8 @@
         public ExtractMethodCommandHandler(
             IThreadingContext threadingContext,
             ITextBufferUndoManagerProvider undoManager,
-<<<<<<< HEAD
-            IInlineRenameService renameService) :
-            base(threadingContext, undoManager, renameService)
-=======
-            IEditorOperationsFactoryService editorOperationsFactoryService,
-            IInlineRenameService renameService)
-            : base(undoManager, editorOperationsFactoryService, renameService)
->>>>>>> 84b98aac
+            IInlineRenameService renameService) 
+            : base(threadingContext, undoManager, renameService)
         {
         }
     }
