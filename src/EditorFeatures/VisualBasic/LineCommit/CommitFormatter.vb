﻿' Licensed to the .NET Foundation under one or more agreements.
' The .NET Foundation licenses this file to you under the MIT license.
' See the LICENSE file in the project root for more information.

Imports System.Collections.Immutable
Imports System.ComponentModel.Composition
Imports System.Threading
Imports Microsoft.CodeAnalysis.AddImport
Imports Microsoft.CodeAnalysis.CodeCleanup
Imports Microsoft.CodeAnalysis.CodeCleanup.Providers
Imports Microsoft.CodeAnalysis.Formatting
Imports Microsoft.CodeAnalysis.Formatting.Rules
Imports Microsoft.CodeAnalysis.Host
Imports Microsoft.CodeAnalysis.Host.Mef
Imports Microsoft.CodeAnalysis.Indentation
Imports Microsoft.CodeAnalysis.Internal.Log
Imports Microsoft.CodeAnalysis.Options
Imports Microsoft.CodeAnalysis.Simplification
Imports Microsoft.CodeAnalysis.Text
Imports Microsoft.CodeAnalysis.VisualBasic.Formatting
Imports Microsoft.VisualStudio.Text
Imports Microsoft.VisualStudio.Text.Editor

Namespace Microsoft.CodeAnalysis.Editor.VisualBasic.LineCommit
    <Export(GetType(ICommitFormatter))>
    Friend Class CommitFormatter
        Implements ICommitFormatter

        Private Shared ReadOnly s_codeCleanupPredicate As Func(Of ICodeCleanupProvider, Boolean) =
            Function(p)
                Return p.Name <> PredefinedCodeCleanupProviderNames.Simplification AndAlso
                       p.Name <> PredefinedCodeCleanupProviderNames.Format
            End Function

        Private ReadOnly _globalOptions As IGlobalOptionService
        Private ReadOnly _indentationManager As IIndentationManagerService
        Private ReadOnly _editorOptionsFactory As IEditorOptionsFactoryService

        <ImportingConstructor>
        <Obsolete(MefConstruction.ImportingConstructorMessage, True)>
        Public Sub New(indentationManager As IIndentationManagerService, editorOptionsFactory As IEditorOptionsFactoryService, globalOptions As IGlobalOptionService)
            _indentationManager = indentationManager
            _editorOptionsFactory = editorOptionsFactory
            _globalOptions = globalOptions
        End Sub

        Public Sub CommitRegion(spanToFormat As SnapshotSpan,
                                isExplicitFormat As Boolean,
                                useSemantics As Boolean,
                                dirtyRegion As SnapshotSpan,
                                baseSnapshot As ITextSnapshot,
                                baseTree As SyntaxTree,
                                cancellationToken As CancellationToken) Implements ICommitFormatter.CommitRegion

            Using Logger.LogBlock(FunctionId.LineCommit_CommitRegion, cancellationToken)
                Dim buffer = spanToFormat.Snapshot.TextBuffer
                Dim currentSnapshot = buffer.CurrentSnapshot

                ' make sure things are current
                spanToFormat = spanToFormat.TranslateTo(currentSnapshot, SpanTrackingMode.EdgeInclusive)
                dirtyRegion = dirtyRegion.TranslateTo(currentSnapshot, SpanTrackingMode.EdgeInclusive)

                ' Use frozen partial semantics here.  We're operating on the UI thread, and we don't want to block the
                ' user indefinitely while getting full semantics for this projects (which can require building all
                ' projects we depend on).
                Dim document = currentSnapshot.AsText().GetDocumentWithFrozenPartialSemantics(cancellationToken)
                If document Is Nothing Then
                    Return
                End If

                If Not (isExplicitFormat OrElse _globalOptions.GetOption(FeatureOnOffOptions.PrettyListing, LanguageNames.VisualBasic)) Then
                    Return
                End If

                Dim tree = document.GetSyntaxTreeSynchronously(cancellationToken)

                Dim textSpanToFormat = spanToFormat.Span.ToTextSpan()
                If AbortForDiagnostics(tree, cancellationToken) Then
                    Return
                End If

                ' create commit formatting cleanup provider that has line commit specific behavior
<<<<<<< HEAD
                Dim formattingOptions = buffer.GetSyntaxFormattingOptions(_editorOptionsFactory, _indentationManager, _globalOptions, document.Project.LanguageServices, isExplicitFormat)
=======
                Dim fallbackOptions = _globalOptions.GetVisualBasicSyntaxFormattingOptions()
                Dim formattingOptions = _indentationManager.GetInferredFormattingOptions(buffer, _editorOptionsFactory, document.Project.LanguageServices, fallbackOptions, isExplicitFormat)
>>>>>>> ba6617f4
                Dim commitFormattingCleanup = GetCommitFormattingCleanupProvider(
                    document.Id,
                    document.Project.LanguageServices,
                    formattingOptions,
                    spanToFormat,
                    baseSnapshot,
                    baseTree,
                    dirtyRegion,
                    document.GetSyntaxTreeSynchronously(cancellationToken),
                    cancellationToken)

                Dim codeCleanups = CodeCleaner.GetDefaultProviders(document).
                                               WhereAsArray(s_codeCleanupPredicate).
                                               Concat(commitFormattingCleanup)

                Dim cleanupService = document.GetRequiredLanguageService(Of ICodeCleanerService)
                Dim cleanupOptions = document.GetCodeCleanupOptionsAsync(_globalOptions, cancellationToken).AsTask().WaitAndGetResult(cancellationToken)

                Dim finalDocument As Document
                If useSemantics OrElse isExplicitFormat Then
                    finalDocument = cleanupService.CleanupAsync(
                        document,
                        ImmutableArray.Create(textSpanToFormat),
                        cleanupOptions,
                        codeCleanups,
                        cancellationToken).WaitAndGetResult(cancellationToken)
                Else
                    Dim root = document.GetSyntaxRootSynchronously(cancellationToken)

                    Dim newRoot = cleanupService.CleanupAsync(
                        root,
                        ImmutableArray.Create(textSpanToFormat),
                        formattingOptions,
                        document.Project.Solution.Workspace.Services,
                        codeCleanups,
                        cancellationToken).WaitAndGetResult(cancellationToken)

                    If root Is newRoot Then
                        finalDocument = document
                    Else
                        Dim text As SourceText = Nothing
                        If newRoot.SyntaxTree IsNot Nothing AndAlso newRoot.SyntaxTree.TryGetText(text) Then
                            finalDocument = document.WithText(text)
                        Else
                            finalDocument = document.WithSyntaxRoot(newRoot)
                        End If
                    End If
                End If

                finalDocument.Project.Solution.Workspace.ApplyDocumentChanges(finalDocument, cancellationToken)
            End Using
        End Sub

        Private Shared Function AbortForDiagnostics(tree As SyntaxTree, cancellationToken As CancellationToken) As Boolean
            Const UnterminatedStringId = "BC30648"

            ' If we have any unterminated strings that overlap what we're trying to format, then
            ' bail out.  It's quite likely the unterminated string will cause a bunch of code to
            ' swap between real code and string literals, and committing will just cause problems.
            Dim diagnostics = tree.GetDiagnostics(cancellationToken).Where(
                    Function(d) d.Descriptor.Id = UnterminatedStringId)

            Return diagnostics.Any()
        End Function

        Private Shared Function GetCommitFormattingCleanupProvider(
            documentId As DocumentId,
            languageServices As HostLanguageServices,
            options As SyntaxFormattingOptions,
            spanToFormat As SnapshotSpan,
            oldSnapshot As ITextSnapshot,
            oldTree As SyntaxTree,
            newDirtySpan As SnapshotSpan,
            newTree As SyntaxTree,
            cancellationToken As CancellationToken) As ICodeCleanupProvider

            Dim oldDirtySpan = newDirtySpan.TranslateTo(oldSnapshot, SpanTrackingMode.EdgeInclusive)

            ' based on changes made to dirty spans, get right formatting rules to apply
            Dim rules = GetFormattingRules(documentId, languageServices, options, spanToFormat, oldDirtySpan, oldTree, newDirtySpan, newTree, cancellationToken)

            Return New FormatCodeCleanupProvider(rules)
        End Function

        Private Shared Function GetFormattingRules(
            documentId As DocumentId,
            languageServices As HostLanguageServices,
            options As SyntaxFormattingOptions,
            spanToFormat As SnapshotSpan,
            oldDirtySpan As SnapshotSpan,
            oldTree As SyntaxTree,
            newDirtySpan As SnapshotSpan,
            newTree As SyntaxTree,
            cancellationToken As CancellationToken) As IEnumerable(Of AbstractFormattingRule)

            ' if the span we are going to format is same as the span that got changed, don't bother to do anything special.
            ' just do full format of the span.
            If spanToFormat = newDirtySpan Then
                Return Formatter.GetDefaultFormattingRules(languageServices)
            End If

            If oldTree Is Nothing OrElse newTree Is Nothing Then
                Return Formatter.GetDefaultFormattingRules(languageServices)
            End If

            ' TODO: remove this in dev14
            '
            ' workaround for VB razor case.
            ' if we are under VB razor, we always use anchor operation otherwise, due to our double formatting, everything will just get messed.
            ' this is really a hacky workaround we should remove this in dev14
            Dim formattingRuleService = languageServices.WorkspaceServices.GetService(Of IHostDependentFormattingRuleFactoryService)()
            If formattingRuleService IsNot Nothing Then
                If formattingRuleService.ShouldUseBaseIndentation(documentId) Then
                    Return Formatter.GetDefaultFormattingRules(languageServices)
                End If
            End If

            ' when commit formatter formats given span, it formats the span with or without anchor operations.
            ' the way we determine which formatting rules are used for the span is based on whether the region user has changed would change indentation
            ' following the dirty (committed) region. if indentation has changed, we will format with anchor operations. if not, we will format without anchor operations.
            '
            ' for example, for the code below
            '[          ]|If True And
            '                   False Then|
            '                 Dim a = 1
            ' if the [] is changed, when line commit runs, it sees indentation right after the commit (|If .. Then|) is same, so formatter will run without anchor operations,
            ' meaning, "False Then" will stay as it is even if "If True And" is moved due to change in []
            '
            ' if the [] is changed to
            '[       If True Then
            '      ]|If True And
            '              False Then|
            '            Dim a = 1
            ' when line commit runs, it sees that indentation after the commit is changed (due to inserted "If True Then"), so formatter runs with anchor operations,
            ' meaning, "False Then" will move along with "If True And"
            '
            ' for now, do very simple checking. basically, we see whether we get same number of indent operation for the give span. alternative, but little bit
            ' more expensive and complex, we can actually calculate indentation right after the span, and see whether that is changed. not sure whether that much granularity
            ' is needed.
            If GetNumberOfIndentOperations(languageServices, options, oldTree, oldDirtySpan, cancellationToken) =
               GetNumberOfIndentOperations(languageServices, options, newTree, newDirtySpan, cancellationToken) Then
                Return (New NoAnchorFormatterRule()).Concat(Formatter.GetDefaultFormattingRules(languageServices))
            End If

            Return Formatter.GetDefaultFormattingRules(languageServices)
        End Function

        Private Shared Function GetNumberOfIndentOperations(
            languageServices As HostLanguageServices,
            options As SyntaxFormattingOptions,
            syntaxTree As SyntaxTree,
            span As SnapshotSpan,
            cancellationToken As CancellationToken) As Integer

            ' find containing statement of the end point, and use its end point as position to get indent operation
            Dim containingStatement = ContainingStatementInfo.GetInfo(span.End, syntaxTree, cancellationToken)
            Dim endPosition = If(containingStatement Is Nothing, span.End.Position + 1, containingStatement.TextSpan.End + 1)

            ' get token right after given span
            Dim token = syntaxTree.GetRoot(cancellationToken).FindToken(Math.Min(endPosition, syntaxTree.GetRoot(cancellationToken).FullSpan.End))

            Dim node = token.Parent

            ' collect all indent operation
            Dim operations = New List(Of IndentBlockOperation)()
            While node IsNot Nothing
                operations.AddRange(FormattingOperations.GetIndentBlockOperations(
                                    Formatter.GetDefaultFormattingRules(languageServices), node, options))
                node = node.Parent
            End While

            ' get number of indent operation that affects the token.
            Return operations.Where(Function(o) o.TextSpan.Contains(token.SpanStart)).Count()
        End Function

        Private Class NoAnchorFormatterRule
            Inherits CompatAbstractFormattingRule

            Public Overrides Sub AddAnchorIndentationOperationsSlow(list As List(Of AnchorIndentationOperation), node As SyntaxNode, ByRef nextOperation As NextAnchorIndentationOperationAction)
                ' no anchor/relative formatting
                Return
            End Sub
        End Class
    End Class
End Namespace<|MERGE_RESOLUTION|>--- conflicted
+++ resolved
@@ -80,12 +80,8 @@
                 End If
 
                 ' create commit formatting cleanup provider that has line commit specific behavior
-<<<<<<< HEAD
-                Dim formattingOptions = buffer.GetSyntaxFormattingOptions(_editorOptionsFactory, _indentationManager, _globalOptions, document.Project.LanguageServices, isExplicitFormat)
-=======
                 Dim fallbackOptions = _globalOptions.GetVisualBasicSyntaxFormattingOptions()
                 Dim formattingOptions = _indentationManager.GetInferredFormattingOptions(buffer, _editorOptionsFactory, document.Project.LanguageServices, fallbackOptions, isExplicitFormat)
->>>>>>> ba6617f4
                 Dim commitFormattingCleanup = GetCommitFormattingCleanupProvider(
                     document.Id,
                     document.Project.LanguageServices,
