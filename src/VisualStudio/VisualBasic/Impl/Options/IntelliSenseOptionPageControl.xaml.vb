﻿' Copyright (c) Microsoft.  All Rights Reserved.  Licensed under the Apache License, Version 2.0.  See License.txt in the project root for license information.

Imports System.Windows
Imports Microsoft.CodeAnalysis
Imports Microsoft.CodeAnalysis.Completion
Imports Microsoft.VisualStudio.LanguageServices.Implementation.Options

Namespace Microsoft.VisualStudio.LanguageServices.VisualBasic.Options
    Partial Friend Class IntelliSenseOptionPageControl
        Inherits AbstractOptionPageControl

        Public Sub New(serviceProvider As IServiceProvider)
            MyBase.New(serviceProvider)
            InitializeComponent()

<<<<<<< HEAD
            BindToOption(BringUpOnIdentifier, CompletionOptions.TriggerOnTypingLetters, LanguageNames.VisualBasic)
=======
            BindToOption(Show_completion_list_after_a_character_is_typed, CompletionOptions.TriggerOnTypingLetters, LanguageNames.VisualBasic)
            Show_completion_list_after_a_character_is_deleted.IsChecked = Me.OptionService.GetOption(
                CompletionOptions.TriggerOnDeletion, LanguageNames.VisualBasic) <> False
>>>>>>> d2e4d11d

            BindToOption(Show_completion_item_filters, CompletionOptions.ShowCompletionItemFilters, LanguageNames.VisualBasic)
            BindToOption(Highlight_matching_portions_of_completion_list_items, CompletionOptions.HighlightMatchingPortionsOfCompletionListItems, LanguageNames.VisualBasic)

            BindToOption(Never_include_snippets, CompletionOptions.SnippetsBehavior, SnippetsRule.NeverInclude, LanguageNames.VisualBasic)
            BindToOption(Always_include_snippets, CompletionOptions.SnippetsBehavior, SnippetsRule.AlwaysInclude, LanguageNames.VisualBasic)
            BindToOption(Include_snippets_when_question_Tab_is_typed_after_an_identifier, CompletionOptions.SnippetsBehavior, SnippetsRule.IncludeAfterTypingIdentifierQuestionTab, LanguageNames.VisualBasic)

            BindToOption(Never_add_new_line_on_enter, CompletionOptions.EnterKeyBehavior, EnterKeyRule.Never, LanguageNames.VisualBasic)
            BindToOption(Only_add_new_line_on_enter_with_whole_word, CompletionOptions.EnterKeyBehavior, EnterKeyRule.AfterFullyTypedWord, LanguageNames.VisualBasic)
            BindToOption(Always_add_new_line_on_enter, CompletionOptions.EnterKeyBehavior, EnterKeyRule.Always, LanguageNames.VisualBasic)
        End Sub

        Private Sub Show_completion_list_after_a_character_is_deleted_Checked(sender As Object, e As RoutedEventArgs)
            Me.OptionService.SetOptions(
                Me.OptionService.GetOptions().WithChangedOption(
                    CompletionOptions.TriggerOnDeletion, LanguageNames.VisualBasic, value:=True))
        End Sub

        Private Sub Show_completion_list_after_a_character_is_deleted_Unchecked(sender As Object, e As RoutedEventArgs)
            Me.OptionService.SetOptions(
                Me.OptionService.GetOptions().WithChangedOption(
                    CompletionOptions.TriggerOnDeletion, LanguageNames.VisualBasic, value:=False))
        End Sub
    End Class
End Namespace<|MERGE_RESOLUTION|>--- conflicted
+++ resolved
@@ -13,13 +13,9 @@
             MyBase.New(serviceProvider)
             InitializeComponent()
 
-<<<<<<< HEAD
-            BindToOption(BringUpOnIdentifier, CompletionOptions.TriggerOnTypingLetters, LanguageNames.VisualBasic)
-=======
             BindToOption(Show_completion_list_after_a_character_is_typed, CompletionOptions.TriggerOnTypingLetters, LanguageNames.VisualBasic)
             Show_completion_list_after_a_character_is_deleted.IsChecked = Me.OptionService.GetOption(
                 CompletionOptions.TriggerOnDeletion, LanguageNames.VisualBasic) <> False
->>>>>>> d2e4d11d
 
             BindToOption(Show_completion_item_filters, CompletionOptions.ShowCompletionItemFilters, LanguageNames.VisualBasic)
             BindToOption(Highlight_matching_portions_of_completion_list_items, CompletionOptions.HighlightMatchingPortionsOfCompletionListItems, LanguageNames.VisualBasic)
