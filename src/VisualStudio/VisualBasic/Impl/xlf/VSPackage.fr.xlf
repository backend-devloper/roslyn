--- conflicted
+++ resolved
@@ -19,11 +19,7 @@
       </trans-unit>
       <trans-unit id="10160">
         <source>Display inline hints;Automatic insertion of end constructs;Change pretty listing settings;Change outlining mode;Automatic insertion of Interface and MustOverride members;Show or hide procedure line separators;Turn error correction suggestions on or off;Turn highlighting of references and keywords on or off;Regex;Colorize regular expressions;Highlight related components under cursor;Report invalid regular expressions;regex;regular expression;Use enhanced colors;Editor Color Scheme;</source>
-<<<<<<< HEAD
-        <target state="new">Display inline hints;Automatic insertion of end constructs;Change pretty listing settings;Change outlining mode;Automatic insertion of Interface and MustOverride members;Show or hide procedure line separators;Turn error correction suggestions on or off;Turn highlighting of references and keywords on or off;Regex;Colorize regular expressions;Highlight related components under cursor;Report invalid regular expressions;regex;regular expression;Use enhanced colors;Editor Color Scheme;</target>
-=======
         <target state="needs-review-translation">Afficher les indicateurs de nom de paramètre en ligne;Insertion automatique des constructions de fin;Changer les paramètres de listing en mode Pretty;Changer le mode Plan;Insertion automatique des membres Interface et MustOverride;Afficher ou masquer les séparateurs de ligne de procédure;Activer ou désactiver les suggestions de correction d'erreurs;Activer ou désactiver la mise en surbrillance des références et des mots clés;Regex;Mettre en couleurs les expressions régulières;Mettre en surbrillance les composants connexes sous le curseur;Signaler les expressions régulières non valides;regex;expression régulière;Utiliser des couleurs améliorées;Modèle de couleurs de l'éditeur;</target>
->>>>>>> 15678496
         <note>Advanced options page keywords</note>
       </trans-unit>
       <trans-unit id="102">
