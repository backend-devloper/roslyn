﻿<?xml version="1.0" encoding="utf-8"?>
<xliff xmlns="urn:oasis:names:tc:xliff:document:1.2" xmlns:xsi="http://www.w3.org/2001/XMLSchema-instance" version="1.2" xsi:schemaLocation="urn:oasis:names:tc:xliff:document:1.2 xliff-core-1.2-transitional.xsd">
  <file datatype="xml" source-language="en" target-language="pl" original="../VSPackage.resx">
    <body>
      <trans-unit id="101">
        <source>Visual Basic</source>
        <target state="translated">Visual Basic</target>
        <note>Used anywhere the string is needed (that is, everywhere.)</note>
      </trans-unit>
      <trans-unit id="1012">
        <source>Microsoft Visual Basic Code Page Editor</source>
        <target state="translated">Edytor strony kodowej Microsoft Visual Basic</target>
        <note />
      </trans-unit>
      <trans-unit id="1013">
        <source>Microsoft Visual Basic Editor</source>
        <target state="translated">Edytor Microsoft Visual Basic</target>
        <note />
      </trans-unit>
      <trans-unit id="10160">
<<<<<<< HEAD
        <source>Automatic insertion of end constructs;Change pretty listing settings;Change outlining mode;Automatic insertion of Interface and MustOverride members;Show or hide procedure line separators;Turn error correction suggestions on or off;Turn highlighting of references and keywords on or off</source>
        <target state="translated">Automatyczne wstawianie konstrukcji końcowych;Zmień ustawienia formatowania kodu;Zmień tryb konspektu;Automatyczne wstawianie składowych Interface i MustOverride;Pokaż lub ukryj separatory wierszy procedury;Włącz lub wyłącz sugestie dotyczące poprawy błędów;Włącz lub wyłącz wyróżnianie odwołań i słów kluczowych</target>
=======
        <source>Automatic insertion of end constructs;Change pretty listing settings;Change outlining mode;Automatic insertion of Interface and MustOverride members;Show or hide procedure line separators;Turn error correction suggestions on or off;Turn highlighting of references and keywords on or off;Regex;Colorize regular expressions;Highlight related components under cursor;Report invalid regular expressions</source>
        <target state="needs-review-translation">Automatyczne wstawianie konstrukcji końcowych;Zmień ustawienia automatycznego formatowania kodu;Zmień tryb konspektu;Automatyczne wstawianie składowcych Interface i MustOverride;Pokaż lub ukryj separatory wierszy procedury;Włącz lub wyłącz sugestie dotyczące poprawy błędów;Włącz lub wyłącz wyróżnianie odwołań i słów kluczowych</target>
>>>>>>> d7fd03e5
        <note>Advanced options page keywords</note>
      </trans-unit>
      <trans-unit id="102">
        <source>Advanced</source>
        <target state="translated">Zaawansowane</target>
        <note>"Advanced" node under Tools &gt;Options, Basic editor.</note>
      </trans-unit>
      <trans-unit id="103">
        <source>Basic</source>
        <target state="translated">Basic</target>
        <note>"Basic" node in profile Import/Export.</note>
      </trans-unit>
      <trans-unit id="104">
        <source>Basic Editor</source>
        <target state="translated">Edytor języka Basic</target>
        <note>"Basic Editor" node in profile Import/Export.</note>
      </trans-unit>
      <trans-unit id="105">
        <source>Options that control general editor features including Intellisense statement completion, line number display, and single-click URL navigation.</source>
        <target state="translated">Opcje obsługujące podstawowe funkcje edycji, takie jak uzupełnianie instrukcji za pomocą funkcji Intellisense, wyświetlanie numerów wierszy i nawigacja URL przy użyciu jednego kliknięcia.</target>
        <note>"Basic" node help text in profile Import/Export.</note>
      </trans-unit>
      <trans-unit id="106">
        <source>Options that control Visual Basic editor features including automatic insertion of end constructs, procedure line separators, and automatic code formatting.</source>
        <target state="translated">Opcje obsługujące funkcje edycji w programie Visual Basic, takie jak wstawianie konstrukcji końcowych, separatory wierszy procedury i automatyczne formatowanie kodu.</target>
        <note>"Basic Editor" node help text in profile Import/Export.</note>
      </trans-unit>
      <trans-unit id="107">
        <source>Optimizes the environment so you can focus on building world-class applications. This collection of settings contains customizations to the window layout, command menus and keyboard shortcuts to make common Visual Basic commands more accessible.</source>
        <target state="translated">Optymalizuje środowisko, dzięki czemu możesz się skupić na tworzeniu światowej klasy aplikacji. Ta kolekcja ustawień zawiera dostosowania układu okna, menu poleceń i skrótów klawiaturowych zapewniające łatwiejszy dostęp do często używanych poleceń języka Visual Basic.</target>
        <note>Profile description in profile Reset All Settings.</note>
      </trans-unit>
      <trans-unit id="108">
        <source>Microsoft Visual Basic</source>
        <target state="translated">Microsoft Visual Basic</target>
        <note>Used for String in Tools &gt; Options, Text Editor, File Extensions</note>
      </trans-unit>
      <trans-unit id="109">
        <source>Code Style</source>
        <target state="translated">Styl kodu</target>
        <note>"Code Style" category node under Tools &gt;Options, Basic editor.</note>
      </trans-unit>
      <trans-unit id="10161">
        <source>Qualify with Me;Prefer intrinsic types;Style;Code Style</source>
        <target state="translated">Kwalifikuj przy użyciu elementu Me;Preferuj typy wewnętrzne;Styl;Styl kodu</target>
        <note>Code Style options page keywords</note>
      </trans-unit>
      <trans-unit id="110">
        <source>Naming</source>
        <target state="translated">Nazewnictwo</target>
        <note>"Naming Style" node under Tools &gt;Options &gt; Basic editor &gt;Code Style.</note>
      </trans-unit>
      <trans-unit id="10162">
        <source>Naming Style;Name Styles;Naming Rule;Naming Conventions</source>
        <target state="translated">Styl nazewnictwa;Style nazw;Reguła nazewnictwa;Konwencje nazewnictwa</target>
        <note>Naming Style options page keywords</note>
      </trans-unit>
      <trans-unit id="111">
        <source>General</source>
        <target state="translated">Ogólne</target>
        <note>"General" node under Tools &gt;Options &gt;Basic editor &gt;Code Style.</note>
      </trans-unit>
      <trans-unit id="112">
        <source>IntelliSense</source>
        <target state="translated">IntelliSense</target>
        <note />
      </trans-unit>
      <trans-unit id="312">
        <source>Change completion list settings;Pre-select most recently used member</source>
        <target state="translated">Zmień ustawienia listy uzupełniania;Wybierz wstępnie ostatnio używaną składową</target>
        <note>IntelliSense options page keywords</note>
      </trans-unit>
      <trans-unit id="114">
        <source>Visual Basic components used in the IDE. Depending on your project type and settings, a different version of the compiler may be used.</source>
        <target state="translated">Składniki języka Visual Basic używane w środowisku IDE. Zależnie od typu projektu i jego ustawień może być używana inna wersja kompilatora.</target>
        <note>Help &gt; About</note>
      </trans-unit>
      <trans-unit id="113">
        <source>Visual Basic Tools</source>
        <target state="translated">Narzędzia języka Visual Basic</target>
        <note>Help &gt; About</note>
      </trans-unit>
    </body>
  </file>
</xliff><|MERGE_RESOLUTION|>--- conflicted
+++ resolved
@@ -18,13 +18,8 @@
         <note />
       </trans-unit>
       <trans-unit id="10160">
-<<<<<<< HEAD
-        <source>Automatic insertion of end constructs;Change pretty listing settings;Change outlining mode;Automatic insertion of Interface and MustOverride members;Show or hide procedure line separators;Turn error correction suggestions on or off;Turn highlighting of references and keywords on or off</source>
-        <target state="translated">Automatyczne wstawianie konstrukcji końcowych;Zmień ustawienia formatowania kodu;Zmień tryb konspektu;Automatyczne wstawianie składowych Interface i MustOverride;Pokaż lub ukryj separatory wierszy procedury;Włącz lub wyłącz sugestie dotyczące poprawy błędów;Włącz lub wyłącz wyróżnianie odwołań i słów kluczowych</target>
-=======
         <source>Automatic insertion of end constructs;Change pretty listing settings;Change outlining mode;Automatic insertion of Interface and MustOverride members;Show or hide procedure line separators;Turn error correction suggestions on or off;Turn highlighting of references and keywords on or off;Regex;Colorize regular expressions;Highlight related components under cursor;Report invalid regular expressions</source>
         <target state="needs-review-translation">Automatyczne wstawianie konstrukcji końcowych;Zmień ustawienia automatycznego formatowania kodu;Zmień tryb konspektu;Automatyczne wstawianie składowcych Interface i MustOverride;Pokaż lub ukryj separatory wierszy procedury;Włącz lub wyłącz sugestie dotyczące poprawy błędów;Włącz lub wyłącz wyróżnianie odwołań i słów kluczowych</target>
->>>>>>> d7fd03e5
         <note>Advanced options page keywords</note>
       </trans-unit>
       <trans-unit id="102">
