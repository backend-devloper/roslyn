--- conflicted
+++ resolved
@@ -49,11 +49,7 @@
             }
 
             var documentId = DocumentId.CreateFromSerialized(ProjectId.CreateFromSerialized(data.ProjectGuid), data.DocumentGuid);
-<<<<<<< HEAD
-            var document = context.Solution.GetAdditionalDocument(documentId);
-=======
             var document = context.Solution.GetDocument(documentId) ?? context.Solution.GetAdditionalDocument(documentId);
->>>>>>> 590371cf
             if (document == null)
             {
                 return completionItem;
