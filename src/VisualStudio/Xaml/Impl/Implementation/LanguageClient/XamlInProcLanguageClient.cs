﻿// Licensed to the .NET Foundation under one or more agreements.
// The .NET Foundation licenses this file to you under the MIT license.
// See the LICENSE file in the project root for more information.

using System;
using System.ComponentModel.Composition;
using Microsoft.CodeAnalysis.Diagnostics;
using Microsoft.CodeAnalysis.Editor;
using Microsoft.CodeAnalysis.Editor.Shared.Utilities;
using Microsoft.CodeAnalysis.Host.Mef;
using Microsoft.CodeAnalysis.LanguageServer;
using Microsoft.CodeAnalysis.Shared.TestHooks;
using Microsoft.VisualStudio.LanguageServer.Client;
using Microsoft.VisualStudio.LanguageServer.Protocol;
using Microsoft.VisualStudio.LanguageServices.Implementation.LanguageClient;
using Microsoft.VisualStudio.LanguageServices.Xaml.LanguageServer;
using Microsoft.VisualStudio.Shell.Interop;
using Microsoft.VisualStudio.Utilities;
using VSShell = Microsoft.VisualStudio.Shell;

namespace Microsoft.VisualStudio.LanguageServices.Xaml
{
    [DisableUserExperience(true)] // Remove this when we are ready to use LSP everywhere
    [ContentType(ContentTypeNames.XamlContentType)]
    [Export(typeof(ILanguageClient))]
    internal class XamlInProcLanguageClient : AbstractInProcLanguageClient
    {
        [ImportingConstructor]
        [Obsolete(MefConstruction.ImportingConstructorMessage, true)]
        public XamlInProcLanguageClient(
            XamlRequestDispatcherFactory xamlDispatcherFactory,
            VisualStudioWorkspace workspace,
            IDiagnosticService diagnosticService,
            IAsynchronousOperationListenerProvider listenerProvider,
            ILspWorkspaceRegistrationService lspWorkspaceRegistrationService,
            [Import(typeof(SAsyncServiceProvider))] VSShell.IAsyncServiceProvider asyncServiceProvider,
            IThreadingContext threadingContext)
<<<<<<< HEAD
            : base(languageServerProtocol, workspace, diagnosticService, listenerProvider, lspWorkspaceRegistrationService, asyncServiceProvider, threadingContext, diagnosticsClientName: null)
=======
            : base(xamlDispatcherFactory, workspace, diagnosticService, listenerProvider, lspWorkspaceRegistrationService, asyncServiceProvider, threadingContext, diagnosticsClientName: null)
>>>>>>> 34bda0bf
        {
        }

        /// <summary>
        /// Gets the name of the language client (displayed in yellow bars).
        /// </summary>
        public override string Name => "XAML Language Server Client";

        protected internal override VSServerCapabilities GetCapabilities()
            => new VSServerCapabilities
            {
                CompletionProvider = new CompletionOptions { ResolveProvider = true, TriggerCharacters = new string[] { "<", " ", ":", ".", "=", "\"", "'", "{", ",", "(" } },
                HoverProvider = true,
                FoldingRangeProvider = new FoldingRangeOptions { },
                DocumentFormattingProvider = true,
                DocumentRangeFormattingProvider = true,
                DocumentOnTypeFormattingProvider = new DocumentOnTypeFormattingOptions { FirstTriggerCharacter = ">", MoreTriggerCharacter = new string[] { "\n" } },
                OnAutoInsertProvider = new DocumentOnAutoInsertOptions { TriggerCharacters = new[] { "=", "/", ">" } },
                TextDocumentSync = new TextDocumentSyncOptions
                {
                    Change = TextDocumentSyncKind.None,
                    OpenClose = false
                },
                SupportsDiagnosticRequests = true,
            };
    }
}<|MERGE_RESOLUTION|>--- conflicted
+++ resolved
@@ -35,11 +35,7 @@
             ILspWorkspaceRegistrationService lspWorkspaceRegistrationService,
             [Import(typeof(SAsyncServiceProvider))] VSShell.IAsyncServiceProvider asyncServiceProvider,
             IThreadingContext threadingContext)
-<<<<<<< HEAD
-            : base(languageServerProtocol, workspace, diagnosticService, listenerProvider, lspWorkspaceRegistrationService, asyncServiceProvider, threadingContext, diagnosticsClientName: null)
-=======
             : base(xamlDispatcherFactory, workspace, diagnosticService, listenerProvider, lspWorkspaceRegistrationService, asyncServiceProvider, threadingContext, diagnosticsClientName: null)
->>>>>>> 34bda0bf
         {
         }
 
