﻿// Licensed to the .NET Foundation under one or more agreements.
// The .NET Foundation licenses this file to you under the MIT license.
// See the LICENSE file in the project root for more information.

#nullable enable

using System;
using System.Collections.Generic;
using System.ComponentModel.Composition;
using System.Linq;
using System.Threading;
using System.Threading.Tasks;
using Microsoft.CodeAnalysis;
using Microsoft.CodeAnalysis.Completion;
using Microsoft.CodeAnalysis.Completion.Providers;
using Microsoft.CodeAnalysis.Editor.FindUsages;
using Microsoft.CodeAnalysis.Editor.Shared.Utilities;
using Microsoft.CodeAnalysis.Host.Mef;
using Microsoft.CodeAnalysis.LanguageServer;
using Microsoft.CodeAnalysis.LanguageServer.Handler;
using Microsoft.CodeAnalysis.SignatureHelp;
using Microsoft.VisualStudio.LanguageServer.Protocol;
using Microsoft.VisualStudio.LanguageServices.LiveShare.Protocol;
using Microsoft.VisualStudio.LiveShare.LanguageServices;
using Newtonsoft.Json;
using Newtonsoft.Json.Linq;
using StreamJsonRpc;
using LSP = Microsoft.CodeAnalysis.LanguageServer.Handler;

namespace Microsoft.VisualStudio.LanguageServices.LiveShare
{
    [ExportLspRequestHandler(LiveShareConstants.TypeScriptContractName, Methods.TextDocumentCompletionName)]
    internal class TypeScriptCompletionHandlerShim : CompletionHandler, ILspRequestHandler<object, LanguageServer.Protocol.CompletionList?, Solution>
    {
        /// <summary>
        /// The VS LSP client supports streaming using IProgress on various requests.	
        /// However, this works through liveshare on the LSP client, but not the LSP extension.
        /// see https://devdiv.visualstudio.com/DevDiv/_workitems/edit/1107682 for tracking.
        /// </summary>
        private static readonly JsonSerializer s_jsonSerializer = JsonSerializer.Create(new JsonSerializerSettings
        {
            Error = (sender, args) =>
            {
                if (object.Equals(args.ErrorContext.Member, "partialResultToken"))
                {
                    args.ErrorContext.Handled = true;
                }
            }
        });

        private readonly ILspSolutionProvider _solutionProvider;

        [ImportingConstructor]
        [Obsolete(MefConstruction.ImportingConstructorMessage, error: true)]
<<<<<<< HEAD
        public TypeScriptCompletionHandlerShim(ILspSolutionProvider solutionProvider) : base(Array.Empty<Lazy<CompletionProvider, CompletionProviderMetadata>>())
=======
        public TypeScriptCompletionHandlerShim(ILspSolutionProvider solutionProvider) : base(solutionProvider)
>>>>>>> af182577
        {
            _solutionProvider = solutionProvider;
        }

        public Task<LanguageServer.Protocol.CompletionList?> HandleAsync(object input, RequestContext<Solution> requestContext, CancellationToken cancellationToken)
        {
            // The VS LSP client supports streaming using IProgress<T> on various requests.	
            // However, this works through liveshare on the LSP client, but not the LSP extension.
            // see https://devdiv.visualstudio.com/DevDiv/_workitems/edit/1107682 for tracking.
            var request = ((JObject)input).ToObject<CompletionParams>(s_jsonSerializer);
            var context = this.CreateRequestContext(request, _solutionProvider, requestContext.GetClientCapabilities());
            return base.HandleRequestAsync(request, context, cancellationToken);
        }
    }

    [ExportLspRequestHandler(LiveShareConstants.TypeScriptContractName, Methods.TextDocumentCompletionResolveName)]
    internal class TypeScriptCompletionResolverHandlerShim : CompletionResolveHandler, ILspRequestHandler<LanguageServer.Protocol.CompletionItem, LanguageServer.Protocol.CompletionItem, Solution>
    {
        private readonly ILspSolutionProvider _solutionProvider;

        [ImportingConstructor]
        [Obsolete(MefConstruction.ImportingConstructorMessage, error: true)]
        public TypeScriptCompletionResolverHandlerShim(ILspSolutionProvider solutionProvider)
        {
            _solutionProvider = solutionProvider;
        }

        public Task<LanguageServer.Protocol.CompletionItem> HandleAsync(LanguageServer.Protocol.CompletionItem param, RequestContext<Solution> requestContext, CancellationToken cancellationToken)
        {
            var context = this.CreateRequestContext(param, _solutionProvider, requestContext.GetClientCapabilities());
            return base.HandleRequestAsync(param, context, cancellationToken);
        }
    }

    [ExportLspRequestHandler(LiveShareConstants.TypeScriptContractName, Methods.TextDocumentDocumentSymbolName)]
    internal class TypeScriptDocumentSymbolsHandlerShim : DocumentSymbolsHandler, ILspRequestHandler<DocumentSymbolParams, SymbolInformation[], Solution>
    {
        private readonly ILspSolutionProvider _solutionProvider;

        [ImportingConstructor]
        [Obsolete(MefConstruction.ImportingConstructorMessage, error: true)]
        public TypeScriptDocumentSymbolsHandlerShim(ILspSolutionProvider solutionProvider)
        {
            _solutionProvider = solutionProvider;
        }

        public async Task<SymbolInformation[]> HandleAsync(DocumentSymbolParams param, RequestContext<Solution> requestContext, CancellationToken cancellationToken)
        {
            var clientCapabilities = requestContext.GetClientCapabilities();
            if (clientCapabilities.TextDocument?.DocumentSymbol?.HierarchicalDocumentSymbolSupport == true)
            {
                // If the value is true, set it to false.  Liveshare does not support hierarchical document symbols.
                clientCapabilities.TextDocument.DocumentSymbol.HierarchicalDocumentSymbolSupport = false;
            }

            var context = this.CreateRequestContext(param, _solutionProvider, clientCapabilities);
            var response = await base.HandleRequestAsync(param, context, cancellationToken).ConfigureAwait(false);

            // Since hierarchicalSupport will never be true, it is safe to cast the response to SymbolInformation[]
            return response.Cast<SymbolInformation>().ToArray();
        }
    }

    [ExportLspRequestHandler(LiveShareConstants.TypeScriptContractName, Methods.TextDocumentImplementationName)]
    internal class TypeScriptFindImplementationsHandlerShim : FindImplementationsHandler, ILspRequestHandler<TextDocumentPositionParams, LanguageServer.Protocol.Location[], Solution>
    {
        private readonly ILspSolutionProvider _solutionProvider;
        private readonly IThreadingContext _threadingContext;

        [ImportingConstructor]
        [Obsolete(MefConstruction.ImportingConstructorMessage, error: true)]
        public TypeScriptFindImplementationsHandlerShim(ILspSolutionProvider solutionProvider, IThreadingContext threadingContext)
        {
            _threadingContext = threadingContext;
            _solutionProvider = solutionProvider;
        }

        public Task<LanguageServer.Protocol.Location[]> HandleAsync(TextDocumentPositionParams request, RequestContext<Solution> requestContext, CancellationToken cancellationToken)
        {
            var context = this.CreateRequestContext(request, _solutionProvider, requestContext.GetClientCapabilities());
            return base.HandleRequestAsync(request, context, cancellationToken);
        }

        protected override async Task FindImplementationsAsync(IFindUsagesService findUsagesService, Document document, int position, SimpleFindUsagesContext context)
        {
            // TypeScript expects to be called on the UI to get implementations.
            await _threadingContext.JoinableTaskFactory.SwitchToMainThreadAsync(context.CancellationToken);
            await base.FindImplementationsAsync(findUsagesService, document, position, context).ConfigureAwait(false);
        }
    }

    [ExportLspRequestHandler(LiveShareConstants.TypeScriptContractName, Methods.InitializeName)]
    internal class TypeScriptInitializeHandlerShim : InitializeHandler, ILspRequestHandler<InitializeParams, InitializeResult, Solution>
    {
        private readonly ILspSolutionProvider _solutionProvider;

        [ImportingConstructor]
        [Obsolete(MefConstruction.ImportingConstructorMessage, error: true)]
        public TypeScriptInitializeHandlerShim([ImportMany] IEnumerable<Lazy<CompletionProvider, CompletionProviderMetadata>> completionProviders,
            ILspSolutionProvider solutionProvider) : base(completionProviders)
        {
            _solutionProvider = solutionProvider;
        }

        public Task<InitializeResult> HandleAsync(InitializeParams param, RequestContext<Solution> requestContext, CancellationToken cancellationToken)
            => base.HandleRequestAsync(param, this.CreateRequestContext(param, _solutionProvider, requestContext.GetClientCapabilities()), cancellationToken);
    }

    [ExportLspRequestHandler(LiveShareConstants.TypeScriptContractName, Methods.TextDocumentSignatureHelpName)]
    internal class TypeScriptSignatureHelpHandlerShim : SignatureHelpHandler, ILspRequestHandler<TextDocumentPositionParams, SignatureHelp, Solution>
    {
        private readonly ILspSolutionProvider _solutionProvider;

        [ImportingConstructor]
        [Obsolete(MefConstruction.ImportingConstructorMessage, error: true)]
        public TypeScriptSignatureHelpHandlerShim([ImportMany] IEnumerable<Lazy<ISignatureHelpProvider, OrderableLanguageMetadata>> allProviders,
            ILspSolutionProvider solutionProvider) : base(allProviders)
        {
            _solutionProvider = solutionProvider;
        }

        public Task<SignatureHelp> HandleAsync(TextDocumentPositionParams param, RequestContext<Solution> requestContext, CancellationToken cancellationToken)
        {
            var context = this.CreateRequestContext(param, _solutionProvider, requestContext.GetClientCapabilities());
            return base.HandleRequestAsync(param, context, cancellationToken);
        }
    }

    [ExportLspRequestHandler(LiveShareConstants.TypeScriptContractName, Methods.WorkspaceSymbolName)]
    internal class TypeScriptWorkspaceSymbolsHandlerShim : WorkspaceSymbolsHandler, ILspRequestHandler<WorkspaceSymbolParams, SymbolInformation[], Solution>
    {
        private readonly ILspSolutionProvider _solutionProvider;

        [ImportingConstructor]
        [Obsolete(MefConstruction.ImportingConstructorMessage, error: true)]
        public TypeScriptWorkspaceSymbolsHandlerShim(ILspSolutionProvider solutionProvider)
        {
            _solutionProvider = solutionProvider;
        }

        [JsonRpcMethod(UseSingleObjectParameterDeserialization = true)]
        public Task<SymbolInformation[]> HandleAsync(WorkspaceSymbolParams request, RequestContext<Solution> requestContext, CancellationToken cancellationToken)
        {
            var context = this.CreateRequestContext(request, _solutionProvider, requestContext.GetClientCapabilities());
            return base.HandleRequestAsync(request, context, cancellationToken);
        }
    }

    /// <summary>
    /// Helper methods only used by the above, that can be deleted along with the above
    /// </summary>
    internal static class Extensions
    {
        public static LSP.RequestContext CreateRequestContext<TRequest, TResponse>(this IRequestHandler<TRequest, TResponse> requestHandler, TRequest request, ILspSolutionProvider provider, ClientCapabilities clientCapabilities, string? clientName = null)
        {
            var textDocument = requestHandler.GetTextDocumentIdentifier(request);

            var (document, solution) = provider.GetDocumentAndSolution(textDocument, clientName);

            return new LSP.RequestContext(solution, clientCapabilities, clientName, document, solutionUpdater: null);
        }
    }
}<|MERGE_RESOLUTION|>--- conflicted
+++ resolved
@@ -52,11 +52,7 @@
 
         [ImportingConstructor]
         [Obsolete(MefConstruction.ImportingConstructorMessage, error: true)]
-<<<<<<< HEAD
-        public TypeScriptCompletionHandlerShim(ILspSolutionProvider solutionProvider) : base(Array.Empty<Lazy<CompletionProvider, CompletionProviderMetadata>>())
-=======
-        public TypeScriptCompletionHandlerShim(ILspSolutionProvider solutionProvider) : base(solutionProvider)
->>>>>>> af182577
+        public TypeScriptCompletionHandlerShim(ILspSolutionProvider solutionProvider)
         {
             _solutionProvider = solutionProvider;
         }
