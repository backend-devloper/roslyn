﻿<?xml version="1.0" encoding="utf-8"?>
<xliff xmlns="urn:oasis:names:tc:xliff:document:1.2" xmlns:xsi="http://www.w3.org/2001/XMLSchema-instance" version="1.2" xsi:schemaLocation="urn:oasis:names:tc:xliff:document:1.2 xliff-core-1.2-transitional.xsd">
  <file datatype="xml" source-language="en" target-language="ru" original="../Commands.vsct">
    <body>
      <trans-unit id="ECMD_RUNFXCOPSEL|ButtonText">
        <source>Run Code &amp;Analysis on Selection</source>
        <target state="translated">Выполнить &amp;анализ кода в выделенном фрагменте</target>
        <note />
      </trans-unit>
      <trans-unit id="cmdIdShowStackTraceExplorer|ButtonText">
        <source>Stack Trace Explorer</source>
        <target state="translated">Обозреватель трассировки стека</target>
        <note />
      </trans-unit>
      <trans-unit id="cmdIdShowStackTraceExplorer|CommandName">
        <source>ShowStackTraceExplorerCommandName</source>
        <target state="translated">ShowStackTraceExplorerCommandName</target>
        <note />
      </trans-unit>
      <trans-unit id="cmdIdShowStackTraceExplorer|LocCanonicalName">
        <source>ShowStackTraceExplorer</source>
        <target state="translated">ShowStackTraceExplorer</target>
        <note />
      </trans-unit>
      <trans-unit id="cmdidAnalysisScopeCurrentFile|ButtonText">
        <source>&amp;Current Document</source>
        <target state="translated">Текущий документ</target>
        <note />
      </trans-unit>
      <trans-unit id="cmdidAnalysisScopeCurrentFile|CommandName">
        <source>AnalysisScopeCurrentDocument</source>
        <target state="translated">AnalysisScopeCurrentDocument</target>
        <note />
      </trans-unit>
      <trans-unit id="cmdidAnalysisScopeCurrentFile|LocCanonicalName">
        <source>Current Document</source>
        <target state="translated">Текущий документ</target>
        <note />
      </trans-unit>
      <trans-unit id="cmdidAnalysisScopeDefault|ButtonText">
        <source>&amp;Default</source>
        <target state="translated">По умолчанию</target>
        <note />
      </trans-unit>
      <trans-unit id="cmdidAnalysisScopeDefault|CommandName">
        <source>AnalysisScopeDefault</source>
        <target state="translated">AnalysisScopeDefault</target>
        <note />
      </trans-unit>
      <trans-unit id="cmdidAnalysisScopeDefault|LocCanonicalName">
        <source>Default</source>
        <target state="translated">По умолчанию</target>
        <note />
      </trans-unit>
      <trans-unit id="cmdidAnalysisScopeEntireSolution|ButtonText">
        <source>&amp;Entire Solution</source>
        <target state="translated">Все решение</target>
        <note />
      </trans-unit>
      <trans-unit id="cmdidAnalysisScopeEntireSolution|CommandName">
        <source>AnalysisScopeEntireSolution</source>
        <target state="translated">AnalysisScopeEntireSolution</target>
        <note />
      </trans-unit>
      <trans-unit id="cmdidAnalysisScopeEntireSolution|LocCanonicalName">
        <source>Entire Solution</source>
        <target state="translated">Все решение</target>
        <note />
      </trans-unit>
      <trans-unit id="cmdidAnalysisScopeOpenFiles|ButtonText">
        <source>&amp;Open Documents</source>
        <target state="translated">Открыть документы</target>
        <note />
      </trans-unit>
      <trans-unit id="cmdidAnalysisScopeOpenFiles|CommandName">
        <source>AnalysisScopeOpenDocuments</source>
        <target state="translated">AnalysisScopeOpenDocuments</target>
        <note />
      </trans-unit>
      <trans-unit id="cmdidAnalysisScopeOpenFiles|LocCanonicalName">
        <source>Open Documents</source>
        <target state="translated">Открыть документы</target>
        <note />
      </trans-unit>
      <trans-unit id="cmdidAnalysisScopeSubMenu|ButtonText">
        <source>Set Analysis Scope</source>
        <target state="translated">Задать область анализа</target>
        <note />
      </trans-unit>
      <trans-unit id="cmdidAnalysisScopeSubMenu|CommandName">
        <source>Set Analysis Scope</source>
        <target state="translated">Задать область анализа</target>
        <note />
      </trans-unit>
      <trans-unit id="cmdidAnalysisScopeSubMenu|LocCanonicalName">
        <source>SetAnalysisScope</source>
        <target state="translated">SetAnalysisScope</target>
        <note />
      </trans-unit>
      <trans-unit id="cmdidCSharpOrganizeSortUsings|ButtonText">
        <source>Sort &amp;Usings</source>
        <target state="translated">Сортировать д&amp;ирективы using</target>
        <note />
      </trans-unit>
      <trans-unit id="cmdidCSharpOrganizeSortUsings|LocCanonicalName">
        <source>SortUsings</source>
        <target state="translated">SortUsings</target>
        <note />
      </trans-unit>
      <trans-unit id="cmdidContextOrganizeRemoveAndSort|ButtonText">
        <source>Remove &amp;and Sort</source>
        <target state="translated">Удалить &amp;и упорядочить</target>
        <note />
      </trans-unit>
      <trans-unit id="cmdidContextOrganizeRemoveAndSort|LocCanonicalName">
        <source>RemoveAndSort</source>
        <target state="translated">RemoveAndSort</target>
        <note />
      </trans-unit>
      <trans-unit id="cmdidCSharpOrganizeRemoveAndSort|ButtonText">
        <source>Remove &amp;and Sort</source>
        <target state="translated">Удалить &amp;и упорядочить</target>
        <note />
      </trans-unit>
      <trans-unit id="cmdidCSharpOrganizeRemoveAndSort|LocCanonicalName">
        <source>RemoveAndSort</source>
        <target state="translated">RemoveAndSort</target>
        <note />
      </trans-unit>
      <trans-unit id="cmdidErrorListSetSeverityDefault|ButtonText">
        <source>&amp;Default</source>
        <target state="new">&amp;Default</target>
        <note />
      </trans-unit>
      <trans-unit id="cmdidErrorListSetSeverityDefault|CommandName">
        <source>ErrorListSetSeverityDefault</source>
        <target state="new">ErrorListSetSeverityDefault</target>
        <note />
      </trans-unit>
      <trans-unit id="cmdidErrorListSetSeverityDefault|LocCanonicalName">
        <source>Default</source>
        <target state="new">Default</target>
        <note />
      </trans-unit>
      <trans-unit id="cmdidErrorListSetSeverityError|ButtonText">
        <source>&amp;Error</source>
        <target state="new">&amp;Error</target>
        <note />
      </trans-unit>
      <trans-unit id="cmdidErrorListSetSeverityError|CommandName">
        <source>ErrorListSetSeverityError</source>
        <target state="new">ErrorListSetSeverityError</target>
        <note />
      </trans-unit>
      <trans-unit id="cmdidErrorListSetSeverityError|LocCanonicalName">
        <source>Error</source>
        <target state="new">Error</target>
        <note />
      </trans-unit>
      <trans-unit id="cmdidErrorListSetSeverityHidden|ButtonText">
        <source>&amp;Silent</source>
        <target state="new">&amp;Silent</target>
        <note />
      </trans-unit>
      <trans-unit id="cmdidErrorListSetSeverityHidden|CommandName">
        <source>ErrorListSetSeverityHidden</source>
        <target state="new">ErrorListSetSeverityHidden</target>
        <note />
      </trans-unit>
      <trans-unit id="cmdidErrorListSetSeverityHidden|LocCanonicalName">
        <source>Silent</source>
        <target state="new">Silent</target>
        <note />
      </trans-unit>
      <trans-unit id="cmdidErrorListSetSeverityInfo|ButtonText">
        <source>&amp;Suggestion</source>
        <target state="new">&amp;Suggestion</target>
        <note />
      </trans-unit>
      <trans-unit id="cmdidErrorListSetSeverityInfo|CommandName">
        <source>ErrorListSetSeverityInfo</source>
        <target state="new">ErrorListSetSeverityInfo</target>
        <note />
      </trans-unit>
      <trans-unit id="cmdidErrorListSetSeverityInfo|LocCanonicalName">
        <source>Suggestion</source>
        <target state="new">Suggestion</target>
        <note />
      </trans-unit>
      <trans-unit id="cmdidErrorListSetSeverityNone|ButtonText">
        <source>&amp;None</source>
        <target state="new">&amp;None</target>
        <note />
      </trans-unit>
      <trans-unit id="cmdidErrorListSetSeverityNone|CommandName">
        <source>ErrorListSetSeverityNone</source>
        <target state="new">ErrorListSetSeverityNone</target>
        <note />
      </trans-unit>
      <trans-unit id="cmdidErrorListSetSeverityNone|LocCanonicalName">
        <source>None</source>
        <target state="new">None</target>
        <note />
      </trans-unit>
      <trans-unit id="cmdidErrorListSetSeveritySubMenu|ButtonText">
        <source>Set severity</source>
        <target state="new">Set severity</target>
        <note />
      </trans-unit>
      <trans-unit id="cmdidErrorListSetSeveritySubMenu|CommandName">
        <source>Set severity</source>
        <target state="new">Set severity</target>
        <note />
      </trans-unit>
      <trans-unit id="cmdidErrorListSetSeveritySubMenu|LocCanonicalName">
        <source>Set severity</source>
        <target state="new">Set severity</target>
        <note />
      </trans-unit>
      <trans-unit id="cmdidErrorListSetSeverityWarning|ButtonText">
        <source>&amp;Warning</source>
        <target state="new">&amp;Warning</target>
        <note />
      </trans-unit>
      <trans-unit id="cmdidErrorListSetSeverityWarning|CommandName">
        <source>ErrorListSetSeverityWarning</source>
        <target state="new">ErrorListSetSeverityWarning</target>
        <note />
      </trans-unit>
      <trans-unit id="cmdidErrorListSetSeverityWarning|LocCanonicalName">
        <source>Warning</source>
        <target state="new">Warning</target>
        <note />
      </trans-unit>
      <trans-unit id="cmdidProjectContextAddAnalyzer|ButtonText">
        <source>&amp;Analyzer...</source>
        <target state="translated">&amp;Анализатор...</target>
        <note />
      </trans-unit>
      <trans-unit id="cmdidProjectContextAddAnalyzer|LocCanonicalName">
        <source>AddAnalyzer</source>
        <target state="translated">AddAnalyzer</target>
        <note />
      </trans-unit>
      <trans-unit id="cmdidProjectAddAnalyzer|ButtonText">
        <source>Add &amp;Analyzer...</source>
        <target state="translated">Добавить &amp;анализатор...</target>
        <note />
      </trans-unit>
      <trans-unit id="cmdidProjectAddAnalyzer|LocCanonicalName">
        <source>AddAnalyzer</source>
        <target state="translated">AddAnalyzer</target>
        <note />
      </trans-unit>
      <trans-unit id="cmdidReferencesContextAddAnalyzer|ButtonText">
        <source>Add &amp;Analyzer...</source>
        <target state="translated">Добавить &amp;анализатор...</target>
        <note />
      </trans-unit>
      <trans-unit id="cmdidReferencesContextAddAnalyzer|LocCanonicalName">
        <source>AddAnalyzer</source>
        <target state="translated">AddAnalyzer</target>
        <note />
      </trans-unit>
      <trans-unit id="cmdidAddAnalyzer|ButtonText">
        <source>Add &amp;Analyzer...</source>
        <target state="translated">Добавить &amp;анализатор...</target>
        <note />
      </trans-unit>
      <trans-unit id="cmdidAddAnalyzer|LocCanonicalName">
        <source>AddAnalyzer</source>
        <target state="translated">AddAnalyzer</target>
        <note />
      </trans-unit>
      <trans-unit id="cmdidRemoveAnalyzer|ButtonText">
        <source>&amp;Remove</source>
        <target state="translated">&amp;Удалить</target>
        <note />
      </trans-unit>
      <trans-unit id="cmdidRemoveAnalyzer|LocCanonicalName">
        <source>RemoveAnalyzer</source>
        <target state="translated">RemoveAnalyzer</target>
        <note />
      </trans-unit>
      <trans-unit id="cmdidRemoveAnalyzer|CommandName">
        <source>RemoveAnalyzer</source>
        <target state="translated">RemoveAnalyzer</target>
        <note />
      </trans-unit>
      <trans-unit id="cmdidOpenRuleSet|ButtonText">
        <source>&amp;Open Active Rule Set</source>
        <target state="translated">&amp;Открыть активный набор правил</target>
        <note />
      </trans-unit>
      <trans-unit id="cmdidOpenRuleSet|LocCanonicalName">
        <source>OpenActiveRuleSet</source>
        <target state="translated">OpenActiveRuleSet</target>
        <note />
      </trans-unit>
      <trans-unit id="cmdidOpenRuleSet|CommandName">
        <source>OpenActiveRuleSet</source>
        <target state="translated">OpenActiveRuleSet</target>
        <note />
      </trans-unit>
      <trans-unit id="cmdidRemoveUnusedReferences|ButtonText">
        <source>Remove Unused References...</source>
        <target state="translated">Удалить неиспользуемые ссылки…</target>
        <note />
      </trans-unit>
      <trans-unit id="cmdidRemoveUnusedReferences|CommandName">
        <source>RemoveUnusedReferences</source>
        <target state="translated">RemoveUnusedReferences</target>
        <note />
      </trans-unit>
      <trans-unit id="cmdidRemoveUnusedReferences|LocCanonicalName">
        <source>RemoveUnusedReferences</source>
        <target state="translated">RemoveUnusedReferences</target>
        <note />
      </trans-unit>
      <trans-unit id="cmdidRunCodeAnalysisForProject|ButtonText">
        <source>Run C&amp;ode Analysis</source>
        <target state="translated">&amp;Запустить анализ кода</target>
        <note />
      </trans-unit>
      <trans-unit id="cmdidRunCodeAnalysisForProject|CommandName">
        <source>RunCodeAnalysisForProject</source>
        <target state="translated">RunCodeAnalysisForProject</target>
        <note />
      </trans-unit>
      <trans-unit id="cmdidRunCodeAnalysisForProject|LocCanonicalName">
        <source>RunCodeAnalysisForProject</source>
        <target state="translated">RunCodeAnalysisForProject</target>
        <note />
      </trans-unit>
      <trans-unit id="cmdidSetSeverityDefault|ButtonText">
        <source>&amp;Default</source>
        <target state="translated">&amp;По умолчанию</target>
        <note />
      </trans-unit>
      <trans-unit id="cmdidSetSeverityDefault|LocCanonicalName">
        <source>Default</source>
        <target state="translated">По умолчанию</target>
        <note />
      </trans-unit>
      <trans-unit id="cmdidSetSeverityDefault|CommandName">
        <source>SetSeverityDefault</source>
        <target state="translated">SetSeverityDefault</target>
        <note />
      </trans-unit>
      <trans-unit id="cmdidSetSeverityError|ButtonText">
        <source>&amp;Error</source>
        <target state="translated">&amp;Ошибка</target>
        <note />
      </trans-unit>
      <trans-unit id="cmdidSetSeverityError|LocCanonicalName">
        <source>Error</source>
        <target state="translated">Ошибка</target>
        <note />
      </trans-unit>
      <trans-unit id="cmdidSetSeverityError|CommandName">
        <source>SetSeverityError</source>
        <target state="translated">SetSeverityError</target>
        <note />
      </trans-unit>
      <trans-unit id="cmdidSetSeverityWarning|ButtonText">
        <source>&amp;Warning</source>
        <target state="translated">&amp;Предупреждение</target>
        <note />
      </trans-unit>
      <trans-unit id="cmdidSetSeverityWarning|LocCanonicalName">
        <source>Warning</source>
        <target state="translated">Предупреждение</target>
        <note />
      </trans-unit>
      <trans-unit id="cmdidSetSeverityWarning|CommandName">
        <source>SetSeverityWarning</source>
        <target state="translated">SetSeverityWarning</target>
        <note />
      </trans-unit>
      <trans-unit id="cmdidSetSeverityInfo|ButtonText">
        <source>&amp;Suggestion</source>
        <target state="translated">Рекоменд&amp;ация</target>
        <note />
      </trans-unit>
      <trans-unit id="cmdidSetSeverityInfo|LocCanonicalName">
        <source>Suggestion</source>
        <target state="translated">Рекомендация</target>
        <note />
      </trans-unit>
      <trans-unit id="cmdidSetSeverityInfo|CommandName">
        <source>SetSeverityInfo</source>
        <target state="translated">SetSeverityInfo</target>
        <note />
      </trans-unit>
      <trans-unit id="cmdidSetSeverityHidden|ButtonText">
        <source>&amp;Silent</source>
        <target state="translated">&amp;Автоматически</target>
        <note />
      </trans-unit>
      <trans-unit id="cmdidSetSeverityHidden|LocCanonicalName">
        <source>Silent</source>
        <target state="translated">Автоматически</target>
        <note />
      </trans-unit>
      <trans-unit id="cmdidSetSeverityHidden|CommandName">
        <source>SetSeverityHidden</source>
        <target state="translated">SetSeverityHidden</target>
        <note />
      </trans-unit>
      <trans-unit id="cmdidSetSeverityNone|ButtonText">
        <source>&amp;None</source>
        <target state="translated">&amp;Нет</target>
        <note />
      </trans-unit>
      <trans-unit id="cmdidSetSeverityNone|LocCanonicalName">
        <source>None</source>
        <target state="translated">NONE</target>
        <note />
      </trans-unit>
      <trans-unit id="cmdidSetSeverityNone|CommandName">
        <source>SetSeverityNone</source>
        <target state="translated">SetSeverityNone</target>
        <note />
      </trans-unit>
      <trans-unit id="cmdidOpenDiagnosticHelpLink|ButtonText">
        <source>&amp;View Help...</source>
        <target state="translated">&amp;Перейти в справку...</target>
        <note />
      </trans-unit>
      <trans-unit id="cmdidOpenDiagnosticHelpLink|LocCanonicalName">
        <source>ViewHelp</source>
        <target state="translated">ViewHelp</target>
        <note />
      </trans-unit>
      <trans-unit id="cmdidOpenDiagnosticHelpLink|CommandName">
        <source>ViewHelp</source>
        <target state="translated">ViewHelp</target>
        <note />
      </trans-unit>
      <trans-unit id="cmdidSetActiveRuleSet|ButtonText">
        <source>&amp;Set as Active Rule Set</source>
        <target state="translated">&amp;Установить как активный набор правил</target>
        <note />
      </trans-unit>
      <trans-unit id="cmdidSetActiveRuleSet|LocCanonicalName">
        <source>SetAsActiveRuleSet</source>
        <target state="translated">SetAsActiveRuleSet</target>
        <note />
      </trans-unit>
      <trans-unit id="cmdidSetActiveRuleSet|CommandName">
        <source>SetAsActiveRuleSet</source>
        <target state="translated">SetAsActiveRuleSet</target>
        <note />
      </trans-unit>
      <trans-unit id="cmdidRemoveSuppressions|ButtonText">
        <source>Remove&amp; Suppression(s)</source>
        <target state="translated">Удалит&amp;ь подавления</target>
        <note />
      </trans-unit>
      <trans-unit id="cmdidRemoveSuppressions|LocCanonicalName">
        <source>RemoveSuppressions</source>
        <target state="translated">RemoveSuppressions</target>
        <note />
      </trans-unit>
      <trans-unit id="cmdidRemoveSuppressions|CommandName">
        <source>RemoveSuppressions</source>
        <target state="translated">RemoveSuppressions</target>
        <note />
      </trans-unit>
      <trans-unit id="cmdidAddSuppressionsInSource|ButtonText">
        <source>In &amp;Source</source>
        <target state="translated">В &amp;источнике</target>
        <note />
      </trans-unit>
      <trans-unit id="cmdidAddSuppressionsInSource|LocCanonicalName">
        <source>AddSuppressionsInSource</source>
        <target state="translated">AddSuppressionsInSource</target>
        <note />
      </trans-unit>
      <trans-unit id="cmdidAddSuppressionsInSource|CommandName">
        <source>AddSuppressionsInSource</source>
        <target state="translated">AddSuppressionsInSource</target>
        <note />
      </trans-unit>
      <trans-unit id="cmdidAddSuppressionsInSuppressionFile|ButtonText">
        <source>In&amp; Suppression File</source>
        <target state="translated">В файле &amp;блокируемых предупреждений</target>
        <note />
      </trans-unit>
      <trans-unit id="cmdidAddSuppressionsInSuppressionFile|LocCanonicalName">
        <source>AddSuppressionsInSuppressionFile</source>
        <target state="translated">AddSuppressionsInSuppressionFile</target>
        <note />
      </trans-unit>
      <trans-unit id="cmdidAddSuppressionsInSuppressionFile|CommandName">
        <source>AddSuppressionsInSuppressionFile</source>
        <target state="translated">AddSuppressionsInSuppressionFile</target>
        <note />
      </trans-unit>
      <trans-unit id="cmdidGoToImplementation|ButtonText">
        <source>Go To Implementation</source>
        <target state="translated">Перейти к реализации</target>
        <note />
      </trans-unit>
      <trans-unit id="cmdidGoToImplementation|LocCanonicalName">
        <source>GoToImplementation</source>
        <target state="translated">GoToImplementation</target>
        <note />
      </trans-unit>
      <trans-unit id="cmdidGoToImplementation|CommandName">
        <source>Go To Implementation</source>
        <target state="translated">Перейти к реализации</target>
        <note />
      </trans-unit>
      <trans-unit id="cmdidSyncNamespaces|ButtonText">
        <source>Sync &amp;Namespaces</source>
        <target state="translated">Синхронизация пространства имен</target>
        <note />
      </trans-unit>
      <trans-unit id="cmdidSyncNamespaces|CommandName">
        <source>SyncNamespaces</source>
        <target state="translated">SyncNamespaces</target>
        <note />
      </trans-unit>
      <trans-unit id="cmdidSyncNamespaces|LocCanonicalName">
        <source>SyncNamespaces</source>
        <target state="translated">SyncNamespaces</target>
        <note />
      </trans-unit>
      <trans-unit id="cmdidshowValueTracking|ButtonText">
        <source>Track Value Source</source>
        <target state="translated">Отслеживать источник значения</target>
        <note />
      </trans-unit>
      <trans-unit id="cmdidshowValueTracking|CommandName">
        <source>ShowValueTrackingCommandName</source>
        <target state="translated">ShowValueTrackingCommandName</target>
        <note />
      </trans-unit>
      <trans-unit id="cmdidshowValueTracking|LocCanonicalName">
        <source>ShowValueTracking</source>
<<<<<<< HEAD
        <target state="new">ShowValueTracking</target>
=======
        <target state="translated">ShowValueTracking</target>
>>>>>>> e6452f38
        <note />
      </trans-unit>
      <trans-unit id="guidCSharpInteractiveCommandSet|cmdidResetInteractiveFromProject|ButtonText">
        <source>Initialize Interactive with Project</source>
        <target state="translated">Инициализировать интерактивное окно с проектом</target>
        <note />
      </trans-unit>
      <trans-unit id="guidCSharpInteractiveCommandSet|cmdidResetInteractiveFromProject|LocCanonicalName">
        <source>ResetC#InteractiveFromProject</source>
        <target state="translated">ResetC#InteractiveFromProject</target>
        <note />
      </trans-unit>
      <trans-unit id="guidVisualBasicInteractiveCommandSet|cmdidResetInteractiveFromProject|ButtonText">
        <source>Reset Visual Basic Interactive from Project</source>
        <target state="translated">Сбросить интерактивное окно Visual Basic из проекта</target>
        <note />
      </trans-unit>
      <trans-unit id="guidVisualBasicInteractiveCommandSet|cmdidResetInteractiveFromProject|LocCanonicalName">
        <source>ResetVisualBasicInteractiveFromProject</source>
        <target state="translated">ResetVisualBasicInteractiveFromProject</target>
        <note />
      </trans-unit>
      <trans-unit id="cmdidAnalyzerContextMenu|ButtonText">
        <source>Analyzer</source>
        <target state="translated">Анализатор</target>
        <note />
      </trans-unit>
      <trans-unit id="cmdidAnalyzerContextMenu|LocCanonicalName">
        <source>Analyzer</source>
        <target state="translated">Анализатор</target>
        <note />
      </trans-unit>
      <trans-unit id="cmdidAnalyzerFolderContextMenu|ButtonText">
        <source>Analyzers</source>
        <target state="translated">Анализаторы</target>
        <note />
      </trans-unit>
      <trans-unit id="cmdidAnalyzerFolderContextMenu|LocCanonicalName">
        <source>Analyzers</source>
        <target state="translated">Анализаторы</target>
        <note />
      </trans-unit>
      <trans-unit id="cmdidDiagnosticContextMenu|ButtonText">
        <source>Diagnostic</source>
        <target state="translated">Диагностика</target>
        <note />
      </trans-unit>
      <trans-unit id="cmdidDiagnosticContextMenu|LocCanonicalName">
        <source>Diagnostic</source>
        <target state="translated">Диагностика</target>
        <note />
      </trans-unit>
      <trans-unit id="cmdidSetSeveritySubMenu|ButtonText">
        <source>Set severity</source>
        <target state="translated">Задать серьезность</target>
        <note />
      </trans-unit>
      <trans-unit id="cmdidSetSeveritySubMenu|CommandName">
        <source>Set severity</source>
        <target state="translated">Задать серьезность</target>
        <note />
      </trans-unit>
      <trans-unit id="cmdidSetSeveritySubMenu|LocCanonicalName">
        <source>Set severity</source>
        <target state="translated">Задать серьезность</target>
        <note />
      </trans-unit>
      <trans-unit id="cmdidAddSuppressionsContextMenu|ButtonText">
        <source>S&amp;uppress</source>
        <target state="translated">&amp;Подавить</target>
        <note />
      </trans-unit>
      <trans-unit id="cmdidAddSuppressionsContextMenu|LocCanonicalName">
        <source>S&amp;uppress</source>
        <target state="translated">&amp;Подавить</target>
        <note />
      </trans-unit>
      <trans-unit id="cmdidAddSuppressionsContextMenu|CommandName">
        <source>S&amp;uppress</source>
        <target state="translated">&amp;Подавить</target>
        <note />
      </trans-unit>
    </body>
  </file>
</xliff><|MERGE_RESOLUTION|>--- conflicted
+++ resolved
@@ -539,11 +539,7 @@
       </trans-unit>
       <trans-unit id="cmdidshowValueTracking|LocCanonicalName">
         <source>ShowValueTracking</source>
-<<<<<<< HEAD
-        <target state="new">ShowValueTracking</target>
-=======
         <target state="translated">ShowValueTracking</target>
->>>>>>> e6452f38
         <note />
       </trans-unit>
       <trans-unit id="guidCSharpInteractiveCommandSet|cmdidResetInteractiveFromProject|ButtonText">
