﻿<?xml version="1.0" encoding="utf-8"?>
<xliff xmlns="urn:oasis:names:tc:xliff:document:1.2" xmlns:xsi="http://www.w3.org/2001/XMLSchema-instance" version="1.2" xsi:schemaLocation="urn:oasis:names:tc:xliff:document:1.2 xliff-core-1.2-transitional.xsd">
  <file datatype="xml" source-language="en" target-language="ja" original="../ServicesVSResources.resx">
    <body>
      <trans-unit id="A_new_namespace_will_be_created">
        <source>A new namespace will be created</source>
        <target state="translated">新しい名前空間が作成されます</target>
        <note />
      </trans-unit>
      <trans-unit id="A_type_and_name_must_be_provided">
        <source>A type and name must be provided.</source>
        <target state="translated">種類と名前を指定する必要があります。</target>
        <note />
      </trans-unit>
      <trans-unit id="Action">
        <source>Action</source>
        <target state="translated">操作</target>
        <note>Action to perform on an unused reference, such as remove or keep</note>
      </trans-unit>
      <trans-unit id="Add">
        <source>_Add</source>
        <target state="translated">追加(_A)</target>
        <note>Adding an element to a list</note>
      </trans-unit>
      <trans-unit id="Add_Parameter">
        <source>Add Parameter</source>
        <target state="translated">パラメーターの追加</target>
        <note />
      </trans-unit>
      <trans-unit id="Add_to_current_file">
        <source>Add to _current file</source>
        <target state="translated">現在のファイルに追加(_C)</target>
        <note />
      </trans-unit>
      <trans-unit id="Added_Parameter">
        <source>Added parameter.</source>
        <target state="translated">追加されたパラメーター。</target>
        <note />
      </trans-unit>
      <trans-unit id="Additional_changes_are_needed_to_complete_the_refactoring_Review_changes_below">
        <source>Additional changes are needed to complete the refactoring. Review changes below.</source>
        <target state="translated">リファクタリングを完了するには、追加的な変更が必要です。下記の変更内容を確認してください。</target>
        <note />
      </trans-unit>
      <trans-unit id="All_methods">
        <source>All methods</source>
        <target state="translated">すべてのメソッド</target>
        <note />
      </trans-unit>
      <trans-unit id="All_sources">
        <source>All sources</source>
        <target state="translated">すべてのソース</target>
        <note />
      </trans-unit>
      <trans-unit id="Allow_colon">
        <source>Allow:</source>
        <target state="translated">許可:</target>
        <note />
      </trans-unit>
      <trans-unit id="Allow_multiple_blank_lines">
        <source>Allow multiple blank lines</source>
        <target state="translated">複数の空白行を許可する</target>
        <note />
      </trans-unit>
      <trans-unit id="Allow_statement_immediately_after_block">
        <source>Allow statement immediately after block</source>
        <target state="translated">ブロックの直後にステートメントを許可する</target>
        <note />
      </trans-unit>
      <trans-unit id="Always">
        <source>Always</source>
        <target state="translated">常時</target>
        <note />
      </trans-unit>
      <trans-unit id="Always_for_clarity">
        <source>Always for clarity</source>
        <target state="translated">わかりやすくするために常に</target>
        <note />
      </trans-unit>
      <trans-unit id="Analyzer_Defaults">
        <source>Analyzer Defaults</source>
        <target state="translated">アナライザーの既定値</target>
        <note />
      </trans-unit>
      <trans-unit id="Analyzers">
        <source>Analyzers</source>
        <target state="translated">アナライザー</target>
        <note />
      </trans-unit>
      <trans-unit id="Analyzing_project_references">
        <source>Analyzing project references...</source>
        <target state="translated">プロジェクト参照を分析しています...</target>
        <note />
      </trans-unit>
      <trans-unit id="Apply">
        <source>Apply</source>
        <target state="translated">適用</target>
        <note />
      </trans-unit>
      <trans-unit id="Apply_0_keymapping_scheme">
        <source>Apply '{0}' keymapping scheme</source>
        <target state="translated">'{0}' のキー マップ スキームを適用します</target>
        <note />
      </trans-unit>
      <trans-unit id="Assemblies">
        <source>Assemblies</source>
        <target state="translated">アセンブリ</target>
        <note />
      </trans-unit>
      <trans-unit id="Automatically_open_stack_trace_explorer_on_focus">
        <source>Automatically open Stack Trace Explorer on focus</source>
        <target state="translated">フォーカス時に スタック トレース エクスプローラーを自動的に開く</target>
        <note>"Stack Trace Explorer" is a tool window that is owned by the Roslyn package</note>
      </trans-unit>
      <trans-unit id="Avoid_expression_statements_that_implicitly_ignore_value">
        <source>Avoid expression statements that implicitly ignore value</source>
        <target state="translated">値を暗黙的に無視する式ステートメントを指定しないでください</target>
        <note />
      </trans-unit>
      <trans-unit id="Avoid_unused_parameters">
        <source>Avoid unused parameters</source>
        <target state="translated">使用されないパラメーターを指定しないでください</target>
        <note />
      </trans-unit>
      <trans-unit id="Avoid_unused_value_assignments">
        <source>Avoid unused value assignments</source>
        <target state="translated">使用されない値の代入を指定しないでください</target>
        <note />
      </trans-unit>
      <trans-unit id="Back">
        <source>Back</source>
        <target state="translated">戻る</target>
        <note />
      </trans-unit>
      <trans-unit id="Background_analysis_scope_colon">
        <source>Background analysis scope:</source>
        <target state="translated">バックグラウンドの分析スコープ:</target>
        <note />
      </trans-unit>
      <trans-unit id="Beginning_of_line">
        <source>Beginning of line</source>
        <target state="translated">行の先頭</target>
        <note />
      </trans-unit>
      <trans-unit id="Bitness32">
        <source>32-bit</source>
        <target state="translated">32 ビット</target>
        <note />
      </trans-unit>
      <trans-unit id="Bitness64">
        <source>64-bit</source>
        <target state="translated">64 ビット</target>
        <note />
      </trans-unit>
      <trans-unit id="Build_plus_live_analysis_NuGet_package">
        <source>Build + live analysis (NuGet package)</source>
        <target state="translated">ビルド + ライブ分析 (NuGet パッケージ)</target>
        <note />
      </trans-unit>
      <trans-unit id="CSharp_Visual_Basic_Diagnostics_Language_Client">
        <source>C#/Visual Basic Diagnostics Language Client</source>
        <target state="translated">C#/Visual Basic 診断言語クライアント</target>
        <note />
      </trans-unit>
      <trans-unit id="Calculating">
        <source>Calculating...</source>
        <target state="translated">計算しています...</target>
        <note>Used in UI to represent progress in the context of loading items. </note>
      </trans-unit>
      <trans-unit id="Calculating_dependents">
        <source>Calculating dependents...</source>
        <target state="translated">依存を計算しています...</target>
        <note />
      </trans-unit>
      <trans-unit id="Call_site_value">
        <source>Call site value:</source>
        <target state="translated">呼び出しサイトの値:</target>
        <note />
      </trans-unit>
      <trans-unit id="Callsite">
        <source>Call site</source>
        <target state="translated">呼び出しサイト</target>
        <note />
      </trans-unit>
      <trans-unit id="Carriage_Return_Newline_rn">
        <source>Carriage Return + Newline (\r\n)</source>
        <target state="translated">復帰 + 改行 (\r\n)</target>
        <note />
      </trans-unit>
      <trans-unit id="Carriage_Return_r">
        <source>Carriage Return (\r)</source>
        <target state="translated">復帰 (\r)</target>
        <note />
      </trans-unit>
      <trans-unit id="Category">
        <source>Category</source>
        <target state="translated">カテゴリ</target>
        <note />
      </trans-unit>
      <trans-unit id="Choose_which_action_you_would_like_to_perform_on_the_unused_references">
        <source>Choose which action you would like to perform on the unused references.</source>
        <target state="translated">未使用の参照に対して実行する操作を選択します。</target>
        <note />
      </trans-unit>
      <trans-unit id="Clear">
        <source>Clear</source>
        <target state="translated">クリア</target>
        <note>Clear content action</note>
      </trans-unit>
      <trans-unit id="Close_tab">
        <source>Close Tab</source>
        <target state="translated">タブを閉じる</target>
        <note />
      </trans-unit>
      <trans-unit id="Code_Style">
        <source>Code Style</source>
        <target state="translated">コード スタイル</target>
        <note />
      </trans-unit>
      <trans-unit id="Code_analysis_completed_for_0">
        <source>Code analysis completed for '{0}'.</source>
        <target state="translated">'{0}' のコード分析が完了しました。</target>
        <note />
      </trans-unit>
      <trans-unit id="Code_analysis_completed_for_Solution">
        <source>Code analysis completed for Solution.</source>
        <target state="translated">ソリューションのコード分析が完了しました。</target>
        <note />
      </trans-unit>
      <trans-unit id="Code_analysis_terminated_before_completion_for_0">
        <source>Code analysis terminated before completion for '{0}'.</source>
        <target state="translated">コード分析が、'{0}' の完了前に終了しました。</target>
        <note />
      </trans-unit>
      <trans-unit id="Code_analysis_terminated_before_completion_for_Solution">
        <source>Code analysis terminated before completion for Solution.</source>
        <target state="translated">コード分析が、ソリューションでの完了前に終了しました。</target>
        <note />
      </trans-unit>
      <trans-unit id="Color_hints">
        <source>Color hints</source>
        <target state="translated">色のヒント</target>
        <note />
      </trans-unit>
      <trans-unit id="Colorize_regular_expressions">
        <source>Colorize regular expressions</source>
        <target state="translated">正規表現をカラー化</target>
        <note />
      </trans-unit>
      <trans-unit id="Combine_inheritance_margin_with_indicator_margin">
        <source>Combine inheritance margin with indicator margin</source>
        <target state="translated">継承の余白とインジケーターの余白を組み合わせる</target>
        <note />
      </trans-unit>
      <trans-unit id="Comments">
        <source>Comments</source>
        <target state="translated">コメント</target>
        <note />
      </trans-unit>
      <trans-unit id="Compute_Quick_Actions_asynchronously_experimental">
        <source>Compute Quick Actions asynchronously (experimental, requires restart)</source>
        <target state="translated">クイック アクションを非同期で計算する (試験的、再起動が必要)</target>
        <note />
      </trans-unit>
      <trans-unit id="Containing_member">
        <source>Containing Member</source>
        <target state="translated">含んでいるメンバー</target>
        <note />
      </trans-unit>
      <trans-unit id="Containing_type">
        <source>Containing Type</source>
        <target state="translated">含んでいる型</target>
        <note />
      </trans-unit>
      <trans-unit id="Current_document">
        <source>Current document</source>
        <target state="translated">現在のドキュメント</target>
        <note />
      </trans-unit>
      <trans-unit id="Current_parameter">
        <source>Current parameter</source>
        <target state="translated">現在のパラメーター</target>
        <note />
      </trans-unit>
      <trans-unit id="Default_Current_Document">
        <source>Default (Current Document)</source>
        <target state="translated">既定値 (現在のドキュメント)</target>
        <note>This text is a menu command</note>
      </trans-unit>
      <trans-unit id="Default_Entire_Solution">
        <source>Default (Entire Solution)</source>
        <target state="translated">既定値 (ソリューション全体)</target>
        <note>This text is a menu command</note>
      </trans-unit>
      <trans-unit id="Default_Open_Documents">
        <source>Default (Open Documents)</source>
        <target state="translated">既定値 (ドキュメントを開く)</target>
        <note>This text is a menu command</note>
      </trans-unit>
      <trans-unit id="Derived_types">
        <source>Derived types</source>
        <target state="translated">派生型</target>
        <note />
      </trans-unit>
      <trans-unit id="Disabled">
        <source>Disabled</source>
        <target state="translated">無効</target>
        <note />
      </trans-unit>
      <trans-unit id="Display_all_hints_while_pressing_Alt_F1">
        <source>Display all hints while pressing Alt+F1</source>
        <target state="translated">Alt+F1 を押しながらすべてのヒントを表示する</target>
        <note />
      </trans-unit>
      <trans-unit id="Display_diagnostics_inline_experimental">
        <source>Display diagnostics inline (experimental)</source>
        <target state="translated">診断をインラインで表示する (試験的)</target>
        <note />
      </trans-unit>
      <trans-unit id="Display_inline_parameter_name_hints">
        <source>Disp_lay inline parameter name hints</source>
        <target state="translated">インライン パラメーター名のヒントを表示する(_L)</target>
        <note />
      </trans-unit>
      <trans-unit id="Display_inline_type_hints">
        <source>Display inline type hints</source>
        <target state="translated">インライン型のヒントを表示する</target>
        <note />
      </trans-unit>
      <trans-unit id="Edit">
        <source>_Edit</source>
        <target state="translated">編集(_E)</target>
        <note />
      </trans-unit>
      <trans-unit id="Edit_0">
        <source>Edit {0}</source>
        <target state="translated">{0} の編集</target>
        <note>{0} is a parameter description</note>
      </trans-unit>
      <trans-unit id="Editor_Color_Scheme">
        <source>Editor Color Scheme</source>
        <target state="translated">エディターの配色</target>
        <note />
      </trans-unit>
      <trans-unit id="Editor_color_scheme_options_are_only_available_when_using_a_color_theme_bundled_with_Visual_Studio_The_color_theme_can_be_configured_from_the_Environment_General_options_page">
        <source>Editor color scheme options are only available when using a color theme bundled with Visual Studio. The color theme can be configured from the Environment &gt; General options page.</source>
        <target state="translated">エディターの配色オプションは、Visual Studio にバンドルされている配色テーマを使用している場合にのみ使用できます。配色テーマは、[環境] &gt; [全般] オプション ページで構成できます。</target>
        <note />
      </trans-unit>
      <trans-unit id="Element_is_not_valid">
        <source>Element is not valid.</source>
        <target state="translated">要素が有効ではありません。</target>
        <note />
      </trans-unit>
      <trans-unit id="Enable_Razor_pull_diagnostics_experimental_requires_restart">
        <source>Enable Razor 'pull' diagnostics (experimental, requires restart)</source>
        <target state="translated">Razor 'pull' 診断を有効にする (試験段階、再起動が必要)</target>
        <note />
      </trans-unit>
      <trans-unit id="Enable_all_features_in_opened_files_from_source_generators_experimental">
        <source>Enable all features in opened files from source generators (experimental)</source>
        <target state="translated">ソース ジェネレーターから開いたファイル内のすべての機能を有効にする (試験段階)</target>
        <note />
      </trans-unit>
      <trans-unit id="Enable_file_logging_for_diagnostics">
        <source>Enable file logging for diagnostics (logged in '%Temp%\Roslyn' folder)</source>
        <target state="translated">診断のファイル ログを有効にする (' %Temp%/Roslyn ' フォルダーにログインしています)</target>
        <note />
      </trans-unit>
      <trans-unit id="Enable_pull_diagnostics_experimental_requires_restart">
        <source>Enable 'pull' diagnostics (experimental, requires restart)</source>
        <target state="translated">'pull' 診断を有効にする (試験段階、再起動が必要)</target>
        <note />
      </trans-unit>
      <trans-unit id="Enabled">
        <source>Enabled</source>
        <target state="translated">有効</target>
        <note />
      </trans-unit>
      <trans-unit id="End_of_line">
        <source>End of line</source>
        <target state="translated">行の末尾</target>
        <note />
      </trans-unit>
      <trans-unit id="Enter_a_call_site_value_or_choose_a_different_value_injection_kind">
        <source>Enter a call site value or choose a different value injection kind</source>
        <target state="translated">呼び出しサイトの値を入力するか、別の値の挿入の種類を選択してください</target>
        <note />
      </trans-unit>
      <trans-unit id="Entire_repository">
        <source>Entire repository</source>
        <target state="translated">リポジトリ全体</target>
        <note />
      </trans-unit>
      <trans-unit id="Entire_solution">
        <source>Entire solution</source>
        <target state="translated">ソリューション全体</target>
        <note />
      </trans-unit>
      <trans-unit id="Error">
        <source>Error</source>
        <target state="translated">エラー</target>
        <note />
      </trans-unit>
      <trans-unit id="Error_updating_suppressions_0">
        <source>Error updating suppressions: {0}</source>
        <target state="translated">抑制の更新でエラーが発生しました: {0}</target>
        <note />
      </trans-unit>
      <trans-unit id="Evaluating_0_tasks_in_queue">
        <source>Evaluating ({0} tasks in queue)</source>
        <target state="translated">評価中 ({0} 個のタスクがキューにあります)</target>
        <note />
      </trans-unit>
      <trans-unit id="Extract_Base_Class">
        <source>Extract Base Class</source>
        <target state="translated">基底クラスの抽出</target>
        <note />
      </trans-unit>
      <trans-unit id="Finish">
        <source>Finish</source>
        <target state="translated">終了</target>
        <note />
      </trans-unit>
      <trans-unit id="For_non_interface_members">
        <source>For non interface members</source>
        <target state="translated">非インターフェイスメンバーの場合</target>
        <note />
      </trans-unit>
      <trans-unit id="Format_document">
        <source>Format document</source>
        <target state="translated">ドキュメントのフォーマット</target>
        <note />
      </trans-unit>
      <trans-unit id="Generate_dot_editorconfig_file_from_settings">
        <source>Generate .editorconfig file from settings</source>
        <target state="translated">設定から .editorconfig ファイルを生成</target>
        <note />
      </trans-unit>
      <trans-unit id="Highlight_related_components_under_cursor">
        <source>Highlight related components under cursor</source>
        <target state="translated">カーソルの下にある関連コンポーネントをハイライトする</target>
        <note />
      </trans-unit>
      <trans-unit id="Id">
        <source>Id</source>
        <target state="translated">ID</target>
        <note />
      </trans-unit>
      <trans-unit id="Implemented_interfaces">
        <source>Implemented interfaces</source>
        <target state="translated">実装されたインターフェイス</target>
        <note />
      </trans-unit>
      <trans-unit id="Implemented_members">
        <source>Implemented members</source>
        <target state="translated">実装されたメンバー</target>
        <note />
      </trans-unit>
      <trans-unit id="Implementing_members">
        <source>Implementing members</source>
        <target state="translated">メンバーを実装中</target>
        <note />
      </trans-unit>
      <trans-unit id="Implementing_types">
        <source>Implementing types</source>
        <target state="translated">実装する型</target>
        <note />
      </trans-unit>
      <trans-unit id="In_other_operators">
        <source>In other operators</source>
        <target state="translated">その他の演算子内で</target>
        <note />
      </trans-unit>
      <trans-unit id="Index">
        <source>Index</source>
        <target state="translated">インデックス</target>
        <note>Index of parameter in original signature</note>
      </trans-unit>
      <trans-unit id="Infer_from_context">
        <source>Infer from context</source>
        <target state="translated">コンテキストから推論する</target>
        <note />
      </trans-unit>
      <trans-unit id="Indexed_in_organization">
        <source>Indexed in organization</source>
        <target state="translated">組織内でインデックス付け</target>
        <note />
      </trans-unit>
      <trans-unit id="Indexed_in_repo">
        <source>Indexed in repo</source>
        <target state="translated">リポジトリ内でインデックス付け</target>
        <note />
      </trans-unit>
      <trans-unit id="Inheritance_Margin">
        <source>Inheritance Margin</source>
        <target state="translated">継承の余白</target>
        <note />
      </trans-unit>
      <trans-unit id="Inherited_interfaces">
        <source>Inherited interfaces</source>
        <target state="translated">継承されたインターフェイス</target>
        <note />
      </trans-unit>
      <trans-unit id="Inline_Diagnostics_experimental">
        <source>Inline Diagnostics (experimental)</source>
<<<<<<< HEAD
        <target state="new">Inline Diagnostics (experimental)</target>
=======
        <target state="translated">インライン診断 (試験的)</target>
>>>>>>> e6452f38
        <note />
      </trans-unit>
      <trans-unit id="Inline_Hints">
        <source>Inline Hints</source>
        <target state="translated">インラインのヒント</target>
        <note />
      </trans-unit>
      <trans-unit id="Inserting_call_site_value_0">
        <source>Inserting call site value '{0}'</source>
        <target state="translated">呼び出しサイトの値 "{0}" を挿入しています</target>
        <note />
      </trans-unit>
      <trans-unit id="Install_Microsoft_recommended_Roslyn_analyzers_which_provide_additional_diagnostics_and_fixes_for_common_API_design_security_performance_and_reliability_issues">
        <source>Install Microsoft-recommended Roslyn analyzers, which provide additional diagnostics and fixes for common API design, security, performance, and reliability issues</source>
        <target state="translated">Microsoft で推奨されている Roslyn アナライザーをインストールします。これにより、一般的な API の設計、セキュリティ、パフォーマンス、信頼性の問題に対する追加の診断と修正が提供されます</target>
        <note />
      </trans-unit>
      <trans-unit id="Interface_cannot_have_field">
        <source>Interface cannot have field.</source>
        <target state="translated">インターフェイスにフィールドを含めることはできません。</target>
        <note />
      </trans-unit>
      <trans-unit id="IntroduceUndefinedTodoVariables">
        <source>Introduce undefined TODO variables</source>
        <target state="translated">未定義の TODO 変数の導入</target>
        <note>"TODO" is an indicator that more work should be done at the location where the TODO is inserted</note>
      </trans-unit>
      <trans-unit id="Invalid_type_name">
        <source>Invalid type name</source>
        <target state="translated">型名が無効です</target>
        <note />
      </trans-unit>
      <trans-unit id="Item_origin">
        <source>Item origin</source>
        <target state="translated">項目の送信元</target>
        <note />
      </trans-unit>
      <trans-unit id="Keep">
        <source>Keep</source>
        <target state="translated">保持</target>
        <note />
      </trans-unit>
      <trans-unit id="Keep_all_parentheses_in_colon">
        <source>Keep all parentheses in:</source>
        <target state="translated">すべてのかっこを保持:</target>
        <note />
      </trans-unit>
      <trans-unit id="Kind">
        <source>Kind</source>
        <target state="translated">種類</target>
        <note />
      </trans-unit>
      <trans-unit id="Live_analysis_VSIX_extension">
        <source>Live analysis (VSIX extension)</source>
        <target state="translated">ライブ分析 (VSIX 拡張機能)</target>
        <note />
      </trans-unit>
      <trans-unit id="Loaded_items">
        <source>Loaded items</source>
        <target state="translated">読み込まれた項目</target>
        <note />
      </trans-unit>
      <trans-unit id="Loaded_solution">
        <source>Loaded solution</source>
        <target state="translated">読み込まれたソリューション</target>
        <note />
      </trans-unit>
      <trans-unit id="Local">
        <source>Local</source>
        <target state="translated">ローカル</target>
        <note />
      </trans-unit>
      <trans-unit id="Local_metadata">
        <source>Local metadata</source>
        <target state="translated">ローカル メタデータ</target>
        <note />
      </trans-unit>
      <trans-unit id="Location">
        <source>Location</source>
        <target state="translated">場所</target>
        <note />
      </trans-unit>
      <trans-unit id="Make_0_abstract">
        <source>Make '{0}' abstract</source>
        <target state="translated">'{0}' を抽象化する</target>
        <note />
      </trans-unit>
      <trans-unit id="Make_abstract">
        <source>Make abstract</source>
        <target state="translated">抽象化する</target>
        <note />
      </trans-unit>
      <trans-unit id="Members">
        <source>Members</source>
        <target state="translated">メンバー</target>
        <note />
      </trans-unit>
      <trans-unit id="Modifier_preferences_colon">
        <source>Modifier preferences:</source>
        <target state="translated">修飾子設定:</target>
        <note />
      </trans-unit>
      <trans-unit id="Move_static_members_to_another_type_colon">
        <source>Move Static Members to Another Type:</source>
        <target state="translated">静的メンバーを別の型に移動する:</target>
        <note />
      </trans-unit>
      <trans-unit id="Move_to_namespace">
        <source>Move to Namespace</source>
        <target state="translated">名前空間に移動します</target>
        <note />
      </trans-unit>
      <trans-unit id="Multiple_members_are_inherited">
        <source>Multiple members are inherited</source>
        <target state="translated">複数のメンバーが継承済み</target>
        <note />
      </trans-unit>
      <trans-unit id="Multiple_members_are_inherited_on_line_0">
        <source>Multiple members are inherited on line {0}</source>
        <target state="translated">複数のメンバーが行 {0} に継承されています</target>
        <note>Line number info is needed for accessibility purpose.</note>
      </trans-unit>
      <trans-unit id="Name_conflicts_with_an_existing_type_name">
        <source>Name conflicts with an existing type name.</source>
        <target state="translated">名前が既存の型名と競合します。</target>
        <note />
      </trans-unit>
      <trans-unit id="Name_is_not_a_valid_0_identifier">
        <source>Name is not a valid {0} identifier.</source>
        <target state="translated">名前が有効な {0} 識別子ではありません。</target>
        <note />
      </trans-unit>
      <trans-unit id="Namespace">
        <source>Namespace</source>
        <target state="translated">名前空間</target>
        <note />
      </trans-unit>
      <trans-unit id="Namespace_0">
        <source>Namespace: '{0}'</source>
        <target state="translated">名前空間: '{0}'</target>
        <note />
      </trans-unit>
      <trans-unit id="Namespace_declarations">
        <source>Namespace declarations</source>
        <target state="translated">名前空間の宣言</target>
        <note />
      </trans-unit>
      <trans-unit id="Namespaces_have_been_updated">
        <source>Namespaces have been updated.</source>
        <target state="translated">名前空間が更新されました。</target>
        <note>"Namespaces" is the programming language concept</note>
      </trans-unit>
      <trans-unit id="NamingSpecification_CSharp_Class">
        <source>class</source>
        <target state="new">class</target>
        <note>{Locked} This string can be found under "Tools | Options | Text Editor | C# | Code Style | Naming | Manage Specifications | + | Symbol kinds". All of the "NamingSpecification_CSharp_*" strings represent language constructs, and some of them are also actual keywords (including this one).</note>
      </trans-unit>
      <trans-unit id="NamingSpecification_CSharp_Delegate">
        <source>delegate</source>
        <target state="new">delegate</target>
        <note>{Locked} This string can be found under "Tools | Options | Text Editor | C# | Code Style | Naming | Manage Specifications | + | Symbol kinds". All of the "NamingSpecification_CSharp_*" strings represent language constructs, and some of them are also actual keywords (including this one).</note>
      </trans-unit>
      <trans-unit id="NamingSpecification_CSharp_Enum">
        <source>enum</source>
        <target state="new">enum</target>
        <note>{Locked} This string can be found under "Tools | Options | Text Editor | C# | Code Style | Naming | Manage Specifications | + | Symbol kinds". All of the "NamingSpecification_CSharp_*" strings represent language constructs, and some of them are also actual keywords (including this one).</note>
      </trans-unit>
      <trans-unit id="NamingSpecification_CSharp_Event">
        <source>event</source>
        <target state="new">event</target>
        <note>{Locked} This string can be found under "Tools | Options | Text Editor | C# | Code Style | Naming | Manage Specifications | + | Symbol kinds". All of the "NamingSpecification_CSharp_*" strings represent language constructs, and some of them are also actual keywords (including this one).</note>
      </trans-unit>
      <trans-unit id="NamingSpecification_CSharp_Field">
        <source>field</source>
        <target state="translated">フィールド</target>
        <note>This string can be found under "Tools | Options | Text Editor | C# | Code Style | Naming | Manage Specifications | + | Symbol kinds". All of the "NamingSpecification_CSharp_*" strings represent language constructs, and some of them are also actual keywords (NOT this one). Refers to the C# programming language concept of a "field" (which stores data).</note>
      </trans-unit>
      <trans-unit id="NamingSpecification_CSharp_Interface">
        <source>interface</source>
        <target state="new">interface</target>
        <note>{Locked} This string can be found under "Tools | Options | Text Editor | C# | Code Style | Naming | Manage Specifications | + | Symbol kinds". All of the "NamingSpecification_CSharp_*" strings represent language constructs, and some of them are also actual keywords (including this one).</note>
      </trans-unit>
      <trans-unit id="NamingSpecification_CSharp_Local">
        <source>local</source>
        <target state="translated">ローカル</target>
        <note>This string can be found under "Tools | Options | Text Editor | C# | Code Style | Naming | Manage Specifications | + | Symbol kinds". All of the "NamingSpecification_CSharp_*" strings represent language constructs, and some of them are also actual keywords (NOT this one). Refers to the C# language concept of a "local variable".</note>
      </trans-unit>
      <trans-unit id="NamingSpecification_CSharp_LocalFunction">
        <source>local function</source>
        <target state="translated">ローカル関数</target>
        <note>This string can be found under "Tools | Options | Text Editor | C# | Code Style | Naming | Manage Specifications | + | Symbol kinds". All of the "NamingSpecification_CSharp_*" strings represent language constructs, and some of them are also actual keywords (NOT this one). Refers to the C# language concept of a "local function" that exists locally within another function.</note>
      </trans-unit>
      <trans-unit id="NamingSpecification_CSharp_Method">
        <source>method</source>
        <target state="translated">メソッド</target>
        <note>This string can be found under "Tools | Options | Text Editor | C# | Code Style | Naming | Manage Specifications | + | Symbol kinds". All of the "NamingSpecification_CSharp_*" strings represent language constructs, and some of them are also actual keywords (NOT this one). Refers to the C# language concept of a "method" that can be called by other code.</note>
      </trans-unit>
      <trans-unit id="NamingSpecification_CSharp_Namespace">
        <source>namespace</source>
        <target state="new">namespace</target>
        <note>{Locked} This string can be found under "Tools | Options | Text Editor | C# | Code Style | Naming | Manage Specifications | + | Symbol kinds". All of the "NamingSpecification_CSharp_*" strings represent language constructs, and some of them are also actual keywords (including this one).</note>
      </trans-unit>
      <trans-unit id="NamingSpecification_CSharp_Parameter">
        <source>parameter</source>
        <target state="translated">パラメーター</target>
        <note>This string can be found under "Tools | Options | Text Editor | C# | Code Style | Naming | Manage Specifications | + | Symbol kinds". All of the "NamingSpecification_CSharp_*" strings represent language constructs, and some of them are also actual keywords (NOT this one). Refers to the C# language concept of a "parameter" being passed to a method.</note>
      </trans-unit>
      <trans-unit id="NamingSpecification_CSharp_Property">
        <source>property</source>
        <target state="translated">プロパティ</target>
        <note>This string can be found under "Tools | Options | Text Editor | C# | Code Style | Naming | Manage Specifications | + | Symbol kinds". All of the "NamingSpecification_CSharp_*" strings represent language constructs, and some of them are also actual keywords (NOT this one). Refers to the C# language concept of a "property" (which allows for the retrieval of data).</note>
      </trans-unit>
      <trans-unit id="NamingSpecification_CSharp_Struct">
        <source>struct</source>
        <target state="new">struct</target>
        <note>{Locked} This string can be found under "Tools | Options | Text Editor | C# | Code Style | Naming | Manage Specifications | + | Symbol kinds". All of the "NamingSpecification_CSharp_*" strings represent language constructs, and some of them are also actual keywords (including this one).</note>
      </trans-unit>
      <trans-unit id="NamingSpecification_CSharp_TypeParameter">
        <source>type parameter</source>
        <target state="translated">型パラメーター</target>
        <note>This string can be found under "Tools | Options | Text Editor | C# | Code Style | Naming | Manage Specifications | + | Symbol kinds". All of the "NamingSpecification_CSharp_*" strings represent language constructs, and some of them are also actual keywords (NOT this one). Refers to the C# language concept of a "type parameter".</note>
      </trans-unit>
      <trans-unit id="NamingSpecification_VisualBasic_Class">
        <source>Class</source>
        <target state="new">Class</target>
        <note>{Locked} This string can be found under "Tools | Options | Text Editor | Basic | Code Style | Naming | Manage Specifications | + | Symbol kinds". All of the "NamingSpecification_VisualBasic_*" strings represent language constructs, and some of them are also actual keywords (including this one).</note>
      </trans-unit>
      <trans-unit id="NamingSpecification_VisualBasic_Delegate">
        <source>Delegate</source>
        <target state="new">Delegate</target>
        <note>{Locked} This string can be found under "Tools | Options | Text Editor | Basic | Code Style | Naming | Manage Specifications | + | Symbol kinds". All of the "NamingSpecification_VisualBasic_*" strings represent language constructs, and some of them are also actual keywords (including this one).</note>
      </trans-unit>
      <trans-unit id="NamingSpecification_VisualBasic_Enum">
        <source>Enum</source>
        <target state="new">Enum</target>
        <note>{Locked} This string can be found under "Tools | Options | Text Editor | Basic | Code Style | Naming | Manage Specifications | + | Symbol kinds". All of the "NamingSpecification_VisualBasic_*" strings represent language constructs, and some of them are also actual keywords (including this one).</note>
      </trans-unit>
      <trans-unit id="NamingSpecification_VisualBasic_Event">
        <source>Event</source>
        <target state="new">Event</target>
        <note>{Locked} This string can be found under "Tools | Options | Text Editor | Basic | Code Style | Naming | Manage Specifications | + | Symbol kinds". All of the "NamingSpecification_VisualBasic_*" strings represent language constructs, and some of them are also actual keywords (including this one).</note>
      </trans-unit>
      <trans-unit id="NamingSpecification_VisualBasic_Field">
        <source>Field</source>
        <target state="translated">フィールド</target>
        <note>This string can be found under "Tools | Options | Text Editor | Basic | Code Style | Naming | Manage Specifications | + | Symbol kinds". All of the "NamingSpecification_VisualBasic_*" strings represent language constructs, and some of them are also actual keywords (NOT this one). Refers to the Visual Basic language concept of a "field" (which stores data).</note>
      </trans-unit>
      <trans-unit id="NamingSpecification_VisualBasic_Interface">
        <source>Interface</source>
        <target state="new">Interface</target>
        <note>{Locked} This string can be found under "Tools | Options | Text Editor | Basic | Code Style | Naming | Manage Specifications | + | Symbol kinds". All of the "NamingSpecification_VisualBasic_*" strings represent language constructs, and some of them are also actual keywords (including this one).</note>
      </trans-unit>
      <trans-unit id="NamingSpecification_VisualBasic_Local">
        <source>Local</source>
        <target state="translated">ローカル</target>
        <note>This string can be found under "Tools | Options | Text Editor | Basic | Code Style | Naming | Manage Specifications | + | Symbol kinds". All of the "NamingSpecification_VisualBasic_*" strings represent language constructs, and some of them are also actual keywords (NOT this one). Refers to the Visual Basic language concept of a "local variable".</note>
      </trans-unit>
      <trans-unit id="NamingSpecification_VisualBasic_Method">
        <source>Method</source>
        <target state="translated">メソッド</target>
        <note>This string can be found under "Tools | Options | Text Editor | Basic | Code Style | Naming | Manage Specifications | + | Symbol kinds". All of the "NamingSpecification_VisualBasic_*" strings represent language constructs, and some of them are also actual keywords (NOT this one). Refers to the Visual Basic language concept of a "method".</note>
      </trans-unit>
      <trans-unit id="NamingSpecification_VisualBasic_Module">
        <source>Module</source>
        <target state="new">Module</target>
        <note>{Locked} This string can be found under "Tools | Options | Text Editor | Basic | Code Style | Naming | Manage Specifications | + | Symbol kinds". All of the "NamingSpecification_VisualBasic_*" strings represent language constructs, and some of them are also actual keywords (including this one).</note>
      </trans-unit>
      <trans-unit id="NamingSpecification_VisualBasic_Namespace">
        <source>Namespace</source>
        <target state="new">Namespace</target>
        <note>{Locked} This string can be found under "Tools | Options | Text Editor | Basic | Code Style | Naming | Manage Specifications | + | Symbol kinds". All of the "NamingSpecification_VisualBasic_*" strings represent language constructs, and some of them are also actual keywords (including this one).</note>
      </trans-unit>
      <trans-unit id="NamingSpecification_VisualBasic_Parameter">
        <source>Parameter</source>
        <target state="translated">パラメーター</target>
        <note>This string can be found under "Tools | Options | Text Editor | Basic | Code Style | Naming | Manage Specifications | + | Symbol kinds". All of the "NamingSpecification_VisualBasic_*" strings represent language constructs, and some of them are also actual keywords (NOT this one). Refers to the Visual Basic language concept of a "parameter" which can be passed to a method.</note>
      </trans-unit>
      <trans-unit id="NamingSpecification_VisualBasic_Property">
        <source>Property</source>
        <target state="new">Property</target>
        <note>{Locked} This string can be found under "Tools | Options | Text Editor | Basic | Code Style | Naming | Manage Specifications | + | Symbol kinds". All of the "NamingSpecification_VisualBasic_*" strings represent language constructs, and some of them are also actual keywords (including this one).</note>
      </trans-unit>
      <trans-unit id="NamingSpecification_VisualBasic_Structure">
        <source>Structure</source>
        <target state="new">Structure</target>
        <note>{Locked} This string can be found under "Tools | Options | Text Editor | Basic | Code Style | Naming | Manage Specifications | + | Symbol kinds". All of the "NamingSpecification_VisualBasic_*" strings represent language constructs, and some of them are also actual keywords (including this one).</note>
      </trans-unit>
      <trans-unit id="NamingSpecification_VisualBasic_TypeParameter">
        <source>Type Parameter</source>
        <target state="translated">型パラメーター</target>
        <note>This string can be found under "Tools | Options | Text Editor | Basic | Code Style | Naming | Manage Specifications | + | Symbol kinds". All of the "NamingSpecification_VisualBasic_*" strings represent language constructs, and some of them are also actual keywords (NOT this one). Refers to the Visual Basic language concept of a "type parameter".</note>
      </trans-unit>
      <trans-unit id="Naming_rules">
        <source>Naming rules</source>
        <target state="translated">名前付けルール</target>
        <note />
      </trans-unit>
      <trans-unit id="Navigate_to_0">
        <source>Navigate to '{0}'</source>
        <target state="translated">'{0}' に移動する</target>
        <note />
      </trans-unit>
      <trans-unit id="Navigate_to_external_sources">
        <source>Navigate to External Sources</source>
<<<<<<< HEAD
        <target state="new">Navigate to External Sources</target>
=======
        <target state="translated">外部ソースに移動する</target>
>>>>>>> e6452f38
        <note />
      </trans-unit>
      <trans-unit id="Never">
        <source>Never</source>
        <target state="translated">行わない</target>
        <note />
      </trans-unit>
      <trans-unit id="Never_if_unnecessary">
        <source>Never if unnecessary</source>
        <target state="translated">不必要なら保持しない</target>
        <note />
      </trans-unit>
      <trans-unit id="New_Type_Name_colon">
        <source>New Type Name:</source>
        <target state="translated">新しい型名:</target>
        <note />
      </trans-unit>
      <trans-unit id="New_line_preferences_experimental_colon">
        <source>New line preferences (experimental):</source>
        <target state="translated">改行設定 (試験段階):</target>
        <note />
      </trans-unit>
      <trans-unit id="Newline_n">
        <source>Newline (\\n)</source>
        <target state="translated">改行 (\\n)</target>
        <note />
      </trans-unit>
      <trans-unit id="No_namespaces_needed_updating">
        <source>No namespaces needed updating.</source>
        <target state="translated">更新する必要のある名前空間はありません。</target>
        <note>"Namespaces" is the programming language concept</note>
      </trans-unit>
      <trans-unit id="No_unused_references_were_found">
        <source>No unused references were found.</source>
        <target state="translated">未使用の参照が見つかりませんでした。</target>
        <note />
      </trans-unit>
      <trans-unit id="Non_public_methods">
        <source>Non-public methods</source>
        <target state="translated">パブリックでないメソッド</target>
        <note />
      </trans-unit>
      <trans-unit id="None">
        <source>None</source>
        <target state="translated">なし</target>
        <note />
      </trans-unit>
      <trans-unit id="Omit_if_default">
        <source>Omit if default</source>
        <target state="translated">既定値の場合は省略する</target>
        <note />
      </trans-unit>
      <trans-unit id="Omit_only_for_optional_parameters">
        <source>Omit (only for optional parameters)</source>
        <target state="translated">省略 (省略可能なパラメーターの場合のみ)</target>
        <note />
      </trans-unit>
      <trans-unit id="Open_documents">
        <source>Open documents</source>
        <target state="translated">開かれているドキュメント</target>
        <note />
      </trans-unit>
      <trans-unit id="Operator_placement_when_wrapping">
        <source>Operator placement when wrapping</source>
        <target state="translated">折り返し時の演算子の配置</target>
        <note />
      </trans-unit>
      <trans-unit id="Optional_parameters_must_provide_a_default_value">
        <source>Optional parameters must provide a default value</source>
        <target state="translated">省略可能なパラメーターには、既定値を指定する必要があります</target>
        <note />
      </trans-unit>
      <trans-unit id="Optional_with_default_value_colon">
        <source>Optional with default value:</source>
        <target state="translated">既定値を含むオプション:</target>
        <note />
      </trans-unit>
      <trans-unit id="Other">
        <source>Others</source>
        <target state="translated">その他</target>
        <note />
      </trans-unit>
      <trans-unit id="Overridden_members">
        <source>Overridden members</source>
        <target state="translated">上書きされたメンバー</target>
        <note />
      </trans-unit>
      <trans-unit id="Overriding_members">
        <source>Overriding members</source>
        <target state="translated">メンバーを上書き中</target>
        <note />
      </trans-unit>
      <trans-unit id="Package_install_canceled">
        <source>Package install canceled</source>
        <target state="translated">パッケージのインストールが取り消されました</target>
        <note />
      </trans-unit>
      <trans-unit id="Package_uninstall_canceled">
        <source>Package uninstall canceled</source>
        <target state="translated">パッケージのアンインストールが取り消されました</target>
        <note />
      </trans-unit>
      <trans-unit id="Packages">
        <source>Packages</source>
        <target state="translated">パッケージ</target>
        <note />
      </trans-unit>
      <trans-unit id="Parameter_Details">
        <source>Parameter Details</source>
        <target state="translated">パラメーターの詳細</target>
        <note />
      </trans-unit>
      <trans-unit id="Parameter_Name">
        <source>Parameter name:</source>
        <target state="translated">パラメーター名:</target>
        <note />
      </trans-unit>
      <trans-unit id="Parameter_information">
        <source>Parameter information</source>
        <target state="translated">パラメーター情報</target>
        <note />
      </trans-unit>
      <trans-unit id="Parameter_kind">
        <source>Parameter kind</source>
        <target state="translated">パラメーターの種類</target>
        <note />
      </trans-unit>
      <trans-unit id="Parameter_name_contains_invalid_characters">
        <source>Parameter name contains invalid character(s).</source>
        <target state="translated">パラメーター名に無効な文字が含まれています。</target>
        <note />
      </trans-unit>
      <trans-unit id="Parameter_preferences_colon">
        <source>Parameter preferences:</source>
        <target state="translated">パラメーターの優先順位:</target>
        <note />
      </trans-unit>
      <trans-unit id="Parameter_type_contains_invalid_characters">
        <source>Parameter type contains invalid character(s).</source>
        <target state="translated">パラメーターの種類に無効な文字が含まれています。</target>
        <note />
      </trans-unit>
      <trans-unit id="Parentheses_preferences_colon">
        <source>Parentheses preferences:</source>
        <target state="translated">かっこの優先順位:</target>
        <note />
      </trans-unit>
      <trans-unit id="Paste">
        <source>Paste</source>
        <target state="translated">貼り付け</target>
        <note />
      </trans-unit>
      <trans-unit id="Paste_valid_stack_trace">
        <source>Paste a valid stack trace to view and navigate it's values</source>
        <target state="translated">有効なスタック トレースを貼り付けて、値を表示して移動します</target>
        <note>"Stack Trace" is a language term and should be kept the same. </note>
      </trans-unit>
      <trans-unit id="Paused_0_tasks_in_queue">
        <source>Paused ({0} tasks in queue)</source>
        <target state="translated">一時停止中 ({0} 個のタスクがキューにあります)</target>
        <note />
      </trans-unit>
      <trans-unit id="Please_enter_a_type_name">
        <source>Please enter a type name</source>
        <target state="translated">型の名前を入力してください</target>
        <note>"Type" is the programming language concept</note>
      </trans-unit>
      <trans-unit id="Prefer_System_HashCode_in_GetHashCode">
        <source>Prefer 'System.HashCode' in 'GetHashCode'</source>
        <target state="translated">'GetHashCode' の 'System.HashCode' を優先する</target>
        <note />
      </trans-unit>
      <trans-unit id="Prefer_compound_assignments">
        <source>Prefer compound assignments</source>
        <target state="translated">複合代入を優先</target>
        <note />
      </trans-unit>
      <trans-unit id="Prefer_index_operator">
        <source>Prefer index operator</source>
        <target state="translated">インデックス演算子を優先</target>
        <note />
      </trans-unit>
      <trans-unit id="Prefer_namespace_and_folder_match_structure">
        <source>Prefer namespace and folder match structure</source>
        <target state="translated">名前空間とフォルダー一致構造を優先する</target>
        <note />
      </trans-unit>
      <trans-unit id="Prefer_range_operator">
        <source>Prefer range operator</source>
        <target state="translated">範囲演算子を優先</target>
        <note />
      </trans-unit>
      <trans-unit id="Prefer_readonly_fields">
        <source>Prefer readonly fields</source>
        <target state="translated">readonly フィールドを優先する</target>
        <note />
      </trans-unit>
      <trans-unit id="Prefer_simple_using_statement">
        <source>Prefer simple 'using' statement</source>
        <target state="translated">単純な 'using' ステートメントを優先する</target>
        <note />
      </trans-unit>
      <trans-unit id="Prefer_simplified_boolean_expressions">
        <source>Prefer simplified boolean expressions</source>
        <target state="translated">簡素化されたブール式を優先する</target>
        <note />
      </trans-unit>
      <trans-unit id="Prefer_simplified_interpolation">
        <source>Prefer simplified interpolation</source>
        <target state="translated">シンプルな補間を優先する</target>
        <note />
      </trans-unit>
      <trans-unit id="Prefer_static_local_functions">
        <source>Prefer static local functions</source>
        <target state="translated">静的ローカル関数を優先する</target>
        <note />
      </trans-unit>
      <trans-unit id="Prefer_tuple_swap">
        <source>Prefer tuple swap</source>
        <target state="translated">タプル スワップを優先する</target>
        <note />
      </trans-unit>
      <trans-unit id="Projects">
        <source>Projects</source>
        <target state="translated">プロジェクト</target>
        <note />
      </trans-unit>
      <trans-unit id="Pull_Members_Up">
        <source>Pull Members Up</source>
        <target state="translated">メンバーをプルアップ</target>
        <note />
      </trans-unit>
      <trans-unit id="Quick_Actions">
        <source>Quick Actions</source>
        <target state="translated">クイック アクション</target>
        <note />
      </trans-unit>
      <trans-unit id="Refactoring_Only">
        <source>Refactoring Only</source>
        <target state="translated">リファクタリングのみ</target>
        <note />
      </trans-unit>
      <trans-unit id="Reference">
        <source>Reference</source>
        <target state="translated">参照</target>
        <note />
      </trans-unit>
      <trans-unit id="Regular_Expressions">
        <source>Regular Expressions</source>
        <target state="translated">正規表現</target>
        <note />
      </trans-unit>
      <trans-unit id="Remove_All">
        <source>Remove All</source>
        <target state="translated">すべて削除</target>
        <note />
      </trans-unit>
      <trans-unit id="Remove_Unused_References">
        <source>Remove Unused References</source>
        <target state="translated">未使用の参照を削除する</target>
        <note />
      </trans-unit>
      <trans-unit id="Remove_unnecessary_usings">
        <source>Remove unnecessary usings</source>
        <target state="translated">不要な using の削除</target>
        <note />
      </trans-unit>
      <trans-unit id="Rename_0_to_1">
        <source>Rename {0} to {1}</source>
        <target state="translated">{0} の名前を {1} に変更</target>
        <note />
      </trans-unit>
      <trans-unit id="Report_invalid_regular_expressions">
        <source>Report invalid regular expressions</source>
        <target state="translated">無効な正規表現を報告</target>
        <note />
      </trans-unit>
      <trans-unit id="Repository">
        <source>Repository</source>
        <target state="translated">リポジトリ</target>
        <note />
      </trans-unit>
      <trans-unit id="Require_accessibility_modifiers">
        <source>Require accessibility modifiers</source>
        <target state="translated">アクセシビリティ修飾子が必要です</target>
        <note />
      </trans-unit>
      <trans-unit id="Require_colon">
        <source>Require:</source>
        <target state="translated">必要:</target>
        <note />
      </trans-unit>
      <trans-unit id="Required">
        <source>Required</source>
        <target state="translated">必須</target>
        <note />
      </trans-unit>
      <trans-unit id="Requires_System_HashCode_be_present_in_project">
        <source>Requires 'System.HashCode' be present in project</source>
        <target state="translated">'System.HashCode' がプロジェクトに存在する必要があります</target>
        <note />
      </trans-unit>
      <trans-unit id="Reset_Visual_Studio_default_keymapping">
        <source>Reset Visual Studio default keymapping</source>
        <target state="translated">Visual Studio の既定のキーマップをリセットします</target>
        <note />
      </trans-unit>
      <trans-unit id="Review_Changes">
        <source>Review Changes</source>
        <target state="translated">変更のプレビュー</target>
        <note />
      </trans-unit>
      <trans-unit id="Run_Code_Analysis_on_0">
        <source>Run Code Analysis on {0}</source>
        <target state="translated">{0} で Code Analysis を実行</target>
        <note />
      </trans-unit>
      <trans-unit id="Run_code_analysis_in_separate_process_requires_restart">
        <source>Run code analysis in separate process (requires restart)</source>
        <target state="translated">別のプロセスでコード分析を実行する (再起動が必要)</target>
        <note />
      </trans-unit>
      <trans-unit id="Running_code_analysis_for_0">
        <source>Running code analysis for '{0}'...</source>
        <target state="translated">'{0}' のコード分析を実行しています...</target>
        <note />
      </trans-unit>
      <trans-unit id="Running_code_analysis_for_Solution">
        <source>Running code analysis for Solution...</source>
        <target state="translated">ソリューションのコード分析を実行しています...</target>
        <note />
      </trans-unit>
      <trans-unit id="Running_low_priority_background_processes">
        <source>Running low priority background processes</source>
        <target state="translated">優先度の低いバックグラウンド プロセスを実行しています</target>
        <note />
      </trans-unit>
      <trans-unit id="Save_dot_editorconfig_file">
        <source>Save .editorconfig file</source>
        <target state="translated">.editorconfig ファイルの保存</target>
        <note />
      </trans-unit>
      <trans-unit id="Search_Settings">
        <source>Search Settings</source>
        <target state="translated">検索設定</target>
        <note />
      </trans-unit>
      <trans-unit id="Select_an_appropriate_symbol_to_start_value_tracking">
        <source>Select an appropriate symbol to start value tracking</source>
        <target state="translated">値の追跡を開始するための適切なシンボルを選択します</target>
        <note />
      </trans-unit>
      <trans-unit id="Select_destination">
        <source>Select destination</source>
        <target state="translated">宛先の選択</target>
        <note />
      </trans-unit>
      <trans-unit id="Select_Dependents">
        <source>Select _Dependents</source>
        <target state="translated">依存の選択(_D)</target>
        <note />
      </trans-unit>
      <trans-unit id="Select_Public">
        <source>Select _Public</source>
        <target state="translated">パブリックの選択(_P)</target>
        <note />
      </trans-unit>
      <trans-unit id="Select_destination_and_members_to_pull_up">
        <source>Select destination and members to pull up.</source>
        <target state="translated">プルアップする宛先とメンバーを選択します。</target>
        <note />
      </trans-unit>
      <trans-unit id="Select_destination_colon">
        <source>Select destination:</source>
        <target state="translated">宛先の選択:</target>
        <note />
      </trans-unit>
      <trans-unit id="Select_member">
        <source>Select member</source>
        <target state="translated">メンバーの選択</target>
        <note />
      </trans-unit>
      <trans-unit id="Select_members_colon">
        <source>Select members:</source>
        <target state="translated">メンバーの選択:</target>
        <note />
      </trans-unit>
      <trans-unit id="Show_Remove_Unused_References_command_in_Solution_Explorer_experimental">
        <source>Show "Remove Unused References" command in Solution Explorer (experimental)</source>
        <target state="translated">ソリューション エクスプローラーで [未使用の参照を削除する] コマンドを表示する (試験段階)</target>
        <note />
      </trans-unit>
      <trans-unit id="Show_completion_list">
        <source>Show completion list</source>
        <target state="translated">入力候補一覧の表示</target>
        <note />
      </trans-unit>
      <trans-unit id="Show_hints_for_everything_else">
        <source>Show hints for everything else</source>
        <target state="translated">その他すべてのヒントを表示する</target>
        <note />
      </trans-unit>
      <trans-unit id="Show_hints_for_implicit_object_creation">
        <source>Show hints for implicit object creation</source>
        <target state="translated">暗黙的なオブジェクト作成のヒントを表示します</target>
        <note />
      </trans-unit>
      <trans-unit id="Show_hints_for_indexers">
        <source>Show hints for indexers</source>
        <target state="translated">インデクサーのヒントを表示する</target>
        <note />
      </trans-unit>
      <trans-unit id="Show_hints_for_lambda_parameter_types">
        <source>Show hints for lambda parameter types</source>
        <target state="translated">ラムダ パラメーター型のヒントを表示する</target>
        <note />
      </trans-unit>
      <trans-unit id="Show_hints_for_literals">
        <source>Show hints for literals</source>
        <target state="translated">リテラルのヒントを表示する</target>
        <note />
      </trans-unit>
      <trans-unit id="Show_hints_for_variables_with_inferred_types">
        <source>Show hints for variables with inferred types</source>
        <target state="translated">推論された型の変数のヒントを表示する</target>
        <note />
      </trans-unit>
      <trans-unit id="Show_inheritance_margin">
        <source>Show inheritance margin</source>
        <target state="translated">継承の余白を表示する</target>
        <note />
      </trans-unit>
      <trans-unit id="Skip_analyzers_for_implicitly_triggered_builds">
        <source>Skip analyzers for implicitly triggered builds</source>
        <target state="translated">暗黙的にトリガーされたビルドに対してアナライザーをスキップします</target>
        <note />
      </trans-unit>
      <trans-unit id="Some_color_scheme_colors_are_being_overridden_by_changes_made_in_the_Environment_Fonts_and_Colors_options_page_Choose_Use_Defaults_in_the_Fonts_and_Colors_page_to_revert_all_customizations">
        <source>Some color scheme colors are being overridden by changes made in the Environment &gt; Fonts and Colors options page. Choose `Use Defaults` in the Fonts and Colors page to revert all customizations.</source>
        <target state="translated">一部の配色パターンの色は、[環境] &gt; [フォントおよび色] オプション ページで行われた変更によって上書きされます。[フォントおよび色] オプション ページで [既定値を使用] を選択すると、すべてのカスタマイズが元に戻ります。</target>
        <note />
      </trans-unit>
      <trans-unit id="Sort_usings">
        <source>Sort usings</source>
        <target state="translated">using を並べ替える</target>
        <note />
      </trans-unit>
      <trans-unit id="Stack_Trace_Explorer">
        <source>Stack Trace Explorer</source>
        <target state="translated">スタック トレース エクスプローラー</target>
        <note>"Stack Trace" is a language term and should be kept the same. This is for viewing/exploring stack traces</note>
      </trans-unit>
      <trans-unit id="Stack_trace_0">
        <source>Stack Trace {0}</source>
        <target state="translated">スタック トレース {0}</target>
        <note>Header for numbered stack trace view tabs</note>
      </trans-unit>
      <trans-unit id="Suggestion">
        <source>Suggestion</source>
        <target state="translated">提案事項</target>
        <note />
      </trans-unit>
      <trans-unit id="Suppress_hints_when_argument_matches_parameter_name">
        <source>Suppress hints when argument matches parameter name</source>
        <target state="translated">引数がパラメーター名と一致するとき、ヒントを抑制する</target>
        <note />
      </trans-unit>
      <trans-unit id="Suppress_hints_when_parameter_name_matches_the_method_s_intent">
        <source>Suppress hints when parameter name matches the method's intent</source>
        <target state="translated">パラメーター名がメソッドの意図と一致する場合にヒントを非表示にする</target>
        <note />
      </trans-unit>
      <trans-unit id="Suppress_hints_when_parameter_names_differ_only_by_suffix">
        <source>Suppress hints when parameter names differ only by suffix</source>
        <target state="translated">パラメーター名のサフィックスのみが異なる場合にヒントを非表示にする</target>
        <note />
      </trans-unit>
      <trans-unit id="Symbols_without_references">
        <source>Symbols without references</source>
        <target state="translated">参照のないシンボル</target>
        <note />
      </trans-unit>
      <trans-unit id="Sync_Namespaces">
        <source>Sync Namespaces</source>
        <target state="translated">名前空間の同期</target>
        <note>"Namespaces" is the programming language concept</note>
      </trans-unit>
      <trans-unit id="Tab_twice_to_insert_arguments">
        <source>Tab twice to insert arguments (experimental)</source>
        <target state="translated">タブを 2 回押して引数を挿入する (試験段階)</target>
        <note />
      </trans-unit>
      <trans-unit id="Target_Namespace_colon">
        <source>Target Namespace:</source>
        <target state="translated">ターゲット名前空間:</target>
        <note />
      </trans-unit>
      <trans-unit id="The_generator_0_that_generated_this_file_has_been_removed_from_the_project">
        <source>The generator '{0}' that generated this file has been removed from the project; this file is no longer being included in your project.</source>
        <target state="translated">このファイルの生成元であるジェネレーター '{0}' がプロジェクトから削除されました。このファイルはもうプロジェクトに含まれていません。</target>
        <note />
      </trans-unit>
      <trans-unit id="The_generator_0_that_generated_this_file_has_stopped_generating_this_file">
        <source>The generator '{0}' that generated this file has stopped generating this file; this file is no longer being included in your project.</source>
        <target state="translated">このファイルの生成元であるジェネレーター '{0}' で、このファイルの生成が停止しました。このファイルはもうプロジェクトに含まれていません。</target>
        <note />
      </trans-unit>
      <trans-unit id="This_action_cannot_be_undone_Do_you_wish_to_continue">
        <source>This action cannot be undone. Do you wish to continue?</source>
        <target state="translated">この操作を元に戻すことはできません。続行しますか?</target>
        <note />
      </trans-unit>
      <trans-unit id="This_file_is_autogenerated_by_0_and_cannot_be_edited">
        <source>This file is auto-generated by the generator '{0}' and cannot be edited.</source>
        <target state="translated">このファイルはジェネレーター '{0}' によって自動生成されているため、編集できません。</target>
        <note />
      </trans-unit>
      <trans-unit id="This_is_an_invalid_namespace">
        <source>This is an invalid namespace</source>
        <target state="translated">これは無効な名前空間です</target>
        <note />
      </trans-unit>
      <trans-unit id="This_rule_is_not_configurable">
        <source>This rule is not configurable</source>
        <target state="translated">このルールは構成できません</target>
        <note />
      </trans-unit>
      <trans-unit id="Title">
        <source>Title</source>
        <target state="translated">タイトル</target>
        <note />
      </trans-unit>
      <trans-unit id="Type_Name">
        <source>Type name:</source>
        <target state="translated">種類の名前:</target>
        <note />
      </trans-unit>
      <trans-unit id="Type_name_has_a_syntax_error">
        <source>Type name has a syntax error</source>
        <target state="translated">型名に構文エラーがあります</target>
        <note>"Type" is the programming language concept</note>
      </trans-unit>
      <trans-unit id="Type_name_is_not_recognized">
        <source>Type name is not recognized</source>
        <target state="translated">型名が認識されません</target>
        <note>"Type" is the programming language concept</note>
      </trans-unit>
      <trans-unit id="Type_name_is_recognized">
        <source>Type name is recognized</source>
        <target state="translated">型名が認識されます</target>
        <note>"Type" is the programming language concept</note>
      </trans-unit>
      <trans-unit id="Underline_reassigned_variables">
        <source>Underline reassigned variables</source>
        <target state="translated">再割り当てされる変数に下線を引く</target>
        <note />
      </trans-unit>
      <trans-unit id="Unused_value_is_explicitly_assigned_to_an_unused_local">
        <source>Unused value is explicitly assigned to an unused local</source>
        <target state="translated">未使用のローカルに未使用の値が明示的に割り当てられます</target>
        <note />
      </trans-unit>
      <trans-unit id="Unused_value_is_explicitly_assigned_to_discard">
        <source>Unused value is explicitly assigned to discard</source>
        <target state="translated">未使用の値が discard に明示的に割り当てられます</target>
        <note />
      </trans-unit>
      <trans-unit id="Updating_namspaces">
        <source>Updating namespaces...</source>
        <target state="translated">名前空間を更新しています...</target>
        <note>"namespaces" is the programming language concept</note>
      </trans-unit>
      <trans-unit id="Updating_project_references">
        <source>Updating project references...</source>
        <target state="translated">プロジェクト参照を更新しています...</target>
        <note />
      </trans-unit>
      <trans-unit id="Updating_severity">
        <source>Updating severity</source>
        <target state="translated">重要度を更新しています</target>
        <note />
      </trans-unit>
      <trans-unit id="Use_expression_body_for_lambdas">
        <source>Use expression body for lambdas</source>
        <target state="translated">ラムダに式本体を使用します</target>
        <note />
      </trans-unit>
      <trans-unit id="Use_expression_body_for_local_functions">
        <source>Use expression body for local functions</source>
        <target state="translated">ローカル関数に式本体を使用します</target>
        <note />
      </trans-unit>
      <trans-unit id="Use_named_argument">
        <source>Use named argument</source>
        <target state="translated">名前付き引数を使用する</target>
        <note>"argument" is a programming term for a value passed to a function</note>
      </trans-unit>
      <trans-unit id="Value">
        <source>Value</source>
        <target state="translated">値</target>
        <note />
      </trans-unit>
      <trans-unit id="Value_Tracking">
        <source>Value Tracking</source>
        <target state="translated">値の追跡</target>
        <note>Title of the "Value Tracking" tool window. "Value" is the variable/symbol and "Tracking" is the action the tool is doing to follow where the value can originate from.</note>
      </trans-unit>
      <trans-unit id="Value_assigned_here_is_never_used">
        <source>Value assigned here is never used</source>
        <target state="translated">ここで割り当てた値は一度も使用されません</target>
        <note />
      </trans-unit>
      <trans-unit id="Value_colon">
        <source>Value:</source>
        <target state="translated">値:</target>
        <note />
      </trans-unit>
      <trans-unit id="Value_returned_by_invocation_is_implicitly_ignored">
        <source>Value returned by invocation is implicitly ignored</source>
        <target state="translated">呼び出しによって返された値が暗黙的に無視されます</target>
        <note />
      </trans-unit>
      <trans-unit id="Value_to_inject_at_call_sites">
        <source>Value to inject at call sites</source>
        <target state="translated">呼び出しサイトで挿入する値</target>
        <note />
      </trans-unit>
      <trans-unit id="Visual_Studio_2017">
        <source>Visual Studio 2017</source>
        <target state="translated">Visual Studio 2017</target>
        <note />
      </trans-unit>
      <trans-unit id="Visual_Studio_2019">
        <source>Visual Studio 2019</source>
        <target state="translated">Visual Studio 2019</target>
        <note />
      </trans-unit>
      <trans-unit id="Visual_Studio_Settings">
        <source>Visual Studio Settings</source>
        <target state="translated">Visual Studio の設定</target>
        <note />
      </trans-unit>
      <trans-unit id="Warning">
        <source>Warning</source>
        <target state="translated">警告</target>
        <note />
      </trans-unit>
      <trans-unit id="Warning_colon_duplicate_parameter_name">
        <source>Warning: duplicate parameter name</source>
        <target state="translated">警告: パラメーター名が重複しています</target>
        <note />
      </trans-unit>
      <trans-unit id="Warning_colon_type_does_not_bind">
        <source>Warning: type does not bind</source>
        <target state="translated">警告: 型はバインドしていません</target>
        <note />
      </trans-unit>
      <trans-unit id="We_notice_you_suspended_0_Reset_keymappings_to_continue_to_navigate_and_refactor">
        <source>We notice you suspended '{0}'. Reset keymappings to continue to navigate and refactor.</source>
        <target state="translated">'{0}' が中断されました。キーマップをリセットして、移動とリファクターを続行してください。</target>
        <note />
      </trans-unit>
      <trans-unit id="This_workspace_does_not_support_updating_Visual_Basic_compilation_options">
        <source>This workspace does not support updating Visual Basic compilation options.</source>
        <target state="translated">このワークスペースでは、Visual Basic コンパイル オプションの更新がサポートされていません。</target>
        <note />
      </trans-unit>
      <trans-unit id="Whitespace">
        <source>Whitespace</source>
        <target state="translated">空白</target>
        <note />
      </trans-unit>
      <trans-unit id="You_must_change_the_signature">
        <source>You must change the signature</source>
        <target state="translated">署名を変更する必要があります</target>
        <note>"signature" here means the definition of a method</note>
      </trans-unit>
      <trans-unit id="You_must_select_at_least_one_member">
        <source>You must select at least one member.</source>
        <target state="translated">少なくとも 1 人のメンバーを選択する必要があります。</target>
        <note />
      </trans-unit>
      <trans-unit id="Illegal_characters_in_path">
        <source>Illegal characters in path.</source>
        <target state="translated">パスに無効な文字があります。</target>
        <note />
      </trans-unit>
      <trans-unit id="File_name_must_have_the_0_extension">
        <source>File name must have the "{0}" extension.</source>
        <target state="translated">ファイル名には拡張子 "{0}" が必要です。</target>
        <note />
      </trans-unit>
      <trans-unit id="Debugger">
        <source>Debugger</source>
        <target state="translated">デバッガー</target>
        <note />
      </trans-unit>
      <trans-unit id="Determining_breakpoint_location">
        <source>Determining breakpoint location...</source>
        <target state="translated">ブレークポイントの位置を特定しています...</target>
        <note />
      </trans-unit>
      <trans-unit id="Determining_autos">
        <source>Determining autos...</source>
        <target state="translated">自動変数を特定しています...</target>
        <note />
      </trans-unit>
      <trans-unit id="Resolving_breakpoint_location">
        <source>Resolving breakpoint location...</source>
        <target state="translated">ブレークポイントの位置を解決しています...</target>
        <note />
      </trans-unit>
      <trans-unit id="Validating_breakpoint_location">
        <source>Validating breakpoint location...</source>
        <target state="translated">ブレークポイントの場所を検証しています...</target>
        <note />
      </trans-unit>
      <trans-unit id="Getting_DataTip_text">
        <source>Getting DataTip text...</source>
        <target state="translated">データヒント テキストを取得しています...</target>
        <note />
      </trans-unit>
      <trans-unit id="Preview_unavailable">
        <source>Preview unavailable</source>
        <target state="translated">プレビューを利用できません</target>
        <note />
      </trans-unit>
      <trans-unit id="Overrides_">
        <source>Overrides</source>
        <target state="translated">オーバーライド</target>
        <note />
      </trans-unit>
      <trans-unit id="Overridden_By">
        <source>Overridden By</source>
        <target state="translated">オーバーライド元</target>
        <note />
      </trans-unit>
      <trans-unit id="Inherits_">
        <source>Inherits</source>
        <target state="translated">継承</target>
        <note />
      </trans-unit>
      <trans-unit id="Inherited_By">
        <source>Inherited By</source>
        <target state="translated">継承先</target>
        <note />
      </trans-unit>
      <trans-unit id="Implements_">
        <source>Implements</source>
        <target state="translated">実装</target>
        <note />
      </trans-unit>
      <trans-unit id="Implemented_By">
        <source>Implemented By</source>
        <target state="translated">実装先</target>
        <note />
      </trans-unit>
      <trans-unit id="Maximum_number_of_documents_are_open">
        <source>Maximum number of documents are open.</source>
        <target state="translated">最大数のドキュメントが開いています。</target>
        <note />
      </trans-unit>
      <trans-unit id="Failed_to_create_document_in_miscellaneous_files_project">
        <source>Failed to create document in miscellaneous files project.</source>
        <target state="translated">その他のファイル プロジェクトにドキュメントを作成できませんでした。</target>
        <note />
      </trans-unit>
      <trans-unit id="Invalid_access">
        <source>Invalid access.</source>
        <target state="translated">アクセスが無効です。</target>
        <note />
      </trans-unit>
      <trans-unit id="The_following_references_were_not_found_0_Please_locate_and_add_them_manually">
        <source>The following references were not found. {0}Please locate and add them manually.</source>
        <target state="translated">次の参照が見つかりませんでした。{0}これらを検索して手動で追加してください。</target>
        <note />
      </trans-unit>
      <trans-unit id="End_position_must_be_start_position">
        <source>End position must be &gt;= start position</source>
        <target state="translated">終了位置は、開始位置以上の値にする必要があります</target>
        <note />
      </trans-unit>
      <trans-unit id="Not_a_valid_value">
        <source>Not a valid value</source>
        <target state="translated">有効な値ではありません</target>
        <note />
      </trans-unit>
      <trans-unit id="_0_is_inherited">
        <source>'{0}' is inherited</source>
        <target state="translated">'{0}' が継承済み</target>
        <note />
      </trans-unit>
      <trans-unit id="_0_will_be_changed_to_abstract">
        <source>'{0}' will be changed to abstract.</source>
        <target state="translated">'{0}' は抽象に変更されます。</target>
        <note />
      </trans-unit>
      <trans-unit id="_0_will_be_changed_to_non_static">
        <source>'{0}' will be changed to non-static.</source>
        <target state="translated">'{0}' は非静的に変更されます。</target>
        <note />
      </trans-unit>
      <trans-unit id="_0_will_be_changed_to_public">
        <source>'{0}' will be changed to public.</source>
        <target state="translated">'{0}' はパブリックに変更されます。</target>
        <note />
      </trans-unit>
      <trans-unit id="at_the_end_of_the_line_of_code">
        <source>at the end of the line of code</source>
        <target state="translated">コード行の末尾で</target>
        <note />
      </trans-unit>
      <trans-unit id="generated_by_0_suffix">
        <source>[generated by {0}]</source>
        <target state="translated">[{0} により生成]</target>
        <note>{0} is the name of a generator.</note>
      </trans-unit>
      <trans-unit id="generated_suffix">
        <source>[generated]</source>
        <target state="translated">[生成]</target>
        <note />
      </trans-unit>
      <trans-unit id="given_workspace_doesn_t_support_undo">
        <source>given workspace doesn't support undo</source>
        <target state="translated">指定されたワークスペースは元に戻す操作をサポートしていません</target>
        <note />
      </trans-unit>
      <trans-unit id="Add_a_reference_to_0">
        <source>Add a reference to '{0}'</source>
        <target state="translated">参照を '{0}' に追加</target>
        <note />
      </trans-unit>
      <trans-unit id="Event_type_is_invalid">
        <source>Event type is invalid</source>
        <target state="translated">イベントの種類が無効です</target>
        <note />
      </trans-unit>
      <trans-unit id="Can_t_find_where_to_insert_member">
        <source>Can't find where to insert member</source>
        <target state="translated">メンバーを挿入する場所を見つけることができません</target>
        <note />
      </trans-unit>
      <trans-unit id="Can_t_rename_other_elements">
        <source>Can't rename 'other' elements</source>
        <target state="translated">other' 要素の名前は変更できません</target>
        <note />
      </trans-unit>
      <trans-unit id="Unknown_rename_type">
        <source>Unknown rename type</source>
        <target state="translated">名前変更の型が不明です</target>
        <note />
      </trans-unit>
      <trans-unit id="IDs_are_not_supported_for_this_symbol_type">
        <source>IDs are not supported for this symbol type.</source>
        <target state="translated">ID は、このシンボルの種類ではサポートされていません。</target>
        <note />
      </trans-unit>
      <trans-unit id="Can_t_create_a_node_id_for_this_symbol_kind_colon_0">
        <source>Can't create a node id for this symbol kind: '{0}'</source>
        <target state="translated">このシンボルの種類のノード ID を作成することはできません: '{0}'</target>
        <note />
      </trans-unit>
      <trans-unit id="Project_References">
        <source>Project References</source>
        <target state="translated">プロジェクトの参照</target>
        <note />
      </trans-unit>
      <trans-unit id="Base_Types">
        <source>Base Types</source>
        <target state="translated">基本型</target>
        <note />
      </trans-unit>
      <trans-unit id="Could_not_find_project_0">
        <source>Could not find project '{0}'</source>
        <target state="translated">プロジェクト '{0}' が見つかりませんでした</target>
        <note />
      </trans-unit>
      <trans-unit id="Could_not_find_location_of_folder_on_disk">
        <source>Could not find location of folder on disk</source>
        <target state="translated">ディスクにフォルダーの場所が見つかりませんでした</target>
        <note />
      </trans-unit>
      <trans-unit id="Assembly">
        <source>Assembly </source>
        <target state="translated">アセンブリ </target>
        <note />
      </trans-unit>
      <trans-unit id="Exceptions_colon">
        <source>Exceptions:</source>
        <target state="translated">例外:</target>
        <note />
      </trans-unit>
      <trans-unit id="Member_of_0">
        <source>Member of {0}</source>
        <target state="translated">{0} のメンバー</target>
        <note />
      </trans-unit>
      <trans-unit id="Parameters_colon1">
        <source>Parameters:</source>
        <target state="translated">パラメーター:</target>
        <note />
      </trans-unit>
      <trans-unit id="Project">
        <source>Project </source>
        <target state="translated">プロジェクト </target>
        <note />
      </trans-unit>
      <trans-unit id="Remarks_colon">
        <source>Remarks:</source>
        <target state="translated">コメント:</target>
        <note />
      </trans-unit>
      <trans-unit id="Returns_colon">
        <source>Returns:</source>
        <target state="translated">戻り値:</target>
        <note />
      </trans-unit>
      <trans-unit id="Summary_colon">
        <source>Summary:</source>
        <target state="translated">概要:</target>
        <note />
      </trans-unit>
      <trans-unit id="Type_Parameters_colon">
        <source>Type Parameters:</source>
        <target state="translated">型パラメーター:</target>
        <note />
      </trans-unit>
      <trans-unit id="File_already_exists">
        <source>File already exists</source>
        <target state="translated">ファイルは既に存在します</target>
        <note />
      </trans-unit>
      <trans-unit id="File_path_cannot_use_reserved_keywords">
        <source>File path cannot use reserved keywords</source>
        <target state="translated">ファイル パスには予約されたキーワードを使用できません</target>
        <note />
      </trans-unit>
      <trans-unit id="DocumentPath_is_illegal">
        <source>DocumentPath is illegal</source>
        <target state="translated">DocumentPath が無効です</target>
        <note />
      </trans-unit>
      <trans-unit id="Project_Path_is_illegal">
        <source>Project Path is illegal</source>
        <target state="translated">プロジェクトのパスが無効です</target>
        <note />
      </trans-unit>
      <trans-unit id="Path_cannot_have_empty_filename">
        <source>Path cannot have empty filename</source>
        <target state="translated">パスのファイル名を空にすることはできません</target>
        <note />
      </trans-unit>
      <trans-unit id="The_given_DocumentId_did_not_come_from_the_Visual_Studio_workspace">
        <source>The given DocumentId did not come from the Visual Studio workspace.</source>
        <target state="translated">指定された DocumentId は、Visual Studio のワークスペースからのものではありません。</target>
        <note />
      </trans-unit>
      <trans-unit id="Project_colon_0_1_Use_the_dropdown_to_view_and_switch_to_other_projects_this_file_may_belong_to">
        <source>Project: {0} ({1})

Use the dropdown to view and switch to other projects this file may belong to.</source>
        <target state="translated">プロジェクト: {0} ({1})

ドロップダウンを使用して、このファイルが属している可能性のある他のプロジェクトを表示し、それらのプロジェクトに切り替えます。</target>
        <note />
      </trans-unit>
      <trans-unit id="_0_Use_the_dropdown_to_view_and_navigate_to_other_items_in_this_file">
        <source>{0}

Use the dropdown to view and navigate to other items in this file.</source>
        <target state="translated">{0}

ドロップダウンを使用して、このファイル内の他の項目を表示し、そこに移動します。</target>
        <note />
      </trans-unit>
      <trans-unit id="Project_colon_0_Use_the_dropdown_to_view_and_switch_to_other_projects_this_file_may_belong_to">
        <source>Project: {0}

Use the dropdown to view and switch to other projects this file may belong to.</source>
        <target state="translated">プロジェクト: {0}

ドロップダウンを使用して、このファイルが属している可能性のある他のプロジェクトを表示し、それらのプロジェクトに切り替えます。</target>
        <note />
      </trans-unit>
      <trans-unit id="AnalyzerChangedOnDisk">
        <source>AnalyzerChangedOnDisk</source>
        <target state="translated">AnalyzerChangedOnDisk</target>
        <note />
      </trans-unit>
      <trans-unit id="The_analyzer_assembly_0_has_changed_Diagnostics_may_be_incorrect_until_Visual_Studio_is_restarted">
        <source>The analyzer assembly '{0}' has changed. Diagnostics may be incorrect until Visual Studio is restarted.</source>
        <target state="translated">アナライザー アセンブリ '{0}' が変更されました。Visual Studio を再起動するまで正しい診断ができない可能性があります。</target>
        <note />
      </trans-unit>
      <trans-unit id="CSharp_VB_Diagnostics_Table_Data_Source">
        <source>C#/VB Diagnostics Table Data Source</source>
        <target state="translated">C#/VB 診断テーブル データ ソース</target>
        <note />
      </trans-unit>
      <trans-unit id="CSharp_VB_Todo_List_Table_Data_Source">
        <source>C#/VB Todo List Table Data Source</source>
        <target state="translated">C#/VB Todo リスト テーブル データ ソース</target>
        <note />
      </trans-unit>
      <trans-unit id="Cancel">
        <source>Cancel</source>
        <target state="translated">キャンセル</target>
        <note />
      </trans-unit>
      <trans-unit id="Deselect_All">
        <source>_Deselect All</source>
        <target state="translated">すべて選択解除(_D)</target>
        <note />
      </trans-unit>
      <trans-unit id="Extract_Interface">
        <source>Extract Interface</source>
        <target state="translated">インターフェイスの抽出</target>
        <note />
      </trans-unit>
      <trans-unit id="Generated_name_colon">
        <source>Generated name:</source>
        <target state="translated">生成された名前:</target>
        <note />
      </trans-unit>
      <trans-unit id="New_file_name_colon">
        <source>New _file name:</source>
        <target state="translated">新しいファイル名(_F):</target>
        <note />
      </trans-unit>
      <trans-unit id="New_interface_name_colon">
        <source>New _interface name:</source>
        <target state="translated">新しいインターフェイス名(_I):</target>
        <note />
      </trans-unit>
      <trans-unit id="OK">
        <source>OK</source>
        <target state="translated">OK</target>
        <note />
      </trans-unit>
      <trans-unit id="Select_All">
        <source>_Select All</source>
        <target state="translated">すべて選択(_S)</target>
        <note />
      </trans-unit>
      <trans-unit id="Select_public_members_to_form_interface">
        <source>Select public _members to form interface</source>
        <target state="translated">インターフェイスを形成するパブリック メンバーを選択する(_M)</target>
        <note />
      </trans-unit>
      <trans-unit id="Access_colon">
        <source>_Access:</source>
        <target state="translated">アクセス(_A):</target>
        <note />
      </trans-unit>
      <trans-unit id="Add_to_existing_file">
        <source>Add to _existing file</source>
        <target state="translated">既存ファイルに追加(_E)</target>
        <note />
      </trans-unit>
      <trans-unit id="Change_Signature">
        <source>Change Signature</source>
        <target state="translated">署名の変更</target>
        <note />
      </trans-unit>
      <trans-unit id="Create_new_file">
        <source>_Create new file</source>
        <target state="translated">新しいファイルの作成(_C)</target>
        <note />
      </trans-unit>
      <trans-unit id="Default_">
        <source>Default</source>
        <target state="translated">既定</target>
        <note />
      </trans-unit>
      <trans-unit id="File_Name_colon">
        <source>File Name:</source>
        <target state="translated">ファイル名:</target>
        <note />
      </trans-unit>
      <trans-unit id="Generate_Type">
        <source>Generate Type</source>
        <target state="translated">型の生成</target>
        <note />
      </trans-unit>
      <trans-unit id="Kind_colon">
        <source>_Kind:</source>
        <target state="translated">種類(_K):</target>
        <note />
      </trans-unit>
      <trans-unit id="Location_colon">
        <source>Location:</source>
        <target state="translated">場所:</target>
        <note />
      </trans-unit>
      <trans-unit id="Modifier">
        <source>Modifier</source>
        <target state="translated">修飾子</target>
        <note />
      </trans-unit>
      <trans-unit id="Name_colon1">
        <source>Name:</source>
        <target state="translated">名前:</target>
        <note />
      </trans-unit>
      <trans-unit id="Parameter">
        <source>Parameter</source>
        <target state="translated">パラメーター</target>
        <note />
      </trans-unit>
      <trans-unit id="Parameters_colon2">
        <source>Parameters:</source>
        <target state="translated">パラメーター:</target>
        <note />
      </trans-unit>
      <trans-unit id="Preview_method_signature_colon">
        <source>Preview method signature:</source>
        <target state="translated">メソッド シグネチャのプレビュー:</target>
        <note />
      </trans-unit>
      <trans-unit id="Preview_reference_changes">
        <source>Preview reference changes</source>
        <target state="translated">参照の変更のプレビュー</target>
        <note />
      </trans-unit>
      <trans-unit id="Project_colon">
        <source>_Project:</source>
        <target state="translated">プロジェクト(_P):</target>
        <note />
      </trans-unit>
      <trans-unit id="Type">
        <source>Type</source>
        <target state="translated">型</target>
        <note />
      </trans-unit>
      <trans-unit id="Type_Details_colon">
        <source>Type Details:</source>
        <target state="translated">型の詳細:</target>
        <note />
      </trans-unit>
      <trans-unit id="Re_move">
        <source>Re_move</source>
        <target state="translated">削除(_M)</target>
        <note />
      </trans-unit>
      <trans-unit id="Restore">
        <source>_Restore</source>
        <target state="translated">復元(_R)</target>
        <note />
      </trans-unit>
      <trans-unit id="More_about_0">
        <source>More about {0}</source>
        <target state="translated">{0} の詳細</target>
        <note />
      </trans-unit>
      <trans-unit id="Navigation_must_be_performed_on_the_foreground_thread">
        <source>Navigation must be performed on the foreground thread.</source>
        <target state="translated">ナビゲーションは、フォアグラウンドのスレッドで行う必要があります。</target>
        <note />
      </trans-unit>
      <trans-unit id="bracket_plus_bracket">
        <source>[+] </source>
        <target state="translated">[+] </target>
        <note />
      </trans-unit>
      <trans-unit id="bracket_bracket">
        <source>[-] </source>
        <target state="translated">[-] </target>
        <note />
      </trans-unit>
      <trans-unit id="Reference_to_0_in_project_1">
        <source>Reference to '{0}' in project '{1}'</source>
        <target state="translated">プロジェクト '{1}' 内の '{0}' に対する参照</target>
        <note />
      </trans-unit>
      <trans-unit id="Unknown1">
        <source>&lt;Unknown&gt;</source>
        <target state="translated">&lt;不明&gt;</target>
        <note />
      </trans-unit>
      <trans-unit id="Analyzer_reference_to_0_in_project_1">
        <source>Analyzer reference to '{0}' in project '{1}'</source>
        <target state="translated">プロジェクト '{1}' 内の '{0}' に対するアナライザー参照</target>
        <note />
      </trans-unit>
      <trans-unit id="Project_reference_to_0_in_project_1">
        <source>Project reference to '{0}' in project '{1}'</source>
        <target state="translated">プロジェクト '{1}' 内の '{0}' に対するプロジェクト参照</target>
        <note />
      </trans-unit>
      <trans-unit id="AnalyzerDependencyConflict">
        <source>AnalyzerDependencyConflict</source>
        <target state="translated">AnalyzerDependencyConflict</target>
        <note />
      </trans-unit>
      <trans-unit id="Analyzer_assemblies_0_and_1_both_have_identity_2_but_different_contents_Only_one_will_be_loaded_and_analyzers_using_these_assemblies_may_not_run_correctly">
        <source>Analyzer assemblies '{0}' and '{1}' both have identity '{2}' but different contents. Only one will be loaded and analyzers using these assemblies may not run correctly.</source>
        <target state="translated">アナライザー アセンブリ '{0}' と '{1}' は両方とも ID が '{2}' ですが、内容が異なります。読み込まれるのは 1 つだけです。これらのアセンブリを使用するアナライザーは正常に実行されない可能性があります。</target>
        <note />
      </trans-unit>
      <trans-unit id="_0_references">
        <source>{0} references</source>
        <target state="translated">{0} 個の参照</target>
        <note />
      </trans-unit>
      <trans-unit id="_1_reference">
        <source>1 reference</source>
        <target state="translated">1 個の参照</target>
        <note />
      </trans-unit>
      <trans-unit id="_0_encountered_an_error_and_has_been_disabled">
        <source>'{0}' encountered an error and has been disabled.</source>
        <target state="translated">'{0}' でエラーが生じ、無効になりました。</target>
        <note />
      </trans-unit>
      <trans-unit id="Enable">
        <source>Enable</source>
        <target state="translated">有効にする</target>
        <note />
      </trans-unit>
      <trans-unit id="Enable_and_ignore_future_errors">
        <source>Enable and ignore future errors</source>
        <target state="translated">有効化して今後のエラーを無視する</target>
        <note />
      </trans-unit>
      <trans-unit id="No_Changes">
        <source>No Changes</source>
        <target state="translated">変更なし</target>
        <note />
      </trans-unit>
      <trans-unit id="Current_block">
        <source>Current block</source>
        <target state="translated">現在のブロック</target>
        <note />
      </trans-unit>
      <trans-unit id="Determining_current_block">
        <source>Determining current block.</source>
        <target state="translated">現在のブロックを特定しています。</target>
        <note />
      </trans-unit>
      <trans-unit id="IntelliSense">
        <source>IntelliSense</source>
        <target state="translated">IntelliSense</target>
        <note />
      </trans-unit>
      <trans-unit id="CSharp_VB_Build_Table_Data_Source">
        <source>C#/VB Build Table Data Source</source>
        <target state="translated">C#/VB ビルド テーブル データ ソース</target>
        <note />
      </trans-unit>
      <trans-unit id="MissingAnalyzerReference">
        <source>MissingAnalyzerReference</source>
        <target state="translated">MissingAnalyzerReference</target>
        <note />
      </trans-unit>
      <trans-unit id="Analyzer_assembly_0_depends_on_1_but_it_was_not_found_Analyzers_may_not_run_correctly_unless_the_missing_assembly_is_added_as_an_analyzer_reference_as_well">
        <source>Analyzer assembly '{0}' depends on '{1}' but it was not found. Analyzers may not run correctly unless the missing assembly is added as an analyzer reference as well.</source>
        <target state="translated">アナライザー アセンブリ '{0}' は '{1}' に依存しますが、見つかりませんでした。欠落しているアセンブリがアナライザー参照として追加されない限り、アナライザーを正常に実行できない可能性があります。</target>
        <note />
      </trans-unit>
      <trans-unit id="Suppress_diagnostics">
        <source>Suppress diagnostics</source>
        <target state="translated">診断を抑制する</target>
        <note />
      </trans-unit>
      <trans-unit id="Computing_suppressions_fix">
        <source>Computing suppressions fix...</source>
        <target state="translated">抑制の修正を計算しています...</target>
        <note />
      </trans-unit>
      <trans-unit id="Applying_suppressions_fix">
        <source>Applying suppressions fix...</source>
        <target state="translated">抑制の修正を適用しています...</target>
        <note />
      </trans-unit>
      <trans-unit id="Remove_suppressions">
        <source>Remove suppressions</source>
        <target state="translated">抑制の削除</target>
        <note />
      </trans-unit>
      <trans-unit id="Computing_remove_suppressions_fix">
        <source>Computing remove suppressions fix...</source>
        <target state="translated">抑制の削除の修正を計算しています...</target>
        <note />
      </trans-unit>
      <trans-unit id="Applying_remove_suppressions_fix">
        <source>Applying remove suppressions fix...</source>
        <target state="translated">抑制の削除の修正を適用しています...</target>
        <note />
      </trans-unit>
      <trans-unit id="This_workspace_only_supports_opening_documents_on_the_UI_thread">
        <source>This workspace only supports opening documents on the UI thread.</source>
        <target state="translated">このワークスペースでは、UI スレッドでドキュメントを開くことしかできません。</target>
        <note />
      </trans-unit>
      <trans-unit id="This_workspace_does_not_support_updating_Visual_Basic_parse_options">
        <source>This workspace does not support updating Visual Basic parse options.</source>
        <target state="translated">このワークスペースでは、Visual Basic の解析オプションの更新はサポートされていません。</target>
        <note />
      </trans-unit>
      <trans-unit id="Synchronize_0">
        <source>Synchronize {0}</source>
        <target state="translated">{0} を同期する</target>
        <note />
      </trans-unit>
      <trans-unit id="Synchronizing_with_0">
        <source>Synchronizing with {0}...</source>
        <target state="translated">{0} と同期しています...</target>
        <note />
      </trans-unit>
      <trans-unit id="Visual_Studio_has_suspended_some_advanced_features_to_improve_performance">
        <source>Visual Studio has suspended some advanced features to improve performance.</source>
        <target state="translated">Visual Studio は、パフォーマンス向上のため一部の高度な機能を中断しました。</target>
        <note />
      </trans-unit>
      <trans-unit id="Installing_0">
        <source>Installing '{0}'</source>
        <target state="translated">'{0}' をインストールしています</target>
        <note />
      </trans-unit>
      <trans-unit id="Installing_0_completed">
        <source>Installing '{0}' completed</source>
        <target state="translated">'{0}' のインストールが完了しました</target>
        <note />
      </trans-unit>
      <trans-unit id="Package_install_failed_colon_0">
        <source>Package install failed: {0}</source>
        <target state="translated">パッケージをインストールできませんでした: {0}</target>
        <note />
      </trans-unit>
      <trans-unit id="Unknown2">
        <source>&lt;Unknown&gt;</source>
        <target state="translated">&lt;不明&gt;</target>
        <note />
      </trans-unit>
      <trans-unit id="No">
        <source>No</source>
        <target state="translated">いいえ</target>
        <note />
      </trans-unit>
      <trans-unit id="Yes">
        <source>Yes</source>
        <target state="translated">はい</target>
        <note />
      </trans-unit>
      <trans-unit id="Choose_a_Symbol_Specification_and_a_Naming_Style">
        <source>Choose a Symbol Specification and a Naming Style.</source>
        <target state="translated">シンボル仕様と名前付けスタイルを選択します。</target>
        <note />
      </trans-unit>
      <trans-unit id="Enter_a_title_for_this_Naming_Rule">
        <source>Enter a title for this Naming Rule.</source>
        <target state="translated">この名前付けルールのタイトルを入力してください。</target>
        <note />
      </trans-unit>
      <trans-unit id="Enter_a_title_for_this_Naming_Style">
        <source>Enter a title for this Naming Style.</source>
        <target state="translated">この名前付けスタイルのタイトルを入力してください。</target>
        <note />
      </trans-unit>
      <trans-unit id="Enter_a_title_for_this_Symbol_Specification">
        <source>Enter a title for this Symbol Specification.</source>
        <target state="translated">このシンボル仕様のタイトルを入力してください。</target>
        <note />
      </trans-unit>
      <trans-unit id="Accessibilities_can_match_any">
        <source>Accessibilities (can match any)</source>
        <target state="translated">アクセシビリティ (任意のレベルと一致できます)</target>
        <note />
      </trans-unit>
      <trans-unit id="Capitalization_colon">
        <source>Capitalization:</source>
        <target state="translated">大文字化:</target>
        <note />
      </trans-unit>
      <trans-unit id="all_lower">
        <source>all lower</source>
        <target state="translated">すべて小文字(all lower)</target>
        <note />
      </trans-unit>
      <trans-unit id="ALL_UPPER">
        <source>ALL UPPER</source>
        <target state="translated">すべて大文字(ALL UPPER)</target>
        <note />
      </trans-unit>
      <trans-unit id="camel_Case_Name">
        <source>camel Case Name</source>
        <target state="translated">キャメル ケース名</target>
        <note />
      </trans-unit>
      <trans-unit id="First_word_upper">
        <source>First word upper</source>
        <target state="translated">先頭文字を大文字にする</target>
        <note />
      </trans-unit>
      <trans-unit id="Pascal_Case_Name">
        <source>Pascal Case Name</source>
        <target state="translated">パスカル ケース名</target>
        <note />
      </trans-unit>
      <trans-unit id="Severity_colon">
        <source>Severity:</source>
        <target state="translated">重要度:</target>
        <note />
      </trans-unit>
      <trans-unit id="Modifiers_must_match_all">
        <source>Modifiers (must match all)</source>
        <target state="translated">修飾子 (すべてと一致する必要があります)</target>
        <note />
      </trans-unit>
      <trans-unit id="Name_colon2">
        <source>Name:</source>
        <target state="translated">名前:</target>
        <note />
      </trans-unit>
      <trans-unit id="Naming_Rule">
        <source>Naming Rule</source>
        <target state="translated">名前付けルール</target>
        <note />
      </trans-unit>
      <trans-unit id="Naming_Style">
        <source>Naming Style</source>
        <target state="translated">名前付けスタイル</target>
        <note />
      </trans-unit>
      <trans-unit id="Naming_Style_colon">
        <source>Naming Style:</source>
        <target state="translated">名前付けスタイル:</target>
        <note />
      </trans-unit>
      <trans-unit id="Naming_Rules_allow_you_to_define_how_particular_sets_of_symbols_should_be_named_and_how_incorrectly_named_symbols_should_be_handled">
        <source>Naming Rules allow you to define how particular sets of symbols should be named and how incorrectly-named symbols should be handled.</source>
        <target state="translated">名前付けルールを使用すると、特定のシンボル セットの名前付け方法と、正しく名前付けされていないシンボルの処理方法を定義できます。</target>
        <note />
      </trans-unit>
      <trans-unit id="The_first_matching_top_level_Naming_Rule_is_used_by_default_when_naming_a_symbol_while_any_special_cases_are_handled_by_a_matching_child_rule">
        <source>The first matching top-level Naming Rule is used by default when naming a symbol, while any special cases are handled by a matching child rule.</source>
        <target state="translated">シンボルに名前を付けるときには、最初に一致するトップレベルの名前付けルールが既定で使用されますが、特殊なケースの場合は一致する子ルールによって処理されます。</target>
        <note />
      </trans-unit>
      <trans-unit id="Naming_Style_Title_colon">
        <source>Naming Style Title:</source>
        <target state="translated">名前付けスタイルのタイトル:</target>
        <note />
      </trans-unit>
      <trans-unit id="Parent_Rule_colon">
        <source>Parent Rule:</source>
        <target state="translated">親規則:</target>
        <note />
      </trans-unit>
      <trans-unit id="Required_Prefix_colon">
        <source>Required Prefix:</source>
        <target state="translated">必要なプレフィックス:</target>
        <note />
      </trans-unit>
      <trans-unit id="Required_Suffix_colon">
        <source>Required Suffix:</source>
        <target state="translated">必要なサフィックス:</target>
        <note />
      </trans-unit>
      <trans-unit id="Sample_Identifier_colon">
        <source>Sample Identifier:</source>
        <target state="translated">サンプル識別子:</target>
        <note />
      </trans-unit>
      <trans-unit id="Symbol_Kinds_can_match_any">
        <source>Symbol Kinds (can match any)</source>
        <target state="translated">シンボルの種類 (任意のものと一致できます)</target>
        <note />
      </trans-unit>
      <trans-unit id="Symbol_Specification">
        <source>Symbol Specification</source>
        <target state="translated">シンボル仕様</target>
        <note />
      </trans-unit>
      <trans-unit id="Symbol_Specification_colon">
        <source>Symbol Specification:</source>
        <target state="translated">シンボル仕様:</target>
        <note />
      </trans-unit>
      <trans-unit id="Symbol_Specification_Title_colon">
        <source>Symbol Specification Title:</source>
        <target state="translated">シンボル仕様のタイトル:</target>
        <note />
      </trans-unit>
      <trans-unit id="Word_Separator_colon">
        <source>Word Separator:</source>
        <target state="translated">単語の区切り記号:</target>
        <note />
      </trans-unit>
      <trans-unit id="example">
        <source>example</source>
        <target state="translated">例</target>
        <note>IdentifierWord_Example and IdentifierWord_Identifier are combined (with prefixes, suffixes, and word separators) into an example identifier name in the NamingStyle UI.</note>
      </trans-unit>
      <trans-unit id="identifier">
        <source>identifier</source>
        <target state="translated">識別子</target>
        <note>IdentifierWord_Example and IdentifierWord_Identifier are combined (with prefixes, suffixes, and word separators) into an example identifier name in the NamingStyle UI.</note>
      </trans-unit>
      <trans-unit id="Install_0">
        <source>Install '{0}'</source>
        <target state="translated">'{0}' をインストールする</target>
        <note />
      </trans-unit>
      <trans-unit id="Uninstalling_0">
        <source>Uninstalling '{0}'</source>
        <target state="translated">'{0}' アンインストールしています</target>
        <note />
      </trans-unit>
      <trans-unit id="Uninstalling_0_completed">
        <source>Uninstalling '{0}' completed</source>
        <target state="translated">'{0}' のアンインストールが完了しました</target>
        <note />
      </trans-unit>
      <trans-unit id="Uninstall_0">
        <source>Uninstall '{0}'</source>
        <target state="translated">'{0}' をアンインストールする</target>
        <note />
      </trans-unit>
      <trans-unit id="Package_uninstall_failed_colon_0">
        <source>Package uninstall failed: {0}</source>
        <target state="translated">パッケージをアンインストールできませんでした: {0}</target>
        <note />
      </trans-unit>
      <trans-unit id="Error_encountered_while_loading_the_project_Some_project_features_such_as_full_solution_analysis_for_the_failed_project_and_projects_that_depend_on_it_have_been_disabled">
        <source>Error encountered while loading the project. Some project features, such as full solution analysis for the failed project and projects that depend on it, have been disabled.</source>
        <target state="translated">プロジェクトの読み込み中にエラーが発生しました。失敗したプロジェクトとそれに依存するプロジェクトの完全なソリューション解析など、一部のプロジェクト機能が使用できなくなりました。</target>
        <note />
      </trans-unit>
      <trans-unit id="Project_loading_failed">
        <source>Project loading failed.</source>
        <target state="translated">プロジェクトの読み込みに失敗しました。</target>
        <note />
      </trans-unit>
      <trans-unit id="To_see_what_caused_the_issue_please_try_below_1_Close_Visual_Studio_long_paragraph_follows">
        <source>To see what caused the issue, please try below.

1. Close Visual Studio
2. Open a Visual Studio Developer Command Prompt
3. Set environment variable “TraceDesignTime” to true (set TraceDesignTime=true)
4. Delete .vs directory/.suo file
5. Restart VS from the command prompt you set the environment variable (devenv)
6. Open the solution
7. Check '{0}' and look for the failed tasks (FAILED)</source>
        <target state="translated">この問題の原因を確認するには、次をお試しください。

1. Visual Studio を閉じる
2. Visual Studio 開発者コマンド プロンプトを開く
3. 環境変数 "TraceDesignTime" を true に設定する (set TraceDesignTime=true)
4. .vs directory/.suo ファイルを削除する
5. 環境変数 (devenv) を設定したコマンド プロンプトから VS を再起動する
6. ソリューションを開く
7. '{0}' を確認し、失敗したタスク (FAILED) を探す</target>
        <note />
      </trans-unit>
      <trans-unit id="Additional_information_colon">
        <source>Additional information:</source>
        <target state="translated">追加情報:</target>
        <note />
      </trans-unit>
      <trans-unit id="Installing_0_failed_Additional_information_colon_1">
        <source>Installing '{0}' failed.

Additional information: {1}</source>
        <target state="translated">'{0}' をインストールできませんでした。

追加情報: {1}</target>
        <note />
      </trans-unit>
      <trans-unit id="Uninstalling_0_failed_Additional_information_colon_1">
        <source>Uninstalling '{0}' failed.

Additional information: {1}</source>
        <target state="translated">'{0}' をアンインストールできませんでした。

追加情報: {1}</target>
        <note />
      </trans-unit>
      <trans-unit id="Move_0_below_1">
        <source>Move {0} below {1}</source>
        <target state="translated">{0} を {1} の下に移動する</target>
        <note>{0} and {1} are parameter descriptions</note>
      </trans-unit>
      <trans-unit id="Move_0_above_1">
        <source>Move {0} above {1}</source>
        <target state="translated">{0} を {1} の上に移動する</target>
        <note>{0} and {1} are parameter descriptions</note>
      </trans-unit>
      <trans-unit id="Remove_0">
        <source>Remove {0}</source>
        <target state="translated">{0} の削除</target>
        <note>{0} is a parameter description</note>
      </trans-unit>
      <trans-unit id="Restore_0">
        <source>Restore {0}</source>
        <target state="translated">{0} を復元する</target>
        <note>{0} is a parameter description</note>
      </trans-unit>
      <trans-unit id="Re_enable">
        <source>Re-enable</source>
        <target state="translated">再有効化</target>
        <note />
      </trans-unit>
      <trans-unit id="Learn_more">
        <source>Learn more</source>
        <target state="translated">詳細を表示</target>
        <note />
      </trans-unit>
      <trans-unit id="Prefer_framework_type">
        <source>Prefer framework type</source>
        <target state="translated">フレームワークの型を優先する</target>
        <note />
      </trans-unit>
      <trans-unit id="Prefer_predefined_type">
        <source>Prefer predefined type</source>
        <target state="translated">定義済みの型を優先する</target>
        <note />
      </trans-unit>
      <trans-unit id="Copy_to_Clipboard">
        <source>Copy to Clipboard</source>
        <target state="translated">クリップボードにコピー</target>
        <note />
      </trans-unit>
      <trans-unit id="Close">
        <source>Close</source>
        <target state="translated">閉じる</target>
        <note />
      </trans-unit>
      <trans-unit id="Unknown_parameters">
        <source>&lt;Unknown Parameters&gt;</source>
        <target state="translated">&lt;不明なパラメーター&gt;</target>
        <note />
      </trans-unit>
      <trans-unit id="End_of_inner_exception_stack">
        <source>--- End of inner exception stack trace ---</source>
        <target state="translated">--- 内部例外のスタック トレースの終わり ---</target>
        <note />
      </trans-unit>
      <trans-unit id="For_locals_parameters_and_members">
        <source>For locals, parameters and members</source>
        <target state="translated">ローカル、パラメーター、メンバーの場合</target>
        <note />
      </trans-unit>
      <trans-unit id="For_member_access_expressions">
        <source>For member access expressions</source>
        <target state="translated">メンバー アクセス式の場合</target>
        <note />
      </trans-unit>
      <trans-unit id="Prefer_object_initializer">
        <source>Prefer object initializer</source>
        <target state="translated">オブジェクト初期化子を優先する</target>
        <note />
      </trans-unit>
      <trans-unit id="Expression_preferences_colon">
        <source>Expression preferences:</source>
        <target state="translated">式の優先順位:</target>
        <note />
      </trans-unit>
      <trans-unit id="Block_Structure_Guides">
        <source>Block Structure Guides</source>
        <target state="translated">ブロック構造のガイド</target>
        <note />
      </trans-unit>
      <trans-unit id="Outlining">
        <source>Outlining</source>
        <target state="translated">アウトライン</target>
        <note />
      </trans-unit>
      <trans-unit id="Show_guides_for_code_level_constructs">
        <source>Show guides for code level constructs</source>
        <target state="translated">コード レベルのコンストラクトのガイドを表示する</target>
        <note />
      </trans-unit>
      <trans-unit id="Show_guides_for_comments_and_preprocessor_regions">
        <source>Show guides for comments and preprocessor regions</source>
        <target state="translated">コメントとプリプロセッサ領域のガイドを表示する</target>
        <note />
      </trans-unit>
      <trans-unit id="Show_guides_for_declaration_level_constructs">
        <source>Show guides for declaration level constructs</source>
        <target state="translated">宣言レベルのコンストラクトのガイドを表示する</target>
        <note />
      </trans-unit>
      <trans-unit id="Show_outlining_for_code_level_constructs">
        <source>Show outlining for code level constructs</source>
        <target state="translated">コード レベルのコンストラクトのアウトラインを表示する</target>
        <note />
      </trans-unit>
      <trans-unit id="Show_outlining_for_comments_and_preprocessor_regions">
        <source>Show outlining for comments and preprocessor regions</source>
        <target state="translated">コメントとプリプロセッサ領域のアウトラインを表示する</target>
        <note />
      </trans-unit>
      <trans-unit id="Show_outlining_for_declaration_level_constructs">
        <source>Show outlining for declaration level constructs</source>
        <target state="translated">宣言レベルのコンストラクトのアウトラインを表示する</target>
        <note />
      </trans-unit>
      <trans-unit id="Variable_preferences_colon">
        <source>Variable preferences:</source>
        <target state="translated">変数の優先順位:</target>
        <note />
      </trans-unit>
      <trans-unit id="Prefer_inlined_variable_declaration">
        <source>Prefer inlined variable declaration</source>
        <target state="translated">インライン変数宣言を優先する</target>
        <note />
      </trans-unit>
      <trans-unit id="Use_expression_body_for_methods">
        <source>Use expression body for methods</source>
        <target state="translated">メソッドに式本体を使用する</target>
        <note />
      </trans-unit>
      <trans-unit id="Code_block_preferences_colon">
        <source>Code block preferences:</source>
        <target state="translated">コード ブロックの優先順位:</target>
        <note />
      </trans-unit>
      <trans-unit id="Use_expression_body_for_accessors">
        <source>Use expression body for accessors</source>
        <target state="translated">アクセサーに式本体を使用する</target>
        <note />
      </trans-unit>
      <trans-unit id="Use_expression_body_for_constructors">
        <source>Use expression body for constructors</source>
        <target state="translated">コンストラクターに式本体を使用する</target>
        <note />
      </trans-unit>
      <trans-unit id="Use_expression_body_for_indexers">
        <source>Use expression body for indexers</source>
        <target state="translated">インデクサーに式本体を使用する</target>
        <note />
      </trans-unit>
      <trans-unit id="Use_expression_body_for_operators">
        <source>Use expression body for operators</source>
        <target state="translated">オペレーターに式本体を使用する</target>
        <note />
      </trans-unit>
      <trans-unit id="Use_expression_body_for_properties">
        <source>Use expression body for properties</source>
        <target state="translated">プロパティに式本体を使用する</target>
        <note />
      </trans-unit>
      <trans-unit id="Some_naming_rules_are_incomplete_Please_complete_or_remove_them">
        <source>Some naming rules are incomplete. Please complete or remove them.</source>
        <target state="translated">一部の名前付けルールが不完全です。不完全なルールを完成させるか削除してください。</target>
        <note />
      </trans-unit>
      <trans-unit id="Manage_specifications">
        <source>Manage specifications</source>
        <target state="translated">仕様の管理</target>
        <note />
      </trans-unit>
      <trans-unit id="Reorder">
        <source>Reorder</source>
        <target state="translated">並べ替え</target>
        <note />
      </trans-unit>
      <trans-unit id="Severity">
        <source>Severity</source>
        <target state="translated">重要度</target>
        <note />
      </trans-unit>
      <trans-unit id="Specification">
        <source>Specification</source>
        <target state="translated">仕様</target>
        <note />
      </trans-unit>
      <trans-unit id="Required_Style">
        <source>Required Style</source>
        <target state="translated">必要なスタイル</target>
        <note />
      </trans-unit>
      <trans-unit id="This_item_cannot_be_deleted_because_it_is_used_by_an_existing_Naming_Rule">
        <source>This item cannot be deleted because it is used by an existing Naming Rule.</source>
        <target state="translated">このアイテムは既存の名前付けルールで使用されているため、削除できませんでした。</target>
        <note />
      </trans-unit>
      <trans-unit id="Prefer_collection_initializer">
        <source>Prefer collection initializer</source>
        <target state="translated">コレクション初期化子を優先する</target>
        <note />
      </trans-unit>
      <trans-unit id="Prefer_coalesce_expression">
        <source>Prefer coalesce expression</source>
        <target state="translated">合体式を優先する</target>
        <note />
      </trans-unit>
      <trans-unit id="Collapse_regions_when_collapsing_to_definitions">
        <source>Collapse #regions when collapsing to definitions</source>
        <target state="translated">定義を折りたたむときに #regions を折りたたむ</target>
        <note />
      </trans-unit>
      <trans-unit id="Prefer_null_propagation">
        <source>Prefer null propagation</source>
        <target state="translated">null 値の反映を優先する</target>
        <note />
      </trans-unit>
      <trans-unit id="Prefer_explicit_tuple_name">
        <source>Prefer explicit tuple name</source>
        <target state="translated">明示的なタプル名を優先します</target>
        <note />
      </trans-unit>
      <trans-unit id="Description">
        <source>Description</source>
        <target state="translated">説明</target>
        <note />
      </trans-unit>
      <trans-unit id="Preference">
        <source>Preference</source>
        <target state="translated">優先順位</target>
        <note />
      </trans-unit>
      <trans-unit id="Implement_Interface_or_Abstract_Class">
        <source>Implement Interface or Abstract Class</source>
        <target state="translated">インターフェイスまたは抽象クラスの実装</target>
        <note />
      </trans-unit>
      <trans-unit id="For_a_given_symbol_only_the_topmost_rule_with_a_matching_Specification_will_be_applied_Violation_of_that_rules_Required_Style_will_be_reported_at_the_chosen_Severity_level">
        <source>For a given symbol, only the topmost rule with a matching 'Specification' will be applied. Violation of that rule's 'Required Style' will be reported at the chosen 'Severity' level.</source>
        <target state="translated">指定されたシンボルには、一致する '仕様' を含む最上位のルールのみが適用されます。そのルールの '必要なスタイル' の違反は、選択した '重要度' レベルで報告されます。</target>
        <note />
      </trans-unit>
      <trans-unit id="at_the_end">
        <source>at the end</source>
        <target state="translated">末尾</target>
        <note />
      </trans-unit>
      <trans-unit id="When_inserting_properties_events_and_methods_place_them">
        <source>When inserting properties, events and methods, place them:</source>
        <target state="translated">プロパティ、イベント、メソッドを挿入する際には、次の場所に挿入します:</target>
        <note />
      </trans-unit>
      <trans-unit id="on_the_right_edge_of_the_editor_window">
        <source>on the right edge of the editor window</source>
        <target state="translated">エディター ウィンドウの右端</target>
        <note />
      </trans-unit>
      <trans-unit id="with_other_members_of_the_same_kind">
        <source>with other members of the same kind</source>
        <target state="translated">同じ種類の他のメンバーと共に</target>
        <note />
      </trans-unit>
      <trans-unit id="Prefer_braces">
        <source>Prefer braces</source>
        <target state="translated">波かっこを優先します</target>
        <note />
      </trans-unit>
      <trans-unit id="Over_colon">
        <source>Over:</source>
        <target state="translated">非優先:</target>
        <note />
      </trans-unit>
      <trans-unit id="Prefer_colon">
        <source>Prefer:</source>
        <target state="translated">優先:</target>
        <note />
      </trans-unit>
      <trans-unit id="or">
        <source>or</source>
        <target state="translated">または</target>
        <note />
      </trans-unit>
      <trans-unit id="built_in_types">
        <source>built-in types</source>
        <target state="translated">組み込み型</target>
        <note />
      </trans-unit>
      <trans-unit id="everywhere_else">
        <source>everywhere else</source>
        <target state="translated">他のすべての場所</target>
        <note />
      </trans-unit>
      <trans-unit id="type_is_apparent_from_assignment_expression">
        <source>type is apparent from assignment expression</source>
        <target state="translated">型は代入式から明確</target>
        <note />
      </trans-unit>
      <trans-unit id="Move_down">
        <source>Move down</source>
        <target state="translated">下へ移動</target>
        <note />
      </trans-unit>
      <trans-unit id="Move_up">
        <source>Move up</source>
        <target state="translated">上へ移動</target>
        <note />
      </trans-unit>
      <trans-unit id="Remove">
        <source>Remove</source>
        <target state="translated">削除</target>
        <note />
      </trans-unit>
      <trans-unit id="Pick_members">
        <source>Pick members</source>
        <target state="translated">メンバーの選択</target>
        <note />
      </trans-unit>
      <trans-unit id="Add_a_symbol_specification">
        <source>Add a symbol specification</source>
        <target state="translated">シンボル仕様の追加</target>
        <note />
      </trans-unit>
      <trans-unit id="Remove_symbol_specification">
        <source>Remove symbol specification</source>
        <target state="translated">シンボル仕様の削除</target>
        <note />
      </trans-unit>
      <trans-unit id="Add_item">
        <source>Add item</source>
        <target state="translated">項目の追加</target>
        <note />
      </trans-unit>
      <trans-unit id="Edit_item">
        <source>Edit item</source>
        <target state="translated">項目の編集</target>
        <note />
      </trans-unit>
      <trans-unit id="Remove_item">
        <source>Remove item</source>
        <target state="translated">項目の削除</target>
        <note />
      </trans-unit>
      <trans-unit id="Add_a_naming_rule">
        <source>Add a naming rule</source>
        <target state="translated">名前付けルールの追加</target>
        <note />
      </trans-unit>
      <trans-unit id="Remove_naming_rule">
        <source>Remove naming rule</source>
        <target state="translated">名前付けルールの削除</target>
        <note />
      </trans-unit>
      <trans-unit id="VisualStudioWorkspace_TryApplyChanges_cannot_be_called_from_a_background_thread">
        <source>VisualStudioWorkspace.TryApplyChanges cannot be called from a background thread.</source>
        <target state="translated">VisualStudioWorkspace.TryApplyChanges をバックグラウンド スレッドから呼び出すことはできません。</target>
        <note />
      </trans-unit>
      <trans-unit id="prefer_throwing_properties">
        <source>prefer throwing properties</source>
        <target state="translated">スロー プロパティを優先する</target>
        <note />
      </trans-unit>
      <trans-unit id="When_generating_properties">
        <source>When generating properties:</source>
        <target state="translated">プロパティの生成時:</target>
        <note />
      </trans-unit>
      <trans-unit id="Options">
        <source>Options</source>
        <target state="translated">オプション</target>
        <note />
      </trans-unit>
      <trans-unit id="Never_show_this_again">
        <source>Never show this again</source>
        <target state="translated">今後は表示しない</target>
        <note />
      </trans-unit>
      <trans-unit id="Prefer_simple_default_expression">
        <source>Prefer simple 'default' expression</source>
        <target state="translated">単純な 'default' 式を優先する</target>
        <note />
      </trans-unit>
      <trans-unit id="Prefer_inferred_tuple_names">
        <source>Prefer inferred tuple element names</source>
        <target state="translated">推定されたタプル要素の名前を優先します</target>
        <note />
      </trans-unit>
      <trans-unit id="Prefer_inferred_anonymous_type_member_names">
        <source>Prefer inferred anonymous type member names</source>
        <target state="translated">推定された匿名型のメンバー名を優先します</target>
        <note />
      </trans-unit>
      <trans-unit id="Preview_pane">
        <source>Preview pane</source>
        <target state="translated">プレビュー ウィンドウ</target>
        <note />
      </trans-unit>
      <trans-unit id="Analysis">
        <source>Analysis</source>
        <target state="translated">解析</target>
        <note />
      </trans-unit>
      <trans-unit id="Fade_out_unreachable_code">
        <source>Fade out unreachable code</source>
        <target state="translated">到達できないコードをフェードアウトします</target>
        <note />
      </trans-unit>
      <trans-unit id="Fading">
        <source>Fading</source>
        <target state="translated">フェード</target>
        <note />
      </trans-unit>
      <trans-unit id="Prefer_local_function_over_anonymous_function">
        <source>Prefer local function over anonymous function</source>
        <target state="translated">匿名関数よりローカル関数を優先します</target>
        <note />
      </trans-unit>
      <trans-unit id="Prefer_deconstructed_variable_declaration">
        <source>Prefer deconstructed variable declaration</source>
        <target state="translated">分解された変数宣言を優先する</target>
        <note />
      </trans-unit>
      <trans-unit id="External_reference_found">
        <source>External reference found</source>
        <target state="translated">外部参照が見つかりました</target>
        <note />
      </trans-unit>
      <trans-unit id="No_references_found_to_0">
        <source>No references found to '{0}'</source>
        <target state="translated">'{0}' の参照は見つかりませんでした</target>
        <note />
      </trans-unit>
      <trans-unit id="Search_found_no_results">
        <source>Search found no results</source>
        <target state="translated">一致する検索結果はありません</target>
        <note />
      </trans-unit>
      <trans-unit id="analyzer_Prefer_auto_properties">
        <source>Prefer auto properties</source>
        <target state="translated">自動プロパティを優先する</target>
        <note />
      </trans-unit>
      <trans-unit id="codegen_prefer_auto_properties">
        <source>prefer auto properties</source>
        <target state="translated">自動プロパティを優先する</target>
        <note />
      </trans-unit>
      <trans-unit id="ModuleHasBeenUnloaded">
        <source>Module has been unloaded.</source>
        <target state="translated">モジュールがアンロードされました。</target>
        <note />
      </trans-unit>
      <trans-unit id="Enable_navigation_to_decompiled_sources">
        <source>Enable navigation to decompiled sources</source>
        <target state="translated">逆コンパイルされたソースへのナビゲーションを有効にする</target>
        <note />
      </trans-unit>
      <trans-unit id="Code_style_header_use_editor_config">
        <source>Your .editorconfig file might override the local settings configured on this page which only apply to your machine. To configure these settings to travel with your solution use EditorConfig files. More info</source>
        <target state="translated">このページに構成されているローカル設定 (ご使用のマシンにのみ適用される) が .editorconfig ファイルによって上書きされる可能性があります。これらの設定をソリューション全体に適用するよう構成するには、EditorConfig ファイルを使用します。詳細情報</target>
        <note />
      </trans-unit>
      <trans-unit id="Sync_Class_View">
        <source>Sync Class View</source>
        <target state="translated">クラス ビューの同期</target>
        <note />
      </trans-unit>
      <trans-unit id="Analyzing_0">
        <source>Analyzing '{0}'</source>
        <target state="translated">'{0}' の分析</target>
        <note />
      </trans-unit>
      <trans-unit id="Manage_naming_styles">
        <source>Manage naming styles</source>
        <target state="translated">名前付けスタイルを管理する</target>
        <note />
      </trans-unit>
      <trans-unit id="Prefer_conditional_expression_over_if_with_assignments">
        <source>Prefer conditional expression over 'if' with assignments</source>
        <target state="translated">代入のある 'if' より条件式を優先する</target>
        <note />
      </trans-unit>
      <trans-unit id="Prefer_conditional_expression_over_if_with_returns">
        <source>Prefer conditional expression over 'if' with returns</source>
        <target state="translated">戻り値のある 'if' より条件式を優先する</target>
        <note />
      </trans-unit>
    </body>
  </file>
</xliff><|MERGE_RESOLUTION|>--- conflicted
+++ resolved
@@ -504,11 +504,7 @@
       </trans-unit>
       <trans-unit id="Inline_Diagnostics_experimental">
         <source>Inline Diagnostics (experimental)</source>
-<<<<<<< HEAD
-        <target state="new">Inline Diagnostics (experimental)</target>
-=======
         <target state="translated">インライン診断 (試験的)</target>
->>>>>>> e6452f38
         <note />
       </trans-unit>
       <trans-unit id="Inline_Hints">
@@ -813,11 +809,7 @@
       </trans-unit>
       <trans-unit id="Navigate_to_external_sources">
         <source>Navigate to External Sources</source>
-<<<<<<< HEAD
-        <target state="new">Navigate to External Sources</target>
-=======
         <target state="translated">外部ソースに移動する</target>
->>>>>>> e6452f38
         <note />
       </trans-unit>
       <trans-unit id="Never">
