--- conflicted
+++ resolved
@@ -435,14 +435,11 @@
       <trans-unit id="Inheritance_Margin_experimental">
         <source>Inheritance Margin (experimental)</source>
         <target state="translated">繼承邊界 (實驗性)</target>
-<<<<<<< HEAD
-=======
         <note />
       </trans-unit>
       <trans-unit id="Inherited_interfaces">
         <source>Inherited interfaces</source>
         <target state="new">Inherited interfaces</target>
->>>>>>> 32a6a7f5
         <note />
       </trans-unit>
       <trans-unit id="Inline_Hints_experimental">
