﻿<?xml version="1.0" encoding="utf-8"?>
<xliff xmlns="urn:oasis:names:tc:xliff:document:1.2" xmlns:xsi="http://www.w3.org/2001/XMLSchema-instance" version="1.2" xsi:schemaLocation="urn:oasis:names:tc:xliff:document:1.2 xliff-core-1.2-transitional.xsd">
  <file datatype="xml" source-language="en" target-language="cs" original="../ServicesVSResources.resx">
    <body>
      <trans-unit id="A_new_namespace_will_be_created">
        <source>A new namespace will be created</source>
        <target state="translated">Vytvoří se nový obor názvů.</target>
        <note />
      </trans-unit>
      <trans-unit id="A_type_and_name_must_be_provided">
        <source>A type and name must be provided.</source>
        <target state="translated">Typ a název se musí poskytnout.</target>
        <note />
      </trans-unit>
      <trans-unit id="Action">
        <source>Action</source>
        <target state="translated">Akce</target>
        <note>Action to perform on an unused reference, such as remove or keep</note>
      </trans-unit>
      <trans-unit id="Add">
        <source>_Add</source>
        <target state="translated">_Přidat</target>
        <note>Adding an element to a list</note>
      </trans-unit>
      <trans-unit id="Add_Parameter">
        <source>Add Parameter</source>
        <target state="translated">Přidat parametr</target>
        <note />
      </trans-unit>
      <trans-unit id="Add_to_current_file">
        <source>Add to _current file</source>
        <target state="translated">Přidat do _aktuálního souboru</target>
        <note />
      </trans-unit>
      <trans-unit id="Added_Parameter">
        <source>Added parameter.</source>
        <target state="translated">Parametr se přidal.</target>
        <note />
      </trans-unit>
      <trans-unit id="Additional_changes_are_needed_to_complete_the_refactoring_Review_changes_below">
        <source>Additional changes are needed to complete the refactoring. Review changes below.</source>
        <target state="translated">Aby bylo možné dokončit refaktoring, je nutné udělat další změny. Zkontrolujte změny níže.</target>
        <note />
      </trans-unit>
      <trans-unit id="All_methods">
        <source>All methods</source>
        <target state="translated">Všechny metody</target>
        <note />
      </trans-unit>
      <trans-unit id="All_sources">
        <source>All sources</source>
        <target state="translated">Všechny zdroje</target>
        <note />
      </trans-unit>
      <trans-unit id="Allow_colon">
        <source>Allow:</source>
        <target state="translated">Povolit:</target>
        <note />
      </trans-unit>
      <trans-unit id="Allow_multiple_blank_lines">
        <source>Allow multiple blank lines</source>
        <target state="translated">Povolit více než jeden prázdný řádek</target>
        <note />
      </trans-unit>
      <trans-unit id="Allow_statement_immediately_after_block">
        <source>Allow statement immediately after block</source>
        <target state="translated">Povolit příkaz hned za blokem</target>
        <note />
      </trans-unit>
      <trans-unit id="Always_for_clarity">
        <source>Always for clarity</source>
        <target state="translated">Vždy kvůli srozumitelnosti</target>
        <note />
      </trans-unit>
      <trans-unit id="Analyzer_Defaults">
        <source>Analyzer Defaults</source>
        <target state="new">Analyzer Defaults</target>
        <note />
      </trans-unit>
      <trans-unit id="Analyzers">
        <source>Analyzers</source>
        <target state="translated">Analyzátory</target>
        <note />
      </trans-unit>
      <trans-unit id="Analyzing_project_references">
        <source>Analyzing project references...</source>
        <target state="translated">Analyzují se odkazy projektů...</target>
        <note />
      </trans-unit>
      <trans-unit id="Apply">
        <source>Apply</source>
        <target state="translated">Použít</target>
        <note />
      </trans-unit>
      <trans-unit id="Apply_0_keymapping_scheme">
        <source>Apply '{0}' keymapping scheme</source>
        <target state="translated">Použít schéma mapování klávesnice {0}</target>
        <note />
      </trans-unit>
      <trans-unit id="Assemblies">
        <source>Assemblies</source>
        <target state="translated">Sestavení</target>
        <note />
      </trans-unit>
      <trans-unit id="Avoid_expression_statements_that_implicitly_ignore_value">
        <source>Avoid expression statements that implicitly ignore value</source>
        <target state="translated">Vyhněte se výrazům, které implicitně ignorují hodnotu.</target>
        <note />
      </trans-unit>
      <trans-unit id="Avoid_unused_parameters">
        <source>Avoid unused parameters</source>
        <target state="translated">Vyhněte se nepoužitým parametrům.</target>
        <note />
      </trans-unit>
      <trans-unit id="Avoid_unused_value_assignments">
        <source>Avoid unused value assignments</source>
        <target state="translated">Vyhněte se přiřazení nepoužitých hodnot.</target>
        <note />
      </trans-unit>
      <trans-unit id="Back">
        <source>Back</source>
        <target state="translated">Zpět</target>
        <note />
      </trans-unit>
      <trans-unit id="Background_analysis_scope_colon">
        <source>Background analysis scope:</source>
        <target state="translated">Obor analýzy na pozadí:</target>
        <note />
      </trans-unit>
      <trans-unit id="Bitness32">
        <source>32-bit</source>
        <target state="translated">32b</target>
        <note />
      </trans-unit>
      <trans-unit id="Bitness64">
        <source>64-bit</source>
        <target state="translated">64b</target>
        <note />
      </trans-unit>
      <trans-unit id="Build_plus_live_analysis_NuGet_package">
        <source>Build + live analysis (NuGet package)</source>
        <target state="translated">Sestavení + živá analýza (balíček NuGet)</target>
        <note />
      </trans-unit>
      <trans-unit id="CSharp_Visual_Basic_Diagnostics_Language_Client">
        <source>C#/Visual Basic Diagnostics Language Client</source>
        <target state="translated">Klient jazyka diagnostiky C# nebo Visual Basic</target>
        <note />
      </trans-unit>
      <trans-unit id="Calculating">
        <source>Calculating...</source>
        <target state="new">Calculating...</target>
        <note>Used in UI to represent progress in the context of loading items. </note>
      </trans-unit>
      <trans-unit id="Calculating_dependents">
        <source>Calculating dependents...</source>
        <target state="translated">Počítají se závislosti...</target>
        <note />
      </trans-unit>
      <trans-unit id="Call_site_value">
        <source>Call site value:</source>
        <target state="translated">Hodnota lokality volání:</target>
        <note />
      </trans-unit>
      <trans-unit id="Callsite">
        <source>Call site</source>
        <target state="translated">Lokalita volání</target>
        <note />
      </trans-unit>
      <trans-unit id="Carriage_Return_Newline_rn">
        <source>Carriage Return + Newline (\r\n)</source>
        <target state="translated">Návrat na začátek řádku + Nový řádek (\r\n)</target>
        <note />
      </trans-unit>
      <trans-unit id="Carriage_Return_r">
        <source>Carriage Return (\r)</source>
        <target state="translated">Návrat na začátek řádku (\r)</target>
        <note />
      </trans-unit>
      <trans-unit id="Category">
        <source>Category</source>
        <target state="translated">Kategorie</target>
        <note />
      </trans-unit>
      <trans-unit id="Choose_which_action_you_would_like_to_perform_on_the_unused_references">
        <source>Choose which action you would like to perform on the unused references.</source>
        <target state="translated">Zvolte, kterou akci chcete provést pro nepoužívané odkazy.</target>
        <note />
      </trans-unit>
      <trans-unit id="Code_Style">
        <source>Code Style</source>
        <target state="translated">Styl kódu</target>
        <note />
      </trans-unit>
      <trans-unit id="Code_analysis_completed_for_0">
        <source>Code analysis completed for '{0}'.</source>
        <target state="translated">Dokončila se analýza kódu pro {0}.</target>
        <note />
      </trans-unit>
      <trans-unit id="Code_analysis_completed_for_Solution">
        <source>Code analysis completed for Solution.</source>
        <target state="translated">Dokončila se analýza kódu pro řešení.</target>
        <note />
      </trans-unit>
      <trans-unit id="Code_analysis_terminated_before_completion_for_0">
        <source>Code analysis terminated before completion for '{0}'.</source>
        <target state="translated">Analýza kódu pro {0} se ukončila dříve, než se dokončila.</target>
        <note />
      </trans-unit>
      <trans-unit id="Code_analysis_terminated_before_completion_for_Solution">
        <source>Code analysis terminated before completion for Solution.</source>
        <target state="translated">Analýza kódu pro řešení se ukončila dříve, než se dokončila.</target>
        <note />
      </trans-unit>
      <trans-unit id="Color_hints">
        <source>Color hints</source>
        <target state="translated">Barevné nápovědy</target>
        <note />
      </trans-unit>
      <trans-unit id="Colorize_regular_expressions">
        <source>Colorize regular expressions</source>
        <target state="translated">Obarvit regulární výrazy</target>
        <note />
      </trans-unit>
      <trans-unit id="Combine_inheritance_margin_with_indicator_margin">
        <source>Combine inheritance margin with indicator margin</source>
        <target state="new">Combine inheritance margin with indicator margin</target>
        <note />
      </trans-unit>
      <trans-unit id="Comments">
        <source>Comments</source>
        <target state="translated">Komentáře</target>
        <note />
      </trans-unit>
<<<<<<< HEAD
=======
      <trans-unit id="Compute_Quick_Actions_asynchronously_experimental">
        <source>Compute Quick Actions asynchronously (experimental, requires restart)</source>
        <target state="new">Compute Quick Actions asynchronously (experimental, requires restart)</target>
        <note />
      </trans-unit>
>>>>>>> 1b145b5b
      <trans-unit id="Containing_member">
        <source>Containing Member</source>
        <target state="translated">Obsahující člen</target>
        <note />
      </trans-unit>
      <trans-unit id="Containing_type">
        <source>Containing Type</source>
        <target state="translated">Obsahující typ</target>
        <note />
      </trans-unit>
      <trans-unit id="Current_document">
        <source>Current document</source>
        <target state="translated">Aktuální dokument</target>
        <note />
      </trans-unit>
      <trans-unit id="Current_parameter">
        <source>Current parameter</source>
        <target state="translated">Aktuální parametr</target>
        <note />
      </trans-unit>
      <trans-unit id="Default_Current_Document">
        <source>Default (Current Document)</source>
        <target state="new">Default (Current Document)</target>
        <note>This text is a menu command</note>
      </trans-unit>
      <trans-unit id="Default_Entire_Solution">
        <source>Default (Entire Solution)</source>
        <target state="new">Default (Entire Solution)</target>
        <note>This text is a menu command</note>
      </trans-unit>
      <trans-unit id="Default_Open_Documents">
        <source>Default (Open Documents)</source>
        <target state="new">Default (Open Documents)</target>
        <note>This text is a menu command</note>
      </trans-unit>
      <trans-unit id="Derived_types">
        <source>Derived types</source>
        <target state="new">Derived types</target>
        <note />
      </trans-unit>
      <trans-unit id="Disabled">
        <source>Disabled</source>
        <target state="translated">Zakázáno</target>
        <note />
      </trans-unit>
      <trans-unit id="Display_all_hints_while_pressing_Alt_F1">
        <source>Display all hints while pressing Alt+F1</source>
        <target state="translated">Při podržení kláves Alt+F1 zobrazit všechny nápovědy</target>
        <note />
      </trans-unit>
      <trans-unit id="Display_diagnostics_inline_experimental">
        <source>Display diagnostics inline (experimental)</source>
        <target state="new">Display diagnostics inline (experimental)</target>
        <note />
      </trans-unit>
      <trans-unit id="Display_inline_parameter_name_hints">
        <source>Disp_lay inline parameter name hints</source>
        <target state="translated">Zobrazovat nápovědy k názvům v_ložených parametrů</target>
        <note />
      </trans-unit>
      <trans-unit id="Display_inline_type_hints">
        <source>Display inline type hints</source>
        <target state="translated">Zobrazovat vložené nápovědy k typům</target>
        <note />
      </trans-unit>
      <trans-unit id="Edit">
        <source>_Edit</source>
        <target state="translated">_Upravit</target>
        <note />
      </trans-unit>
      <trans-unit id="Edit_0">
        <source>Edit {0}</source>
        <target state="translated">Upravit {0}</target>
        <note>{0} is a parameter description</note>
      </trans-unit>
      <trans-unit id="Editor_Color_Scheme">
        <source>Editor Color Scheme</source>
        <target state="translated">Barevné schéma editoru</target>
        <note />
      </trans-unit>
      <trans-unit id="Editor_color_scheme_options_are_only_available_when_using_a_color_theme_bundled_with_Visual_Studio_The_color_theme_can_be_configured_from_the_Environment_General_options_page">
        <source>Editor color scheme options are only available when using a color theme bundled with Visual Studio. The color theme can be configured from the Environment &gt; General options page.</source>
        <target state="translated">Možnosti barevného schématu editoru jsou k dispozici jen v případě, že se používá barva motivu dodávaná spolu se sadou Visual Studio. Barva motivu se dá nakonfigurovat na stránce možností Prostředí &gt; Obecné.</target>
        <note />
      </trans-unit>
      <trans-unit id="Element_is_not_valid">
        <source>Element is not valid.</source>
        <target state="translated">Element není platný.</target>
        <note />
      </trans-unit>
      <trans-unit id="Enable_Razor_pull_diagnostics_experimental_requires_restart">
        <source>Enable Razor 'pull' diagnostics (experimental, requires restart)</source>
        <target state="translated">Povolit diagnostiku pull Razor (experimentální, vyžaduje restart)</target>
        <note />
      </trans-unit>
      <trans-unit id="Enable_all_features_in_opened_files_from_source_generators_experimental">
        <source>Enable all features in opened files from source generators (experimental)</source>
        <target state="translated">Povolit všechny funkce v otevřených souborech ze zdrojových generátorů (experimentální)</target>
        <note />
      </trans-unit>
      <trans-unit id="Enable_file_logging_for_diagnostics">
        <source>Enable file logging for diagnostics (logged in '%Temp%\Roslyn' folder)</source>
        <target state="translated">Povolit protokolování souboru pro diagnostiku (protokolování ve složce '%Temp%\Roslyn')</target>
        <note />
      </trans-unit>
      <trans-unit id="Enable_pull_diagnostics_experimental_requires_restart">
        <source>Enable 'pull' diagnostics (experimental, requires restart)</source>
        <target state="translated">Povolit diagnostiku pull (experimentální, vyžaduje restart)</target>
        <note />
      </trans-unit>
      <trans-unit id="Enabled">
        <source>Enabled</source>
        <target state="translated">Povoleno</target>
        <note />
      </trans-unit>
      <trans-unit id="Enter_a_call_site_value_or_choose_a_different_value_injection_kind">
        <source>Enter a call site value or choose a different value injection kind</source>
        <target state="translated">Zadejte hodnotu místa volání, nebo zvolte jiný druh vložení hodnoty.</target>
        <note />
      </trans-unit>
      <trans-unit id="Entire_repository">
        <source>Entire repository</source>
        <target state="translated">Celé úložiště</target>
        <note />
      </trans-unit>
      <trans-unit id="Entire_solution">
        <source>Entire solution</source>
        <target state="translated">Celé řešení</target>
        <note />
      </trans-unit>
      <trans-unit id="Error">
        <source>Error</source>
        <target state="translated">Chyba</target>
        <note />
      </trans-unit>
      <trans-unit id="Error_updating_suppressions_0">
        <source>Error updating suppressions: {0}</source>
        <target state="translated">Chyba při aktualizaci potlačení: {0}</target>
        <note />
      </trans-unit>
      <trans-unit id="Evaluating_0_tasks_in_queue">
        <source>Evaluating ({0} tasks in queue)</source>
        <target state="translated">Vyhodnocování (počet úloh ve frontě: {0})</target>
        <note />
      </trans-unit>
      <trans-unit id="Extract_Base_Class">
        <source>Extract Base Class</source>
        <target state="translated">Extrahovat základní třídu</target>
        <note />
      </trans-unit>
      <trans-unit id="Finish">
        <source>Finish</source>
        <target state="translated">Dokončit</target>
        <note />
      </trans-unit>
      <trans-unit id="Format_document">
        <source>Format document</source>
        <target state="translated">Formátovat dokument</target>
        <note />
      </trans-unit>
      <trans-unit id="Generate_dot_editorconfig_file_from_settings">
        <source>Generate .editorconfig file from settings</source>
        <target state="translated">Generovat soubor .editorconfig z nastavení</target>
        <note />
      </trans-unit>
      <trans-unit id="Highlight_related_components_under_cursor">
        <source>Highlight related components under cursor</source>
        <target state="translated">Zvýrazňovat související komponenty pod kurzorem</target>
        <note />
      </trans-unit>
      <trans-unit id="Id">
        <source>Id</source>
        <target state="translated">ID</target>
        <note />
      </trans-unit>
      <trans-unit id="Implemented_interfaces">
        <source>Implemented interfaces</source>
        <target state="new">Implemented interfaces</target>
        <note />
      </trans-unit>
      <trans-unit id="Implemented_members">
        <source>Implemented members</source>
        <target state="translated">Implementovaní členové</target>
        <note />
      </trans-unit>
      <trans-unit id="Implementing_members">
        <source>Implementing members</source>
        <target state="translated">Implementace členů</target>
        <note />
      </trans-unit>
      <trans-unit id="Implementing_types">
        <source>Implementing types</source>
        <target state="new">Implementing types</target>
        <note />
      </trans-unit>
      <trans-unit id="In_other_operators">
        <source>In other operators</source>
        <target state="translated">V jiných operátorech</target>
        <note />
      </trans-unit>
      <trans-unit id="Index">
        <source>Index</source>
        <target state="translated">Index</target>
        <note>Index of parameter in original signature</note>
      </trans-unit>
      <trans-unit id="Infer_from_context">
        <source>Infer from context</source>
        <target state="translated">Odvodit z kontextu</target>
        <note />
      </trans-unit>
      <trans-unit id="Indexed_in_organization">
        <source>Indexed in organization</source>
        <target state="translated">Indexováno v organizaci</target>
        <note />
      </trans-unit>
      <trans-unit id="Indexed_in_repo">
        <source>Indexed in repo</source>
        <target state="translated">Indexováno v úložišti</target>
        <note />
      </trans-unit>
      <trans-unit id="Inheritance_Margin">
        <source>Inheritance Margin</source>
        <target state="new">Inheritance Margin</target>
        <note />
      </trans-unit>
      <trans-unit id="Inline_Diagnostics_experimental">
        <source>Inline Diagnostics (experimental)</source>
        <target state="new">Inline Diagnostics (experimental)</target>
        <note />
      </trans-unit>
      <trans-unit id="Inherited_interfaces">
        <source>Inherited interfaces</source>
        <target state="new">Inherited interfaces</target>
        <note />
      </trans-unit>
      <trans-unit id="Inline_Hints">
        <source>Inline Hints</source>
        <target state="new">Inline Hints</target>
        <note />
      </trans-unit>
      <trans-unit id="Inserting_call_site_value_0">
        <source>Inserting call site value '{0}'</source>
        <target state="translated">Vkládá se hodnota lokality volání {0}.</target>
        <note />
      </trans-unit>
      <trans-unit id="Install_Microsoft_recommended_Roslyn_analyzers_which_provide_additional_diagnostics_and_fixes_for_common_API_design_security_performance_and_reliability_issues">
        <source>Install Microsoft-recommended Roslyn analyzers, which provide additional diagnostics and fixes for common API design, security, performance, and reliability issues</source>
        <target state="translated">Nainstalujte Microsoftem doporučené analyzátory Roslyn, které poskytují další diagnostiku a opravy pro běžné problémy s návrhem, zabezpečením, výkonem a spolehlivostí rozhraní API.</target>
        <note />
      </trans-unit>
      <trans-unit id="Interface_cannot_have_field">
        <source>Interface cannot have field.</source>
        <target state="translated">Rozhraní nemůže mít pole.</target>
        <note />
      </trans-unit>
      <trans-unit id="IntroduceUndefinedTodoVariables">
        <source>Introduce undefined TODO variables</source>
        <target state="translated">Zaveďte nedefinované proměnné TODO.</target>
        <note>"TODO" is an indicator that more work should be done at the location where the TODO is inserted</note>
      </trans-unit>
      <trans-unit id="Invalid_type_name">
        <source>Invalid type name</source>
        <target state="new">Invalid type name</target>
        <note />
      </trans-unit>
      <trans-unit id="Item_origin">
        <source>Item origin</source>
        <target state="translated">Původ položky</target>
        <note />
      </trans-unit>
      <trans-unit id="Keep">
        <source>Keep</source>
        <target state="translated">Zachovat</target>
        <note />
      </trans-unit>
      <trans-unit id="Keep_all_parentheses_in_colon">
        <source>Keep all parentheses in:</source>
        <target state="translated">Zachovat všechny závorky v:</target>
        <note />
      </trans-unit>
      <trans-unit id="Kind">
        <source>Kind</source>
        <target state="translated">Druh</target>
        <note />
      </trans-unit>
      <trans-unit id="Live_analysis_VSIX_extension">
        <source>Live analysis (VSIX extension)</source>
        <target state="translated">Živá analýza (rozšíření VSIX)</target>
        <note />
      </trans-unit>
      <trans-unit id="Loaded_items">
        <source>Loaded items</source>
        <target state="translated">Načtené položky</target>
        <note />
      </trans-unit>
      <trans-unit id="Loaded_solution">
        <source>Loaded solution</source>
        <target state="translated">Načtené řešení</target>
        <note />
      </trans-unit>
      <trans-unit id="Local">
        <source>Local</source>
        <target state="translated">Místní</target>
        <note />
      </trans-unit>
      <trans-unit id="Local_metadata">
        <source>Local metadata</source>
        <target state="translated">Místní metadata</target>
        <note />
      </trans-unit>
      <trans-unit id="Location">
        <source>Location</source>
        <target state="new">Location</target>
        <note />
      </trans-unit>
      <trans-unit id="Make_0_abstract">
        <source>Make '{0}' abstract</source>
        <target state="translated">Nastavit {0} jako abstraktní</target>
        <note />
      </trans-unit>
      <trans-unit id="Make_abstract">
        <source>Make abstract</source>
        <target state="translated">Nastavit jako abstraktní</target>
        <note />
      </trans-unit>
      <trans-unit id="Members">
        <source>Members</source>
        <target state="translated">Členové</target>
        <note />
      </trans-unit>
      <trans-unit id="Modifier_preferences_colon">
        <source>Modifier preferences:</source>
        <target state="translated">Předvolby modifikátorů:</target>
        <note />
      </trans-unit>
      <trans-unit id="Move_static_members_to_another_type_colon">
        <source>Move Static Members to Another Type:</source>
        <target state="new">Move Static Members to Another Type:</target>
        <note />
      </trans-unit>
      <trans-unit id="Move_to_namespace">
        <source>Move to Namespace</source>
        <target state="translated">Přesunout do oboru názvů</target>
        <note />
      </trans-unit>
      <trans-unit id="Multiple_members_are_inherited">
        <source>Multiple members are inherited</source>
        <target state="translated">Více členů se dědí.</target>
        <note />
      </trans-unit>
      <trans-unit id="Multiple_members_are_inherited_on_line_0">
        <source>Multiple members are inherited on line {0}</source>
        <target state="translated">Více členů se dědí na řádku {0}.</target>
        <note>Line number info is needed for accessibility purpose.</note>
      </trans-unit>
      <trans-unit id="Name_conflicts_with_an_existing_type_name">
        <source>Name conflicts with an existing type name.</source>
        <target state="translated">Název koliduje s existujícím názvem typu.</target>
        <note />
      </trans-unit>
      <trans-unit id="Name_is_not_a_valid_0_identifier">
        <source>Name is not a valid {0} identifier.</source>
        <target state="translated">Název není platný identifikátor {0}.</target>
        <note />
      </trans-unit>
      <trans-unit id="Namespace">
        <source>Namespace</source>
        <target state="translated">Obor názvů</target>
        <note />
      </trans-unit>
      <trans-unit id="Namespace_0">
        <source>Namespace: '{0}'</source>
        <target state="translated">Obor názvů: {0}</target>
        <note />
      </trans-unit>
      <trans-unit id="Namespace_declarations">
        <source>Namespace declarations</source>
        <target state="new">Namespace declarations</target>
        <note />
      </trans-unit>
      <trans-unit id="Namespaces_have_been_updated">
        <source>Namespaces have been updated.</source>
        <target state="new">Namespaces have been updated.</target>
        <note>"Namespaces" is the programming language concept</note>
      </trans-unit>
      <trans-unit id="NamingSpecification_CSharp_Class">
        <source>class</source>
        <target state="new">class</target>
        <note>{Locked} This string can be found under "Tools | Options | Text Editor | C# | Code Style | Naming | Manage Specifications | + | Symbol kinds". All of the "NamingSpecification_CSharp_*" strings represent language constructs, and some of them are also actual keywords (including this one).</note>
      </trans-unit>
      <trans-unit id="NamingSpecification_CSharp_Delegate">
        <source>delegate</source>
        <target state="new">delegate</target>
        <note>{Locked} This string can be found under "Tools | Options | Text Editor | C# | Code Style | Naming | Manage Specifications | + | Symbol kinds". All of the "NamingSpecification_CSharp_*" strings represent language constructs, and some of them are also actual keywords (including this one).</note>
      </trans-unit>
      <trans-unit id="NamingSpecification_CSharp_Enum">
        <source>enum</source>
        <target state="new">enum</target>
        <note>{Locked} This string can be found under "Tools | Options | Text Editor | C# | Code Style | Naming | Manage Specifications | + | Symbol kinds". All of the "NamingSpecification_CSharp_*" strings represent language constructs, and some of them are also actual keywords (including this one).</note>
      </trans-unit>
      <trans-unit id="NamingSpecification_CSharp_Event">
        <source>event</source>
        <target state="new">event</target>
        <note>{Locked} This string can be found under "Tools | Options | Text Editor | C# | Code Style | Naming | Manage Specifications | + | Symbol kinds". All of the "NamingSpecification_CSharp_*" strings represent language constructs, and some of them are also actual keywords (including this one).</note>
      </trans-unit>
      <trans-unit id="NamingSpecification_CSharp_Field">
        <source>field</source>
        <target state="translated">pole</target>
        <note>This string can be found under "Tools | Options | Text Editor | C# | Code Style | Naming | Manage Specifications | + | Symbol kinds". All of the "NamingSpecification_CSharp_*" strings represent language constructs, and some of them are also actual keywords (NOT this one). Refers to the C# programming language concept of a "field" (which stores data).</note>
      </trans-unit>
      <trans-unit id="NamingSpecification_CSharp_Interface">
        <source>interface</source>
        <target state="new">interface</target>
        <note>{Locked} This string can be found under "Tools | Options | Text Editor | C# | Code Style | Naming | Manage Specifications | + | Symbol kinds". All of the "NamingSpecification_CSharp_*" strings represent language constructs, and some of them are also actual keywords (including this one).</note>
      </trans-unit>
      <trans-unit id="NamingSpecification_CSharp_Local">
        <source>local</source>
        <target state="translated">místní</target>
        <note>This string can be found under "Tools | Options | Text Editor | C# | Code Style | Naming | Manage Specifications | + | Symbol kinds". All of the "NamingSpecification_CSharp_*" strings represent language constructs, and some of them are also actual keywords (NOT this one). Refers to the C# language concept of a "local variable".</note>
      </trans-unit>
      <trans-unit id="NamingSpecification_CSharp_LocalFunction">
        <source>local function</source>
        <target state="translated">lokální funkce</target>
        <note>This string can be found under "Tools | Options | Text Editor | C# | Code Style | Naming | Manage Specifications | + | Symbol kinds". All of the "NamingSpecification_CSharp_*" strings represent language constructs, and some of them are also actual keywords (NOT this one). Refers to the C# language concept of a "local function" that exists locally within another function.</note>
      </trans-unit>
      <trans-unit id="NamingSpecification_CSharp_Method">
        <source>method</source>
        <target state="translated">metoda</target>
        <note>This string can be found under "Tools | Options | Text Editor | C# | Code Style | Naming | Manage Specifications | + | Symbol kinds". All of the "NamingSpecification_CSharp_*" strings represent language constructs, and some of them are also actual keywords (NOT this one). Refers to the C# language concept of a "method" that can be called by other code.</note>
      </trans-unit>
      <trans-unit id="NamingSpecification_CSharp_Namespace">
        <source>namespace</source>
        <target state="new">namespace</target>
        <note>{Locked} This string can be found under "Tools | Options | Text Editor | C# | Code Style | Naming | Manage Specifications | + | Symbol kinds". All of the "NamingSpecification_CSharp_*" strings represent language constructs, and some of them are also actual keywords (including this one).</note>
      </trans-unit>
      <trans-unit id="NamingSpecification_CSharp_Parameter">
        <source>parameter</source>
        <target state="translated">parametr</target>
        <note>This string can be found under "Tools | Options | Text Editor | C# | Code Style | Naming | Manage Specifications | + | Symbol kinds". All of the "NamingSpecification_CSharp_*" strings represent language constructs, and some of them are also actual keywords (NOT this one). Refers to the C# language concept of a "parameter" being passed to a method.</note>
      </trans-unit>
      <trans-unit id="NamingSpecification_CSharp_Property">
        <source>property</source>
        <target state="translated">vlastnost</target>
        <note>This string can be found under "Tools | Options | Text Editor | C# | Code Style | Naming | Manage Specifications | + | Symbol kinds". All of the "NamingSpecification_CSharp_*" strings represent language constructs, and some of them are also actual keywords (NOT this one). Refers to the C# language concept of a "property" (which allows for the retrieval of data).</note>
      </trans-unit>
      <trans-unit id="NamingSpecification_CSharp_Struct">
        <source>struct</source>
        <target state="new">struct</target>
        <note>{Locked} This string can be found under "Tools | Options | Text Editor | C# | Code Style | Naming | Manage Specifications | + | Symbol kinds". All of the "NamingSpecification_CSharp_*" strings represent language constructs, and some of them are also actual keywords (including this one).</note>
      </trans-unit>
      <trans-unit id="NamingSpecification_CSharp_TypeParameter">
        <source>type parameter</source>
        <target state="translated">parametr typu</target>
        <note>This string can be found under "Tools | Options | Text Editor | C# | Code Style | Naming | Manage Specifications | + | Symbol kinds". All of the "NamingSpecification_CSharp_*" strings represent language constructs, and some of them are also actual keywords (NOT this one). Refers to the C# language concept of a "type parameter".</note>
      </trans-unit>
      <trans-unit id="NamingSpecification_VisualBasic_Class">
        <source>Class</source>
        <target state="new">Class</target>
        <note>{Locked} This string can be found under "Tools | Options | Text Editor | Basic | Code Style | Naming | Manage Specifications | + | Symbol kinds". All of the "NamingSpecification_VisualBasic_*" strings represent language constructs, and some of them are also actual keywords (including this one).</note>
      </trans-unit>
      <trans-unit id="NamingSpecification_VisualBasic_Delegate">
        <source>Delegate</source>
        <target state="new">Delegate</target>
        <note>{Locked} This string can be found under "Tools | Options | Text Editor | Basic | Code Style | Naming | Manage Specifications | + | Symbol kinds". All of the "NamingSpecification_VisualBasic_*" strings represent language constructs, and some of them are also actual keywords (including this one).</note>
      </trans-unit>
      <trans-unit id="NamingSpecification_VisualBasic_Enum">
        <source>Enum</source>
        <target state="new">Enum</target>
        <note>{Locked} This string can be found under "Tools | Options | Text Editor | Basic | Code Style | Naming | Manage Specifications | + | Symbol kinds". All of the "NamingSpecification_VisualBasic_*" strings represent language constructs, and some of them are also actual keywords (including this one).</note>
      </trans-unit>
      <trans-unit id="NamingSpecification_VisualBasic_Event">
        <source>Event</source>
        <target state="new">Event</target>
        <note>{Locked} This string can be found under "Tools | Options | Text Editor | Basic | Code Style | Naming | Manage Specifications | + | Symbol kinds". All of the "NamingSpecification_VisualBasic_*" strings represent language constructs, and some of them are also actual keywords (including this one).</note>
      </trans-unit>
      <trans-unit id="NamingSpecification_VisualBasic_Field">
        <source>Field</source>
        <target state="translated">Pole</target>
        <note>This string can be found under "Tools | Options | Text Editor | Basic | Code Style | Naming | Manage Specifications | + | Symbol kinds". All of the "NamingSpecification_VisualBasic_*" strings represent language constructs, and some of them are also actual keywords (NOT this one). Refers to the Visual Basic language concept of a "field" (which stores data).</note>
      </trans-unit>
      <trans-unit id="NamingSpecification_VisualBasic_Interface">
        <source>Interface</source>
        <target state="new">Interface</target>
        <note>{Locked} This string can be found under "Tools | Options | Text Editor | Basic | Code Style | Naming | Manage Specifications | + | Symbol kinds". All of the "NamingSpecification_VisualBasic_*" strings represent language constructs, and some of them are also actual keywords (including this one).</note>
      </trans-unit>
      <trans-unit id="NamingSpecification_VisualBasic_Local">
        <source>Local</source>
        <target state="translated">Místní</target>
        <note>This string can be found under "Tools | Options | Text Editor | Basic | Code Style | Naming | Manage Specifications | + | Symbol kinds". All of the "NamingSpecification_VisualBasic_*" strings represent language constructs, and some of them are also actual keywords (NOT this one). Refers to the Visual Basic language concept of a "local variable".</note>
      </trans-unit>
      <trans-unit id="NamingSpecification_VisualBasic_Method">
        <source>Method</source>
        <target state="translated">metoda</target>
        <note>This string can be found under "Tools | Options | Text Editor | Basic | Code Style | Naming | Manage Specifications | + | Symbol kinds". All of the "NamingSpecification_VisualBasic_*" strings represent language constructs, and some of them are also actual keywords (NOT this one). Refers to the Visual Basic language concept of a "method".</note>
      </trans-unit>
      <trans-unit id="NamingSpecification_VisualBasic_Module">
        <source>Module</source>
        <target state="new">Module</target>
        <note>{Locked} This string can be found under "Tools | Options | Text Editor | Basic | Code Style | Naming | Manage Specifications | + | Symbol kinds". All of the "NamingSpecification_VisualBasic_*" strings represent language constructs, and some of them are also actual keywords (including this one).</note>
      </trans-unit>
      <trans-unit id="NamingSpecification_VisualBasic_Namespace">
        <source>Namespace</source>
        <target state="new">Namespace</target>
        <note>{Locked} This string can be found under "Tools | Options | Text Editor | Basic | Code Style | Naming | Manage Specifications | + | Symbol kinds". All of the "NamingSpecification_VisualBasic_*" strings represent language constructs, and some of them are also actual keywords (including this one).</note>
      </trans-unit>
      <trans-unit id="NamingSpecification_VisualBasic_Parameter">
        <source>Parameter</source>
        <target state="translated">Parametr</target>
        <note>This string can be found under "Tools | Options | Text Editor | Basic | Code Style | Naming | Manage Specifications | + | Symbol kinds". All of the "NamingSpecification_VisualBasic_*" strings represent language constructs, and some of them are also actual keywords (NOT this one). Refers to the Visual Basic language concept of a "parameter" which can be passed to a method.</note>
      </trans-unit>
      <trans-unit id="NamingSpecification_VisualBasic_Property">
        <source>Property</source>
        <target state="new">Property</target>
        <note>{Locked} This string can be found under "Tools | Options | Text Editor | Basic | Code Style | Naming | Manage Specifications | + | Symbol kinds". All of the "NamingSpecification_VisualBasic_*" strings represent language constructs, and some of them are also actual keywords (including this one).</note>
      </trans-unit>
      <trans-unit id="NamingSpecification_VisualBasic_Structure">
        <source>Structure</source>
        <target state="new">Structure</target>
        <note>{Locked} This string can be found under "Tools | Options | Text Editor | Basic | Code Style | Naming | Manage Specifications | + | Symbol kinds". All of the "NamingSpecification_VisualBasic_*" strings represent language constructs, and some of them are also actual keywords (including this one).</note>
      </trans-unit>
      <trans-unit id="NamingSpecification_VisualBasic_TypeParameter">
        <source>Type Parameter</source>
        <target state="translated">Parametr typu</target>
        <note>This string can be found under "Tools | Options | Text Editor | Basic | Code Style | Naming | Manage Specifications | + | Symbol kinds". All of the "NamingSpecification_VisualBasic_*" strings represent language constructs, and some of them are also actual keywords (NOT this one). Refers to the Visual Basic language concept of a "type parameter".</note>
      </trans-unit>
      <trans-unit id="Naming_rules">
        <source>Naming rules</source>
        <target state="translated">Pravidla pojmenování</target>
        <note />
      </trans-unit>
      <trans-unit id="Navigate_to_0">
        <source>Navigate to '{0}'</source>
        <target state="translated">Přejít na {0}</target>
        <note />
      </trans-unit>
      <trans-unit id="Never_if_unnecessary">
        <source>Never if unnecessary</source>
        <target state="translated">Nikdy, pokud jsou nadbytečné</target>
        <note />
      </trans-unit>
      <trans-unit id="New_Type_Name_colon">
        <source>New Type Name:</source>
        <target state="translated">Název nového typu:</target>
        <note />
      </trans-unit>
      <trans-unit id="New_line_preferences_experimental_colon">
        <source>New line preferences (experimental):</source>
        <target state="translated">Předvolby nových řádků (experimentální):</target>
        <note />
      </trans-unit>
      <trans-unit id="Newline_n">
        <source>Newline (\\n)</source>
        <target state="translated">Nový řádek (\\n)</target>
        <note />
      </trans-unit>
      <trans-unit id="No_namespaces_needed_updating">
        <source>No namespaces needed updating.</source>
        <target state="new">No namespaces needed updating.</target>
        <note>"Namespaces" is the programming language concept</note>
      </trans-unit>
      <trans-unit id="No_unused_references_were_found">
        <source>No unused references were found.</source>
        <target state="translated">Nenašly se žádné nepoužívané odkazy.</target>
        <note />
      </trans-unit>
      <trans-unit id="Non_public_methods">
        <source>Non-public methods</source>
        <target state="translated">Neveřejné metody</target>
        <note />
      </trans-unit>
      <trans-unit id="None">
        <source>None</source>
        <target state="translated">žádné</target>
        <note />
      </trans-unit>
      <trans-unit id="Omit_only_for_optional_parameters">
        <source>Omit (only for optional parameters)</source>
        <target state="translated">Vynechat (jen pro nepovinné parametry)</target>
        <note />
      </trans-unit>
      <trans-unit id="Open_documents">
        <source>Open documents</source>
        <target state="translated">Otevřené dokumenty</target>
        <note />
      </trans-unit>
      <trans-unit id="Optional_parameters_must_provide_a_default_value">
        <source>Optional parameters must provide a default value</source>
        <target state="translated">Nepovinné parametry musí poskytovat výchozí hodnotu.</target>
        <note />
      </trans-unit>
      <trans-unit id="Optional_with_default_value_colon">
        <source>Optional with default value:</source>
        <target state="translated">Nepovinné s výchozí hodnotou:</target>
        <note />
      </trans-unit>
      <trans-unit id="Other">
        <source>Others</source>
        <target state="translated">Jiné</target>
        <note />
      </trans-unit>
      <trans-unit id="Overridden_members">
        <source>Overridden members</source>
        <target state="translated">Přepsaní členové</target>
        <note />
      </trans-unit>
      <trans-unit id="Overriding_members">
        <source>Overriding members</source>
        <target state="translated">Přepsání členů</target>
        <note />
      </trans-unit>
      <trans-unit id="Package_install_canceled">
        <source>Package install canceled</source>
        <target state="new">Package install canceled</target>
        <note />
      </trans-unit>
      <trans-unit id="Package_uninstall_canceled">
        <source>Package uninstall canceled</source>
        <target state="new">Package uninstall canceled</target>
        <note />
      </trans-unit>
      <trans-unit id="Packages">
        <source>Packages</source>
        <target state="translated">Balíčky</target>
        <note />
      </trans-unit>
      <trans-unit id="Parameter_Details">
        <source>Parameter Details</source>
        <target state="translated">Podrobnosti o parametru</target>
        <note />
      </trans-unit>
      <trans-unit id="Parameter_Name">
        <source>Parameter name:</source>
        <target state="translated">Název parametru:</target>
        <note />
      </trans-unit>
      <trans-unit id="Parameter_information">
        <source>Parameter information</source>
        <target state="translated">Informace o parametrech</target>
        <note />
      </trans-unit>
      <trans-unit id="Parameter_kind">
        <source>Parameter kind</source>
        <target state="translated">Druh parametru</target>
        <note />
      </trans-unit>
      <trans-unit id="Parameter_name_contains_invalid_characters">
        <source>Parameter name contains invalid character(s).</source>
        <target state="translated">Název parametru obsahuje neplatné znaky.</target>
        <note />
      </trans-unit>
      <trans-unit id="Parameter_preferences_colon">
        <source>Parameter preferences:</source>
        <target state="translated">Předvolby parametrů:</target>
        <note />
      </trans-unit>
      <trans-unit id="Parameter_type_contains_invalid_characters">
        <source>Parameter type contains invalid character(s).</source>
        <target state="translated">Typ parametru obsahuje neplatné znaky.</target>
        <note />
      </trans-unit>
      <trans-unit id="Parentheses_preferences_colon">
        <source>Parentheses preferences:</source>
        <target state="translated">Předvolby závorek:</target>
        <note />
      </trans-unit>
      <trans-unit id="Paused_0_tasks_in_queue">
        <source>Paused ({0} tasks in queue)</source>
        <target state="translated">Pozastaveno (počet úloh ve frontě: {0})</target>
        <note />
      </trans-unit>
      <trans-unit id="Please_enter_a_type_name">
        <source>Please enter a type name</source>
        <target state="translated">Zadejte prosím název typu.</target>
        <note>"Type" is the programming language concept</note>
      </trans-unit>
      <trans-unit id="Prefer_System_HashCode_in_GetHashCode">
        <source>Prefer 'System.HashCode' in 'GetHashCode'</source>
        <target state="translated">Upřednostňovat System.HashCode v GetHashCode</target>
        <note />
      </trans-unit>
      <trans-unit id="Prefer_compound_assignments">
        <source>Prefer compound assignments</source>
        <target state="translated">Preferovat složená přiřazení</target>
        <note />
      </trans-unit>
      <trans-unit id="Prefer_index_operator">
        <source>Prefer index operator</source>
        <target state="translated">Preferovat operátor indexu</target>
        <note />
      </trans-unit>
      <trans-unit id="Prefer_range_operator">
        <source>Prefer range operator</source>
        <target state="translated">Preferovat operátor rozsahu</target>
        <note />
      </trans-unit>
      <trans-unit id="Prefer_readonly_fields">
        <source>Prefer readonly fields</source>
        <target state="translated">Preferovat pole s modifikátorem readonly</target>
        <note />
      </trans-unit>
      <trans-unit id="Prefer_simple_using_statement">
        <source>Prefer simple 'using' statement</source>
        <target state="translated">Preferovat jednoduchý příkaz using</target>
        <note />
      </trans-unit>
      <trans-unit id="Prefer_simplified_boolean_expressions">
        <source>Prefer simplified boolean expressions</source>
        <target state="translated">Upřednostňovat zjednodušené logické výrazy</target>
        <note />
      </trans-unit>
      <trans-unit id="Prefer_static_local_functions">
        <source>Prefer static local functions</source>
        <target state="translated">Preferovat statické místní funkce</target>
        <note />
      </trans-unit>
      <trans-unit id="Prefer_tuple_swap">
        <source>Prefer tuple swap</source>
        <target state="new">Prefer tuple swap</target>
        <note />
      </trans-unit>
      <trans-unit id="Projects">
        <source>Projects</source>
        <target state="translated">Projekty</target>
        <note />
      </trans-unit>
      <trans-unit id="Pull_Members_Up">
        <source>Pull Members Up</source>
        <target state="translated">Stáhnout členy</target>
        <note />
      </trans-unit>
      <trans-unit id="Quick_Actions">
        <source>Quick Actions</source>
        <target state="new">Quick Actions</target>
        <note />
      </trans-unit>
      <trans-unit id="Refactoring_Only">
        <source>Refactoring Only</source>
        <target state="translated">Pouze refaktoring</target>
        <note />
      </trans-unit>
      <trans-unit id="Reference">
        <source>Reference</source>
        <target state="translated">Odkaz</target>
        <note />
      </trans-unit>
      <trans-unit id="Regular_Expressions">
        <source>Regular Expressions</source>
        <target state="translated">Regulární výrazy</target>
        <note />
      </trans-unit>
      <trans-unit id="Remove_All">
        <source>Remove All</source>
        <target state="translated">Odebrat vše</target>
        <note />
      </trans-unit>
      <trans-unit id="Remove_Unused_References">
        <source>Remove Unused References</source>
        <target state="translated">Odebrat nepoužívané odkazy</target>
        <note />
      </trans-unit>
      <trans-unit id="Rename_0_to_1">
        <source>Rename {0} to {1}</source>
        <target state="translated">Přejmenovat {0} na {1}</target>
        <note />
      </trans-unit>
      <trans-unit id="Report_invalid_regular_expressions">
        <source>Report invalid regular expressions</source>
        <target state="translated">Nahlásit neplatné regulární výrazy</target>
        <note />
      </trans-unit>
      <trans-unit id="Repository">
        <source>Repository</source>
        <target state="translated">Úložiště</target>
        <note />
      </trans-unit>
      <trans-unit id="Require_colon">
        <source>Require:</source>
        <target state="translated">Vyžadovat:</target>
        <note />
      </trans-unit>
      <trans-unit id="Required">
        <source>Required</source>
        <target state="translated">Požadováno</target>
        <note />
      </trans-unit>
      <trans-unit id="Requires_System_HashCode_be_present_in_project">
        <source>Requires 'System.HashCode' be present in project</source>
        <target state="translated">V projektu se musí nacházet System.HashCode.</target>
        <note />
      </trans-unit>
      <trans-unit id="Reset_Visual_Studio_default_keymapping">
        <source>Reset Visual Studio default keymapping</source>
        <target state="translated">Obnovit výchozí mapování klávesnice sady Visual Studio</target>
        <note />
      </trans-unit>
      <trans-unit id="Review_Changes">
        <source>Review Changes</source>
        <target state="translated">Zkontrolovat změny</target>
        <note />
      </trans-unit>
      <trans-unit id="Run_Code_Analysis_on_0">
        <source>Run Code Analysis on {0}</source>
        <target state="translated">Spustit analýzu kódu {0}</target>
        <note />
      </trans-unit>
      <trans-unit id="Run_code_analysis_in_separate_process_requires_restart">
        <source>Run code analysis in separate process (requires restart)</source>
        <target state="new">Run code analysis in separate process (requires restart)</target>
        <note />
      </trans-unit>
      <trans-unit id="Running_code_analysis_for_0">
        <source>Running code analysis for '{0}'...</source>
        <target state="translated">Spouští se analýza kódu pro {0}...</target>
        <note />
      </trans-unit>
      <trans-unit id="Running_code_analysis_for_Solution">
        <source>Running code analysis for Solution...</source>
        <target state="translated">Spouští se analýza kódu pro řešení...</target>
        <note />
      </trans-unit>
      <trans-unit id="Running_low_priority_background_processes">
        <source>Running low priority background processes</source>
        <target state="translated">Spouštění procesů s nízkou prioritou na pozadí</target>
        <note />
      </trans-unit>
      <trans-unit id="Save_dot_editorconfig_file">
        <source>Save .editorconfig file</source>
        <target state="translated">Uložit soubor .editorconfig</target>
        <note />
      </trans-unit>
      <trans-unit id="Search_Settings">
        <source>Search Settings</source>
        <target state="translated">Nastavení hledání</target>
        <note />
      </trans-unit>
      <trans-unit id="Select_an_appropriate_symbol_to_start_value_tracking">
        <source>Select an appropriate symbol to start value tracking</source>
        <target state="new">Select an appropriate symbol to start value tracking</target>
        <note />
      </trans-unit>
      <trans-unit id="Select_destination">
        <source>Select destination</source>
        <target state="translated">Vybrat cíl</target>
        <note />
      </trans-unit>
      <trans-unit id="Select_Dependents">
        <source>Select _Dependents</source>
        <target state="translated">Vybrat _závislé položky</target>
        <note />
      </trans-unit>
      <trans-unit id="Select_Public">
        <source>Select _Public</source>
        <target state="translated">Vybrat _veřejné</target>
        <note />
      </trans-unit>
      <trans-unit id="Select_destination_and_members_to_pull_up">
        <source>Select destination and members to pull up.</source>
        <target state="translated">Vyberte cíl a členy ke stažení.</target>
        <note />
      </trans-unit>
      <trans-unit id="Select_destination_colon">
        <source>Select destination:</source>
        <target state="translated">Vybrat cíl:</target>
        <note />
      </trans-unit>
      <trans-unit id="Select_member">
        <source>Select member</source>
        <target state="translated">Vybrat člena</target>
        <note />
      </trans-unit>
      <trans-unit id="Select_members_colon">
        <source>Select members:</source>
        <target state="translated">Vybrat členy:</target>
        <note />
      </trans-unit>
      <trans-unit id="Show_Remove_Unused_References_command_in_Solution_Explorer_experimental">
        <source>Show "Remove Unused References" command in Solution Explorer (experimental)</source>
        <target state="translated">Zobrazit příkaz Odebrat nepoužívané odkazy v Průzkumníkovi řešení (experimentální)</target>
        <note />
      </trans-unit>
      <trans-unit id="Show_completion_list">
        <source>Show completion list</source>
        <target state="translated">Zobrazit seznam pro doplňování</target>
        <note />
      </trans-unit>
      <trans-unit id="Show_hints_for_everything_else">
        <source>Show hints for everything else</source>
        <target state="translated">Zobrazit nápovědy pro všechno ostatní</target>
        <note />
      </trans-unit>
      <trans-unit id="Show_hints_for_implicit_object_creation">
        <source>Show hints for implicit object creation</source>
        <target state="translated">Zobrazit tipy pro implicitní vytvoření objektu</target>
        <note />
      </trans-unit>
      <trans-unit id="Show_hints_for_indexers">
        <source>Show hints for indexers</source>
        <target state="new">Show hints for indexers</target>
        <note />
      </trans-unit>
      <trans-unit id="Show_hints_for_lambda_parameter_types">
        <source>Show hints for lambda parameter types</source>
        <target state="translated">Zobrazit nápovědy pro typy parametrů lambda</target>
        <note />
      </trans-unit>
      <trans-unit id="Show_hints_for_literals">
        <source>Show hints for literals</source>
        <target state="translated">Zobrazit nápovědy pro literály</target>
        <note />
      </trans-unit>
      <trans-unit id="Show_hints_for_variables_with_inferred_types">
        <source>Show hints for variables with inferred types</source>
        <target state="translated">Zobrazit nápovědy pro proměnné s odvozenými typy</target>
        <note />
      </trans-unit>
      <trans-unit id="Show_inheritance_margin">
        <source>Show inheritance margin</source>
        <target state="translated">Zobrazit míru dědičnosti</target>
        <note />
      </trans-unit>
      <trans-unit id="Skip_analyzers_for_implicitly_triggered_builds">
        <source>Skip analyzers for implicitly triggered builds</source>
        <target state="new">Skip analyzers for implicitly triggered builds</target>
        <note />
      </trans-unit>
      <trans-unit id="Some_color_scheme_colors_are_being_overridden_by_changes_made_in_the_Environment_Fonts_and_Colors_options_page_Choose_Use_Defaults_in_the_Fonts_and_Colors_page_to_revert_all_customizations">
        <source>Some color scheme colors are being overridden by changes made in the Environment &gt; Fonts and Colors options page. Choose `Use Defaults` in the Fonts and Colors page to revert all customizations.</source>
        <target state="translated">Některé barvy barevného schématu se přepsaly změnami na stránce možností Prostředí &gt; Písma a barvy. Pokud chcete zrušit všechna přizpůsobení, vyberte na stránce Písma a barvy možnost Použít výchozí.</target>
        <note />
      </trans-unit>
      <trans-unit id="Suggestion">
        <source>Suggestion</source>
        <target state="translated">Návrh</target>
        <note />
      </trans-unit>
      <trans-unit id="Suppress_hints_when_argument_matches_parameter_name">
        <source>Suppress hints when argument matches parameter name</source>
        <target state="new">Suppress hints when argument matches parameter name</target>
        <note />
      </trans-unit>
      <trans-unit id="Suppress_hints_when_parameter_name_matches_the_method_s_intent">
        <source>Suppress hints when parameter name matches the method's intent</source>
        <target state="translated">Potlačit nápovědy, když název parametru odpovídá záměru metody</target>
        <note />
      </trans-unit>
      <trans-unit id="Suppress_hints_when_parameter_names_differ_only_by_suffix">
        <source>Suppress hints when parameter names differ only by suffix</source>
        <target state="translated">Potlačit nápovědy, když se název parametru liší jen předponou</target>
        <note />
      </trans-unit>
      <trans-unit id="Symbols_without_references">
        <source>Symbols without references</source>
        <target state="translated">Symboly bez odkazů</target>
        <note />
      </trans-unit>
      <trans-unit id="Sync_Namespaces">
        <source>Sync Namespaces</source>
        <target state="new">Sync Namespaces</target>
        <note>"Namespaces" is the programming language concept</note>
      </trans-unit>
      <trans-unit id="Tab_twice_to_insert_arguments">
        <source>Tab twice to insert arguments (experimental)</source>
        <target state="translated">Stisknout dvakrát tabulátor, aby se vložily argumenty (experimentální)</target>
        <note />
      </trans-unit>
      <trans-unit id="Target_Namespace_colon">
        <source>Target Namespace:</source>
        <target state="translated">Cílový obor názvů:</target>
        <note />
      </trans-unit>
      <trans-unit id="The_generator_0_that_generated_this_file_has_been_removed_from_the_project">
        <source>The generator '{0}' that generated this file has been removed from the project; this file is no longer being included in your project.</source>
        <target state="translated">Generátor {0}, který vygeneroval tento soubor, se odebral z projektu. Tento soubor už není součástí projektu.</target>
        <note />
      </trans-unit>
      <trans-unit id="The_generator_0_that_generated_this_file_has_stopped_generating_this_file">
        <source>The generator '{0}' that generated this file has stopped generating this file; this file is no longer being included in your project.</source>
        <target state="translated">Generátor {0}, který vygeneroval tento soubor, přestal tento soubor generovat. Soubor už není součástí projektu.</target>
        <note />
      </trans-unit>
      <trans-unit id="This_action_cannot_be_undone_Do_you_wish_to_continue">
        <source>This action cannot be undone. Do you wish to continue?</source>
        <target state="translated">Tato akce se nedá vrátit. Chcete pokračovat?</target>
        <note />
      </trans-unit>
      <trans-unit id="This_file_is_autogenerated_by_0_and_cannot_be_edited">
        <source>This file is auto-generated by the generator '{0}' and cannot be edited.</source>
        <target state="translated">Tento soubor se automaticky vygeneroval pomocí generátoru {0} a nedá se upravit.</target>
        <note />
      </trans-unit>
      <trans-unit id="This_is_an_invalid_namespace">
        <source>This is an invalid namespace</source>
        <target state="translated">Toto je neplatný obor názvů.</target>
        <note />
      </trans-unit>
      <trans-unit id="This_rule_is_not_configurable">
        <source>This rule is not configurable</source>
        <target state="new">This rule is not configurable</target>
        <note />
      </trans-unit>
      <trans-unit id="Title">
        <source>Title</source>
        <target state="translated">Název</target>
        <note />
      </trans-unit>
      <trans-unit id="Type_Name">
        <source>Type name:</source>
        <target state="translated">Název typu:</target>
        <note />
      </trans-unit>
      <trans-unit id="Type_name_has_a_syntax_error">
        <source>Type name has a syntax error</source>
        <target state="translated">Název typu má chybu syntaxe.</target>
        <note>"Type" is the programming language concept</note>
      </trans-unit>
      <trans-unit id="Type_name_is_not_recognized">
        <source>Type name is not recognized</source>
        <target state="translated">Název typu se nerozpoznal.</target>
        <note>"Type" is the programming language concept</note>
      </trans-unit>
      <trans-unit id="Type_name_is_recognized">
        <source>Type name is recognized</source>
        <target state="translated">Název typu se rozpoznal.</target>
        <note>"Type" is the programming language concept</note>
      </trans-unit>
      <trans-unit id="Underline_reassigned_variables">
        <source>Underline reassigned variables</source>
        <target state="new">Underline reassigned variables</target>
        <note />
      </trans-unit>
      <trans-unit id="Unused_value_is_explicitly_assigned_to_an_unused_local">
        <source>Unused value is explicitly assigned to an unused local</source>
        <target state="translated">Nepoužitá hodnota se explicitně přiřadí nepoužité lokální hodnotě.</target>
        <note />
      </trans-unit>
      <trans-unit id="Unused_value_is_explicitly_assigned_to_discard">
        <source>Unused value is explicitly assigned to discard</source>
        <target state="translated">Nepoužitá hodnota se explicitně přiřadí k zahození.</target>
        <note />
      </trans-unit>
      <trans-unit id="Updating_namspaces">
        <source>Updating namespaces...</source>
        <target state="new">Updating namespaces...</target>
        <note>"namespaces" is the programming language concept</note>
      </trans-unit>
      <trans-unit id="Updating_project_references">
        <source>Updating project references...</source>
        <target state="translated">Aktualizují se odkazy projektů...</target>
        <note />
      </trans-unit>
      <trans-unit id="Updating_severity">
        <source>Updating severity</source>
        <target state="translated">Aktualizuje se závažnost.</target>
        <note />
      </trans-unit>
      <trans-unit id="Use_expression_body_for_lambdas">
        <source>Use expression body for lambdas</source>
        <target state="translated">Pro výrazy lambda používat text výrazu</target>
        <note />
      </trans-unit>
      <trans-unit id="Use_expression_body_for_local_functions">
        <source>Use expression body for local functions</source>
        <target state="translated">Pro místní funkce používat text výrazu</target>
        <note />
      </trans-unit>
      <trans-unit id="Use_named_argument">
        <source>Use named argument</source>
        <target state="translated">Použít pojmenovaný argument</target>
        <note>"argument" is a programming term for a value passed to a function</note>
      </trans-unit>
      <trans-unit id="Value">
        <source>Value</source>
        <target state="translated">Hodnota</target>
        <note />
      </trans-unit>
      <trans-unit id="Value_Tracking">
        <source>Value Tracking</source>
        <target state="new">Value Tracking</target>
        <note>Title of the "Value Tracking" tool window. "Value" is the variable/symbol and "Tracking" is the action the tool is doing to follow where the value can originate from.</note>
      </trans-unit>
      <trans-unit id="Value_assigned_here_is_never_used">
        <source>Value assigned here is never used</source>
        <target state="translated">Zde přiřazená hodnota se nikdy nepoužije.</target>
        <note />
      </trans-unit>
      <trans-unit id="Value_colon">
        <source>Value:</source>
        <target state="translated">Hodnota:</target>
        <note />
      </trans-unit>
      <trans-unit id="Value_returned_by_invocation_is_implicitly_ignored">
        <source>Value returned by invocation is implicitly ignored</source>
        <target state="translated">Hodnota vrácená voláním je implicitně ignorována.</target>
        <note />
      </trans-unit>
      <trans-unit id="Value_to_inject_at_call_sites">
        <source>Value to inject at call sites</source>
        <target state="translated">Hodnota, která se má vložit v místech volání</target>
        <note />
      </trans-unit>
      <trans-unit id="Visual_Studio_2017">
        <source>Visual Studio 2017</source>
        <target state="translated">Visual Studio 2017</target>
        <note />
      </trans-unit>
      <trans-unit id="Visual_Studio_2019">
        <source>Visual Studio 2019</source>
        <target state="translated">Visual Studio 2019</target>
        <note />
      </trans-unit>
      <trans-unit id="Visual_Studio_Settings">
        <source>Visual Studio Settings</source>
        <target state="new">Visual Studio Settings</target>
        <note />
      </trans-unit>
      <trans-unit id="Warning">
        <source>Warning</source>
        <target state="translated">Upozornění</target>
        <note />
      </trans-unit>
      <trans-unit id="Warning_colon_duplicate_parameter_name">
        <source>Warning: duplicate parameter name</source>
        <target state="translated">Upozornění: duplicitní název parametru</target>
        <note />
      </trans-unit>
      <trans-unit id="Warning_colon_type_does_not_bind">
        <source>Warning: type does not bind</source>
        <target state="translated">Upozornění: Typ se neváže</target>
        <note />
      </trans-unit>
      <trans-unit id="We_notice_you_suspended_0_Reset_keymappings_to_continue_to_navigate_and_refactor">
        <source>We notice you suspended '{0}'. Reset keymappings to continue to navigate and refactor.</source>
        <target state="translated">Zaznamenali jsme, že jste pozastavili: {0}. Obnovte mapování klávesnice, abyste mohli pokračovat v navigaci a refactoringu.</target>
        <note />
      </trans-unit>
      <trans-unit id="This_workspace_does_not_support_updating_Visual_Basic_compilation_options">
        <source>This workspace does not support updating Visual Basic compilation options.</source>
        <target state="translated">Tento pracovní prostor nepodporuje aktualizaci možností kompilace jazyka Visual Basic.</target>
        <note />
      </trans-unit>
      <trans-unit id="Whitespace">
        <source>Whitespace</source>
        <target state="new">Whitespace</target>
        <note />
      </trans-unit>
      <trans-unit id="You_must_change_the_signature">
        <source>You must change the signature</source>
        <target state="translated">Je nutné změnit signaturu</target>
        <note>"signature" here means the definition of a method</note>
      </trans-unit>
      <trans-unit id="You_must_select_at_least_one_member">
        <source>You must select at least one member.</source>
        <target state="translated">Musíte vybrat aspoň jednoho člena.</target>
        <note />
      </trans-unit>
      <trans-unit id="Illegal_characters_in_path">
        <source>Illegal characters in path.</source>
        <target state="translated">Cesta obsahuje neplatné znaky.</target>
        <note />
      </trans-unit>
      <trans-unit id="File_name_must_have_the_0_extension">
        <source>File name must have the "{0}" extension.</source>
        <target state="translated">Název souboru musí mít příponu {0}.</target>
        <note />
      </trans-unit>
      <trans-unit id="Debugger">
        <source>Debugger</source>
        <target state="translated">Ladicí program</target>
        <note />
      </trans-unit>
      <trans-unit id="Determining_breakpoint_location">
        <source>Determining breakpoint location...</source>
        <target state="translated">Určuje se umístění zarážky...</target>
        <note />
      </trans-unit>
      <trans-unit id="Determining_autos">
        <source>Determining autos...</source>
        <target state="translated">Určují se automatické fragmenty kódu...</target>
        <note />
      </trans-unit>
      <trans-unit id="Resolving_breakpoint_location">
        <source>Resolving breakpoint location...</source>
        <target state="translated">Vyhodnocuje se umístění zarážky...</target>
        <note />
      </trans-unit>
      <trans-unit id="Validating_breakpoint_location">
        <source>Validating breakpoint location...</source>
        <target state="translated">Ověřuje se umístění zarážky...</target>
        <note />
      </trans-unit>
      <trans-unit id="Getting_DataTip_text">
        <source>Getting DataTip text...</source>
        <target state="translated">Získává se text Datového tipu...</target>
        <note />
      </trans-unit>
      <trans-unit id="Preview_unavailable">
        <source>Preview unavailable</source>
        <target state="translated">Náhled není k dispozici.</target>
        <note />
      </trans-unit>
      <trans-unit id="Overrides_">
        <source>Overrides</source>
        <target state="translated">Přepisuje</target>
        <note />
      </trans-unit>
      <trans-unit id="Overridden_By">
        <source>Overridden By</source>
        <target state="translated">Přepsáno čím:</target>
        <note />
      </trans-unit>
      <trans-unit id="Inherits_">
        <source>Inherits</source>
        <target state="translated">Dědí</target>
        <note />
      </trans-unit>
      <trans-unit id="Inherited_By">
        <source>Inherited By</source>
        <target state="translated">Zdědil:</target>
        <note />
      </trans-unit>
      <trans-unit id="Implements_">
        <source>Implements</source>
        <target state="translated">Implementuje</target>
        <note />
      </trans-unit>
      <trans-unit id="Implemented_By">
        <source>Implemented By</source>
        <target state="translated">Implementoval:</target>
        <note />
      </trans-unit>
      <trans-unit id="Maximum_number_of_documents_are_open">
        <source>Maximum number of documents are open.</source>
        <target state="translated">Více dokumentů už nejde otevřít.</target>
        <note />
      </trans-unit>
      <trans-unit id="Failed_to_create_document_in_miscellaneous_files_project">
        <source>Failed to create document in miscellaneous files project.</source>
        <target state="translated">V projektu s různorodými soubory se nepovedlo vytvořit dokument.</target>
        <note />
      </trans-unit>
      <trans-unit id="Invalid_access">
        <source>Invalid access.</source>
        <target state="translated">Neplatný přístup</target>
        <note />
      </trans-unit>
      <trans-unit id="The_following_references_were_not_found_0_Please_locate_and_add_them_manually">
        <source>The following references were not found. {0}Please locate and add them manually.</source>
        <target state="translated">Následující odkazy se nenašly. {0}Najděte nebo přidejte je prosím ručně.</target>
        <note />
      </trans-unit>
      <trans-unit id="End_position_must_be_start_position">
        <source>End position must be &gt;= start position</source>
        <target state="translated">Konečná pozice musí být &gt;= počáteční pozici.</target>
        <note />
      </trans-unit>
      <trans-unit id="Not_a_valid_value">
        <source>Not a valid value</source>
        <target state="translated">Není platnou hodnotou.</target>
        <note />
      </trans-unit>
      <trans-unit id="_0_is_inherited">
        <source>'{0}' is inherited</source>
        <target state="translated">{0} se dědí.</target>
        <note />
      </trans-unit>
      <trans-unit id="_0_will_be_changed_to_abstract">
        <source>'{0}' will be changed to abstract.</source>
        <target state="translated">{0} se změní na abstraktní.</target>
        <note />
      </trans-unit>
      <trans-unit id="_0_will_be_changed_to_non_static">
        <source>'{0}' will be changed to non-static.</source>
        <target state="translated">{0} se změní na nestatický.</target>
        <note />
      </trans-unit>
      <trans-unit id="_0_will_be_changed_to_public">
        <source>'{0}' will be changed to public.</source>
        <target state="translated">{0} se změní na veřejný.</target>
        <note />
      </trans-unit>
      <trans-unit id="at_the_end_of_the_line_of_code">
        <source>at the end of the line of code</source>
        <target state="new">at the end of the line of code</target>
        <note />
      </trans-unit>
      <trans-unit id="generated_by_0_suffix">
        <source>[generated by {0}]</source>
        <target state="translated">[vygenerováno pomocí {0}]</target>
        <note>{0} is the name of a generator.</note>
      </trans-unit>
      <trans-unit id="generated_suffix">
        <source>[generated]</source>
        <target state="translated">[vygenerováno]</target>
        <note />
      </trans-unit>
      <trans-unit id="given_workspace_doesn_t_support_undo">
        <source>given workspace doesn't support undo</source>
        <target state="translated">Daný pracovní prostor nepodporuje vrácení akce zpátky.</target>
        <note />
      </trans-unit>
      <trans-unit id="Add_a_reference_to_0">
        <source>Add a reference to '{0}'</source>
        <target state="translated">Přidat odkaz do {0}</target>
        <note />
      </trans-unit>
      <trans-unit id="Event_type_is_invalid">
        <source>Event type is invalid</source>
        <target state="translated">Typ události není platný.</target>
        <note />
      </trans-unit>
      <trans-unit id="Can_t_find_where_to_insert_member">
        <source>Can't find where to insert member</source>
        <target state="translated">Nejde zjistit místo, kam se má vložit člen.</target>
        <note />
      </trans-unit>
      <trans-unit id="Can_t_rename_other_elements">
        <source>Can't rename 'other' elements</source>
        <target state="translated">Elementy other nejde přejmenovat.</target>
        <note />
      </trans-unit>
      <trans-unit id="Unknown_rename_type">
        <source>Unknown rename type</source>
        <target state="translated">Neznámý typ přejmenování</target>
        <note />
      </trans-unit>
      <trans-unit id="IDs_are_not_supported_for_this_symbol_type">
        <source>IDs are not supported for this symbol type.</source>
        <target state="translated">ID se pro tento typ symbolu nepodporují.</target>
        <note />
      </trans-unit>
      <trans-unit id="Can_t_create_a_node_id_for_this_symbol_kind_colon_0">
        <source>Can't create a node id for this symbol kind: '{0}'</source>
        <target state="translated">Pro tento druh symbolu nejde vytvořit ID uzlu: {0}</target>
        <note />
      </trans-unit>
      <trans-unit id="Project_References">
        <source>Project References</source>
        <target state="translated">Odkazy projektu</target>
        <note />
      </trans-unit>
      <trans-unit id="Base_Types">
        <source>Base Types</source>
        <target state="translated">Základní typy</target>
        <note />
      </trans-unit>
      <trans-unit id="Miscellaneous_Files">
        <source>Miscellaneous Files</source>
        <target state="translated">Různé soubory</target>
        <note />
      </trans-unit>
      <trans-unit id="Could_not_find_project_0">
        <source>Could not find project '{0}'</source>
        <target state="translated">Projekt {0} nešlo najít.</target>
        <note />
      </trans-unit>
      <trans-unit id="Could_not_find_location_of_folder_on_disk">
        <source>Could not find location of folder on disk</source>
        <target state="translated">Nepovedlo se najít umístění složky na disku.</target>
        <note />
      </trans-unit>
      <trans-unit id="Assembly">
        <source>Assembly </source>
        <target state="translated">Sestavení </target>
        <note />
      </trans-unit>
      <trans-unit id="Exceptions_colon">
        <source>Exceptions:</source>
        <target state="translated">Výjimky:</target>
        <note />
      </trans-unit>
      <trans-unit id="Member_of_0">
        <source>Member of {0}</source>
        <target state="translated">Člen v {0}</target>
        <note />
      </trans-unit>
      <trans-unit id="Parameters_colon1">
        <source>Parameters:</source>
        <target state="translated">Parametry:</target>
        <note />
      </trans-unit>
      <trans-unit id="Project">
        <source>Project </source>
        <target state="translated">Projekt </target>
        <note />
      </trans-unit>
      <trans-unit id="Remarks_colon">
        <source>Remarks:</source>
        <target state="translated">Poznámky:</target>
        <note />
      </trans-unit>
      <trans-unit id="Returns_colon">
        <source>Returns:</source>
        <target state="translated">Vrácení:</target>
        <note />
      </trans-unit>
      <trans-unit id="Summary_colon">
        <source>Summary:</source>
        <target state="translated">Souhrn:</target>
        <note />
      </trans-unit>
      <trans-unit id="Type_Parameters_colon">
        <source>Type Parameters:</source>
        <target state="translated">Parametry typu:</target>
        <note />
      </trans-unit>
      <trans-unit id="File_already_exists">
        <source>File already exists</source>
        <target state="translated">Soubor už existuje.</target>
        <note />
      </trans-unit>
      <trans-unit id="File_path_cannot_use_reserved_keywords">
        <source>File path cannot use reserved keywords</source>
        <target state="translated">Cesta k souboru nemůže používat vyhrazená klíčová slova.</target>
        <note />
      </trans-unit>
      <trans-unit id="DocumentPath_is_illegal">
        <source>DocumentPath is illegal</source>
        <target state="translated">Cesta DocumentPath není platná.</target>
        <note />
      </trans-unit>
      <trans-unit id="Project_Path_is_illegal">
        <source>Project Path is illegal</source>
        <target state="translated">Cesta k projektu není platná.</target>
        <note />
      </trans-unit>
      <trans-unit id="Path_cannot_have_empty_filename">
        <source>Path cannot have empty filename</source>
        <target state="translated">Cesta nemůže obsahovat prázdný název souboru.</target>
        <note />
      </trans-unit>
      <trans-unit id="The_given_DocumentId_did_not_come_from_the_Visual_Studio_workspace">
        <source>The given DocumentId did not come from the Visual Studio workspace.</source>
        <target state="translated">Dané DocumentId nepochází z pracovního prostoru sady Visual Studio.</target>
        <note />
      </trans-unit>
      <trans-unit id="Project_colon_0_1_Use_the_dropdown_to_view_and_switch_to_other_projects_this_file_may_belong_to">
        <source>Project: {0} ({1})

Use the dropdown to view and switch to other projects this file may belong to.</source>
        <target state="translated">Projekt: {0} ({1})

V rozevíracím seznamu si můžete zobrazit jiné projekty, ke kterým by tento soubor mohl patřit, a případně na ně rovnou přepnout.</target>
        <note />
      </trans-unit>
      <trans-unit id="_0_Use_the_dropdown_to_view_and_navigate_to_other_items_in_this_file">
        <source>{0}

Use the dropdown to view and navigate to other items in this file.</source>
        <target state="translated">{0}

V rozevíracím seznamu si můžete zobrazit ostatní položky v tomto souboru a případně na ně rovnou přejít.</target>
        <note />
      </trans-unit>
      <trans-unit id="Project_colon_0_Use_the_dropdown_to_view_and_switch_to_other_projects_this_file_may_belong_to">
        <source>Project: {0}

Use the dropdown to view and switch to other projects this file may belong to.</source>
        <target state="translated">Projekt: {0}

V rozevíracím seznamu si můžete zobrazit jiné projekty, ke kterým by tento soubor mohl patřit, a případně na ně rovnou přepnout.</target>
        <note />
      </trans-unit>
      <trans-unit id="AnalyzerChangedOnDisk">
        <source>AnalyzerChangedOnDisk</source>
        <target state="translated">AnalyzerChangedOnDisk</target>
        <note />
      </trans-unit>
      <trans-unit id="The_analyzer_assembly_0_has_changed_Diagnostics_may_be_incorrect_until_Visual_Studio_is_restarted">
        <source>The analyzer assembly '{0}' has changed. Diagnostics may be incorrect until Visual Studio is restarted.</source>
        <target state="translated">Sestavení analyzátoru {0} se změnilo. Diagnostika možná nebude odpovídat skutečnosti, dokud se Visual Studio nerestartuje.</target>
        <note />
      </trans-unit>
      <trans-unit id="CSharp_VB_Diagnostics_Table_Data_Source">
        <source>C#/VB Diagnostics Table Data Source</source>
        <target state="translated">Zdroj dat pro tabulku diagnostiky jazyka C#/VB</target>
        <note />
      </trans-unit>
      <trans-unit id="CSharp_VB_Todo_List_Table_Data_Source">
        <source>C#/VB Todo List Table Data Source</source>
        <target state="translated">Zdroj dat pro tabulku seznamu úkolů jazyka C#/VB</target>
        <note />
      </trans-unit>
      <trans-unit id="Cancel">
        <source>Cancel</source>
        <target state="translated">Storno</target>
        <note />
      </trans-unit>
      <trans-unit id="Deselect_All">
        <source>_Deselect All</source>
        <target state="translated">_Zrušit výběr</target>
        <note />
      </trans-unit>
      <trans-unit id="Extract_Interface">
        <source>Extract Interface</source>
        <target state="translated">Extrahovat rozhraní</target>
        <note />
      </trans-unit>
      <trans-unit id="Generated_name_colon">
        <source>Generated name:</source>
        <target state="translated">Vygenerovaný název:</target>
        <note />
      </trans-unit>
      <trans-unit id="New_file_name_colon">
        <source>New _file name:</source>
        <target state="translated">Nový _název souboru:</target>
        <note />
      </trans-unit>
      <trans-unit id="New_interface_name_colon">
        <source>New _interface name:</source>
        <target state="translated">Nový ná_zev rozhraní:</target>
        <note />
      </trans-unit>
      <trans-unit id="OK">
        <source>OK</source>
        <target state="translated">OK</target>
        <note />
      </trans-unit>
      <trans-unit id="Select_All">
        <source>_Select All</source>
        <target state="translated">_Vybrat vše</target>
        <note />
      </trans-unit>
      <trans-unit id="Select_public_members_to_form_interface">
        <source>Select public _members to form interface</source>
        <target state="translated">Vybrat veřejné č_leny, ze kterých se sestaví rozhraní</target>
        <note />
      </trans-unit>
      <trans-unit id="Access_colon">
        <source>_Access:</source>
        <target state="translated">_Přístup:</target>
        <note />
      </trans-unit>
      <trans-unit id="Add_to_existing_file">
        <source>Add to _existing file</source>
        <target state="translated">Přidat do _existujícího souboru</target>
        <note />
      </trans-unit>
      <trans-unit id="Change_Signature">
        <source>Change Signature</source>
        <target state="translated">Změnit signaturu</target>
        <note />
      </trans-unit>
      <trans-unit id="Create_new_file">
        <source>_Create new file</source>
        <target state="translated">_Vytvořit nový soubor</target>
        <note />
      </trans-unit>
      <trans-unit id="Default_">
        <source>Default</source>
        <target state="translated">Výchozí</target>
        <note />
      </trans-unit>
      <trans-unit id="File_Name_colon">
        <source>File Name:</source>
        <target state="translated">Název souboru:</target>
        <note />
      </trans-unit>
      <trans-unit id="Generate_Type">
        <source>Generate Type</source>
        <target state="translated">Generovat typ</target>
        <note />
      </trans-unit>
      <trans-unit id="Kind_colon">
        <source>_Kind:</source>
        <target state="translated">_Druh:</target>
        <note />
      </trans-unit>
      <trans-unit id="Location_colon">
        <source>Location:</source>
        <target state="translated">Umístění:</target>
        <note />
      </trans-unit>
      <trans-unit id="Modifier">
        <source>Modifier</source>
        <target state="translated">Modifikátor</target>
        <note />
      </trans-unit>
      <trans-unit id="Name_colon1">
        <source>Name:</source>
        <target state="translated">Název:</target>
        <note />
      </trans-unit>
      <trans-unit id="Parameter">
        <source>Parameter</source>
        <target state="translated">Parametr</target>
        <note />
      </trans-unit>
      <trans-unit id="Parameters_colon2">
        <source>Parameters:</source>
        <target state="translated">Parametry:</target>
        <note />
      </trans-unit>
      <trans-unit id="Preview_method_signature_colon">
        <source>Preview method signature:</source>
        <target state="translated">Náhled signatury metody:</target>
        <note />
      </trans-unit>
      <trans-unit id="Preview_reference_changes">
        <source>Preview reference changes</source>
        <target state="translated">Náhled změn odkazu</target>
        <note />
      </trans-unit>
      <trans-unit id="Project_colon">
        <source>_Project:</source>
        <target state="translated">_Projekt:</target>
        <note />
      </trans-unit>
      <trans-unit id="Type">
        <source>Type</source>
        <target state="translated">Typ</target>
        <note />
      </trans-unit>
      <trans-unit id="Type_Details_colon">
        <source>Type Details:</source>
        <target state="translated">Podrobnosti o typu:</target>
        <note />
      </trans-unit>
      <trans-unit id="Re_move">
        <source>Re_move</source>
        <target state="translated">O_debrat</target>
        <note />
      </trans-unit>
      <trans-unit id="Restore">
        <source>_Restore</source>
        <target state="translated">_Obnovit</target>
        <note />
      </trans-unit>
      <trans-unit id="More_about_0">
        <source>More about {0}</source>
        <target state="translated">Další informace o {0}</target>
        <note />
      </trans-unit>
      <trans-unit id="Navigation_must_be_performed_on_the_foreground_thread">
        <source>Navigation must be performed on the foreground thread.</source>
        <target state="translated">Navigace musí probíhat ve vlákně na popředí.</target>
        <note />
      </trans-unit>
      <trans-unit id="bracket_plus_bracket">
        <source>[+] </source>
        <target state="translated">[+] </target>
        <note />
      </trans-unit>
      <trans-unit id="bracket_bracket">
        <source>[-] </source>
        <target state="translated">[-] </target>
        <note />
      </trans-unit>
      <trans-unit id="Reference_to_0_in_project_1">
        <source>Reference to '{0}' in project '{1}'</source>
        <target state="translated">Odkaz na {0} v projektu {1}</target>
        <note />
      </trans-unit>
      <trans-unit id="Unknown1">
        <source>&lt;Unknown&gt;</source>
        <target state="translated">&lt;Neznámý&gt;</target>
        <note />
      </trans-unit>
      <trans-unit id="Analyzer_reference_to_0_in_project_1">
        <source>Analyzer reference to '{0}' in project '{1}'</source>
        <target state="translated">Odkaz analyzátoru na {0} v projektu {1}</target>
        <note />
      </trans-unit>
      <trans-unit id="Project_reference_to_0_in_project_1">
        <source>Project reference to '{0}' in project '{1}'</source>
        <target state="translated">Odkaz projektu na {0} v projektu {1}</target>
        <note />
      </trans-unit>
      <trans-unit id="AnalyzerDependencyConflict">
        <source>AnalyzerDependencyConflict</source>
        <target state="translated">AnalyzerDependencyConflict</target>
        <note />
      </trans-unit>
      <trans-unit id="Analyzer_assemblies_0_and_1_both_have_identity_2_but_different_contents_Only_one_will_be_loaded_and_analyzers_using_these_assemblies_may_not_run_correctly">
        <source>Analyzer assemblies '{0}' and '{1}' both have identity '{2}' but different contents. Only one will be loaded and analyzers using these assemblies may not run correctly.</source>
        <target state="translated">Sestavení analyzátoru {0} a {1} mají obě identitu {2}, ale různý obsah. Načte se jenom jedno z nich. Analyzátory, které tato sestavení používají, možná nepoběží tak, jak by měly.</target>
        <note />
      </trans-unit>
      <trans-unit id="_0_references">
        <source>{0} references</source>
        <target state="translated">Počet odkazů: {0}</target>
        <note />
      </trans-unit>
      <trans-unit id="_1_reference">
        <source>1 reference</source>
        <target state="translated">1 odkaz</target>
        <note />
      </trans-unit>
      <trans-unit id="_0_encountered_an_error_and_has_been_disabled">
        <source>'{0}' encountered an error and has been disabled.</source>
        <target state="translated">'U analyzátoru {0} došlo k chybě a byl zakázán.</target>
        <note />
      </trans-unit>
      <trans-unit id="Enable">
        <source>Enable</source>
        <target state="translated">Povolit</target>
        <note />
      </trans-unit>
      <trans-unit id="Enable_and_ignore_future_errors">
        <source>Enable and ignore future errors</source>
        <target state="translated">Povolit a ignorovat budoucí chyby</target>
        <note />
      </trans-unit>
      <trans-unit id="No_Changes">
        <source>No Changes</source>
        <target state="translated">Beze změn</target>
        <note />
      </trans-unit>
      <trans-unit id="Current_block">
        <source>Current block</source>
        <target state="translated">Aktuální blok</target>
        <note />
      </trans-unit>
      <trans-unit id="Determining_current_block">
        <source>Determining current block.</source>
        <target state="translated">Určuje se aktuální blok.</target>
        <note />
      </trans-unit>
      <trans-unit id="IntelliSense">
        <source>IntelliSense</source>
        <target state="translated">IntelliSense</target>
        <note />
      </trans-unit>
      <trans-unit id="CSharp_VB_Build_Table_Data_Source">
        <source>C#/VB Build Table Data Source</source>
        <target state="translated">Zdroj dat pro tabulku sestavení jazyka C#/VB</target>
        <note />
      </trans-unit>
      <trans-unit id="MissingAnalyzerReference">
        <source>MissingAnalyzerReference</source>
        <target state="translated">MissingAnalyzerReference</target>
        <note />
      </trans-unit>
      <trans-unit id="Analyzer_assembly_0_depends_on_1_but_it_was_not_found_Analyzers_may_not_run_correctly_unless_the_missing_assembly_is_added_as_an_analyzer_reference_as_well">
        <source>Analyzer assembly '{0}' depends on '{1}' but it was not found. Analyzers may not run correctly unless the missing assembly is added as an analyzer reference as well.</source>
        <target state="translated">Sestavení analyzátoru {0} závisí na sestavení {1}, to se ale nepovedlo najít. Analyzátory možná nepoběží tak, jak by měly, dokud se jako odkaz analyzátoru nepřidá i chybějící sestavení.</target>
        <note />
      </trans-unit>
      <trans-unit id="Suppress_diagnostics">
        <source>Suppress diagnostics</source>
        <target state="translated">Potlačit diagnostiku</target>
        <note />
      </trans-unit>
      <trans-unit id="Computing_suppressions_fix">
        <source>Computing suppressions fix...</source>
        <target state="translated">Počítá se odebrání potlačení...</target>
        <note />
      </trans-unit>
      <trans-unit id="Applying_suppressions_fix">
        <source>Applying suppressions fix...</source>
        <target state="translated">Používá se odebrání potlačení...</target>
        <note />
      </trans-unit>
      <trans-unit id="Remove_suppressions">
        <source>Remove suppressions</source>
        <target state="translated">Odebrat potlačení</target>
        <note />
      </trans-unit>
      <trans-unit id="Computing_remove_suppressions_fix">
        <source>Computing remove suppressions fix...</source>
        <target state="translated">Počítá se oprava formou odebrání potlačení...</target>
        <note />
      </trans-unit>
      <trans-unit id="Applying_remove_suppressions_fix">
        <source>Applying remove suppressions fix...</source>
        <target state="translated">Používá se oprava formou odebrání potlačení...</target>
        <note />
      </trans-unit>
      <trans-unit id="This_workspace_only_supports_opening_documents_on_the_UI_thread">
        <source>This workspace only supports opening documents on the UI thread.</source>
        <target state="translated">Tento pracovní prostor podporuje otevírání dokumentů jenom ve vlákně uživatelského rozhraní.</target>
        <note />
      </trans-unit>
      <trans-unit id="This_workspace_does_not_support_updating_Visual_Basic_parse_options">
        <source>This workspace does not support updating Visual Basic parse options.</source>
        <target state="translated">Tento pracovní prostor nepodporuje aktualizaci možností analýzy jazyka Visual Basic.</target>
        <note />
      </trans-unit>
      <trans-unit id="Synchronize_0">
        <source>Synchronize {0}</source>
        <target state="translated">Synchronizovat {0}</target>
        <note />
      </trans-unit>
      <trans-unit id="Synchronizing_with_0">
        <source>Synchronizing with {0}...</source>
        <target state="translated">Probíhá synchronizace s {0}...</target>
        <note />
      </trans-unit>
      <trans-unit id="Visual_Studio_has_suspended_some_advanced_features_to_improve_performance">
        <source>Visual Studio has suspended some advanced features to improve performance.</source>
        <target state="translated">Sada Visual Studio pozastavila některé pokročilé funkce, aby se zvýšil výkon.</target>
        <note />
      </trans-unit>
      <trans-unit id="Installing_0">
        <source>Installing '{0}'</source>
        <target state="translated">Instaluje se {0}.</target>
        <note />
      </trans-unit>
      <trans-unit id="Installing_0_completed">
        <source>Installing '{0}' completed</source>
        <target state="translated">Instalace {0} je hotová.</target>
        <note />
      </trans-unit>
      <trans-unit id="Package_install_failed_colon_0">
        <source>Package install failed: {0}</source>
        <target state="translated">Nepovedlo se nainstalovat balíček: {0}</target>
        <note />
      </trans-unit>
      <trans-unit id="Unknown2">
        <source>&lt;Unknown&gt;</source>
        <target state="translated">&lt;Neznámý&gt;</target>
        <note />
      </trans-unit>
      <trans-unit id="No">
        <source>No</source>
        <target state="translated">Ne</target>
        <note />
      </trans-unit>
      <trans-unit id="Yes">
        <source>Yes</source>
        <target state="translated">Ano</target>
        <note />
      </trans-unit>
      <trans-unit id="Choose_a_Symbol_Specification_and_a_Naming_Style">
        <source>Choose a Symbol Specification and a Naming Style.</source>
        <target state="translated">Zvolte specifikaci symbolů a styl pojmenování.</target>
        <note />
      </trans-unit>
      <trans-unit id="Enter_a_title_for_this_Naming_Rule">
        <source>Enter a title for this Naming Rule.</source>
        <target state="translated">Zadejte název tohoto pravidla pojmenování.</target>
        <note />
      </trans-unit>
      <trans-unit id="Enter_a_title_for_this_Naming_Style">
        <source>Enter a title for this Naming Style.</source>
        <target state="translated">Zadejte název tohoto stylu pojmenování.</target>
        <note />
      </trans-unit>
      <trans-unit id="Enter_a_title_for_this_Symbol_Specification">
        <source>Enter a title for this Symbol Specification.</source>
        <target state="translated">Zadejte název této specifikace symbolů.</target>
        <note />
      </trans-unit>
      <trans-unit id="Accessibilities_can_match_any">
        <source>Accessibilities (can match any)</source>
        <target state="translated">Přístupnosti (můžou odpovídat čemukoli)</target>
        <note />
      </trans-unit>
      <trans-unit id="Capitalization_colon">
        <source>Capitalization:</source>
        <target state="translated">Velká písmena:</target>
        <note />
      </trans-unit>
      <trans-unit id="all_lower">
        <source>all lower</source>
        <target state="translated">všechna malá</target>
        <note />
      </trans-unit>
      <trans-unit id="ALL_UPPER">
        <source>ALL UPPER</source>
        <target state="translated">VŠECHNA VELKÁ</target>
        <note />
      </trans-unit>
      <trans-unit id="camel_Case_Name">
        <source>camel Case Name</source>
        <target state="translated">Název ve stylu camelCase</target>
        <note />
      </trans-unit>
      <trans-unit id="First_word_upper">
        <source>First word upper</source>
        <target state="translated">První slovo velkými písmeny</target>
        <note />
      </trans-unit>
      <trans-unit id="Pascal_Case_Name">
        <source>Pascal Case Name</source>
        <target state="translated">Název ve stylu JazykaPascal</target>
        <note />
      </trans-unit>
      <trans-unit id="Severity_colon">
        <source>Severity:</source>
        <target state="translated">Závažnost:</target>
        <note />
      </trans-unit>
      <trans-unit id="Modifiers_must_match_all">
        <source>Modifiers (must match all)</source>
        <target state="translated">Modifikátory (můžou odpovídat libovolným)</target>
        <note />
      </trans-unit>
      <trans-unit id="Name_colon2">
        <source>Name:</source>
        <target state="translated">Název:</target>
        <note />
      </trans-unit>
      <trans-unit id="Naming_Rule">
        <source>Naming Rule</source>
        <target state="translated">Pravidlo pojmenování</target>
        <note />
      </trans-unit>
      <trans-unit id="Naming_Style">
        <source>Naming Style</source>
        <target state="translated">Styl pojmenování</target>
        <note />
      </trans-unit>
      <trans-unit id="Naming_Style_colon">
        <source>Naming Style:</source>
        <target state="translated">Styl pojmenování:</target>
        <note />
      </trans-unit>
      <trans-unit id="Naming_Rules_allow_you_to_define_how_particular_sets_of_symbols_should_be_named_and_how_incorrectly_named_symbols_should_be_handled">
        <source>Naming Rules allow you to define how particular sets of symbols should be named and how incorrectly-named symbols should be handled.</source>
        <target state="translated">Pravidla pojmenování umožňují definovat, jak se mají pojmenovat konkrétní sady symbolů a jak se mají zpracovat nesprávně pojmenované symboly.</target>
        <note />
      </trans-unit>
      <trans-unit id="The_first_matching_top_level_Naming_Rule_is_used_by_default_when_naming_a_symbol_while_any_special_cases_are_handled_by_a_matching_child_rule">
        <source>The first matching top-level Naming Rule is used by default when naming a symbol, while any special cases are handled by a matching child rule.</source>
        <target state="translated">Při pojmenovávání symbolu se standardně použije první odpovídající pravidlo pojmenování nejvyšší úrovně. Speciální případy se řeší odpovídajícím podřízeným pravidlem.</target>
        <note />
      </trans-unit>
      <trans-unit id="Naming_Style_Title_colon">
        <source>Naming Style Title:</source>
        <target state="translated">Název stylu pojmenování:</target>
        <note />
      </trans-unit>
      <trans-unit id="Parent_Rule_colon">
        <source>Parent Rule:</source>
        <target state="translated">Nadřazené pravidlo:</target>
        <note />
      </trans-unit>
      <trans-unit id="Required_Prefix_colon">
        <source>Required Prefix:</source>
        <target state="translated">Požadovaná předpona:</target>
        <note />
      </trans-unit>
      <trans-unit id="Required_Suffix_colon">
        <source>Required Suffix:</source>
        <target state="translated">Požadovaná přípona:</target>
        <note />
      </trans-unit>
      <trans-unit id="Sample_Identifier_colon">
        <source>Sample Identifier:</source>
        <target state="translated">Ukázkový identifikátor:</target>
        <note />
      </trans-unit>
      <trans-unit id="Symbol_Kinds_can_match_any">
        <source>Symbol Kinds (can match any)</source>
        <target state="translated">Druhy symbolů (můžou odpovídat čemukoli)</target>
        <note />
      </trans-unit>
      <trans-unit id="Symbol_Specification">
        <source>Symbol Specification</source>
        <target state="translated">Specifikace symbolů</target>
        <note />
      </trans-unit>
      <trans-unit id="Symbol_Specification_colon">
        <source>Symbol Specification:</source>
        <target state="translated">Specifikace symbolů:</target>
        <note />
      </trans-unit>
      <trans-unit id="Symbol_Specification_Title_colon">
        <source>Symbol Specification Title:</source>
        <target state="translated">Název specifikace symbolů:</target>
        <note />
      </trans-unit>
      <trans-unit id="Word_Separator_colon">
        <source>Word Separator:</source>
        <target state="translated">Oddělovač slov:</target>
        <note />
      </trans-unit>
      <trans-unit id="example">
        <source>example</source>
        <target state="translated">příklad</target>
        <note>IdentifierWord_Example and IdentifierWord_Identifier are combined (with prefixes, suffixes, and word separators) into an example identifier name in the NamingStyle UI.</note>
      </trans-unit>
      <trans-unit id="identifier">
        <source>identifier</source>
        <target state="translated">identifikátor</target>
        <note>IdentifierWord_Example and IdentifierWord_Identifier are combined (with prefixes, suffixes, and word separators) into an example identifier name in the NamingStyle UI.</note>
      </trans-unit>
      <trans-unit id="Install_0">
        <source>Install '{0}'</source>
        <target state="translated">Nainstalovat {0}</target>
        <note />
      </trans-unit>
      <trans-unit id="Uninstalling_0">
        <source>Uninstalling '{0}'</source>
        <target state="translated">Odinstalovává se {0}</target>
        <note />
      </trans-unit>
      <trans-unit id="Uninstalling_0_completed">
        <source>Uninstalling '{0}' completed</source>
        <target state="translated">Odinstalace {0} se dokončila.</target>
        <note />
      </trans-unit>
      <trans-unit id="Uninstall_0">
        <source>Uninstall '{0}'</source>
        <target state="translated">Odinstalovat {0}</target>
        <note />
      </trans-unit>
      <trans-unit id="Package_uninstall_failed_colon_0">
        <source>Package uninstall failed: {0}</source>
        <target state="translated">Nepovedlo se odinstalovat balíček: {0}</target>
        <note />
      </trans-unit>
      <trans-unit id="Error_encountered_while_loading_the_project_Some_project_features_such_as_full_solution_analysis_for_the_failed_project_and_projects_that_depend_on_it_have_been_disabled">
        <source>Error encountered while loading the project. Some project features, such as full solution analysis for the failed project and projects that depend on it, have been disabled.</source>
        <target state="translated">Při načítání projektu došlo k chybě. Některé funkce projektu, třeba úplná analýza řešení pro neúspěšný projekt a projekty, které na něm závisí, jsou zakázané.</target>
        <note />
      </trans-unit>
      <trans-unit id="Project_loading_failed">
        <source>Project loading failed.</source>
        <target state="translated">Nepovedlo se načíst projekt.</target>
        <note />
      </trans-unit>
      <trans-unit id="To_see_what_caused_the_issue_please_try_below_1_Close_Visual_Studio_long_paragraph_follows">
        <source>To see what caused the issue, please try below.

1. Close Visual Studio
2. Open a Visual Studio Developer Command Prompt
3. Set environment variable “TraceDesignTime” to true (set TraceDesignTime=true)
4. Delete .vs directory/.suo file
5. Restart VS from the command prompt you set the environment variable (devenv)
6. Open the solution
7. Check '{0}' and look for the failed tasks (FAILED)</source>
        <target state="translated">Pokud chcete zjistit příčinu problému, zkuste prosím následující.

1. Zavřete Visual Studio.
2. Otevřete Visual Studio Developer Command Prompt.
3. Nastavte proměnnou prostředí TraceDesignTime na hodnotu true (set TraceDesignTime=true).
4. Odstraňte adresář .vs nebo soubor /.suo.
5. Restartujte VS z příkazového řádku, ve kterém jste nastavili proměnnou prostředí (devenv).
6. Otevřete řešení.
7. Zkontrolujte {0} a vyhledejte neúspěšné úlohy (FAILED).</target>
        <note />
      </trans-unit>
      <trans-unit id="Additional_information_colon">
        <source>Additional information:</source>
        <target state="translated">Další informace:</target>
        <note />
      </trans-unit>
      <trans-unit id="Installing_0_failed_Additional_information_colon_1">
        <source>Installing '{0}' failed.

Additional information: {1}</source>
        <target state="translated">Nepovedlo se nainstalovat {0}.

Další informace: {1}</target>
        <note />
      </trans-unit>
      <trans-unit id="Uninstalling_0_failed_Additional_information_colon_1">
        <source>Uninstalling '{0}' failed.

Additional information: {1}</source>
        <target state="translated">Nepovedlo se odinstalovat {0}.

Další informace: {1}</target>
        <note />
      </trans-unit>
      <trans-unit id="Move_0_below_1">
        <source>Move {0} below {1}</source>
        <target state="translated">Přesunout {0} pod {1}</target>
        <note>{0} and {1} are parameter descriptions</note>
      </trans-unit>
      <trans-unit id="Move_0_above_1">
        <source>Move {0} above {1}</source>
        <target state="translated">Přesunout {0} nad {1}</target>
        <note>{0} and {1} are parameter descriptions</note>
      </trans-unit>
      <trans-unit id="Remove_0">
        <source>Remove {0}</source>
        <target state="translated">Odebrat {0}</target>
        <note>{0} is a parameter description</note>
      </trans-unit>
      <trans-unit id="Restore_0">
        <source>Restore {0}</source>
        <target state="translated">Obnovit {0}</target>
        <note>{0} is a parameter description</note>
      </trans-unit>
      <trans-unit id="Re_enable">
        <source>Re-enable</source>
        <target state="translated">Znovu povolit</target>
        <note />
      </trans-unit>
      <trans-unit id="Learn_more">
        <source>Learn more</source>
        <target state="translated">Další informace</target>
        <note />
      </trans-unit>
      <trans-unit id="Prefer_framework_type">
        <source>Prefer framework type</source>
        <target state="translated">Upřednostňovat typ architektury</target>
        <note />
      </trans-unit>
      <trans-unit id="Prefer_predefined_type">
        <source>Prefer predefined type</source>
        <target state="translated">Upřednostňovat předem definovaný typ</target>
        <note />
      </trans-unit>
      <trans-unit id="Copy_to_Clipboard">
        <source>Copy to Clipboard</source>
        <target state="translated">Zkopírovat do schránky</target>
        <note />
      </trans-unit>
      <trans-unit id="Close">
        <source>Close</source>
        <target state="translated">Zavřít</target>
        <note />
      </trans-unit>
      <trans-unit id="Unknown_parameters">
        <source>&lt;Unknown Parameters&gt;</source>
        <target state="translated">&lt;Neznámé parametry&gt;</target>
        <note />
      </trans-unit>
      <trans-unit id="End_of_inner_exception_stack">
        <source>--- End of inner exception stack trace ---</source>
        <target state="translated">--- Konec trasování zásobníku vnitřních výjimek ---</target>
        <note />
      </trans-unit>
      <trans-unit id="For_locals_parameters_and_members">
        <source>For locals, parameters and members</source>
        <target state="translated">Pro místní proměnné, parametry a členy</target>
        <note />
      </trans-unit>
      <trans-unit id="For_member_access_expressions">
        <source>For member access expressions</source>
        <target state="translated">Pro výrazy přístupu členů</target>
        <note />
      </trans-unit>
      <trans-unit id="Prefer_object_initializer">
        <source>Prefer object initializer</source>
        <target state="translated">Upřednostňovat inicializátor objektu</target>
        <note />
      </trans-unit>
      <trans-unit id="Expression_preferences_colon">
        <source>Expression preferences:</source>
        <target state="translated">Předvolby výrazu:</target>
        <note />
      </trans-unit>
      <trans-unit id="Block_Structure_Guides">
        <source>Block Structure Guides</source>
        <target state="translated">Vodítka pro strukturu bloku</target>
        <note />
      </trans-unit>
      <trans-unit id="Outlining">
        <source>Outlining</source>
        <target state="translated">Sbalení</target>
        <note />
      </trans-unit>
      <trans-unit id="Show_guides_for_code_level_constructs">
        <source>Show guides for code level constructs</source>
        <target state="translated">Zobrazit vodítka pro konstrukty na úrovni kódu</target>
        <note />
      </trans-unit>
      <trans-unit id="Show_guides_for_comments_and_preprocessor_regions">
        <source>Show guides for comments and preprocessor regions</source>
        <target state="translated">Zobrazit vodítka pro komentáře a oblasti pro preprocesor</target>
        <note />
      </trans-unit>
      <trans-unit id="Show_guides_for_declaration_level_constructs">
        <source>Show guides for declaration level constructs</source>
        <target state="translated">Zobrazit vodítka pro konstrukty na úrovni deklarace</target>
        <note />
      </trans-unit>
      <trans-unit id="Show_outlining_for_code_level_constructs">
        <source>Show outlining for code level constructs</source>
        <target state="translated">Zobrazit sbalení pro konstrukty na úrovni kódu</target>
        <note />
      </trans-unit>
      <trans-unit id="Show_outlining_for_comments_and_preprocessor_regions">
        <source>Show outlining for comments and preprocessor regions</source>
        <target state="translated">Zobrazit sbalení pro komentáře a oblasti pro preprocesor</target>
        <note />
      </trans-unit>
      <trans-unit id="Show_outlining_for_declaration_level_constructs">
        <source>Show outlining for declaration level constructs</source>
        <target state="translated">Zobrazit sbalení pro konstrukty na úrovni deklarace</target>
        <note />
      </trans-unit>
      <trans-unit id="Variable_preferences_colon">
        <source>Variable preferences:</source>
        <target state="translated">Předvolby proměnných:</target>
        <note />
      </trans-unit>
      <trans-unit id="Prefer_inlined_variable_declaration">
        <source>Prefer inlined variable declaration</source>
        <target state="translated">Upřednostňovat vloženou deklaraci proměnných</target>
        <note />
      </trans-unit>
      <trans-unit id="Use_expression_body_for_methods">
        <source>Use expression body for methods</source>
        <target state="translated">Pro metody používat text výrazu</target>
        <note />
      </trans-unit>
      <trans-unit id="Code_block_preferences_colon">
        <source>Code block preferences:</source>
        <target state="translated">Předvolby bloku kódu:</target>
        <note />
      </trans-unit>
      <trans-unit id="Use_expression_body_for_accessors">
        <source>Use expression body for accessors</source>
        <target state="translated">Pro přístupové objekty používat text výrazu</target>
        <note />
      </trans-unit>
      <trans-unit id="Use_expression_body_for_constructors">
        <source>Use expression body for constructors</source>
        <target state="translated">Pro konstruktory používat text výrazu</target>
        <note />
      </trans-unit>
      <trans-unit id="Use_expression_body_for_indexers">
        <source>Use expression body for indexers</source>
        <target state="translated">Pro indexery používat text výrazu</target>
        <note />
      </trans-unit>
      <trans-unit id="Use_expression_body_for_operators">
        <source>Use expression body for operators</source>
        <target state="translated">Pro operátory používat text výrazu</target>
        <note />
      </trans-unit>
      <trans-unit id="Use_expression_body_for_properties">
        <source>Use expression body for properties</source>
        <target state="translated">Pro vlastnosti používat text výrazu</target>
        <note />
      </trans-unit>
      <trans-unit id="Some_naming_rules_are_incomplete_Please_complete_or_remove_them">
        <source>Some naming rules are incomplete. Please complete or remove them.</source>
        <target state="translated">Některá pravidla pojmenování nejsou hotová. Dokončete je, nebo je prosím odeberte.</target>
        <note />
      </trans-unit>
      <trans-unit id="Manage_specifications">
        <source>Manage specifications</source>
        <target state="translated">Spravovat specifikace</target>
        <note />
      </trans-unit>
      <trans-unit id="Reorder">
        <source>Reorder</source>
        <target state="translated">Přeskupit</target>
        <note />
      </trans-unit>
      <trans-unit id="Severity">
        <source>Severity</source>
        <target state="translated">Závažnost</target>
        <note />
      </trans-unit>
      <trans-unit id="Specification">
        <source>Specification</source>
        <target state="translated">Specifikace</target>
        <note />
      </trans-unit>
      <trans-unit id="Required_Style">
        <source>Required Style</source>
        <target state="translated">Požadovaný styl</target>
        <note />
      </trans-unit>
      <trans-unit id="This_item_cannot_be_deleted_because_it_is_used_by_an_existing_Naming_Rule">
        <source>This item cannot be deleted because it is used by an existing Naming Rule.</source>
        <target state="translated">Položku nejde odstranit, protože ji používá některé existující pravidlo pojmenování.</target>
        <note />
      </trans-unit>
      <trans-unit id="Prefer_collection_initializer">
        <source>Prefer collection initializer</source>
        <target state="translated">Upřednostňovat inicializátor kolekce</target>
        <note />
      </trans-unit>
      <trans-unit id="Prefer_coalesce_expression">
        <source>Prefer coalesce expression</source>
        <target state="translated">Upřednostňovat sloučený výraz</target>
        <note />
      </trans-unit>
      <trans-unit id="Collapse_regions_when_collapsing_to_definitions">
        <source>Collapse #regions when collapsing to definitions</source>
        <target state="translated">Při sbalování na definice sbalovat oblasti (#regions)</target>
        <note />
      </trans-unit>
      <trans-unit id="Prefer_null_propagation">
        <source>Prefer null propagation</source>
        <target state="translated">Upřednostňovat šíření hodnoty null</target>
        <note />
      </trans-unit>
      <trans-unit id="Prefer_explicit_tuple_name">
        <source>Prefer explicit tuple name</source>
        <target state="translated">Preferovat explicitní název řazené kolekce členů</target>
        <note />
      </trans-unit>
      <trans-unit id="Description">
        <source>Description</source>
        <target state="translated">Popis</target>
        <note />
      </trans-unit>
      <trans-unit id="Preference">
        <source>Preference</source>
        <target state="translated">Předvolba</target>
        <note />
      </trans-unit>
      <trans-unit id="Implement_Interface_or_Abstract_Class">
        <source>Implement Interface or Abstract Class</source>
        <target state="translated">Implementovat rozhraní nebo abstraktní třídu</target>
        <note />
      </trans-unit>
      <trans-unit id="For_a_given_symbol_only_the_topmost_rule_with_a_matching_Specification_will_be_applied_Violation_of_that_rules_Required_Style_will_be_reported_at_the_chosen_Severity_level">
        <source>For a given symbol, only the topmost rule with a matching 'Specification' will be applied. Violation of that rule's 'Required Style' will be reported at the chosen 'Severity' level.</source>
        <target state="translated">Pro daný symbol se použije jenom to pravidlo s odpovídající specifikací, které je nejvíce nahoře. Porušení požadovaného stylu tohoto pravidla se ohlásí na zvolené úrovni závažnosti.</target>
        <note />
      </trans-unit>
      <trans-unit id="at_the_end">
        <source>at the end</source>
        <target state="translated">na konec</target>
        <note />
      </trans-unit>
      <trans-unit id="When_inserting_properties_events_and_methods_place_them">
        <source>When inserting properties, events and methods, place them:</source>
        <target state="translated">Vlastnosti, události a metody při vkládání umístit:</target>
        <note />
      </trans-unit>
      <trans-unit id="on_the_right_edge_of_the_editor_window">
        <source>on the right edge of the editor window</source>
        <target state="new">on the right edge of the editor window</target>
        <note />
      </trans-unit>
      <trans-unit id="with_other_members_of_the_same_kind">
        <source>with other members of the same kind</source>
        <target state="translated">s ostatními členy stejného druhu</target>
        <note />
      </trans-unit>
      <trans-unit id="Prefer_braces">
        <source>Prefer braces</source>
        <target state="translated">Preferovat složené závorky</target>
        <note />
      </trans-unit>
      <trans-unit id="Over_colon">
        <source>Over:</source>
        <target state="translated">Před:</target>
        <note />
      </trans-unit>
      <trans-unit id="Prefer_colon">
        <source>Prefer:</source>
        <target state="translated">Preferovat:</target>
        <note />
      </trans-unit>
      <trans-unit id="or">
        <source>or</source>
        <target state="translated">nebo</target>
        <note />
      </trans-unit>
      <trans-unit id="built_in_types">
        <source>built-in types</source>
        <target state="translated">předdefinované typy</target>
        <note />
      </trans-unit>
      <trans-unit id="everywhere_else">
        <source>everywhere else</source>
        <target state="translated">všude jinde</target>
        <note />
      </trans-unit>
      <trans-unit id="type_is_apparent_from_assignment_expression">
        <source>type is apparent from assignment expression</source>
        <target state="translated">typ je zřejmý z výrazu přiřazení</target>
        <note />
      </trans-unit>
      <trans-unit id="Move_down">
        <source>Move down</source>
        <target state="translated">Přesunout dolů</target>
        <note />
      </trans-unit>
      <trans-unit id="Move_up">
        <source>Move up</source>
        <target state="translated">Přesunout nahoru</target>
        <note />
      </trans-unit>
      <trans-unit id="Remove">
        <source>Remove</source>
        <target state="translated">Odebrat</target>
        <note />
      </trans-unit>
      <trans-unit id="Pick_members">
        <source>Pick members</source>
        <target state="translated">Vybrat členy</target>
        <note />
      </trans-unit>
      <trans-unit id="Add_a_symbol_specification">
        <source>Add a symbol specification</source>
        <target state="translated">Přidat specifikaci symbolu</target>
        <note />
      </trans-unit>
      <trans-unit id="Remove_symbol_specification">
        <source>Remove symbol specification</source>
        <target state="translated">Odebrat specifikaci symbolu</target>
        <note />
      </trans-unit>
      <trans-unit id="Add_item">
        <source>Add item</source>
        <target state="translated">Přidat položku</target>
        <note />
      </trans-unit>
      <trans-unit id="Edit_item">
        <source>Edit item</source>
        <target state="translated">Upravit položku</target>
        <note />
      </trans-unit>
      <trans-unit id="Remove_item">
        <source>Remove item</source>
        <target state="translated">Odebrat položku</target>
        <note />
      </trans-unit>
      <trans-unit id="Add_a_naming_rule">
        <source>Add a naming rule</source>
        <target state="translated">Přidat pravidlo pro pojmenování</target>
        <note />
      </trans-unit>
      <trans-unit id="Remove_naming_rule">
        <source>Remove naming rule</source>
        <target state="translated">Odebrat pravidlo pojmenování</target>
        <note />
      </trans-unit>
      <trans-unit id="VisualStudioWorkspace_TryApplyChanges_cannot_be_called_from_a_background_thread">
        <source>VisualStudioWorkspace.TryApplyChanges cannot be called from a background thread.</source>
        <target state="translated">VisualStudioWorkspace.TryApplyChanges nejde volat z vlákna na pozadí.</target>
        <note />
      </trans-unit>
      <trans-unit id="prefer_throwing_properties">
        <source>prefer throwing properties</source>
        <target state="translated">preferovat vyvolávací vlastnosti</target>
        <note />
      </trans-unit>
      <trans-unit id="When_generating_properties">
        <source>When generating properties:</source>
        <target state="translated">Při generování vlastností:</target>
        <note />
      </trans-unit>
      <trans-unit id="Options">
        <source>Options</source>
        <target state="translated">Možnosti</target>
        <note />
      </trans-unit>
      <trans-unit id="Never_show_this_again">
        <source>Never show this again</source>
        <target state="translated">Už znovu nezobrazovat</target>
        <note />
      </trans-unit>
      <trans-unit id="Prefer_simple_default_expression">
        <source>Prefer simple 'default' expression</source>
        <target state="translated">Upřednostňovat jednoduchý výraz default</target>
        <note />
      </trans-unit>
      <trans-unit id="Prefer_inferred_tuple_names">
        <source>Prefer inferred tuple element names</source>
        <target state="translated">Preferovat odvozené názvy elementů řazené kolekce členů</target>
        <note />
      </trans-unit>
      <trans-unit id="Prefer_inferred_anonymous_type_member_names">
        <source>Prefer inferred anonymous type member names</source>
        <target state="translated">Preferovat odvozené názvy členů anonymních typů</target>
        <note />
      </trans-unit>
      <trans-unit id="Preview_pane">
        <source>Preview pane</source>
        <target state="translated">Podokno náhledu</target>
        <note />
      </trans-unit>
      <trans-unit id="Analysis">
        <source>Analysis</source>
        <target state="translated">Analýza</target>
        <note />
      </trans-unit>
      <trans-unit id="Fade_out_unreachable_code">
        <source>Fade out unreachable code</source>
        <target state="translated">Zesvětlit nedosažitelný kód</target>
        <note />
      </trans-unit>
      <trans-unit id="Fading">
        <source>Fading</source>
        <target state="translated">Zesvětlení</target>
        <note />
      </trans-unit>
      <trans-unit id="Prefer_local_function_over_anonymous_function">
        <source>Prefer local function over anonymous function</source>
        <target state="translated">Preferovat lokální funkci před anonymní funkcí</target>
        <note />
      </trans-unit>
      <trans-unit id="Prefer_deconstructed_variable_declaration">
        <source>Prefer deconstructed variable declaration</source>
        <target state="translated">Upřednostňovat dekonstruovanou deklaraci proměnných</target>
        <note />
      </trans-unit>
      <trans-unit id="External_reference_found">
        <source>External reference found</source>
        <target state="translated">Byl nalezen externí odkaz.</target>
        <note />
      </trans-unit>
      <trans-unit id="No_references_found_to_0">
        <source>No references found to '{0}'</source>
        <target state="translated">Nebyly nalezeny žádné odkazy na {0}.</target>
        <note />
      </trans-unit>
      <trans-unit id="Search_found_no_results">
        <source>Search found no results</source>
        <target state="translated">Hledání nevrátilo žádné výsledky.</target>
        <note />
      </trans-unit>
      <trans-unit id="analyzer_Prefer_auto_properties">
        <source>Prefer auto properties</source>
        <target state="translated">Preferovat automatické vlastnosti</target>
        <note />
      </trans-unit>
      <trans-unit id="codegen_prefer_auto_properties">
        <source>prefer auto properties</source>
        <target state="translated">preferovat automatické vlastnosti</target>
        <note />
      </trans-unit>
      <trans-unit id="ModuleHasBeenUnloaded">
        <source>Module has been unloaded.</source>
        <target state="translated">Modul byl uvolněn.</target>
        <note />
      </trans-unit>
      <trans-unit id="Enable_navigation_to_decompiled_sources">
        <source>Enable navigation to decompiled sources</source>
        <target state="needs-review-translation">Povolit navigaci na dekompilované zdroje (experimentální)</target>
        <note />
      </trans-unit>
      <trans-unit id="Code_style_header_use_editor_config">
        <source>Your .editorconfig file might override the local settings configured on this page which only apply to your machine. To configure these settings to travel with your solution use EditorConfig files. More info</source>
        <target state="translated">Váš soubor .editorconfig může přepsat místní nastavení nakonfigurovaná na této stránce, která platí jenom pro váš počítač. Pokud chcete tato nastavení nakonfigurovat tak, aby se přesouvala s vaším řešením, použijte soubory EditorConfig. Další informace</target>
        <note />
      </trans-unit>
      <trans-unit id="Sync_Class_View">
        <source>Sync Class View</source>
        <target state="translated">Synchronizovat Zobrazení tříd</target>
        <note />
      </trans-unit>
      <trans-unit id="Analyzing_0">
        <source>Analyzing '{0}'</source>
        <target state="translated">Analyzuje se {0}.</target>
        <note />
      </trans-unit>
      <trans-unit id="Manage_naming_styles">
        <source>Manage naming styles</source>
        <target state="translated">Spravovat styly pojmenování</target>
        <note />
      </trans-unit>
      <trans-unit id="Prefer_conditional_expression_over_if_with_assignments">
        <source>Prefer conditional expression over 'if' with assignments</source>
        <target state="translated">Upřednostnit podmíněný výraz před if s přiřazeními</target>
        <note />
      </trans-unit>
      <trans-unit id="Prefer_conditional_expression_over_if_with_returns">
        <source>Prefer conditional expression over 'if' with returns</source>
        <target state="translated">Upřednostnit podmíněný výraz před if s vrácenými hodnotami</target>
        <note />
      </trans-unit>
    </body>
  </file>
</xliff><|MERGE_RESOLUTION|>--- conflicted
+++ resolved
@@ -74,7 +74,7 @@
       </trans-unit>
       <trans-unit id="Analyzer_Defaults">
         <source>Analyzer Defaults</source>
-        <target state="new">Analyzer Defaults</target>
+        <target state="translated">Výchozí hodnoty analyzátoru</target>
         <note />
       </trans-unit>
       <trans-unit id="Analyzers">
@@ -149,7 +149,7 @@
       </trans-unit>
       <trans-unit id="Calculating">
         <source>Calculating...</source>
-        <target state="new">Calculating...</target>
+        <target state="translated">Probíhá výpočet…</target>
         <note>Used in UI to represent progress in the context of loading items. </note>
       </trans-unit>
       <trans-unit id="Calculating_dependents">
@@ -224,7 +224,7 @@
       </trans-unit>
       <trans-unit id="Combine_inheritance_margin_with_indicator_margin">
         <source>Combine inheritance margin with indicator margin</source>
-        <target state="new">Combine inheritance margin with indicator margin</target>
+        <target state="translated">Kombinovat okraj dědičnosti s okrajem indikátoru</target>
         <note />
       </trans-unit>
       <trans-unit id="Comments">
@@ -232,14 +232,6 @@
         <target state="translated">Komentáře</target>
         <note />
       </trans-unit>
-<<<<<<< HEAD
-=======
-      <trans-unit id="Compute_Quick_Actions_asynchronously_experimental">
-        <source>Compute Quick Actions asynchronously (experimental, requires restart)</source>
-        <target state="new">Compute Quick Actions asynchronously (experimental, requires restart)</target>
-        <note />
-      </trans-unit>
->>>>>>> 1b145b5b
       <trans-unit id="Containing_member">
         <source>Containing Member</source>
         <target state="translated">Obsahující člen</target>
@@ -262,22 +254,22 @@
       </trans-unit>
       <trans-unit id="Default_Current_Document">
         <source>Default (Current Document)</source>
-        <target state="new">Default (Current Document)</target>
+        <target state="translated">Výchozí (aktuální dokument)</target>
         <note>This text is a menu command</note>
       </trans-unit>
       <trans-unit id="Default_Entire_Solution">
         <source>Default (Entire Solution)</source>
-        <target state="new">Default (Entire Solution)</target>
+        <target state="translated">Výchozí (celé řešení)</target>
         <note>This text is a menu command</note>
       </trans-unit>
       <trans-unit id="Default_Open_Documents">
         <source>Default (Open Documents)</source>
-        <target state="new">Default (Open Documents)</target>
+        <target state="translated">Výchozí (otevřené dokumenty)</target>
         <note>This text is a menu command</note>
       </trans-unit>
       <trans-unit id="Derived_types">
         <source>Derived types</source>
-        <target state="new">Derived types</target>
+        <target state="translated">Odvozené typy</target>
         <note />
       </trans-unit>
       <trans-unit id="Disabled">
@@ -417,7 +409,7 @@
       </trans-unit>
       <trans-unit id="Implemented_interfaces">
         <source>Implemented interfaces</source>
-        <target state="new">Implemented interfaces</target>
+        <target state="translated">Implementovaná rozhraní</target>
         <note />
       </trans-unit>
       <trans-unit id="Implemented_members">
@@ -432,7 +424,7 @@
       </trans-unit>
       <trans-unit id="Implementing_types">
         <source>Implementing types</source>
-        <target state="new">Implementing types</target>
+        <target state="translated">Implementace typů</target>
         <note />
       </trans-unit>
       <trans-unit id="In_other_operators">
@@ -462,7 +454,12 @@
       </trans-unit>
       <trans-unit id="Inheritance_Margin">
         <source>Inheritance Margin</source>
-        <target state="new">Inheritance Margin</target>
+        <target state="translated">Míra dědičnosti</target>
+        <note />
+      </trans-unit>
+      <trans-unit id="Inherited_interfaces">
+        <source>Inherited interfaces</source>
+        <target state="translated">Zděděná rozhraní</target>
         <note />
       </trans-unit>
       <trans-unit id="Inline_Diagnostics_experimental">
@@ -470,14 +467,9 @@
         <target state="new">Inline Diagnostics (experimental)</target>
         <note />
       </trans-unit>
-      <trans-unit id="Inherited_interfaces">
-        <source>Inherited interfaces</source>
-        <target state="new">Inherited interfaces</target>
-        <note />
-      </trans-unit>
       <trans-unit id="Inline_Hints">
         <source>Inline Hints</source>
-        <target state="new">Inline Hints</target>
+        <target state="translated">Vložené nápovědy</target>
         <note />
       </trans-unit>
       <trans-unit id="Inserting_call_site_value_0">
@@ -552,7 +544,7 @@
       </trans-unit>
       <trans-unit id="Location">
         <source>Location</source>
-        <target state="new">Location</target>
+        <target state="translated">Lokalita</target>
         <note />
       </trans-unit>
       <trans-unit id="Make_0_abstract">
@@ -617,12 +609,12 @@
       </trans-unit>
       <trans-unit id="Namespace_declarations">
         <source>Namespace declarations</source>
-        <target state="new">Namespace declarations</target>
+        <target state="translated">Deklarace oboru názvů</target>
         <note />
       </trans-unit>
       <trans-unit id="Namespaces_have_been_updated">
         <source>Namespaces have been updated.</source>
-        <target state="new">Namespaces have been updated.</target>
+        <target state="translated">Obory názvů se aktualizovaly.</target>
         <note>"Namespaces" is the programming language concept</note>
       </trans-unit>
       <trans-unit id="NamingSpecification_CSharp_Class">
@@ -797,7 +789,7 @@
       </trans-unit>
       <trans-unit id="No_namespaces_needed_updating">
         <source>No namespaces needed updating.</source>
-        <target state="new">No namespaces needed updating.</target>
+        <target state="translated">Nebylo potřeba aktualizovat žádné obory názvů.</target>
         <note>"Namespaces" is the programming language concept</note>
       </trans-unit>
       <trans-unit id="No_unused_references_were_found">
@@ -852,12 +844,12 @@
       </trans-unit>
       <trans-unit id="Package_install_canceled">
         <source>Package install canceled</source>
-        <target state="new">Package install canceled</target>
+        <target state="translated">Instalace balíčku se zrušila.</target>
         <note />
       </trans-unit>
       <trans-unit id="Package_uninstall_canceled">
         <source>Package uninstall canceled</source>
-        <target state="new">Package uninstall canceled</target>
+        <target state="translated">Odinstalace balíčku se zrušila.</target>
         <note />
       </trans-unit>
       <trans-unit id="Packages">
@@ -972,7 +964,7 @@
       </trans-unit>
       <trans-unit id="Quick_Actions">
         <source>Quick Actions</source>
-        <target state="new">Quick Actions</target>
+        <target state="translated">Rychlé akce</target>
         <note />
       </trans-unit>
       <trans-unit id="Refactoring_Only">
@@ -1047,7 +1039,7 @@
       </trans-unit>
       <trans-unit id="Run_code_analysis_in_separate_process_requires_restart">
         <source>Run code analysis in separate process (requires restart)</source>
-        <target state="new">Run code analysis in separate process (requires restart)</target>
+        <target state="translated">Spustit analýzu kódu v samostatném procesu (vyžaduje restartování)</target>
         <note />
       </trans-unit>
       <trans-unit id="Running_code_analysis_for_0">
@@ -1077,7 +1069,7 @@
       </trans-unit>
       <trans-unit id="Select_an_appropriate_symbol_to_start_value_tracking">
         <source>Select an appropriate symbol to start value tracking</source>
-        <target state="new">Select an appropriate symbol to start value tracking</target>
+        <target state="translated">Výběrem vhodného symbolu zahájíte sledování hodnot.</target>
         <note />
       </trans-unit>
       <trans-unit id="Select_destination">
@@ -1137,7 +1129,7 @@
       </trans-unit>
       <trans-unit id="Show_hints_for_indexers">
         <source>Show hints for indexers</source>
-        <target state="new">Show hints for indexers</target>
+        <target state="translated">Zobrazit tipy pro indexery</target>
         <note />
       </trans-unit>
       <trans-unit id="Show_hints_for_lambda_parameter_types">
@@ -1162,7 +1154,7 @@
       </trans-unit>
       <trans-unit id="Skip_analyzers_for_implicitly_triggered_builds">
         <source>Skip analyzers for implicitly triggered builds</source>
-        <target state="new">Skip analyzers for implicitly triggered builds</target>
+        <target state="translated">Přeskočit analyzátory pro implicitně aktivované buildy</target>
         <note />
       </trans-unit>
       <trans-unit id="Some_color_scheme_colors_are_being_overridden_by_changes_made_in_the_Environment_Fonts_and_Colors_options_page_Choose_Use_Defaults_in_the_Fonts_and_Colors_page_to_revert_all_customizations">
@@ -1197,7 +1189,7 @@
       </trans-unit>
       <trans-unit id="Sync_Namespaces">
         <source>Sync Namespaces</source>
-        <target state="new">Sync Namespaces</target>
+        <target state="translated">Synchronizovat obory názvů</target>
         <note>"Namespaces" is the programming language concept</note>
       </trans-unit>
       <trans-unit id="Tab_twice_to_insert_arguments">
@@ -1237,7 +1229,7 @@
       </trans-unit>
       <trans-unit id="This_rule_is_not_configurable">
         <source>This rule is not configurable</source>
-        <target state="new">This rule is not configurable</target>
+        <target state="translated">Toto pravidlo není konfigurovatelné.</target>
         <note />
       </trans-unit>
       <trans-unit id="Title">
@@ -1267,7 +1259,7 @@
       </trans-unit>
       <trans-unit id="Underline_reassigned_variables">
         <source>Underline reassigned variables</source>
-        <target state="new">Underline reassigned variables</target>
+        <target state="translated">Podtrhnout znovu přiřazené proměnné</target>
         <note />
       </trans-unit>
       <trans-unit id="Unused_value_is_explicitly_assigned_to_an_unused_local">
@@ -1282,7 +1274,7 @@
       </trans-unit>
       <trans-unit id="Updating_namspaces">
         <source>Updating namespaces...</source>
-        <target state="new">Updating namespaces...</target>
+        <target state="translated">Aktualizují se obory názvů…</target>
         <note>"namespaces" is the programming language concept</note>
       </trans-unit>
       <trans-unit id="Updating_project_references">
@@ -1317,7 +1309,7 @@
       </trans-unit>
       <trans-unit id="Value_Tracking">
         <source>Value Tracking</source>
-        <target state="new">Value Tracking</target>
+        <target state="translated">Sledování hodnot</target>
         <note>Title of the "Value Tracking" tool window. "Value" is the variable/symbol and "Tracking" is the action the tool is doing to follow where the value can originate from.</note>
       </trans-unit>
       <trans-unit id="Value_assigned_here_is_never_used">
@@ -1352,7 +1344,7 @@
       </trans-unit>
       <trans-unit id="Visual_Studio_Settings">
         <source>Visual Studio Settings</source>
-        <target state="new">Visual Studio Settings</target>
+        <target state="translated">Nastavení sady Visual Studio</target>
         <note />
       </trans-unit>
       <trans-unit id="Warning">
@@ -1382,7 +1374,7 @@
       </trans-unit>
       <trans-unit id="Whitespace">
         <source>Whitespace</source>
-        <target state="new">Whitespace</target>
+        <target state="translated">Prázdné znaky</target>
         <note />
       </trans-unit>
       <trans-unit id="You_must_change_the_signature">
@@ -2753,7 +2745,7 @@
       </trans-unit>
       <trans-unit id="Enable_navigation_to_decompiled_sources">
         <source>Enable navigation to decompiled sources</source>
-        <target state="needs-review-translation">Povolit navigaci na dekompilované zdroje (experimentální)</target>
+        <target state="translated">Povolit navigaci na dekompilované zdroje</target>
         <note />
       </trans-unit>
       <trans-unit id="Code_style_header_use_editor_config">
