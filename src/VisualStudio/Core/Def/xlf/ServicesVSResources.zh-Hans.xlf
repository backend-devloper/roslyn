--- conflicted
+++ resolved
@@ -85,14 +85,11 @@
       <trans-unit id="Enable_nullable_reference_analysis_IDE_features">
         <source>Enable nullable reference analysis IDE features</source>
         <target state="translated">启用可为 null 的引用分析 IDE 功能</target>
-<<<<<<< HEAD
-=======
         <note />
       </trans-unit>
       <trans-unit id="Evaluating_0_tasks_in_queue">
         <source>Evaluating ({0} tasks in queue)</source>
         <target state="new">Evaluating ({0} tasks in queue)</target>
->>>>>>> bd0bf777
         <note />
       </trans-unit>
       <trans-unit id="Finish">
@@ -135,14 +132,6 @@
         <target state="translated">种类</target>
         <note />
       </trans-unit>
-<<<<<<< HEAD
-      <trans-unit id="Live_analysis">
-        <source>Live analysis</source>
-        <target state="translated">实时分析</target>
-        <note />
-      </trans-unit>
-=======
->>>>>>> bd0bf777
       <trans-unit id="Live_analysis_VSIX_extension">
         <source>Live analysis (VSIX extension)</source>
         <target state="new">Live analysis (VSIX extension)</target>
