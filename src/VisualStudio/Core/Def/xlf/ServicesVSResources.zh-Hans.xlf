--- conflicted
+++ resolved
@@ -162,7 +162,6 @@
         <target state="translated">调用站点</target>
         <note />
       </trans-unit>
-<<<<<<< HEAD
       <trans-unit id="Carriage_Return_Newline_rn">
         <source>Carriage Return + Newline (\r\n)</source>
         <target state="new">Carriage Return + Newline (\r\n)</target>
@@ -171,16 +170,6 @@
       <trans-unit id="Carriage_Return_r">
         <source>Carriage Return (\r)</source>
         <target state="new">Carriage Return (\r)</target>
-=======
-      <trans-unit id="Carrage_Return_Newline_rn">
-        <source>Carrage Return + Newline (\\r\\n)</source>
-        <target state="translated">回车 + 换行(\\r\\n)</target>
-        <note />
-      </trans-unit>
-      <trans-unit id="Carrage_Return_r">
-        <source>Carrage Return (\\r)</source>
-        <target state="translated">回车(\\r)</target>
->>>>>>> 2796600f
         <note />
       </trans-unit>
       <trans-unit id="Category">
