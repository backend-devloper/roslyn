--- conflicted
+++ resolved
@@ -12,14 +12,6 @@
         <target state="translated">Öğe geçerli değil.</target>
         <note />
       </trans-unit>
-<<<<<<< HEAD
-      <trans-unit id="Ignore">
-        <source>Ignore</source>
-        <target state="translated">Yoksay</target>
-        <note />
-      </trans-unit>
-=======
->>>>>>> 5c3477eb
       <trans-unit id="In_other_operators">
         <source>In other operators</source>
         <target state="translated">Diğer işleçlerde</target>
