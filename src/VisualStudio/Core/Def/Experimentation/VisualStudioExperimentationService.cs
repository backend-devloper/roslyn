--- conflicted
+++ resolved
@@ -70,13 +70,8 @@
                     _experimentEnabledMap.Remove(experimentName);
             }
 
-<<<<<<< HEAD
-            var featureFlags2 = (IVsFeatureFlags2)_featureFlags;
-            featureFlags2.EnableFeatureFlag(experimentName, value);
-=======
             var featureFlags2 = (IVsFeatureFlags2?)_featureFlags;
             featureFlags2?.EnableFeatureFlag(experimentName, value);
->>>>>>> ff3e7b3c
         }
 
         public bool IsExperimentEnabled(string experimentName)
