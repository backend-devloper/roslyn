﻿// Licensed to the .NET Foundation under one or more agreements.
// The .NET Foundation licenses this file to you under the MIT license.
// See the LICENSE file in the project root for more information.

using System;
using System.Collections.Generic;
using System.Collections.Immutable;
using System.Diagnostics.CodeAnalysis;
using System.Threading;
using System.Threading.Tasks;
using System.Windows;
using System.Windows.Media;
using Microsoft.CodeAnalysis;
using Microsoft.CodeAnalysis.Classification;
using Microsoft.CodeAnalysis.DocumentHighlighting;
using Microsoft.CodeAnalysis.Editor.QuickInfo;
using Microsoft.CodeAnalysis.Editor.ReferenceHighlighting;
using Microsoft.CodeAnalysis.Editor.Shared.Extensions;
using Microsoft.CodeAnalysis.Editor.Shared.Preview;
using Microsoft.CodeAnalysis.Host;
using Microsoft.CodeAnalysis.Navigation;
using Microsoft.CodeAnalysis.Text;
using Microsoft.CodeAnalysis.Text.Shared.Extensions;
using Microsoft.VisualStudio.PlatformUI;
using Microsoft.VisualStudio.Shell.TableControl;
using Microsoft.VisualStudio.Shell.TableManager;
using Microsoft.VisualStudio.Text;
using Roslyn.Utilities;

namespace Microsoft.VisualStudio.LanguageServices.FindUsages
{
    internal partial class StreamingFindUsagesPresenter
    {
        /// <summary>
        /// Entry to show for a particular source location.  The row will show the classified
        /// contents of that line, and hovering will reveal a tooltip showing that line along
        /// with a few lines above/below it.
        /// </summary>
        private sealed class DocumentSpanEntry : AbstractDocumentSpanEntry, ISupportsNavigation
        {
            private readonly HighlightSpanKind _spanKind;
            private readonly ExcerptResult _excerptResult;
            private readonly SymbolReferenceKinds _symbolReferenceKinds;
            private readonly ImmutableDictionary<string, string> _customColumnsData;

            private readonly string _rawProjectName;
            private readonly List<string> _projectFlavors = new();

            private string? _cachedProjectName;

            private DocumentSpanEntry(
                AbstractTableDataSourceFindUsagesContext context,
                RoslynDefinitionBucket definitionBucket,
                string rawProjectName,
                string? projectFlavor,
                Guid projectGuid,
                HighlightSpanKind spanKind,
                MappedSpanResult mappedSpanResult,
                ExcerptResult excerptResult,
                SourceText lineText,
                SymbolUsageInfo symbolUsageInfo,
                ImmutableDictionary<string, string> customColumnsData)
                : base(context, definitionBucket, projectGuid, lineText, mappedSpanResult)
            {
                _spanKind = spanKind;
                _excerptResult = excerptResult;
                _symbolReferenceKinds = symbolUsageInfo.ToSymbolReferenceKinds();
                _customColumnsData = customColumnsData;

                _rawProjectName = rawProjectName;
                this.AddFlavor(projectFlavor);
            }

            protected override string GetProjectName()
            {
                // Check if we have any flavors.  If we have at least 2, combine with the project name
                // so the user can know htat in the UI.
                lock (_projectFlavors)
                {
                    if (_cachedProjectName == null)
                    {
                        _cachedProjectName = _projectFlavors.Count < 2
                            ? _rawProjectName
                            : $"{_rawProjectName} ({string.Join(", ", _projectFlavors)})";
                    }

                    return _cachedProjectName;
                }
            }

            private void AddFlavor(string? projectFlavor)
            {
                if (projectFlavor == null)
                    return;

                lock (_projectFlavors)
                {
                    if (_projectFlavors.Contains(projectFlavor))
                        return;

                    _projectFlavors.Add(projectFlavor);
                    _projectFlavors.Sort();
                    _cachedProjectName = null;
                }
            }

            public static DocumentSpanEntry? TryCreate(
                AbstractTableDataSourceFindUsagesContext context,
                RoslynDefinitionBucket definitionBucket,
                Guid guid,
                string projectName,
                string? projectFlavor,
                string? filePath,
                TextSpan sourceSpan,
                HighlightSpanKind spanKind,
                MappedSpanResult mappedSpanResult,
                ExcerptResult excerptResult,
                SourceText lineText,
                SymbolUsageInfo symbolUsageInfo,
                ImmutableDictionary<string, string> customColumnsData)
            {
                var entry = new DocumentSpanEntry(
                    context, definitionBucket,
                    projectName, projectFlavor, guid,
                    spanKind, mappedSpanResult, excerptResult,
                    lineText, symbolUsageInfo, customColumnsData);

                // Because of things like linked files, we may have a reference up in multiple
                // different locations that are effectively at the exact same navigation location
                // for the user. i.e. they're the same file/span.  Showing multiple entries for these
                // is just noisy and gets worse and worse with shared projects and whatnot.  So, we
                // collapse things down to only show a single entry for each unique file/span pair.
                var winningEntry = definitionBucket.GetOrAddEntry(filePath, sourceSpan, entry);

                // If we were the one that successfully added this entry to the bucket, then pass us
                // back out to be put in the ui.
                if (winningEntry == entry)
                    return entry;

                // We were not the winner.  Add our flavor to the entry that already exists, but throw
                // away the item we created as we do not want to add it to the ui.
                winningEntry.AddFlavor(projectFlavor);
                return null;
            }

            protected override IList<System.Windows.Documents.Inline> CreateLineTextInlines()
            {
                var propertyId = _spanKind == HighlightSpanKind.Definition
                    ? DefinitionHighlightTag.TagId
                    : _spanKind == HighlightSpanKind.WrittenReference
                        ? WrittenReferenceHighlightTag.TagId
                        : ReferenceHighlightTag.TagId;

                var properties = Presenter.FormatMapService
                                          .GetEditorFormatMap("text")
                                          .GetProperties(propertyId);

                // Remove additive classified spans before creating classified text.
                // Otherwise the text will be repeated since there are two classifications
                // for the same span. Additive classifications should not change the foreground
                // color, so the resulting classified text will retain the proper look.
                var classifiedSpans = _excerptResult.ClassifiedSpans.WhereAsArray(
                    cs => !ClassificationTypeNames.AdditiveTypeNames.Contains(cs.ClassificationType));
                var classifiedTexts = classifiedSpans.SelectAsArray(
                    cs => new ClassifiedText(cs.ClassificationType, _excerptResult.Content.ToString(cs.TextSpan)));

                var inlines = classifiedTexts.ToInlines(
                    Presenter.ClassificationFormatMap,
                    Presenter.TypeMap,
                    runCallback: (run, classifiedText, position) =>
                    {
                        if (properties["Background"] is Brush highlightBrush)
                        {
                            if (position == _excerptResult.MappedSpan.Start)
                            {
                                run.SetValue(
                                    System.Windows.Documents.TextElement.BackgroundProperty,
                                    highlightBrush);
                            }
                        }
                    });

                return inlines;
            }

            public override bool TryCreateColumnContent(string columnName, [NotNullWhen(true)] out FrameworkElement? content)
            {
                if (base.TryCreateColumnContent(columnName, out content))
                {
                    // this lazy tooltip causes whole solution to be kept in memory until find all reference result gets cleared.
                    // solution is never supposed to be kept alive for long time, meaning there is bunch of conditional weaktable or weak reference
                    // keyed by solution/project/document or corresponding states. this will cause all those to be kept alive in memory as well.
                    // probably we need to dig in to see how expensvie it is to support this
                    var controlService = _excerptResult.Document.Project.Solution.Workspace.Services.GetRequiredService<IContentControlService>();
                    controlService.AttachToolTipToControl(content, () =>
                        CreateDisposableToolTip(_excerptResult.Document, _excerptResult.Span));

                    return true;
                }

                return false;
            }

            protected override object? GetValueWorker(string keyName)
            {
                if (keyName == StandardTableKeyNames2.SymbolKind)
                {
                    return _symbolReferenceKinds;
                }

                if (_customColumnsData.TryGetValue(keyName, out var value))
                {
                    return value;
                }

                return base.GetValueWorker(keyName);
            }

            private DisposableToolTip CreateDisposableToolTip(Document document, TextSpan sourceSpan)
            {
                Presenter.AssertIsForeground();

                var controlService = document.Project.Solution.Workspace.Services.GetRequiredService<IContentControlService>();
                var sourceText = document.GetTextSynchronously(CancellationToken.None);

                var excerptService = document.Services.GetService<IDocumentExcerptService>();
                if (excerptService != null)
                {
                    var excerpt = Presenter.ThreadingContext.JoinableTaskFactory.Run(() => excerptService.TryExcerptAsync(document, sourceSpan, ExcerptMode.Tooltip, CancellationToken.None));
                    if (excerpt != null)
                    {
                        // get tooltip from excerpt service
                        var clonedBuffer = excerpt.Value.Content.CreateTextBufferWithRoslynContentType(document.Project.Solution.Workspace);
                        SetHighlightSpan(_spanKind, clonedBuffer, excerpt.Value.MappedSpan);
                        SetStaticClassifications(clonedBuffer, excerpt.Value.ClassifiedSpans);

                        return controlService.CreateDisposableToolTip(clonedBuffer, EnvironmentColors.ToolWindowBackgroundBrushKey);
                    }
                }

                // get default behavior
                var textBuffer = document.CloneTextBuffer(sourceText);
                SetHighlightSpan(_spanKind, textBuffer, sourceSpan);

                var contentSpan = GetRegionSpanForReference(sourceText, sourceSpan);
                return controlService.CreateDisposableToolTip(document, textBuffer, contentSpan, EnvironmentColors.ToolWindowBackgroundBrushKey);
            }

            private void SetStaticClassifications(ITextBuffer textBuffer, ImmutableArray<ClassifiedSpan> classifiedSpans)
            {
                var key = PredefinedPreviewTaggerKeys.StaticClassificationSpansKey;
                textBuffer.Properties.RemoveProperty(key);
                textBuffer.Properties.AddProperty(key, classifiedSpans);
            }

            private static void SetHighlightSpan(HighlightSpanKind spanKind, ITextBuffer textBuffer, TextSpan span)
            {
                // Create an appropriate highlight span on that buffer for the reference.
                var key = spanKind == HighlightSpanKind.Definition
                    ? PredefinedPreviewTaggerKeys.DefinitionHighlightingSpansKey
                    : spanKind == HighlightSpanKind.WrittenReference
                        ? PredefinedPreviewTaggerKeys.WrittenReferenceHighlightingSpansKey
                        : PredefinedPreviewTaggerKeys.ReferenceHighlightingSpansKey;

                textBuffer.Properties.RemoveProperty(key);
                textBuffer.Properties.AddProperty(key, new NormalizedSnapshotSpanCollection(span.ToSnapshotSpan(textBuffer.CurrentSnapshot)));
            }

            private static Span GetRegionSpanForReference(SourceText sourceText, TextSpan sourceSpan)
            {
                const int AdditionalLineCountPerSide = 3;

                var referenceSpan = sourceSpan;
                var lineNumber = sourceText.Lines.GetLineFromPosition(referenceSpan.Start).LineNumber;
                var firstLineNumber = Math.Max(0, lineNumber - AdditionalLineCountPerSide);
                var lastLineNumber = Math.Min(sourceText.Lines.Count - 1, lineNumber + AdditionalLineCountPerSide);

                return Span.FromBounds(
                    sourceText.Lines[firstLineNumber].Start,
                    sourceText.Lines[lastLineNumber].End);
            }

            public bool CanNavigateTo()
            {
                if (_excerptResult.Document is SourceGeneratedDocument)
                {
                    var workspace = _excerptResult.Document.Project.Solution.Workspace;
                    var documentNavigationService = workspace.Services.GetService<IDocumentNavigationService>();

                    return documentNavigationService != null;
                }

                return false;
            }

<<<<<<< HEAD
            public Task NavigateToAsync(bool isPreview, CancellationToken cancellationToken)
=======
            public Task NavigateToAsync(bool isPreview, bool shouldActivate, CancellationToken cancellationToken)
>>>>>>> 8d416fab
            {
                Contract.ThrowIfFalse(CanNavigateTo());

                // If the document is a source generated document, we need to do the navigation ourselves;
                // this is because the file path given to the table control isn't a real file path to a file
                // on disk.

                var solution = _excerptResult.Document.Project.Solution;
                var workspace = solution.Workspace;
                var documentNavigationService = workspace.Services.GetRequiredService<IDocumentNavigationService>();

                return documentNavigationService.TryNavigateToSpanAsync(
                    workspace,
                    _excerptResult.Document.Id,
                    _excerptResult.Span,
<<<<<<< HEAD
                    solution.Options.WithChangedOption(NavigationOptions.PreferProvisionalTab, isPreview),
=======
                    solution.Options
                        .WithChangedOption(NavigationOptions.PreferProvisionalTab, isPreview)
                        .WithChangedOption(NavigationOptions.ActivateTab, shouldActivate),
>>>>>>> 8d416fab
                    cancellationToken);
            }
        }
    }
}<|MERGE_RESOLUTION|>--- conflicted
+++ resolved
@@ -293,11 +293,7 @@
                 return false;
             }
 
-<<<<<<< HEAD
-            public Task NavigateToAsync(bool isPreview, CancellationToken cancellationToken)
-=======
             public Task NavigateToAsync(bool isPreview, bool shouldActivate, CancellationToken cancellationToken)
->>>>>>> 8d416fab
             {
                 Contract.ThrowIfFalse(CanNavigateTo());
 
@@ -313,13 +309,9 @@
                     workspace,
                     _excerptResult.Document.Id,
                     _excerptResult.Span,
-<<<<<<< HEAD
-                    solution.Options.WithChangedOption(NavigationOptions.PreferProvisionalTab, isPreview),
-=======
                     solution.Options
                         .WithChangedOption(NavigationOptions.PreferProvisionalTab, isPreview)
                         .WithChangedOption(NavigationOptions.ActivateTab, shouldActivate),
->>>>>>> 8d416fab
                     cancellationToken);
             }
         }
