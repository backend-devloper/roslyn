﻿// Licensed to the .NET Foundation under one or more agreements.
// The .NET Foundation licenses this file to you under the MIT license.
// See the LICENSE file in the project root for more information.

using System.Collections.Immutable;
using System.Globalization;
using System.Threading.Tasks;
using System.Windows;
using System.Windows.Controls;
using Microsoft.CodeAnalysis;
using Microsoft.CodeAnalysis.Editor;
using Microsoft.CodeAnalysis.Editor.Host;
using Microsoft.CodeAnalysis.Editor.Shared.Utilities;
using Microsoft.CodeAnalysis.FindUsages;
using Microsoft.CodeAnalysis.Internal.Log;
using Microsoft.CodeAnalysis.Shared.TestHooks;
using Microsoft.VisualStudio.Text.Editor;
using Microsoft.VisualStudio.Utilities;

namespace Microsoft.VisualStudio.LanguageServices.Implementation.InheritanceMargin.MarginGlyph
{
    /// <summary>
    /// Interaction logic for InheritanceMarginContextMenu.xaml
    /// </summary>
    internal partial class InheritanceMarginContextMenu : ContextMenu
    {
        private readonly IThreadingContext _threadingContext;
        private readonly IStreamingFindUsagesPresenter _streamingFindUsagesPresenter;
        private readonly IUIThreadOperationExecutor _operationExecutor;
        private readonly Workspace _workspace;
        private readonly IAsynchronousOperationListener _listener;

        public InheritanceMarginContextMenu(
            IThreadingContext threadingContext,
            IStreamingFindUsagesPresenter streamingFindUsagesPresenter,
            IUIThreadOperationExecutor operationExecutor,
            Workspace workspace,
            IAsynchronousOperationListener listener)
        {
            _threadingContext = threadingContext;
            _streamingFindUsagesPresenter = streamingFindUsagesPresenter;
            _workspace = workspace;
            _operationExecutor = operationExecutor;
            _listener = listener;
            InitializeComponent();
        }

        private void TargetMenuItem_OnClick(object sender, RoutedEventArgs e)
        {
            if (e.OriginalSource is MenuItem { DataContext: TargetMenuItemViewModel viewModel })
            {
                Logger.Log(FunctionId.InheritanceMargin_NavigateToTarget, KeyValueLogMessage.Create(LogType.UserAction));

                var token = _listener.BeginAsyncOperation(nameof(TargetMenuItem_OnClick));
                TargetMenuItem_OnClickAsync(viewModel).CompletesAsyncOperation(token);
            }
        }

        private async Task TargetMenuItem_OnClickAsync(TargetMenuItemViewModel viewModel)
        {
            using var context = _operationExecutor.BeginExecute(
                title: EditorFeaturesResources.Navigating,
                defaultDescription: string.Format(ServicesVSResources.Navigate_to_0, viewModel.DisplayContent),
                allowCancellation: true,
                showProgress: false);

            var cancellationToken = context.UserCancellationToken;
            var rehydrated = await viewModel.DefinitionItem.TryRehydrateAsync(cancellationToken).ConfigureAwait(false);
            if (rehydrated == null)
                return;

<<<<<<< HEAD
            await _streamingFindUsagesPresenter.TryNavigateToLocationAsync(
=======
            var location = await _streamingFindUsagesPresenter.GetStreamingLocationAsync(
>>>>>>> d67e01ad
                _threadingContext,
                _workspace,
                string.Format(CultureInfo.InvariantCulture, EditorFeaturesResources._0_declarations, viewModel.DisplayContent),
                ImmutableArray.Create<DefinitionItem>(rehydrated),
                cancellationToken).ConfigureAwait(false);
        }

        private void TargetsSubmenu_OnOpen(object sender, RoutedEventArgs e)
        {
            Logger.Log(FunctionId.InheritanceMargin_TargetsMenuOpen, KeyValueLogMessage.Create(LogType.UserAction));
        }
    }
}<|MERGE_RESOLUTION|>--- conflicted
+++ resolved
@@ -69,11 +69,7 @@
             if (rehydrated == null)
                 return;
 
-<<<<<<< HEAD
-            await _streamingFindUsagesPresenter.TryNavigateToLocationAsync(
-=======
-            var location = await _streamingFindUsagesPresenter.GetStreamingLocationAsync(
->>>>>>> d67e01ad
+            await _streamingFindUsagesPresenter.TryPresentLocationsAsync(
                 _threadingContext,
                 _workspace,
                 string.Format(CultureInfo.InvariantCulture, EditorFeaturesResources._0_declarations, viewModel.DisplayContent),
