﻿// Licensed to the .NET Foundation under one or more agreements.
// The .NET Foundation licenses this file to you under the MIT license.
// See the LICENSE file in the project root for more information.

using System;
using System.Collections.Generic;
using System.Collections.Immutable;
using System.ComponentModel.Composition;
using System.Linq;
using System.Threading;
using System.Threading.Tasks;
using Microsoft.CodeAnalysis;
using Microsoft.CodeAnalysis.CodeActions;
using Microsoft.CodeAnalysis.CodeFixes;
using Microsoft.CodeAnalysis.CodeFixes.Suppression;
using Microsoft.CodeAnalysis.Diagnostics;
using Microsoft.CodeAnalysis.Editor;
<<<<<<< HEAD
using Microsoft.CodeAnalysis.Editor.Host;
=======
>>>>>>> 8d416fab
using Microsoft.CodeAnalysis.Editor.Implementation;
using Microsoft.CodeAnalysis.Editor.Implementation.Suggestions;
using Microsoft.CodeAnalysis.ErrorReporting;
using Microsoft.CodeAnalysis.Host.Mef;
using Microsoft.CodeAnalysis.Shared.Extensions;
using Microsoft.CodeAnalysis.Shared.TestHooks;
using Microsoft.VisualStudio.LanguageServices.Implementation.ProjectSystem;
using Microsoft.VisualStudio.LanguageServices.Implementation.TableDataSource;
using Microsoft.VisualStudio.LanguageServices.Implementation.TaskList;
using Microsoft.VisualStudio.Shell;
using Microsoft.VisualStudio.Shell.Interop;
using Microsoft.VisualStudio.Shell.TableControl;
using Microsoft.VisualStudio.Utilities;
using Roslyn.Utilities;

using Task = System.Threading.Tasks.Task;

namespace Microsoft.VisualStudio.LanguageServices.Implementation.Suppression
{
    /// <summary>
    /// Service to compute and apply bulk suppression fixes.
    /// </summary>
    [Export(typeof(IVisualStudioSuppressionFixService))]
    internal sealed class VisualStudioSuppressionFixService : IVisualStudioSuppressionFixService
    {
        private readonly VisualStudioWorkspaceImpl _workspace;
        private readonly IWpfTableControl? _tableControl;
        private readonly IAsynchronousOperationListener _listener;
        private readonly IDiagnosticAnalyzerService _diagnosticService;
        private readonly ExternalErrorDiagnosticUpdateSource _buildErrorDiagnosticService;
        private readonly ICodeFixService _codeFixService;
        private readonly IFixMultipleOccurrencesService _fixMultipleOccurencesService;
        private readonly ICodeActionEditHandlerService _editHandlerService;
        private readonly VisualStudioDiagnosticListSuppressionStateService _suppressionStateService;
        private readonly IUIThreadOperationExecutor _uiThreadOperationExecutor;
        private readonly IVsHierarchyItemManager _vsHierarchyItemManager;
        private readonly IHierarchyItemToProjectIdMap _projectMap;

        [ImportingConstructor]
        [Obsolete(MefConstruction.ImportingConstructorMessage, error: true)]
        public VisualStudioSuppressionFixService(
            SVsServiceProvider serviceProvider,
            VisualStudioWorkspaceImpl workspace,
            IDiagnosticAnalyzerService diagnosticService,
            ICodeFixService codeFixService,
            ICodeActionEditHandlerService editHandlerService,
            IVisualStudioDiagnosticListSuppressionStateService suppressionStateService,
            IUIThreadOperationExecutor uiThreadOperationExecutor,
<<<<<<< HEAD
            IVsHierarchyItemManager vsHierarchyItemManager)
=======
            IVsHierarchyItemManager vsHierarchyItemManager,
            IAsynchronousOperationListenerProvider listenerProvider)
>>>>>>> 8d416fab
        {
            _workspace = workspace;
            _diagnosticService = diagnosticService;
            _buildErrorDiagnosticService = workspace.ExternalErrorDiagnosticUpdateSource;
            _codeFixService = codeFixService;
            _suppressionStateService = (VisualStudioDiagnosticListSuppressionStateService)suppressionStateService;
            _editHandlerService = editHandlerService;
            _uiThreadOperationExecutor = uiThreadOperationExecutor;
            _vsHierarchyItemManager = vsHierarchyItemManager;
            _fixMultipleOccurencesService = workspace.Services.GetRequiredService<IFixMultipleOccurrencesService>();
            _projectMap = workspace.Services.GetRequiredService<IHierarchyItemToProjectIdMap>();

            var errorList = serviceProvider.GetService(typeof(SVsErrorList)) as IErrorList;
            _tableControl = errorList?.TableControl;
            _listener = listenerProvider.GetListener(FeatureAttribute.ErrorList);
        }

        public bool AddSuppressions(IVsHierarchy? projectHierarchy)
        {
            if (_tableControl == null)
            {
                return false;
            }

            var shouldFixInProject = GetShouldFixInProjectDelegate(_vsHierarchyItemManager, _projectMap, projectHierarchy);

            // Apply suppressions fix in global suppressions file for non-compiler diagnostics and
            // in source only for compiler diagnostics.
            var diagnosticsToFix = GetDiagnosticsToFix(shouldFixInProject, selectedEntriesOnly: false, isAddSuppression: true);
            if (!ApplySuppressionFix(diagnosticsToFix, shouldFixInProject, filterStaleDiagnostics: false, isAddSuppression: true, isSuppressionInSource: false, onlyCompilerDiagnostics: false, showPreviewChangesDialog: false))
            {
                return false;
            }

            return ApplySuppressionFix(diagnosticsToFix, shouldFixInProject, filterStaleDiagnostics: false, isAddSuppression: true, isSuppressionInSource: true, onlyCompilerDiagnostics: true, showPreviewChangesDialog: false);
        }

        public bool AddSuppressions(bool selectedErrorListEntriesOnly, bool suppressInSource, IVsHierarchy? projectHierarchy)
        {
            if (_tableControl == null)
            {
                return false;
            }

            var shouldFixInProject = GetShouldFixInProjectDelegate(_vsHierarchyItemManager, _projectMap, projectHierarchy);
            return ApplySuppressionFix(shouldFixInProject, selectedErrorListEntriesOnly, isAddSuppression: true, isSuppressionInSource: suppressInSource, onlyCompilerDiagnostics: false, showPreviewChangesDialog: true);
        }

        public bool RemoveSuppressions(bool selectedErrorListEntriesOnly, IVsHierarchy? projectHierarchy)
        {
            if (_tableControl == null)
            {
                return false;
            }

            var shouldFixInProject = GetShouldFixInProjectDelegate(_vsHierarchyItemManager, _projectMap, projectHierarchy);
            return ApplySuppressionFix(shouldFixInProject, selectedErrorListEntriesOnly, isAddSuppression: false, isSuppressionInSource: false, onlyCompilerDiagnostics: false, showPreviewChangesDialog: true);
        }

        private static Func<Project, bool> GetShouldFixInProjectDelegate(IVsHierarchyItemManager vsHierarchyItemManager, IHierarchyItemToProjectIdMap projectMap, IVsHierarchy? projectHierarchy)
        {
            ProjectId? projectIdToMatch = null;
            if (projectHierarchy != null)
            {
                var projectHierarchyItem = vsHierarchyItemManager.GetHierarchyItem(projectHierarchy, VSConstants.VSITEMID_ROOT);
                if (projectMap.TryGetProjectId(projectHierarchyItem, targetFrameworkMoniker: null, out var projectId))
                {
                    projectIdToMatch = projectId;
                }
            }

            return p => projectHierarchy == null || p.Id == projectIdToMatch;
        }

        private async Task<ImmutableArray<DiagnosticData>> GetAllBuildDiagnosticsAsync(Func<Project, bool> shouldFixInProject, CancellationToken cancellationToken)
        {
            var builder = CodeAnalysis.PooledObjects.ArrayBuilder<DiagnosticData>.GetInstance();

            var buildDiagnostics = _buildErrorDiagnosticService.GetBuildErrors().Where(d => d.ProjectId != null && d.Severity != DiagnosticSeverity.Hidden);
            var solution = _workspace.CurrentSolution;
            foreach (var diagnosticsByProject in buildDiagnostics.GroupBy(d => d.ProjectId))
            {
                cancellationToken.ThrowIfCancellationRequested();

                if (diagnosticsByProject.Key == null)
                {
                    // Diagnostics with no projectId cannot be suppressed.
                    continue;
                }

                var project = solution.GetProject(diagnosticsByProject.Key);
                if (project != null && shouldFixInProject(project))
                {
                    var diagnosticsByDocument = diagnosticsByProject.GroupBy(d => d.DocumentId);
                    foreach (var group in diagnosticsByDocument)
                    {
                        var documentId = group.Key;
                        if (documentId == null)
                        {
                            // Project diagnostics, just add all of them.
                            builder.AddRange(group);
                            continue;
                        }

                        // For document diagnostics, build does not have the computed text span info.
                        // So we explicitly calculate the text span from the source text for the diagnostics.
                        var document = project.GetDocument(documentId);
                        if (document != null)
                        {
                            var tree = await document.GetRequiredSyntaxTreeAsync(cancellationToken).ConfigureAwait(false);
                            var text = await tree.GetTextAsync(cancellationToken).ConfigureAwait(false);
                            foreach (var diagnostic in group)
                            {
                                builder.Add(diagnostic.WithCalculatedSpan(text));
                            }
                        }
                    }
                }
            }

            return builder.ToImmutableAndFree();
        }

        private static string GetFixTitle(bool isAddSuppression)
            => isAddSuppression ? ServicesVSResources.Suppress_diagnostics : ServicesVSResources.Remove_suppressions;

        private static string GetWaitDialogMessage(bool isAddSuppression)
            => isAddSuppression ? ServicesVSResources.Computing_suppressions_fix : ServicesVSResources.Computing_remove_suppressions_fix;

        private IEnumerable<DiagnosticData>? GetDiagnosticsToFix(Func<Project, bool> shouldFixInProject, bool selectedEntriesOnly, bool isAddSuppression)
        {
            var diagnosticsToFix = ImmutableHashSet<DiagnosticData>.Empty;
            void computeDiagnosticsToFix(IUIThreadOperationContext context)
            {
                var cancellationToken = context.UserCancellationToken;

                // If we are fixing selected diagnostics in error list, then get the diagnostics from error list entry snapshots.
                // Otherwise, get all diagnostics from the diagnostic service.
                var diagnosticsToFixTask = selectedEntriesOnly ?
                    _suppressionStateService.GetSelectedItemsAsync(isAddSuppression, cancellationToken) :
                    GetAllBuildDiagnosticsAsync(shouldFixInProject, cancellationToken);

                diagnosticsToFix = diagnosticsToFixTask.WaitAndGetResult(cancellationToken).ToImmutableHashSet();
            }

            var title = GetFixTitle(isAddSuppression);
            var waitDialogMessage = GetWaitDialogMessage(isAddSuppression);
            var result = InvokeWithWaitDialog(computeDiagnosticsToFix, title, waitDialogMessage);

            // Bail out if the user cancelled.
            if (result == UIThreadOperationStatus.Canceled)
            {
                return null;
            }

            return diagnosticsToFix;
        }

        private bool ApplySuppressionFix(Func<Project, bool> shouldFixInProject, bool selectedEntriesOnly, bool isAddSuppression, bool isSuppressionInSource, bool onlyCompilerDiagnostics, bool showPreviewChangesDialog)
        {
            var diagnosticsToFix = GetDiagnosticsToFix(shouldFixInProject, selectedEntriesOnly, isAddSuppression);
            return ApplySuppressionFix(diagnosticsToFix, shouldFixInProject, selectedEntriesOnly, isAddSuppression, isSuppressionInSource, onlyCompilerDiagnostics, showPreviewChangesDialog);
        }

        private bool ApplySuppressionFix(IEnumerable<DiagnosticData>? diagnosticsToFix, Func<Project, bool> shouldFixInProject, bool filterStaleDiagnostics, bool isAddSuppression, bool isSuppressionInSource, bool onlyCompilerDiagnostics, bool showPreviewChangesDialog)
        {
            _ = ApplySuppressionFixAsync(diagnosticsToFix, shouldFixInProject, filterStaleDiagnostics, isAddSuppression, isSuppressionInSource, onlyCompilerDiagnostics, showPreviewChangesDialog);
            return true;
        }

        private async Task ApplySuppressionFixAsync(IEnumerable<DiagnosticData>? diagnosticsToFix, Func<Project, bool> shouldFixInProject, bool filterStaleDiagnostics, bool isAddSuppression, bool isSuppressionInSource, bool onlyCompilerDiagnostics, bool showPreviewChangesDialog)
        {
            try
            {
                using var token = _listener.BeginAsyncOperation(nameof(ApplySuppressionFix));
                var title = GetFixTitle(isAddSuppression);
                var waitDialogMessage = GetWaitDialogMessage(isAddSuppression);

                using var context = _uiThreadOperationExecutor.BeginExecute(
                    title,
                    waitDialogMessage,
                    allowCancellation: true,
                    showProgress: true);

                if (diagnosticsToFix == null)
                    return;

<<<<<<< HEAD
            void computeDiagnosticsAndFix(IUIThreadOperationContext context)
            {
=======
                diagnosticsToFix = FilterDiagnostics(diagnosticsToFix, isAddSuppression, isSuppressionInSource, onlyCompilerDiagnostics);
                if (diagnosticsToFix.IsEmpty())
                    return;

                var newSolution = _workspace.CurrentSolution;

>>>>>>> 8d416fab
                var cancellationToken = context.UserCancellationToken;
                cancellationToken.ThrowIfCancellationRequested();
                var documentDiagnosticsToFixMap = await GetDocumentDiagnosticsToFixAsync(
                    diagnosticsToFix, shouldFixInProject, filterStaleDiagnostics, cancellationToken).ConfigureAwait(false);

                cancellationToken.ThrowIfCancellationRequested();
                var projectDiagnosticsToFixMap = isSuppressionInSource
                    ? ImmutableDictionary<Project, ImmutableArray<Diagnostic>>.Empty
                    : await GetProjectDiagnosticsToFixAsync(diagnosticsToFix, shouldFixInProject, filterStaleDiagnostics, cancellationToken).ConfigureAwait(false);

                if (documentDiagnosticsToFixMap == null ||
                    projectDiagnosticsToFixMap == null ||
                    (documentDiagnosticsToFixMap.IsEmpty && projectDiagnosticsToFixMap.IsEmpty))
                {
                    // Nothing to fix.
                    return;
                }

                cancellationToken.ThrowIfCancellationRequested();

                // Equivalence key determines what fix will be applied.
                // Make sure we don't include any specific diagnostic ID, as we want all of the given diagnostics (which can have varied ID) to be fixed.
                var equivalenceKey = isAddSuppression
                    ? (isSuppressionInSource ? FeaturesResources.in_Source : FeaturesResources.in_Suppression_File)
                    : FeaturesResources.Remove_Suppression;

                // We have different suppression fixers for every language.
                // So we need to group diagnostics by the containing project language and apply fixes separately.
                var languages = new HashSet<string>(projectDiagnosticsToFixMap.Select(p => p.Key.Language).Concat(documentDiagnosticsToFixMap.Select(kvp => kvp.Key.Project.Language)));

                foreach (var language in languages)
                {
                    // Use the Fix multiple occurrences service to compute a bulk suppression fix for the specified document and project diagnostics,
                    // show a preview changes dialog and then apply the fix to the workspace.

                    cancellationToken.ThrowIfCancellationRequested();

                    var documentDiagnosticsPerLanguage = GetDocumentDiagnosticsMappedToNewSolution(documentDiagnosticsToFixMap, newSolution, language);
                    if (!documentDiagnosticsPerLanguage.IsEmpty)
                    {
                        var suppressionFixer = GetSuppressionFixer(documentDiagnosticsPerLanguage.SelectMany(kvp => kvp.Value), language, _codeFixService);
                        if (suppressionFixer != null)
                        {
                            var suppressionFixAllProvider = suppressionFixer.GetFixAllProvider();
                            newSolution = _fixMultipleOccurencesService.GetFix(
                                documentDiagnosticsPerLanguage,
                                _workspace,
                                suppressionFixer,
                                suppressionFixAllProvider,
                                equivalenceKey,
                                title,
                                waitDialogMessage,
                                cancellationToken);
                            if (newSolution == null)
                            {
                                // User cancelled or fixer threw an exception, so we just bail out.
                                return;
                            }
                        }
                    }

                    var projectDiagnosticsPerLanguage = GetProjectDiagnosticsMappedToNewSolution(projectDiagnosticsToFixMap, newSolution, language);
                    if (!projectDiagnosticsPerLanguage.IsEmpty)
                    {
                        var suppressionFixer = GetSuppressionFixer(projectDiagnosticsPerLanguage.SelectMany(kvp => kvp.Value), language, _codeFixService);
                        if (suppressionFixer != null)
                        {
                            var suppressionFixAllProvider = suppressionFixer.GetFixAllProvider();
                            newSolution = _fixMultipleOccurencesService.GetFix(
                                 projectDiagnosticsPerLanguage,
                                 _workspace,
                                 suppressionFixer,
                                 suppressionFixAllProvider,
                                 equivalenceKey,
                                 title,
                                 waitDialogMessage,
                                 cancellationToken);
                            if (newSolution == null)
                            {
                                return;
                            }
                        }
                    }

                    if (newSolution == _workspace.CurrentSolution)
                    {
                        // No changes.
                        return;
                    }

<<<<<<< HEAD
            // Bail out if the user cancelled.
            if (cancelled || result == UIThreadOperationStatus.Canceled)
            {
                return false;
            }
            else if (noDiagnosticsToFix || newSolution == _workspace.CurrentSolution)
            {
                // No changes.
                return true;
            }
=======
                    if (showPreviewChangesDialog)
                    {
                        newSolution = FixAllGetFixesService.PreviewChanges(
                            _workspace.CurrentSolution,
                            newSolution,
                            fixAllPreviewChangesTitle: title,
                            fixAllTopLevelHeader: title,
                            languageOpt: languages?.Count == 1 ? languages.Single() : null,
                            workspace: _workspace);
                        if (newSolution == null)
                        {
                            return;
                        }
                    }
>>>>>>> 8d416fab

                    waitDialogMessage = isAddSuppression ? ServicesVSResources.Applying_suppressions_fix : ServicesVSResources.Applying_remove_suppressions_fix;
                    var operations = ImmutableArray.Create<CodeActionOperation>(new ApplyChangesOperation(newSolution));
                    using var scope = context.AddScope(allowCancellation: true, description: waitDialogMessage);
                    await _editHandlerService.ApplyAsync(
                        _workspace,
                        fromDocument: null,
                        operations: operations,
                        title: title,
                        progressTracker: new UIThreadOperationContextProgressTracker(scope),
                        cancellationToken: cancellationToken).ConfigureAwait(false);

                    // Kick off diagnostic re-analysis for affected projects so that diagnostics gets refreshed.
                    _ = Task.Run(() =>
                    {
                        var reanalyzeDocuments = diagnosticsToFix.Select(d => d.DocumentId).WhereNotNull().Distinct();
                        _diagnosticService.Reanalyze(_workspace, documentIds: reanalyzeDocuments, highPriority: true);
                    });
                }
            }
<<<<<<< HEAD

            waitDialogMessage = isAddSuppression ? ServicesVSResources.Applying_suppressions_fix : ServicesVSResources.Applying_remove_suppressions_fix;
            void applyFix(IUIThreadOperationContext context)
            {
                var operations = ImmutableArray.Create<CodeActionOperation>(new ApplyChangesOperation(newSolution));
                var cancellationToken = context.UserCancellationToken;
                var scope = context.AddScope(allowCancellation: true, description: "");
                _editHandlerService.Apply(
                    _workspace,
                    fromDocument: null,
                    operations: operations,
                    title: title,
                    progressTracker: new UIThreadOperationContextProgressTracker(scope),
                    cancellationToken: cancellationToken);
            }

            result = InvokeWithWaitDialog(applyFix, title, waitDialogMessage);
            if (result == UIThreadOperationStatus.Canceled)
=======
            catch (OperationCanceledException)
            {
            }
            catch (Exception ex) when (FatalError.ReportAndCatch(ex))
>>>>>>> 8d416fab
            {
            }
        }

        private static IEnumerable<DiagnosticData> FilterDiagnostics(IEnumerable<DiagnosticData> diagnostics, bool isAddSuppression, bool isSuppressionInSource, bool onlyCompilerDiagnostics)
        {
            foreach (var diagnostic in diagnostics)
            {
                var isCompilerDiagnostic = SuppressionHelpers.IsCompilerDiagnostic(diagnostic);
                if (onlyCompilerDiagnostics && !isCompilerDiagnostic)
                {
                    continue;
                }

                if (isAddSuppression)
                {
                    // Compiler diagnostics can only be suppressed in source.
                    if (!diagnostic.IsSuppressed &&
                        (isSuppressionInSource || !isCompilerDiagnostic))
                    {
                        yield return diagnostic;
                    }
                }
                else if (diagnostic.IsSuppressed)
                {
                    yield return diagnostic;
                }
            }
        }

        private UIThreadOperationStatus InvokeWithWaitDialog(
            Action<IUIThreadOperationContext> action, string waitDialogTitle, string waitDialogMessage)
        {
            var cancelled = false;
            var result = _uiThreadOperationExecutor.Execute(
                waitDialogTitle,
                waitDialogMessage,
                allowCancellation: true,
                showProgress: true,
                action: waitContext =>
                {
                    try
                    {
                        action(waitContext);
                    }
                    catch (OperationCanceledException)
                    {
                        cancelled = true;
                    }
                });

            return cancelled ? UIThreadOperationStatus.Canceled : result;
        }

        private static ImmutableDictionary<Document, ImmutableArray<Diagnostic>> GetDocumentDiagnosticsMappedToNewSolution(ImmutableDictionary<Document, ImmutableArray<Diagnostic>> documentDiagnosticsToFixMap, Solution newSolution, string language)
        {
            ImmutableDictionary<Document, ImmutableArray<Diagnostic>>.Builder? builder = null;
            foreach (var (oldDocument, diagnostics) in documentDiagnosticsToFixMap)
            {
                if (oldDocument.Project.Language != language)
                    continue;

                var document = newSolution.GetDocument(oldDocument.Id);
                if (document != null)
                {
                    builder ??= ImmutableDictionary.CreateBuilder<Document, ImmutableArray<Diagnostic>>();
                    builder.Add(document, diagnostics);
                }
            }

            return builder != null ? builder.ToImmutable() : ImmutableDictionary<Document, ImmutableArray<Diagnostic>>.Empty;
        }

        private static ImmutableDictionary<Project, ImmutableArray<Diagnostic>> GetProjectDiagnosticsMappedToNewSolution(ImmutableDictionary<Project, ImmutableArray<Diagnostic>> projectDiagnosticsToFixMap, Solution newSolution, string language)
        {
            ImmutableDictionary<Project, ImmutableArray<Diagnostic>>.Builder? projectDiagsBuilder = null;
            foreach (var (oldProject, diagnostics) in projectDiagnosticsToFixMap)
            {
                if (oldProject.Language != language)
                    continue;

                var project = newSolution.GetProject(oldProject.Id);
                if (project != null)
                {
                    projectDiagsBuilder ??= ImmutableDictionary.CreateBuilder<Project, ImmutableArray<Diagnostic>>();
                    projectDiagsBuilder.Add(project, diagnostics);
                }
            }

            return projectDiagsBuilder != null ? projectDiagsBuilder.ToImmutable() : ImmutableDictionary<Project, ImmutableArray<Diagnostic>>.Empty;
        }

        private static CodeFixProvider? GetSuppressionFixer(IEnumerable<Diagnostic> diagnostics, string language, ICodeFixService codeFixService)
        {
            // Fetch the suppression fixer to apply the fix.
            return codeFixService.GetSuppressionFixer(language, diagnostics.Select(d => d.Id));
        }

        private async Task<ImmutableDictionary<Document, ImmutableArray<Diagnostic>>> GetDocumentDiagnosticsToFixAsync(IEnumerable<DiagnosticData> diagnosticsToFix, Func<Project, bool> shouldFixInProject, bool filterStaleDiagnostics, CancellationToken cancellationToken)
        {
            var builder = ImmutableDictionary.CreateBuilder<DocumentId, List<DiagnosticData>>();
            foreach (var diagnosticData in diagnosticsToFix.Where(IsDocumentDiagnostic))
            {
                RoslynDebug.AssertNotNull(diagnosticData.DocumentId);

                if (!builder.TryGetValue(diagnosticData.DocumentId, out var diagnosticsPerDocument))
                {
                    diagnosticsPerDocument = new List<DiagnosticData>();
                    builder[diagnosticData.DocumentId] = diagnosticsPerDocument;
                }

                diagnosticsPerDocument.Add(diagnosticData);
            }

            if (builder.Count == 0)
            {
                return ImmutableDictionary<Document, ImmutableArray<Diagnostic>>.Empty;
            }

            var finalBuilder = ImmutableDictionary.CreateBuilder<Document, ImmutableArray<Diagnostic>>();
            var latestDocumentDiagnosticsMap = filterStaleDiagnostics ? new Dictionary<DocumentId, ImmutableHashSet<DiagnosticData>>() : null;
            foreach (var group in builder.GroupBy(kvp => kvp.Key.ProjectId))
            {
                var projectId = group.Key;
                var project = _workspace.CurrentSolution.GetProject(projectId);
                if (project == null || !shouldFixInProject(project))
                {
                    continue;
                }

                if (filterStaleDiagnostics)
                {
                    RoslynDebug.AssertNotNull(latestDocumentDiagnosticsMap);

                    var uniqueDiagnosticIds = group.SelectMany(kvp => kvp.Value.Select(d => d.Id)).ToImmutableHashSet();
                    var latestProjectDiagnostics = (await _diagnosticService.GetDiagnosticsForIdsAsync(project.Solution, project.Id, diagnosticIds: uniqueDiagnosticIds, includeSuppressedDiagnostics: true, cancellationToken: cancellationToken)
                        .ConfigureAwait(false)).Where(IsDocumentDiagnostic);

                    latestDocumentDiagnosticsMap.Clear();
                    foreach (var kvp in latestProjectDiagnostics.Where(d => d.DocumentId != null).GroupBy(d => d.DocumentId!))
                    {
                        latestDocumentDiagnosticsMap.Add(kvp.Key, kvp.ToImmutableHashSet());
                    }
                }

                foreach (var documentDiagnostics in group)
                {
                    var document = project.GetDocument(documentDiagnostics.Key);
                    if (document == null)
                    {
                        continue;
                    }

                    IEnumerable<DiagnosticData> documentDiagnosticsToFix;
                    if (filterStaleDiagnostics)
                    {
                        RoslynDebug.AssertNotNull(latestDocumentDiagnosticsMap);

                        if (!latestDocumentDiagnosticsMap.TryGetValue(document.Id, out var latestDocumentDiagnostics))
                        {
                            // Ignore stale diagnostics in error list.
                            latestDocumentDiagnostics = ImmutableHashSet<DiagnosticData>.Empty;
                        }

                        // Filter out stale diagnostics in error list.
                        documentDiagnosticsToFix = documentDiagnostics.Value.Where(d => latestDocumentDiagnostics.Contains(d) || SuppressionHelpers.IsSynthesizedExternalSourceDiagnostic(d));
                    }
                    else
                    {
                        documentDiagnosticsToFix = documentDiagnostics.Value;
                    }

                    if (documentDiagnosticsToFix.Any())
                    {
                        var diagnostics = await documentDiagnosticsToFix.ToDiagnosticsAsync(project, cancellationToken).ConfigureAwait(false);
                        finalBuilder.Add(document, diagnostics);
                    }
                }
            }

            return finalBuilder.ToImmutableDictionary();

            // Local functions
            static bool IsDocumentDiagnostic(DiagnosticData d) => d.DataLocation != null && d.HasTextSpan;
        }

        private async Task<ImmutableDictionary<Project, ImmutableArray<Diagnostic>>> GetProjectDiagnosticsToFixAsync(IEnumerable<DiagnosticData> diagnosticsToFix, Func<Project, bool> shouldFixInProject, bool filterStaleDiagnostics, CancellationToken cancellationToken)
        {
            var builder = ImmutableDictionary.CreateBuilder<ProjectId, List<DiagnosticData>>();
            foreach (var diagnosticData in diagnosticsToFix.Where(IsProjectDiagnostic))
            {
                RoslynDebug.AssertNotNull(diagnosticData.ProjectId);

                if (!builder.TryGetValue(diagnosticData.ProjectId, out var diagnosticsPerProject))
                {
                    diagnosticsPerProject = new List<DiagnosticData>();
                    builder[diagnosticData.ProjectId] = diagnosticsPerProject;
                }

                diagnosticsPerProject.Add(diagnosticData);
            }

            if (builder.Count == 0)
            {
                return ImmutableDictionary<Project, ImmutableArray<Diagnostic>>.Empty;
            }

            var finalBuilder = ImmutableDictionary.CreateBuilder<Project, ImmutableArray<Diagnostic>>();
            var latestDiagnosticsToFix = filterStaleDiagnostics ? new HashSet<DiagnosticData>() : null;
            foreach (var (projectId, diagnostics) in builder)
            {
                var project = _workspace.CurrentSolution.GetProject(projectId);
                if (project == null || !shouldFixInProject(project))
                    continue;

                IEnumerable<DiagnosticData> projectDiagnosticsToFix;
                if (filterStaleDiagnostics)
                {
                    RoslynDebug.AssertNotNull(latestDiagnosticsToFix);

                    var uniqueDiagnosticIds = diagnostics.Select(d => d.Id).ToImmutableHashSet();
                    var latestDiagnosticsFromDiagnosticService = (await _diagnosticService.GetDiagnosticsForIdsAsync(project.Solution, project.Id, diagnosticIds: uniqueDiagnosticIds, includeSuppressedDiagnostics: true, cancellationToken: cancellationToken)
                        .ConfigureAwait(false));

                    latestDiagnosticsToFix.Clear();
                    latestDiagnosticsToFix.AddRange(latestDiagnosticsFromDiagnosticService.Where(IsProjectDiagnostic));

                    // Filter out stale diagnostics in error list.
                    projectDiagnosticsToFix = diagnostics.Where(d => latestDiagnosticsFromDiagnosticService.Contains(d) || SuppressionHelpers.IsSynthesizedExternalSourceDiagnostic(d));
                }
                else
                {
                    projectDiagnosticsToFix = diagnostics;
                }

                if (projectDiagnosticsToFix.Any())
                {
                    var projectDiagnostics = await projectDiagnosticsToFix.ToDiagnosticsAsync(project, cancellationToken).ConfigureAwait(false);
                    finalBuilder.Add(project, projectDiagnostics);
                }
            }

            return finalBuilder.ToImmutableDictionary();

            // Local functions
            static bool IsProjectDiagnostic(DiagnosticData d) => d.DataLocation == null && d.ProjectId != null;
        }
    }
}<|MERGE_RESOLUTION|>--- conflicted
+++ resolved
@@ -15,10 +15,6 @@
 using Microsoft.CodeAnalysis.CodeFixes.Suppression;
 using Microsoft.CodeAnalysis.Diagnostics;
 using Microsoft.CodeAnalysis.Editor;
-<<<<<<< HEAD
-using Microsoft.CodeAnalysis.Editor.Host;
-=======
->>>>>>> 8d416fab
 using Microsoft.CodeAnalysis.Editor.Implementation;
 using Microsoft.CodeAnalysis.Editor.Implementation.Suggestions;
 using Microsoft.CodeAnalysis.ErrorReporting;
@@ -67,12 +63,8 @@
             ICodeActionEditHandlerService editHandlerService,
             IVisualStudioDiagnosticListSuppressionStateService suppressionStateService,
             IUIThreadOperationExecutor uiThreadOperationExecutor,
-<<<<<<< HEAD
-            IVsHierarchyItemManager vsHierarchyItemManager)
-=======
             IVsHierarchyItemManager vsHierarchyItemManager,
             IAsynchronousOperationListenerProvider listenerProvider)
->>>>>>> 8d416fab
         {
             _workspace = workspace;
             _diagnosticService = diagnosticService;
@@ -260,17 +252,12 @@
                 if (diagnosticsToFix == null)
                     return;
 
-<<<<<<< HEAD
-            void computeDiagnosticsAndFix(IUIThreadOperationContext context)
-            {
-=======
                 diagnosticsToFix = FilterDiagnostics(diagnosticsToFix, isAddSuppression, isSuppressionInSource, onlyCompilerDiagnostics);
                 if (diagnosticsToFix.IsEmpty())
                     return;
 
                 var newSolution = _workspace.CurrentSolution;
 
->>>>>>> 8d416fab
                 var cancellationToken = context.UserCancellationToken;
                 cancellationToken.ThrowIfCancellationRequested();
                 var documentDiagnosticsToFixMap = await GetDocumentDiagnosticsToFixAsync(
@@ -361,18 +348,6 @@
                         return;
                     }
 
-<<<<<<< HEAD
-            // Bail out if the user cancelled.
-            if (cancelled || result == UIThreadOperationStatus.Canceled)
-            {
-                return false;
-            }
-            else if (noDiagnosticsToFix || newSolution == _workspace.CurrentSolution)
-            {
-                // No changes.
-                return true;
-            }
-=======
                     if (showPreviewChangesDialog)
                     {
                         newSolution = FixAllGetFixesService.PreviewChanges(
@@ -387,7 +362,6 @@
                             return;
                         }
                     }
->>>>>>> 8d416fab
 
                     waitDialogMessage = isAddSuppression ? ServicesVSResources.Applying_suppressions_fix : ServicesVSResources.Applying_remove_suppressions_fix;
                     var operations = ImmutableArray.Create<CodeActionOperation>(new ApplyChangesOperation(newSolution));
@@ -408,31 +382,10 @@
                     });
                 }
             }
-<<<<<<< HEAD
-
-            waitDialogMessage = isAddSuppression ? ServicesVSResources.Applying_suppressions_fix : ServicesVSResources.Applying_remove_suppressions_fix;
-            void applyFix(IUIThreadOperationContext context)
-            {
-                var operations = ImmutableArray.Create<CodeActionOperation>(new ApplyChangesOperation(newSolution));
-                var cancellationToken = context.UserCancellationToken;
-                var scope = context.AddScope(allowCancellation: true, description: "");
-                _editHandlerService.Apply(
-                    _workspace,
-                    fromDocument: null,
-                    operations: operations,
-                    title: title,
-                    progressTracker: new UIThreadOperationContextProgressTracker(scope),
-                    cancellationToken: cancellationToken);
-            }
-
-            result = InvokeWithWaitDialog(applyFix, title, waitDialogMessage);
-            if (result == UIThreadOperationStatus.Canceled)
-=======
             catch (OperationCanceledException)
             {
             }
             catch (Exception ex) when (FatalError.ReportAndCatch(ex))
->>>>>>> 8d416fab
             {
             }
         }
