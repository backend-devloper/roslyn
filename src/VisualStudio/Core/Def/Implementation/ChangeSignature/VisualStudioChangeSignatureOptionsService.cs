--- conflicted
+++ resolved
@@ -2,11 +2,8 @@
 // The .NET Foundation licenses this file to you under the MIT license.
 // See the LICENSE file in the project root for more information.
 
-<<<<<<< HEAD
-=======
 #nullable enable
 
->>>>>>> b7adfda7
 using System;
 using System.Composition;
 using Microsoft.CodeAnalysis;
@@ -25,23 +22,14 @@
 
         [ImportingConstructor]
         [Obsolete(MefConstruction.ImportingConstructorMessage, error: true)]
-<<<<<<< HEAD
-        public VisualStudioChangeSignatureOptionsService(IClassificationFormatMapService classificationFormatMapService, ClassificationTypeMap classificationTypeMap)
-=======
         public VisualStudioChangeSignatureOptionsService(
             IClassificationFormatMapService classificationFormatMapService,
             ClassificationTypeMap classificationTypeMap)
->>>>>>> b7adfda7
         {
             _classificationFormatMap = classificationFormatMapService.GetClassificationFormatMap("tooltip");
             _classificationTypeMap = classificationTypeMap;
         }
 
-<<<<<<< HEAD
-        public ChangeSignatureOptionsResult GetChangeSignatureOptions(ISymbol symbol, ParameterConfiguration parameters)
-        {
-            var viewModel = new ChangeSignatureDialogViewModel(parameters, symbol, _classificationFormatMap, _classificationTypeMap);
-=======
         public ChangeSignatureOptionsResult? GetChangeSignatureOptions(
             Document document,
             int insertPosition,
@@ -55,7 +43,6 @@
                 insertPosition,
                 _classificationFormatMap,
                 _classificationTypeMap);
->>>>>>> b7adfda7
 
             var dialog = new ChangeSignatureDialog(viewModel);
             var result = dialog.ShowModal();
