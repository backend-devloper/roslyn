﻿// Licensed to the .NET Foundation under one or more agreements.
// The .NET Foundation licenses this file to you under the MIT license.
// See the LICENSE file in the project root for more information.

using System;
using System.Collections.Generic;
using System.Collections.Immutable;
using System.Diagnostics;
using System.Linq;
using System.Windows.Controls;
using Microsoft.CodeAnalysis;
using Microsoft.CodeAnalysis.ChangeSignature;
using Microsoft.CodeAnalysis.Editor.Shared.Extensions;
using Microsoft.CodeAnalysis.Editor.Shared.Utilities;
<<<<<<< HEAD
=======
using Microsoft.CodeAnalysis.Notification;
using Microsoft.CodeAnalysis.Shared.Extensions;
>>>>>>> b7adfda7
using Microsoft.VisualStudio.LanguageServices.Implementation.Utilities;
using Microsoft.VisualStudio.Text.Classification;
using Roslyn.Utilities;

namespace Microsoft.VisualStudio.LanguageServices.Implementation.ChangeSignature
{
    internal class ChangeSignatureDialogViewModel : AbstractNotifyPropertyChanged
    {
        private readonly IClassificationFormatMap _classificationFormatMap;
        private readonly ClassificationTypeMap _classificationTypeMap;
        private readonly INotificationService _notificationService;
        private readonly ParameterConfiguration _originalParameterConfiguration;

        // This can be changed to ParameterViewModel if we will allow adding 'this' parameter.
        private readonly ExistingParameterViewModel _thisParameter;
        private readonly List<ParameterViewModel> _parametersWithoutDefaultValues;
        private readonly List<ParameterViewModel> _parametersWithDefaultValues;

        // This can be changed to ParameterViewModel if we will allow adding 'params' parameter.
        private readonly ExistingParameterViewModel _paramsParameter;
        private HashSet<ParameterViewModel> _disabledParameters = new HashSet<ParameterViewModel>();
        private readonly int _insertPosition;

        private ImmutableArray<SymbolDisplayPart> _declarationParts;
        private bool _previewChanges;

<<<<<<< HEAD
        internal ChangeSignatureDialogViewModel(ParameterConfiguration parameters, ISymbol symbol, IClassificationFormatMap classificationFormatMap, ClassificationTypeMap classificationTypeMap)
        {
            _originalParameterConfiguration = parameters;
=======
        /// <summary>
        /// The document where the symbol we are changing signature is defined.
        /// </summary>
        private readonly Document _document;

        internal ChangeSignatureDialogViewModel(
            ParameterConfiguration parameters,
            ISymbol symbol,
            Document document,
            int insertPosition,
            IClassificationFormatMap classificationFormatMap,
            ClassificationTypeMap classificationTypeMap)
        {
            _originalParameterConfiguration = parameters;
            _document = document;
            _insertPosition = insertPosition;
>>>>>>> b7adfda7
            _classificationFormatMap = classificationFormatMap;
            _classificationTypeMap = classificationTypeMap;

            _notificationService = document.Project.Solution.Workspace.Services.GetService<INotificationService>();

            // This index is displayed to users. That is why we start it from 1.
            var initialDisplayIndex = 1;

            if (parameters.ThisParameter != null)
            {
                _thisParameter = new ExistingParameterViewModel(this, parameters.ThisParameter, initialDisplayIndex++);
                _disabledParameters.Add(_thisParameter);
            }

            _declarationParts = symbol.ToDisplayParts(s_symbolDeclarationDisplayFormat);

            _parametersWithoutDefaultValues = CreateParameterViewModels(parameters.ParametersWithoutDefaultValues, ref initialDisplayIndex);
            _parametersWithDefaultValues = CreateParameterViewModels(parameters.RemainingEditableParameters, ref initialDisplayIndex);

            if (parameters.ParamsParameter != null)
            {
                _paramsParameter = new ExistingParameterViewModel(this, parameters.ParamsParameter, initialDisplayIndex++);
            }

<<<<<<< HEAD
            _declarationParts = symbol.ToDisplayParts(s_symbolDeclarationDisplayFormat);
=======
            var selectedIndex = parameters.SelectedIndex;
            // Currently, we do not support editing the ThisParameter. 
            // Therefore, if there is such parameter, we should move the selectedIndex.
            if (parameters.ThisParameter != null && selectedIndex == 0)
            {
                // If we have at least one paramter after the ThisParameter, select the first one after This.
                // Otherwise, do not select anything.
                if (parameters.ParametersWithoutDefaultValues.Length + parameters.RemainingEditableParameters.Length > 0)
                {
                    this.SelectedIndex = 1;
                }
                else
                {
                    this.SelectedIndex = null;
                }
            }
            else
            {
                this.SelectedIndex = selectedIndex;
            }
        }
>>>>>>> b7adfda7

        public AddParameterDialogViewModel CreateAddParameterDialogViewModel()
            => new AddParameterDialogViewModel(_document, _insertPosition);

        List<ParameterViewModel> CreateParameterViewModels(ImmutableArray<Parameter> parameters, ref int initialIndex)
        {
            var list = new List<ParameterViewModel>();
            foreach (ExistingParameter existingParameter in parameters)
            {
                list.Add(new ExistingParameterViewModel(this, existingParameter, initialIndex));
                initialIndex++;
            }

            return list;
        }

        public int GetStartingSelectionIndex()
        {
            if (_thisParameter == null)
            {
                return 0;
            }

            if (_parametersWithDefaultValues.Count + _parametersWithoutDefaultValues.Count > 0)
            {
                return 1;
            }

            return -1;
        }

        public bool PreviewChanges
        {
            get
            {
                return _previewChanges;
            }

            set
            {
                _previewChanges = value;
            }
        }

        public bool CanRemove
        {
            get
            {
                if (!AllParameters.Any())
                {
                    return false;
                }

                if (!SelectedIndex.HasValue)
                {
                    return false;
                }

                var index = SelectedIndex.Value;

                if (index == 0 && _thisParameter != null)
                {
                    return false;
                }

                return !AllParameters[index].IsRemoved;
            }
        }

        public bool CanRestore
        {
            get
            {
                if (!AllParameters.Any())
                {
                    return false;
                }

                if (!SelectedIndex.HasValue)
                {
                    return false;
                }

                var index = SelectedIndex.Value;

                if (index == 0 && _thisParameter != null)
                {
                    return false;
                }

                return AllParameters[index].IsRemoved;
            }
        }

        public bool CanEdit
        {
            get
            {
                if (!SelectedIndex.HasValue)
                {
                    return false;
                }

                // Cannot edit `this` parameter
                var index = SelectedIndex.Value;
                if (index == 0 && _thisParameter != null)
                {
                    return false;
                }

                // Cannot edit params parameter
                if (index >= (_thisParameter == null ? 0 : 1) + _parametersWithoutDefaultValues.Count + _parametersWithDefaultValues.Count)
                {
                    return false;
                }

                return !AllParameters[SelectedIndex.Value].IsRemoved;
            }
        }

        internal void Remove()
        {
            if (AllParameters[_selectedIndex.Value] is AddedParameterViewModel)
            {
                ParameterViewModel parameterToRemove = AllParameters[_selectedIndex.Value];
                _parametersWithoutDefaultValues.Remove(parameterToRemove);
            }
            else
            {
                AllParameters[_selectedIndex.Value].IsRemoved = true;
            }

            RemoveRestoreNotifyPropertyChanged();
        }

        internal void Restore()
        {
            AllParameters[_selectedIndex.Value].IsRemoved = false;
            RemoveRestoreNotifyPropertyChanged();
        }

        internal void AddParameter(AddedParameter addedParameter)
        {
            _parametersWithoutDefaultValues.Add(new AddedParameterViewModel(this, addedParameter));

            RemoveRestoreNotifyPropertyChanged();
        }

        internal void RemoveRestoreNotifyPropertyChanged()
        {
            NotifyPropertyChanged(nameof(AllParameters));
            NotifyPropertyChanged(nameof(SignatureDisplay));
            NotifyPropertyChanged(nameof(SignaturePreviewAutomationText));
            NotifyPropertyChanged(nameof(CanRemove));
            NotifyPropertyChanged(nameof(RemoveAutomationText));
            NotifyPropertyChanged(nameof(CanRestore));
            NotifyPropertyChanged(nameof(RestoreAutomationText));
            NotifyPropertyChanged(nameof(CanEdit));
        }

        internal ParameterConfiguration GetParameterConfiguration()
        {
            return new ParameterConfiguration(
                _originalParameterConfiguration.ThisParameter,
                _parametersWithoutDefaultValues.Where(p => !p.IsRemoved).Select(p => p.Parameter).ToImmutableArray(),
                _parametersWithDefaultValues.Where(p => !p.IsRemoved).Select(p => p.Parameter).ToImmutableArray(),
                (_paramsParameter == null || _paramsParameter.IsRemoved) ? null : _paramsParameter.Parameter as ExistingParameter,
                selectedIndex: -1);
        }

        private static readonly SymbolDisplayFormat s_symbolDeclarationDisplayFormat = new SymbolDisplayFormat(
            genericsOptions: SymbolDisplayGenericsOptions.IncludeTypeParameters,
            miscellaneousOptions:
                SymbolDisplayMiscellaneousOptions.EscapeKeywordIdentifiers |
                SymbolDisplayMiscellaneousOptions.UseSpecialTypes |
                SymbolDisplayMiscellaneousOptions.IncludeNullableReferenceTypeModifier,
            extensionMethodStyle: SymbolDisplayExtensionMethodStyle.StaticMethod,
            memberOptions:
                SymbolDisplayMemberOptions.IncludeType |
                SymbolDisplayMemberOptions.IncludeExplicitInterface |
                SymbolDisplayMemberOptions.IncludeAccessibility |
                SymbolDisplayMemberOptions.IncludeModifiers |
                SymbolDisplayMemberOptions.IncludeRef);

        private static readonly SymbolDisplayFormat s_parameterDisplayFormat = new SymbolDisplayFormat(
            genericsOptions: SymbolDisplayGenericsOptions.IncludeTypeParameters,
            miscellaneousOptions:
                SymbolDisplayMiscellaneousOptions.EscapeKeywordIdentifiers |
                SymbolDisplayMiscellaneousOptions.UseSpecialTypes |
                SymbolDisplayMiscellaneousOptions.IncludeNullableReferenceTypeModifier,
            parameterOptions:
                SymbolDisplayParameterOptions.IncludeType |
                SymbolDisplayParameterOptions.IncludeParamsRefOut |
                SymbolDisplayParameterOptions.IncludeDefaultValue |
                SymbolDisplayParameterOptions.IncludeExtensionThis |
                SymbolDisplayParameterOptions.IncludeName);

        public TextBlock SignatureDisplay
        {
            get
            {
                // TODO: Should probably use original syntax & formatting exactly instead of regenerating here
                var displayParts = GetSignatureDisplayParts();

                var textBlock = displayParts.ToTaggedText().ToTextBlock(_classificationFormatMap, _classificationTypeMap);

                foreach (var inline in textBlock.Inlines)
                {
                    inline.FontSize = 12;
                }

                textBlock.IsEnabled = false;
                return textBlock;
            }
        }

        public string SignaturePreviewAutomationText
        {
            get
            {
                return GetSignatureDisplayParts().Select(sdp => sdp.ToString()).Join(" ");
            }
        }

        internal string TEST_GetSignatureDisplayText()
            => GetSignatureDisplayParts().Select(p => p.ToString()).Join("");

        private List<SymbolDisplayPart> GetSignatureDisplayParts()
        {
            var displayParts = new List<SymbolDisplayPart>();

            displayParts.AddRange(_declarationParts);
            displayParts.Add(new SymbolDisplayPart(SymbolDisplayPartKind.Punctuation, null, "("));

            var first = true;
            foreach (var parameter in AllParameters.Where(p => !p.IsRemoved))
            {
                if (!first)
                {
                    displayParts.Add(new SymbolDisplayPart(SymbolDisplayPartKind.Punctuation, null, ","));
                    displayParts.Add(new SymbolDisplayPart(SymbolDisplayPartKind.Space, null, " "));
                }

                first = false;

                switch (parameter)
                {
                    case ExistingParameterViewModel existingParameter:
                        displayParts.AddRange(existingParameter.ParameterSymbol.ToDisplayParts(s_parameterDisplayFormat));
                        break;

                    case AddedParameterViewModel addedParameterViewModel:
                        var languageService = _document.GetLanguageService<IChangeSignatureViewModelFactoryService>();
                        displayParts.AddRange(languageService.GeneratePreviewDisplayParts(addedParameterViewModel));
                        break;

                    default:
                        throw ExceptionUtilities.UnexpectedValue(parameter.GetType().ToString());
                }
            }

            displayParts.Add(new SymbolDisplayPart(SymbolDisplayPartKind.Punctuation, null, ")"));
            return displayParts;
        }

        public List<ParameterViewModel> AllParameters
        {
            get
            {
                var list = new List<ParameterViewModel>();
                if (_thisParameter != null)
                {
                    list.Add(_thisParameter);
                }

                list.AddRange(_parametersWithoutDefaultValues);
                list.AddRange(_parametersWithDefaultValues);

                if (_paramsParameter != null)
                {
                    list.Add(_paramsParameter);
                }

                return list;
            }
        }

        public bool CanMoveUp
        {
            get
            {
                if (!SelectedIndex.HasValue)
                {
                    return false;
                }

                var index = SelectedIndex.Value;
                index = _thisParameter == null ? index : index - 1;
                if (index <= 0 || index == _parametersWithoutDefaultValues.Count || index >= _parametersWithoutDefaultValues.Count + _parametersWithDefaultValues.Count)
                {
                    return false;
                }

                return true;
            }
        }

        public bool CanMoveDown
        {
            get
            {
                if (!SelectedIndex.HasValue)
                {
                    return false;
                }

                var index = SelectedIndex.Value;
                index = _thisParameter == null ? index : index - 1;
                if (index < 0 || index == _parametersWithoutDefaultValues.Count - 1 || index >= _parametersWithoutDefaultValues.Count + _parametersWithDefaultValues.Count - 1)
                {
                    return false;
                }

                return true;
            }
        }

        internal void MoveUp()
        {
            Debug.Assert(CanMoveUp);

            var index = SelectedIndex.Value;
            index = _thisParameter == null ? index : index - 1;
            Move(index < _parametersWithoutDefaultValues.Count ? _parametersWithoutDefaultValues : _parametersWithDefaultValues, index < _parametersWithoutDefaultValues.Count ? index : index - _parametersWithoutDefaultValues.Count, delta: -1);
        }

        internal void MoveDown()
        {
            Debug.Assert(CanMoveDown);

            var index = SelectedIndex.Value;
            index = _thisParameter == null ? index : index - 1;
            Move(index < _parametersWithoutDefaultValues.Count ? _parametersWithoutDefaultValues : _parametersWithDefaultValues, index < _parametersWithoutDefaultValues.Count ? index : index - _parametersWithoutDefaultValues.Count, delta: 1);
        }

        private void Move(List<ParameterViewModel> list, int index, int delta)
        {
            var param = list[index];
            list.RemoveAt(index);
            list.Insert(index + delta, param);

            SelectedIndex += delta;

            NotifyPropertyChanged(nameof(AllParameters));
            NotifyPropertyChanged(nameof(SignatureDisplay));
            NotifyPropertyChanged(nameof(SignaturePreviewAutomationText));
        }

        internal bool TrySubmit()
        {
            var canSubmit = AllParameters.Any(p => p.IsRemoved) ||
                AllParameters.Any(p => p is AddedParameterViewModel) ||
            !_parametersWithoutDefaultValues.OfType<ExistingParameterViewModel>().Select(p => p.ParameterSymbol).SequenceEqual(_originalParameterConfiguration.ParametersWithoutDefaultValues.Cast<ExistingParameter>().Select(p => p.Symbol)) ||
            !_parametersWithDefaultValues.OfType<ExistingParameterViewModel>().Select(p => p.ParameterSymbol).SequenceEqual(_originalParameterConfiguration.RemainingEditableParameters.Cast<ExistingParameter>().Select(p => p.Symbol));

            if (!canSubmit)
            {
                _notificationService.SendNotification(ServicesVSResources.You_must_change_the_signature, severity: NotificationSeverity.Information);
                return false;
            }

            return true;
        }

        private bool IsDisabled(ParameterViewModel parameterViewModel)
        {
            return _disabledParameters.Contains(parameterViewModel);
        }

        private int? _selectedIndex;
        public int? SelectedIndex
        {
            get
            {
                return _selectedIndex;
            }

            set
            {
                var newSelectedIndex = value == -1 ? null : value;
                if (newSelectedIndex == _selectedIndex)
                {
                    return;
                }

                _selectedIndex = newSelectedIndex;

                NotifyPropertyChanged(nameof(CanMoveUp));
                NotifyPropertyChanged(nameof(MoveUpAutomationText));
                NotifyPropertyChanged(nameof(CanMoveDown));
                NotifyPropertyChanged(nameof(MoveDownAutomationText));
                NotifyPropertyChanged(nameof(CanRemove));
                NotifyPropertyChanged(nameof(RemoveAutomationText));
                NotifyPropertyChanged(nameof(CanRestore));
                NotifyPropertyChanged(nameof(RestoreAutomationText));
                NotifyPropertyChanged(nameof(CanEdit));
            }
        }

        public string MoveUpAutomationText
        {
            get
            {
                if (!CanMoveUp)
                {
                    return string.Empty;
                }

                return string.Format(ServicesVSResources.Move_0_above_1, AllParameters[SelectedIndex.Value].ShortAutomationText, AllParameters[SelectedIndex.Value - 1].ShortAutomationText);
            }
        }

        public string MoveDownAutomationText
        {
            get
            {
                if (!CanMoveDown)
                {
                    return string.Empty;
                }

                return string.Format(ServicesVSResources.Move_0_below_1, AllParameters[SelectedIndex.Value].ShortAutomationText, AllParameters[SelectedIndex.Value + 1].ShortAutomationText);
            }
        }

        public string RemoveAutomationText
        {
            get
            {
                if (!CanRemove)
                {
                    return string.Empty;
                }

                return string.Format(ServicesVSResources.Remove_0, AllParameters[SelectedIndex.Value].ShortAutomationText);
            }
        }

        public string RestoreAutomationText
        {
            get
            {
                if (!CanRestore)
                {
                    return string.Empty;
                }

                return string.Format(ServicesVSResources.Restore_0, AllParameters[SelectedIndex.Value].ShortAutomationText);
            }
        }

        public abstract class ParameterViewModel
        {
            protected readonly ChangeSignatureDialogViewModel changeSignatureDialogViewModel;

            public abstract Parameter Parameter { get; }

            public abstract string Type { get; }
            public abstract string ParameterName { get; }
            public abstract bool IsRemoved { get; set; }
            public abstract string ShortAutomationText { get; }
            public abstract bool IsDisabled { get; }
            public abstract string CallSite { get; }

            public ParameterViewModel(ChangeSignatureDialogViewModel changeSignatureDialogViewModel)
            {
                this.changeSignatureDialogViewModel = changeSignatureDialogViewModel;
            }

            public abstract string InitialIndex { get; }
            public abstract string Modifier { get; }
            public abstract string Default { get; }

            public virtual string FullAutomationText
            {
                get
                {
                    var text = $"{Modifier} {Type} {Parameter}";
                    if (!string.IsNullOrWhiteSpace(Default))
                    {
                        text += $" = {Default}";
                    }

                    return text;
                }
            }
        }

        public class AddedParameterViewModel : ParameterViewModel
        {
            public override Parameter Parameter => _addedParameter;
            public readonly AddedParameter _addedParameter;

            public AddedParameterViewModel(ChangeSignatureDialogViewModel changeSignatureDialogViewModel, AddedParameter addedParameter)
                : base(changeSignatureDialogViewModel)
            {
                _addedParameter = addedParameter;
            }

            public override string Type => _addedParameter.TypeNameDisplayWithErrorIndicator;

            public override string ParameterName => _addedParameter.ParameterName;

            public override bool IsRemoved { get => false; set => throw new InvalidOperationException(); }

            public override string ShortAutomationText => $"{Type} {ParameterName}";
            public override string FullAutomationText
            {
                get
                {
                    var baseText = base.FullAutomationText;
                    return ServicesVSResources.Added_Parameter + baseText + string.Format(ServicesVSResources.Inserting_call_site_value_0, CallSite);
                }
            }

            public override bool IsDisabled => false;

            public override string CallSite => _addedParameter.CallSiteValue;

            public override string InitialIndex => ServicesVSResources.ChangeSignature_NewParameterIndicator;

            // Newly added parameters cannot have modifiers yet
            public override string Modifier => string.Empty;

            // Only required parameters are supported currently
            public override string Default => string.Empty;
        }

#nullable enable

        public class ExistingParameterViewModel : ParameterViewModel
        {
            public IParameterSymbol ParameterSymbol => _existingParameter.Symbol;

            private readonly ExistingParameter _existingParameter;

            public override Parameter Parameter => _existingParameter;

            public ExistingParameterViewModel(ChangeSignatureDialogViewModel changeSignatureDialogViewModel, ExistingParameter existingParameter, int initialIndex)
                : base(changeSignatureDialogViewModel)
            {
                _existingParameter = existingParameter;
                InitialIndex = initialIndex.ToString();
            }

            public override string ShortAutomationText => $"{Type} {Parameter.Name}";

            public override string CallSite => string.Empty;

            public override string InitialIndex { get; }

#nullable disable
            public override string Modifier
            {
                get
                {
                    switch (ParameterSymbol.Language)
                    {
                        case LanguageNames.CSharp:
                            return ModifierText("out", "ref", "in", "params", "this");
                        case LanguageNames.VisualBasic:
                            return ModifierText(@ref: "ByRef", @params: "ParamArray", @this: "Me");
                        default:
                            return string.Empty;
                    }

                    string ModifierText(string @out = default, string @ref = default, string @in = default, string @params = default, string @this = default)
                    {
                        switch (ParameterSymbol.RefKind)
                        {
                            case RefKind.Out:
                                return @out ?? string.Empty;
                            case RefKind.Ref:
                                return @ref ?? string.Empty;
                            case RefKind.In:
                                return @in ?? string.Empty;
                        }

                        if (ParameterSymbol.IsParams)
                        {
                            return @params ?? string.Empty;
                        }

                        if (changeSignatureDialogViewModel._thisParameter != null &&
                            ParameterSymbol == (changeSignatureDialogViewModel._thisParameter as ExistingParameterViewModel).ParameterSymbol)
                        {
                            return @this ?? string.Empty;
                        }
                        return string.Empty;
                    }
                }
            }

#nullable enable

            public override string Type => ParameterSymbol.Type.ToDisplayString(s_parameterDisplayFormat);

            public override string ParameterName => ParameterSymbol.Name;

            public override string Default
            {
                get
                {
                    if (!ParameterSymbol.HasExplicitDefaultValue)
                        return string.Empty;

                    return ParameterSymbol.Language switch
                    {
                        LanguageNames.CSharp => NullText("null", "default"),
                        LanguageNames.VisualBasic => NullText("Nothing", "Nothing"),
                        _ => string.Empty,
                    };

                    string NullText(string @null, string @default)
                    {
                        var value = ParameterSymbol.ExplicitDefaultValue;
                        return value == null
                            ? ParameterSymbol.Type.IsReferenceType ? @null : @default
                            : value is string ? "\"" + value.ToString() + "\"" : value.ToString();
                    }
                }
            }

            public override bool IsDisabled => changeSignatureDialogViewModel.IsDisabled(this);

            public bool NeedsBottomBorder
            {
                get
                {
                    if (this == changeSignatureDialogViewModel._thisParameter)
                    {
                        return true;
                    }

                    if (this == changeSignatureDialogViewModel._parametersWithoutDefaultValues.LastOrDefault() &&
                        (changeSignatureDialogViewModel._parametersWithDefaultValues.Any() || changeSignatureDialogViewModel._paramsParameter != null))
                    {
                        return true;
                    }

                    if (this == changeSignatureDialogViewModel._parametersWithDefaultValues.LastOrDefault() &&
                        changeSignatureDialogViewModel._paramsParameter != null)
                    {
                        return true;
                    }

                    return false;
                }
            }

            public override bool IsRemoved { get; set; }
        }
    }
}<|MERGE_RESOLUTION|>--- conflicted
+++ resolved
@@ -12,11 +12,8 @@
 using Microsoft.CodeAnalysis.ChangeSignature;
 using Microsoft.CodeAnalysis.Editor.Shared.Extensions;
 using Microsoft.CodeAnalysis.Editor.Shared.Utilities;
-<<<<<<< HEAD
-=======
 using Microsoft.CodeAnalysis.Notification;
 using Microsoft.CodeAnalysis.Shared.Extensions;
->>>>>>> b7adfda7
 using Microsoft.VisualStudio.LanguageServices.Implementation.Utilities;
 using Microsoft.VisualStudio.Text.Classification;
 using Roslyn.Utilities;
@@ -43,11 +40,6 @@
         private ImmutableArray<SymbolDisplayPart> _declarationParts;
         private bool _previewChanges;
 
-<<<<<<< HEAD
-        internal ChangeSignatureDialogViewModel(ParameterConfiguration parameters, ISymbol symbol, IClassificationFormatMap classificationFormatMap, ClassificationTypeMap classificationTypeMap)
-        {
-            _originalParameterConfiguration = parameters;
-=======
         /// <summary>
         /// The document where the symbol we are changing signature is defined.
         /// </summary>
@@ -64,7 +56,6 @@
             _originalParameterConfiguration = parameters;
             _document = document;
             _insertPosition = insertPosition;
->>>>>>> b7adfda7
             _classificationFormatMap = classificationFormatMap;
             _classificationTypeMap = classificationTypeMap;
 
@@ -89,9 +80,6 @@
                 _paramsParameter = new ExistingParameterViewModel(this, parameters.ParamsParameter, initialDisplayIndex++);
             }
 
-<<<<<<< HEAD
-            _declarationParts = symbol.ToDisplayParts(s_symbolDeclarationDisplayFormat);
-=======
             var selectedIndex = parameters.SelectedIndex;
             // Currently, we do not support editing the ThisParameter. 
             // Therefore, if there is such parameter, we should move the selectedIndex.
@@ -113,7 +101,6 @@
                 this.SelectedIndex = selectedIndex;
             }
         }
->>>>>>> b7adfda7
 
         public AddParameterDialogViewModel CreateAddParameterDialogViewModel()
             => new AddParameterDialogViewModel(_document, _insertPosition);
