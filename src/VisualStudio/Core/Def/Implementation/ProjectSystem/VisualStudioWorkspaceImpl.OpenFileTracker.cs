--- conflicted
+++ resolved
@@ -166,10 +166,7 @@
                     }
                 });
             }
-<<<<<<< HEAD
-=======
-
->>>>>>> 0d1747ad
+
             private ProjectId GetActiveContextProjectIdAndWatchHierarchies(string moniker, IEnumerable<ProjectId> projectIds, IVsHierarchy hierarchy)
             {
                 _foregroundAffinitization.AssertIsForeground();
@@ -269,11 +266,7 @@
                     {
                         return;
                     }
-<<<<<<< HEAD
-                    
-=======
-
->>>>>>> 0d1747ad
+
                     var activeProjectId = GetActiveContextProjectIdAndWatchHierarchies(moniker, documentIds.Select(d => d.ProjectId), hierarchy);
                     w.OnDocumentContextUpdated(documentIds.FirstOrDefault(d => d.ProjectId == activeProjectId));
                 });
