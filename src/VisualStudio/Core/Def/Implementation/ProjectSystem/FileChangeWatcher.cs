--- conflicted
+++ resolved
@@ -417,28 +417,12 @@
 
                     case Kind.UnwatchDirectories:
                         Contract.ThrowIfFalse(_cookies is not null);
-<<<<<<< HEAD
-                        foreach (var unwatchCookie in _cookies)
-                        {
-                            await service.UnadviseDirChangeAsync(unwatchCookie, cancellationToken).ConfigureAwait(false);
-                        }
-
-=======
                         await service.UnadviseDirChangesAsync(_cookies, cancellationToken).ConfigureAwait(false);
->>>>>>> 8d416fab
                         return;
 
                     case Kind.UnwatchFiles:
                         Contract.ThrowIfFalse(_tokens is not null);
-<<<<<<< HEAD
-                        foreach (var token in _tokens)
-                        {
-                            await service.UnadviseFileChangeAsync(token.Cookie!.Value, cancellationToken).ConfigureAwait(false);
-                        }
-
-=======
                         await service.UnadviseFileChangesAsync(_tokens.Select(token => token.Cookie!.Value).ToArray(), cancellationToken).ConfigureAwait(false);
->>>>>>> 8d416fab
                         return;
 
                     default:
