--- conflicted
+++ resolved
@@ -51,13 +51,8 @@
         {
             _serviceProvider = serviceProvider;
 
-<<<<<<< HEAD
-            _settings = new ColorSchemeSettings(_serviceProvider, visualStudioWorkspace);
+            _settings = new ColorSchemeSettings(_serviceProvider, globalOptions);
             _colorSchemes = ColorSchemeSettings.GetColorSchemes();
-=======
-            _settings = new ColorSchemeSettings(_serviceProvider, globalOptions);
-            _colorSchemes = _settings.GetColorSchemes();
->>>>>>> 62350779
             _classificationVerifier = new ClassificationVerifier(threadingContext, serviceProvider, _colorSchemes);
 
             _colorSchemeRegistryItems = new AsyncLazy<ImmutableDictionary<SchemeName, ImmutableArray<RegistryItem>>>(GetColorSchemeRegistryItemsAsync, cacheResult: true);
