--- conflicted
+++ resolved
@@ -22,12 +22,7 @@
         protected override ValueTask ReportProjectRemovedAsync(ProjectId projectId, CancellationToken cancellationToken)
             => _listener.OnProjectRemovedAsync(projectId, cancellationToken);
 
-<<<<<<< HEAD
-        protected override Task ReportDesignerAttributeDataAsync(ImmutableArray<DesignerAttributeData> data, CancellationToken cancellationToken)
+        protected override ValueTask ReportDesignerAttributeDataAsync(ImmutableArray<DesignerAttributeData> data, CancellationToken cancellationToken)
             => _listener.ReportDesignerAttributeDataAsync(data, cancellationToken);
-=======
-        protected override ValueTask ReportDesignerAttributeDataAsync(List<DesignerAttributeData> data, CancellationToken cancellationToken)
-            => _listener.ReportDesignerAttributeDataAsync(data.ToImmutableArray(), cancellationToken);
->>>>>>> 4bfbf773
     }
 }