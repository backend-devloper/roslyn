--- conflicted
+++ resolved
@@ -78,10 +78,7 @@
                 return;
             }
 
-<<<<<<< HEAD
-=======
 #if false
->>>>>>> 1322795f
             // CPS projects do not support designer attributes.  So we just skip these projects entirely.
             var isCPSProject = await Task.Factory.StartNew(
                 () => vsWorkspace.IsCPSProject(project),
