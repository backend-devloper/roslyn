--- conflicted
+++ resolved
@@ -63,10 +63,6 @@
             [Import(typeof(SAsyncServiceProvider))] VSShell.IAsyncServiceProvider asyncServiceProvider)
             : base(csharpVBRequestDispatcherFactory, workspace, diagnosticService, listenerProvider, lspWorkspaceRegistrationService, asyncServiceProvider, threadingContext, ClientName)
         {
-<<<<<<< HEAD
-            _ = globalOptionService;
-=======
->>>>>>> e73f0fd2
             _defaultCapabilitiesProvider = defaultCapabilitiesProvider;
         }
 
