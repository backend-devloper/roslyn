--- conflicted
+++ resolved
@@ -85,14 +85,7 @@
             _workspace = workspace;
             _logger = logger;
 
-<<<<<<< HEAD
-            var jsonMessageFormatter = new JsonMessageFormatter();
-            VSExtensionUtilities.AddVSExtensionConverters(jsonMessageFormatter.JsonSerializer);
-
-            _jsonRpc = new JsonRpc(new HeaderDelimitedMessageHandler(outputStream, inputStream, jsonMessageFormatter));
-=======
             _jsonRpc = jsonRpc;
->>>>>>> 01240d69
             _jsonRpc.AddLocalRpcTarget(this);
             _jsonRpc.StartListening();
 
@@ -129,9 +122,8 @@
             CancellationToken cancellationToken)
         {
             var jsonMessageFormatter = new JsonMessageFormatter();
-            jsonMessageFormatter.JsonSerializer.Converters.Add(new VSExtensionConverter<TextDocumentIdentifier, VSTextDocumentIdentifier>());
-            jsonMessageFormatter.JsonSerializer.Converters.Add(new VSExtensionConverter<ClientCapabilities, VSClientCapabilities>());
-
+            VSExtensionUtilities.AddVSExtensionConverters(jsonMessageFormatter.JsonSerializer);
+            
             var jsonRpc = new JsonRpc(new HeaderDelimitedMessageHandler(outputStream, inputStream, jsonMessageFormatter));
             var logger = await CreateLoggerAsync(asyncServiceProvider, clientName, jsonRpc, cancellationToken).ConfigureAwait(false);
 
