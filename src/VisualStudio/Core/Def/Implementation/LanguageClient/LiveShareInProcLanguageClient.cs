--- conflicted
+++ resolved
@@ -37,14 +37,9 @@
             IAsynchronousOperationListenerProvider listenerProvider,
             ILspWorkspaceRegistrationService lspWorkspaceRegistrationService,
             DefaultCapabilitiesProvider defaultCapabilitiesProvider,
-<<<<<<< HEAD
-            [Import(typeof(SAsyncServiceProvider))] VSShell.IAsyncServiceProvider asyncServiceProvider)
-            : base(csharpVBRequestDispatcherFactory, workspace, diagnosticService, listenerProvider, lspWorkspaceRegistrationService, asyncServiceProvider, diagnosticsClientName: null)
-=======
             [Import(typeof(SAsyncServiceProvider))] VSShell.IAsyncServiceProvider asyncServiceProvider,
             IThreadingContext threadingContext)
-            : base(languageServerProtocol, workspace, diagnosticService, listenerProvider, lspWorkspaceRegistrationService, asyncServiceProvider, threadingContext, diagnosticsClientName: null)
->>>>>>> 13632004
+            : base(csharpVBRequestDispatcherFactory, workspace, diagnosticService, listenerProvider, lspWorkspaceRegistrationService, asyncServiceProvider, threadingContext, diagnosticsClientName: null)
         {
             _defaultCapabilitiesProvider = defaultCapabilitiesProvider;
         }
