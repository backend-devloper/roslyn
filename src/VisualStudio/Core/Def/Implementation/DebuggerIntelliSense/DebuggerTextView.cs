﻿// Copyright (c) Microsoft.  All Rights Reserved.  Licensed under the Apache License, Version 2.0.  See License.txt in the project root for license information.

using System;
using System.Windows;
using System.Windows.Media;
using Microsoft.CodeAnalysis.Editor;
using Microsoft.VisualStudio.Text;
using Microsoft.VisualStudio.Text.Editor;
using Microsoft.VisualStudio.Text.Formatting;
using Microsoft.VisualStudio.Text.Projection;
using Microsoft.VisualStudio.TextManager.Interop;
using Microsoft.VisualStudio.Utilities;

namespace Microsoft.VisualStudio.LanguageServices.Implementation.DebuggerIntelliSense
{
    internal partial class DebuggerTextView : IWpfTextView, IDebuggerTextView, ITextView2
    {
        /// <summary>
        /// The actual debugger view of the watch or immediate window that we're wrapping
        /// </summary>
        private readonly IWpfTextView _innerTextView;
        private readonly IVsTextLines _debuggerTextLinesOpt;

        private IMultiSelectionBroker _multiSelectionBroker;

        // This name "CompletionRoot" is specified on the Editor side.
        // Roslyn must match the name.
        // The const should be removed with resolution of https://github.com/dotnet/roslyn/issues/31189
        public const string CompletionRoot = nameof(CompletionRoot);

        public DebuggerTextView(
            IWpfTextView innerTextView,
            IBufferGraph bufferGraph,
            IVsTextLines debuggerTextLinesOpt,
            bool isImmediateWindow)
        {
            _innerTextView = innerTextView;
            _debuggerTextLinesOpt = debuggerTextLinesOpt;
            BufferGraph = bufferGraph;
            IsImmediateWindow = isImmediateWindow;

            // The editor requires the current top buffer.
            // TODO it seems to be a hack. It should be removed.
            // Here is an issue to track: https://github.com/dotnet/roslyn/issues/31189
            // Starting debugging for the second time, we already have the property set.
            _innerTextView.Properties[CompletionRoot] = bufferGraph.TopBuffer;
        }

        /// <summary>
        /// We basically replace the innerTextView's BufferGraph with our own custom projection graph
        /// that projects the immediate window contents into a context buffer:
        /// 
        ///             (1)
        ///         (2)     (5)
        ///         (3)     (6)
        ///         (4)
        /// (1) Top level projection buffer - the subject buffer used by intellisense
        /// (2/3) Currently a double projection buffer combo that elides away the ? in the immediate window, and may add some 
        ///       boilerplate code to force an expression context.
        /// (4) innerTextView.TextBuffer, what the user actually sees in the watch/immediate windows
        /// (5) A read-only projection of (6)
        /// (6) The context buffer which is typically a source file
        /// 
        /// </summary>
        public IBufferGraph BufferGraph
        {
            get;
        }

        public bool IsImmediateWindow
        {
            get;
        }

        public uint StartBufferUpdate()
        {
            // null in unit tests
            if (_debuggerTextLinesOpt == null)
            {
                return 0;
            }

            _debuggerTextLinesOpt.GetStateFlags(out var bufferFlags);
            _debuggerTextLinesOpt.SetStateFlags((uint)((BUFFERSTATEFLAGS)bufferFlags & ~BUFFERSTATEFLAGS.BSF_USER_READONLY));
            return bufferFlags;
        }

        public void EndBufferUpdate(uint cookie)
        {
            // null in unit tests
            _debuggerTextLinesOpt?.SetStateFlags(cookie);
        }

        public ITextCaret Caret
        {
            get { return _innerTextView.Caret; }
        }

        public bool HasAggregateFocus
        {
            get { return _innerTextView.HasAggregateFocus; }
        }

        public bool InLayout
        {
            get { return _innerTextView.InLayout; }
        }

        public bool IsClosed
        {
            get { return _innerTextView.IsClosed; }
        }

        public bool IsMouseOverViewOrAdornments
        {
            get { return _innerTextView.IsMouseOverViewOrAdornments; }
        }

        public double LineHeight
        {
            get { return _innerTextView.LineHeight; }
        }

        public double MaxTextRightCoordinate
        {
            get { return _innerTextView.MaxTextRightCoordinate; }
        }

        public IEditorOptions Options
        {
            get { return _innerTextView.Options; }
        }

        public PropertyCollection Properties
        {
            get { return _innerTextView.Properties; }
        }

        public ITrackingSpan ProvisionalTextHighlight
        {
            get
            {
                return _innerTextView.ProvisionalTextHighlight;
            }

            set
            {
                _innerTextView.ProvisionalTextHighlight = value;
            }
        }

        public ITextViewRoleSet Roles
        {
            get { return _innerTextView.Roles; }
        }

        public ITextSelection Selection
        {
            get { return _innerTextView.Selection; }
        }

        public ITextViewLineCollection TextViewLines
        {
            get { return _innerTextView.TextViewLines; }
        }

        public ITextViewModel TextViewModel
        {
            get { return _innerTextView.TextViewModel; }
        }

        public IViewScroller ViewScroller
        {
            get { return _innerTextView.ViewScroller; }
        }

        public double ViewportBottom
        {
            get { return _innerTextView.ViewportBottom; }
        }

        public double ViewportHeight
        {
            get { return _innerTextView.ViewportHeight; }
        }

        public double ViewportLeft
        {
            get
            {
                return _innerTextView.ViewportLeft;
            }

            set
            {
                _innerTextView.ViewportLeft = value;
            }
        }

        public double ViewportRight
        {
            get { return _innerTextView.ViewportRight; }
        }

        public double ViewportTop
        {
            get { return _innerTextView.ViewportTop; }
        }

        public double ViewportWidth
        {
            get { return _innerTextView.ViewportWidth; }
        }

        public ITextSnapshot VisualSnapshot
        {
            get { return _innerTextView.VisualSnapshot; }
        }

        public ITextDataModel TextDataModel
        {
            get
            {
                throw new NotSupportedException();
            }
        }

        public ITextBuffer TextBuffer
        {
            get
            {
                return _innerTextView.TextBuffer;
            }
        }

        public ITextSnapshot TextSnapshot
        {
            get
            {
                return _innerTextView.TextSnapshot;
            }
        }

        public FrameworkElement VisualElement
        {
            get
            {
                return _innerTextView.VisualElement;
            }
        }

        public Brush Background
        {
            get
            {
                return _innerTextView.Background;
            }

            set
            {
                _innerTextView.Background = value;
            }
        }

        IWpfTextViewLineCollection IWpfTextView.TextViewLines
        {
            get
            {
                return _innerTextView.TextViewLines;
            }
        }

        public IFormattedLineSource FormattedLineSource
        {
            get
            {
                return _innerTextView.FormattedLineSource;
            }
        }

        public ILineTransformSource LineTransformSource
        {
            get
            {
                return _innerTextView.LineTransformSource;
            }
        }

        public double ZoomLevel
        {
            get
            {
                return _innerTextView.ZoomLevel;
            }

            set
            {
                _innerTextView.ZoomLevel = value;
            }
        }

        public bool InOuterLayout => throw new NotImplementedException();

        public IMultiSelectionBroker MultiSelectionBroker
        {
            get
            {
                if (_multiSelectionBroker == null)
                {
                    _multiSelectionBroker = _innerTextView.GetMultiSelectionBroker();
                }

                return _multiSelectionBroker;
            }
        }

        public void Close()
        {
            throw new NotSupportedException();
        }

        public void DisplayTextLineContainingBufferPosition(SnapshotPoint bufferPosition, double verticalDistance, ViewRelativePosition relativeTo, double? viewportWidthOverride, double? viewportHeightOverride)
        {
            throw new NotSupportedException();
        }

        public void DisplayTextLineContainingBufferPosition(SnapshotPoint bufferPosition, double verticalDistance, ViewRelativePosition relativeTo)
        {
            throw new NotSupportedException();
        }

        public SnapshotSpan GetTextElementSpan(SnapshotPoint point)
        {
            throw new NotSupportedException();
        }

        public ITextViewLine GetTextViewLineContainingBufferPosition(SnapshotPoint bufferPosition)
        {
            return _innerTextView.GetTextViewLineContainingBufferPosition(bufferPosition);
        }

        public void QueueSpaceReservationStackRefresh()
        {
            throw new NotSupportedException();
        }

        public IAdornmentLayer GetAdornmentLayer(string name)
        {
            return _innerTextView.GetAdornmentLayer(name);
        }

        public ISpaceReservationManager GetSpaceReservationManager(string name)
        {
            return _innerTextView.GetSpaceReservationManager(name);
        }

        IWpfTextViewLine IWpfTextView.GetTextViewLineContainingBufferPosition(SnapshotPoint bufferPosition)
        {
            return _innerTextView.GetTextViewLineContainingBufferPosition(bufferPosition);
        }

        public void Cleanup()
        {
            // The innerTextView of the immediate window never closes, but we want
            // our completion subscribers to unsubscribe from events when this
            // DebuggerTextView is no longer in use.
            if (this.IsImmediateWindow)
            {
                this.ClosedInternal?.Invoke(this, EventArgs.Empty);
            }
<<<<<<< HEAD
            
=======

>>>>>>> 50db0e8a
            _innerTextView.Properties.RemoveProperty(CompletionRoot);
        }

        public void QueuePostLayoutAction(Action action) => _innerTextView.QueuePostLayoutAction(action);

        public bool TryGetTextViewLines(out ITextViewLineCollection textViewLines) => _innerTextView.TryGetTextViewLines(out textViewLines);

        public bool TryGetTextViewLineContainingBufferPosition(SnapshotPoint bufferPosition, out ITextViewLine textViewLine)
            => _innerTextView.TryGetTextViewLineContainingBufferPosition(bufferPosition, out textViewLine);

        private event EventHandler ClosedInternal;

#pragma warning disable 67
        public event EventHandler MaxTextRightCoordinateChanged;
#pragma warning restore 67

        public event EventHandler Closed
        {
            add
            {
                if (this.IsImmediateWindow)
                {
                    this.ClosedInternal += value;
                }
                else
                {
                    _innerTextView.Closed += value;
                }
            }

            remove
            {
                if (this.IsImmediateWindow)
                {
                    this.ClosedInternal -= value;
                }
                else
                {
                    _innerTextView.Closed -= value;
                }
            }
        }

        public event EventHandler GotAggregateFocus
        {
            add { _innerTextView.GotAggregateFocus += value; }
            remove { _innerTextView.GotAggregateFocus -= value; }
        }

        public event EventHandler<TextViewLayoutChangedEventArgs> LayoutChanged
        {
            add { _innerTextView.LayoutChanged += value; }
            remove { _innerTextView.LayoutChanged -= value; }
        }

        public event EventHandler LostAggregateFocus
        {
            add { _innerTextView.LostAggregateFocus += value; }
            remove { _innerTextView.LostAggregateFocus -= value; }
        }

        public event EventHandler<MouseHoverEventArgs> MouseHover
        {
            add { _innerTextView.MouseHover += value; }
            remove { _innerTextView.MouseHover -= value; }
        }

        public event EventHandler ViewportHeightChanged
        {
            add { _innerTextView.ViewportHeightChanged += value; }
            remove { _innerTextView.ViewportHeightChanged -= value; }
        }

        public event EventHandler ViewportLeftChanged
        {
            add { _innerTextView.ViewportLeftChanged += value; }
            remove { _innerTextView.ViewportLeftChanged -= value; }
        }

        public event EventHandler ViewportWidthChanged
        {
            add { _innerTextView.ViewportWidthChanged += value; }
            remove { _innerTextView.ViewportWidthChanged -= value; }
        }

        public event EventHandler<BackgroundBrushChangedEventArgs> BackgroundBrushChanged
        {
            add { _innerTextView.BackgroundBrushChanged += value; }
            remove { _innerTextView.BackgroundBrushChanged -= value; }
        }

        public event EventHandler<ZoomLevelChangedEventArgs> ZoomLevelChanged
        {
            add { _innerTextView.ZoomLevelChanged += value; }
            remove { _innerTextView.ZoomLevelChanged -= value; }
        }
    }
}<|MERGE_RESOLUTION|>--- conflicted
+++ resolved
@@ -368,11 +368,7 @@
             {
                 this.ClosedInternal?.Invoke(this, EventArgs.Empty);
             }
-<<<<<<< HEAD
-            
-=======
-
->>>>>>> 50db0e8a
+
             _innerTextView.Properties.RemoveProperty(CompletionRoot);
         }
 
