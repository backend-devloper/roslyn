--- conflicted
+++ resolved
@@ -94,15 +94,8 @@
             _packageInstallerService = Workspace.Services.GetService<IPackageInstallerService>() as PackageInstallerService;
             _symbolSearchService = Workspace.Services.GetService<ISymbolSearchService>() as VisualStudioSymbolSearchService;
 
-<<<<<<< HEAD
-            _packageInstallerService?.Connect(this.RoslynLanguageName, this.DisposalToken);
-            _symbolSearchService?.Connect(this.RoslynLanguageName, this.DisposalToken);
-
-            HACK_AbstractCreateServicesOnUiThread.CreateServicesOnUIThread(ComponentModel, RoslynLanguageName);
-=======
             _packageInstallerService?.Connect(this.RoslynLanguageName);
             _symbolSearchService?.Connect(this.RoslynLanguageName);
->>>>>>> 78f8f130
         }
 
         protected abstract VisualStudioWorkspaceImpl CreateWorkspace();
