﻿// Copyright (c) Microsoft.  All Rights Reserved.  Licensed under the Apache License, Version 2.0.  See License.txt in the project root for license information.

using System;
using System.Collections.Generic;
using System.Threading;
using System.Threading.Tasks;
using Microsoft.CodeAnalysis;
using Microsoft.CodeAnalysis.Packaging;
using Microsoft.CodeAnalysis.SymbolSearch;
using Microsoft.VisualStudio.ComponentModelHost;
using Microsoft.VisualStudio.LanguageServices.Implementation.ProjectSystem;
using Microsoft.VisualStudio.LanguageServices.Packaging;
using Microsoft.VisualStudio.LanguageServices.SymbolSearch;
using Microsoft.VisualStudio.Shell;
using Microsoft.VisualStudio.Shell.Interop;
using Microsoft.VisualStudio.Threading;
using Task = System.Threading.Tasks.Task;

namespace Microsoft.VisualStudio.LanguageServices.Implementation.LanguageService
{
    internal abstract partial class AbstractPackage<TPackage, TLanguageService> : AbstractPackage
        where TPackage : AbstractPackage<TPackage, TLanguageService>
        where TLanguageService : AbstractLanguageService<TPackage, TLanguageService>
    {
        private TLanguageService _languageService;

        private PackageInstallerService _packageInstallerService;
        private VisualStudioSymbolSearchService _symbolSearchService;

        public VisualStudioWorkspaceImpl Workspace { get; private set; }

        protected AbstractPackage()
        {
        }

        protected override async Task InitializeAsync(CancellationToken cancellationToken, IProgress<ServiceProgressData> progress)
        {
            await base.InitializeAsync(cancellationToken, progress).ConfigureAwait(true);

            await JoinableTaskFactory.SwitchToMainThreadAsync(cancellationToken);

            var shell = (IVsShell)await GetServiceAsync(typeof(SVsShell)).ConfigureAwait(true);
            var solution = (IVsSolution)await GetServiceAsync(typeof(SVsSolution)).ConfigureAwait(true);
            cancellationToken.ThrowIfCancellationRequested();
            Assumes.Present(shell);
            Assumes.Present(solution);

            foreach (var editorFactory in CreateEditorFactories())
            {
                RegisterEditorFactory(editorFactory);
            }

            RegisterLanguageService(typeof(TLanguageService), async ct =>
            {
                await JoinableTaskFactory.SwitchToMainThreadAsync(ct);

                // Create the language service, tell it to set itself up, then store it in a field
                // so we can notify it that it's time to clean up.
                _languageService = CreateLanguageService();
                _languageService.Setup();
                return _languageService.ComAggregate;
            });

            // Okay, this is also a bit strange.  We need to get our Interop dll into our process,
            // but we're in the GAC.  Ask the base Roslyn Package to load, and it will take care of
            // it for us.
            // * NOTE * workspace should never be created before loading roslyn package since roslyn package
            //          installs a service roslyn visual studio workspace requires
            shell.LoadPackage(Guids.RoslynPackageId, out var setupPackage);

            var miscellaneousFilesWorkspace = this.ComponentModel.GetService<MiscellaneousFilesWorkspace>();
            RegisterMiscellaneousFilesWorkspaceInformation(miscellaneousFilesWorkspace);

            this.Workspace = this.CreateWorkspace();
<<<<<<< HEAD
=======
            if (await IsInIdeModeAsync(this.Workspace, cancellationToken).ConfigureAwait(true))
            {
                // start remote host
                EnableRemoteHostClientService();
            }
>>>>>>> 8f7fc2b2

            LoadComponentsInUIContextOnceSolutionFullyLoadedAsync(cancellationToken).Forget();
        }

        protected override async Task LoadComponentsAsync(CancellationToken cancellationToken)
        {
            await ThreadHelper.JoinableTaskFactory.SwitchToMainThreadAsync(cancellationToken);

            // Ensure the nuget package services are initialized after we've loaded
            // the solution.
            _packageInstallerService = Workspace.Services.GetService<IPackageInstallerService>() as PackageInstallerService;
            _symbolSearchService = Workspace.Services.GetService<ISymbolSearchService>() as VisualStudioSymbolSearchService;

            _packageInstallerService?.Connect(this.RoslynLanguageName);
            _symbolSearchService?.Connect(this.RoslynLanguageName);

            HACK_AbstractCreateServicesOnUiThread.CreateServicesOnUIThread(ComponentModel, RoslynLanguageName);
        }

        protected abstract VisualStudioWorkspaceImpl CreateWorkspace();

        internal IComponentModel ComponentModel
        {
            get
            {
                ThreadHelper.ThrowIfNotOnUIThread();

                return (IComponentModel)GetService(typeof(SComponentModel));
            }
        }

        protected abstract void RegisterMiscellaneousFilesWorkspaceInformation(MiscellaneousFilesWorkspace miscellaneousFilesWorkspace);

        protected abstract IEnumerable<IVsEditorFactory> CreateEditorFactories();
        protected abstract TLanguageService CreateLanguageService();

        protected void RegisterService<T>(Func<CancellationToken, Task<T>> serviceCreator)
        {
            AddService(typeof(T), async (container, cancellationToken, type) => await serviceCreator(cancellationToken).ConfigureAwait(true), promote: true);
        }

        // When registering a language service, we need to take its ComAggregate wrapper.
        protected void RegisterLanguageService(Type t, Func<CancellationToken, Task<object>> serviceCreator)
        {
            AddService(t, async (container, cancellationToken, type) => await serviceCreator(cancellationToken).ConfigureAwait(true), promote: true);
        }

        protected override void Dispose(bool disposing)
        {
            if (disposing)
            {
<<<<<<< HEAD
=======
                if (ThreadHelper.JoinableTaskFactory.Run(() => IsInIdeModeAsync(this.Workspace, CancellationToken.None)))
                {
                    DisableRemoteHostClientService();
                }

>>>>>>> 8f7fc2b2
                // If we've created the language service then tell it it's time to clean itself up now.
                if (_languageService != null)
                {
                    _languageService.TearDown();
                    _languageService = null;
                }
            }

            base.Dispose(disposing);
        }

        protected abstract string RoslynLanguageName { get; }
    }
}<|MERGE_RESOLUTION|>--- conflicted
+++ resolved
@@ -6,10 +6,12 @@
 using System.Threading.Tasks;
 using Microsoft.CodeAnalysis;
 using Microsoft.CodeAnalysis.Packaging;
+using Microsoft.CodeAnalysis.Remote;
 using Microsoft.CodeAnalysis.SymbolSearch;
 using Microsoft.VisualStudio.ComponentModelHost;
 using Microsoft.VisualStudio.LanguageServices.Implementation.ProjectSystem;
 using Microsoft.VisualStudio.LanguageServices.Packaging;
+using Microsoft.VisualStudio.LanguageServices.Remote;
 using Microsoft.VisualStudio.LanguageServices.SymbolSearch;
 using Microsoft.VisualStudio.Shell;
 using Microsoft.VisualStudio.Shell.Interop;
@@ -72,14 +74,11 @@
             RegisterMiscellaneousFilesWorkspaceInformation(miscellaneousFilesWorkspace);
 
             this.Workspace = this.CreateWorkspace();
-<<<<<<< HEAD
-=======
             if (await IsInIdeModeAsync(this.Workspace, cancellationToken).ConfigureAwait(true))
             {
                 // start remote host
                 EnableRemoteHostClientService();
             }
->>>>>>> 8f7fc2b2
 
             LoadComponentsInUIContextOnceSolutionFullyLoadedAsync(cancellationToken).Forget();
         }
@@ -131,14 +130,11 @@
         {
             if (disposing)
             {
-<<<<<<< HEAD
-=======
                 if (ThreadHelper.JoinableTaskFactory.Run(() => IsInIdeModeAsync(this.Workspace, CancellationToken.None)))
                 {
                     DisableRemoteHostClientService();
                 }
 
->>>>>>> 8f7fc2b2
                 // If we've created the language service then tell it it's time to clean itself up now.
                 if (_languageService != null)
                 {
@@ -151,5 +147,34 @@
         }
 
         protected abstract string RoslynLanguageName { get; }
+
+        private async Task<bool> IsInIdeModeAsync(Workspace workspace, CancellationToken cancellationToken)
+        {
+            return workspace != null && !await IsInCommandLineModeAsync(cancellationToken).ConfigureAwait(true);
+        }
+
+        private async Task<bool> IsInCommandLineModeAsync(CancellationToken cancellationToken)
+        {
+            await ThreadHelper.JoinableTaskFactory.SwitchToMainThreadAsync();
+
+            var shell = (IVsShell)await GetServiceAsync(typeof(SVsShell)).ConfigureAwait(true);
+
+            if (ErrorHandler.Succeeded(shell.GetProperty((int)__VSSPROPID.VSSPROPID_IsInCommandLineMode, out var result)))
+            {
+                return (bool)result;
+            }
+
+            return false;
+        }
+
+        private void EnableRemoteHostClientService()
+        {
+            ((RemoteHostClientServiceFactory.RemoteHostClientService)this.Workspace.Services.GetService<IRemoteHostClientService>()).Enable();
+        }
+
+        private void DisableRemoteHostClientService()
+        {
+            ((RemoteHostClientServiceFactory.RemoteHostClientService)this.Workspace.Services.GetService<IRemoteHostClientService>()).Disable();
+        }
     }
 }