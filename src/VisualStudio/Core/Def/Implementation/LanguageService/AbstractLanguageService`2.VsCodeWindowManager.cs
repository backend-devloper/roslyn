﻿// Licensed to the .NET Foundation under one or more agreements.
// The .NET Foundation licenses this file to you under the MIT license.
// See the LICENSE file in the project root for more information.

using System;
using System.Diagnostics;
using System.Linq;
using System.Threading.Tasks;
using Microsoft.CodeAnalysis;
using Microsoft.CodeAnalysis.Editor;
using Microsoft.CodeAnalysis.Editor.Options;
using Microsoft.CodeAnalysis.Editor.Shared.Extensions;
using Microsoft.CodeAnalysis.Editor.Shared.Utilities;
using Microsoft.CodeAnalysis.Options;
using Microsoft.CodeAnalysis.Shared.Extensions;
using Microsoft.CodeAnalysis.Shared.TestHooks;
using Microsoft.CodeAnalysis.Text;
using Microsoft.VisualStudio.LanguageServices.Implementation.NavigationBar;
using Microsoft.VisualStudio.TextManager.Interop;
using Microsoft.VisualStudio.Threading;
using Roslyn.Utilities;

namespace Microsoft.VisualStudio.LanguageServices.Implementation.LanguageService
{
    internal abstract partial class AbstractLanguageService<TPackage, TLanguageService>
    {
        internal class VsCodeWindowManager : IVsCodeWindowManager, IVsCodeWindowEvents
        {
            private readonly TLanguageService _languageService;
            private readonly IVsCodeWindow _codeWindow;
            private readonly ComEventSink _sink;
            private readonly IGlobalOptionService _globalOptions;

            private IDisposable? _navigationBarController;
            private IVsDropdownBarClient? _dropdownBarClient;

            public VsCodeWindowManager(TLanguageService languageService, IVsCodeWindow codeWindow)
            {
                _languageService = languageService;
                _codeWindow = codeWindow;

                _globalOptions = languageService.Package.ComponentModel.GetService<IGlobalOptionService>();

                _sink = ComEventSink.Advise<IVsCodeWindowEvents>(codeWindow, this);
<<<<<<< HEAD
            }

            private void OnWorkspaceRegistrationChanged(object sender, System.EventArgs e)
            {
                var token = _asynchronousOperationListener.BeginAsyncOperation(nameof(OnWorkspaceRegistrationChanged));

                // Fire and forget to update the navbar based on the workspace registration
                // to avoid blocking the caller and possible deadlocks workspace registration changed events under lock.
                UpdateWorkspaceAsync().CompletesAsyncOperation(token).Forget();
            }

            private async Task UpdateWorkspaceAsync()
            {
                // This event may not be triggered on the main thread, but adding and removing the navbar
                // must be done from the main thread.
                await _threadingContext.JoinableTaskFactory.SwitchToMainThreadAsync();

                // If the workspace registration is missing, addornments have been removed.
                if (_workspaceRegistration == null)
                {
                    return;
                }

                // There's a new workspace, so make sure we unsubscribe from the old workspace option changes and subscribe to new.
                UpdateOptionChangedSource(_workspaceRegistration.Workspace);

                // Trigger a check to see if the dropdown should be added / removed now that the buffer is in a different workspace.
                AddOrRemoveDropdown();
            }

            private void UpdateOptionChangedSource(Workspace? newWorkspace)
            {
                if (_optionService != null)
                {
                    _optionService.OptionChanged -= OnOptionChanged;
                    _optionService = null;
                }

                var optionService = newWorkspace?.Services.GetService<IOptionService>();
                if (optionService != null)
                {
                    _optionService = optionService;
                    _optionService.OptionChanged += OnOptionChanged;
                }
=======
                _globalOptions.OptionChanged += GlobalOptionChanged;
>>>>>>> 8d416fab
            }

            private void SetupView(IVsTextView view)
                => _languageService.SetupNewTextView(view);

            private void GlobalOptionChanged(object sender, OptionChangedEventArgs e)
            {
                if (e.Language != _languageService.RoslynLanguageName ||
                    e.Option != NavigationBarViewOptions.ShowNavigationBar)
                {
                    return;
                }

                AddOrRemoveDropdown();
            }

            private void AddOrRemoveDropdown()
            {
                if (_codeWindow is not IVsDropdownBarManager dropdownManager)
                {
                    return;
                }

                if (ErrorHandler.Failed(_codeWindow.GetBuffer(out var buffer)) || buffer == null)
                {
                    return;
                }

                var textBuffer = _languageService.EditorAdaptersFactoryService.GetDataBuffer(buffer);
                var document = textBuffer?.AsTextContainer()?.GetRelatedDocuments().FirstOrDefault();
                // TODO - Remove the TS check once they move the liveshare navbar to LSP.  Then we can also switch to LSP
                // for the local navbar implementation.
                // https://devdiv.visualstudio.com/DevDiv/_workitems/edit/1163360
                if (textBuffer?.IsInLspEditorContext() == true && document!.Project!.Language != InternalLanguageNames.TypeScript)
                {
                    // Remove the existing dropdown bar if it is ours.
                    if (IsOurDropdownBar(dropdownManager, out var _))
                    {
                        RemoveDropdownBar(dropdownManager);
                    }

                    return;
                }

                var enabled = _globalOptions.GetOption(NavigationBarViewOptions.ShowNavigationBar, _languageService.RoslynLanguageName);
                if (enabled)
                {
                    if (IsOurDropdownBar(dropdownManager, out var existingDropdownBar))
                    {
                        // The dropdown bar is already one of ours, do nothing.
                        return;
                    }

                    if (existingDropdownBar != null)
                    {
                        // Not ours, so remove the old one so that we can add ours.
                        RemoveDropdownBar(dropdownManager);
                    }
                    else
                    {
                        Contract.ThrowIfFalse(_navigationBarController == null, "We shouldn't have a controller manager if there isn't a dropdown");
                        Contract.ThrowIfFalse(_dropdownBarClient == null, "We shouldn't have a dropdown client if there isn't a dropdown");
                    }

                    AddDropdownBar(dropdownManager);
                }
                else
                {
                    RemoveDropdownBar(dropdownManager);
                }

                bool IsOurDropdownBar(IVsDropdownBarManager dropdownBarManager, out IVsDropdownBar? existingDropdownBar)
                {
                    existingDropdownBar = GetDropdownBar(dropdownBarManager);
                    if (existingDropdownBar != null)
                    {
                        if (_dropdownBarClient != null &&
                            _dropdownBarClient == GetDropdownBarClient(existingDropdownBar))
                        {
                            return true;
                        }
                    }

                    return false;
                }
            }

            private static IVsDropdownBar GetDropdownBar(IVsDropdownBarManager dropdownManager)
            {
                ErrorHandler.ThrowOnFailure(dropdownManager.GetDropdownBar(out var existingDropdownBar));
                return existingDropdownBar;
            }

            private static IVsDropdownBarClient GetDropdownBarClient(IVsDropdownBar dropdownBar)
            {
                ErrorHandler.ThrowOnFailure(dropdownBar.GetClient(out var dropdownBarClient));
                return dropdownBarClient;
            }

            private void AddDropdownBar(IVsDropdownBarManager dropdownManager)
            {
                if (ErrorHandler.Failed(_codeWindow.GetBuffer(out var buffer)))
                {
                    return;
                }

                var navigationBarClient = new NavigationBarClient(dropdownManager, _codeWindow, _languageService.SystemServiceProvider, _languageService.Workspace);
                var textBuffer = _languageService.EditorAdaptersFactoryService.GetDataBuffer(buffer);
                var controllerFactoryService = _languageService.Package.ComponentModel.GetService<INavigationBarControllerFactoryService>();
                var newController = controllerFactoryService.CreateController(navigationBarClient, textBuffer);
                var hr = dropdownManager.AddDropdownBar(cCombos: 3, pClient: navigationBarClient);

                if (ErrorHandler.Failed(hr))
                {
                    newController.Dispose();
                    ErrorHandler.ThrowOnFailure(hr);
                }

                _navigationBarController = newController;
                _dropdownBarClient = navigationBarClient;
                return;
            }

            private void RemoveDropdownBar(IVsDropdownBarManager dropdownManager)
            {
                if (ErrorHandler.Succeeded(dropdownManager.RemoveDropdownBar()))
                {
                    if (_navigationBarController != null)
                    {
                        _navigationBarController.Dispose();
                        _navigationBarController = null;
                    }

                    _dropdownBarClient = null;
                }
            }

            public int AddAdornments()
            {
                int hr;
                if (ErrorHandler.Failed(hr = _codeWindow.GetPrimaryView(out var primaryView)))
                {
                    Debug.Fail("GetPrimaryView failed in IVsCodeWindowManager.AddAdornments");
                    return hr;
                }

                SetupView(primaryView);
                if (ErrorHandler.Succeeded(_codeWindow.GetSecondaryView(out var secondaryView)))
                {
                    SetupView(secondaryView);
                }

<<<<<<< HEAD
                ErrorHandler.ThrowOnFailure(_codeWindow.GetBuffer(out var buffer));
                var textContainer = _languageService.EditorAdaptersFactoryService.GetDataBuffer(buffer)?.AsTextContainer();
                _workspaceRegistration = CodeAnalysis.Workspace.GetWorkspaceRegistration(textContainer);
                _workspaceRegistration.WorkspaceChanged += OnWorkspaceRegistrationChanged;

                UpdateOptionChangedSource(_workspaceRegistration.Workspace);

=======
>>>>>>> 8d416fab
                AddOrRemoveDropdown();

                return VSConstants.S_OK;
            }

            public int OnCloseView(IVsTextView view)
            {
                return VSConstants.S_OK;
            }

            public int OnNewView(IVsTextView view)
            {
                SetupView(view);

                return VSConstants.S_OK;
            }

            public int RemoveAdornments()
            {
                _sink.Unadvise();
                _globalOptions.OptionChanged -= GlobalOptionChanged;

                if (_codeWindow is IVsDropdownBarManager dropdownManager)
                {
                    RemoveDropdownBar(dropdownManager);
                }

                return VSConstants.S_OK;
            }
        }
    }
}<|MERGE_RESOLUTION|>--- conflicted
+++ resolved
@@ -42,54 +42,7 @@
                 _globalOptions = languageService.Package.ComponentModel.GetService<IGlobalOptionService>();
 
                 _sink = ComEventSink.Advise<IVsCodeWindowEvents>(codeWindow, this);
-<<<<<<< HEAD
-            }
-
-            private void OnWorkspaceRegistrationChanged(object sender, System.EventArgs e)
-            {
-                var token = _asynchronousOperationListener.BeginAsyncOperation(nameof(OnWorkspaceRegistrationChanged));
-
-                // Fire and forget to update the navbar based on the workspace registration
-                // to avoid blocking the caller and possible deadlocks workspace registration changed events under lock.
-                UpdateWorkspaceAsync().CompletesAsyncOperation(token).Forget();
-            }
-
-            private async Task UpdateWorkspaceAsync()
-            {
-                // This event may not be triggered on the main thread, but adding and removing the navbar
-                // must be done from the main thread.
-                await _threadingContext.JoinableTaskFactory.SwitchToMainThreadAsync();
-
-                // If the workspace registration is missing, addornments have been removed.
-                if (_workspaceRegistration == null)
-                {
-                    return;
-                }
-
-                // There's a new workspace, so make sure we unsubscribe from the old workspace option changes and subscribe to new.
-                UpdateOptionChangedSource(_workspaceRegistration.Workspace);
-
-                // Trigger a check to see if the dropdown should be added / removed now that the buffer is in a different workspace.
-                AddOrRemoveDropdown();
-            }
-
-            private void UpdateOptionChangedSource(Workspace? newWorkspace)
-            {
-                if (_optionService != null)
-                {
-                    _optionService.OptionChanged -= OnOptionChanged;
-                    _optionService = null;
-                }
-
-                var optionService = newWorkspace?.Services.GetService<IOptionService>();
-                if (optionService != null)
-                {
-                    _optionService = optionService;
-                    _optionService.OptionChanged += OnOptionChanged;
-                }
-=======
                 _globalOptions.OptionChanged += GlobalOptionChanged;
->>>>>>> 8d416fab
             }
 
             private void SetupView(IVsTextView view)
@@ -242,16 +195,6 @@
                     SetupView(secondaryView);
                 }
 
-<<<<<<< HEAD
-                ErrorHandler.ThrowOnFailure(_codeWindow.GetBuffer(out var buffer));
-                var textContainer = _languageService.EditorAdaptersFactoryService.GetDataBuffer(buffer)?.AsTextContainer();
-                _workspaceRegistration = CodeAnalysis.Workspace.GetWorkspaceRegistration(textContainer);
-                _workspaceRegistration.WorkspaceChanged += OnWorkspaceRegistrationChanged;
-
-                UpdateOptionChangedSource(_workspaceRegistration.Workspace);
-
-=======
->>>>>>> 8d416fab
                 AddOrRemoveDropdown();
 
                 return VSConstants.S_OK;
