﻿// Licensed to the .NET Foundation under one or more agreements.
// The .NET Foundation licenses this file to you under the MIT license.
// See the LICENSE file in the project root for more information.

#nullable enable

using System;
using System.Diagnostics.CodeAnalysis;
using System.Linq;
using System.Threading;
using Microsoft.CodeAnalysis;
using Microsoft.CodeAnalysis.DecompiledSource;
using Microsoft.CodeAnalysis.Editor;
using Microsoft.CodeAnalysis.Editor.FindUsages;
using Microsoft.CodeAnalysis.Editor.Implementation.Structure;
using Microsoft.CodeAnalysis.Editor.Shared.Options;
using Microsoft.CodeAnalysis.Editor.Shared.Utilities;
using Microsoft.CodeAnalysis.FindUsages;
using Microsoft.CodeAnalysis.MetadataAsSource;
using Microsoft.CodeAnalysis.Navigation;
using Microsoft.CodeAnalysis.Notification;
using Microsoft.CodeAnalysis.Options;
using Microsoft.CodeAnalysis.Shared.Extensions;
using Microsoft.CodeAnalysis.Text;
using Microsoft.VisualStudio.ComponentModelHost;
using Microsoft.VisualStudio.Editor;
using Microsoft.VisualStudio.LanguageServices.Implementation.Library;
using Microsoft.VisualStudio.LanguageServices.Implementation.ProjectSystem;
using Microsoft.VisualStudio.LanguageServices.Utilities;
using Microsoft.VisualStudio.Shell;
using Microsoft.VisualStudio.Shell.Interop;
using Microsoft.VisualStudio.TextManager.Interop;
using Roslyn.Utilities;

namespace Microsoft.VisualStudio.LanguageServices.Implementation
{
    internal partial class VisualStudioSymbolNavigationService : ForegroundThreadAffinitizedObject, ISymbolNavigationService
    {
        private readonly IServiceProvider _serviceProvider;
        private readonly IVsEditorAdaptersFactoryService _editorAdaptersFactory;
        private readonly IMetadataAsSourceFileService _metadataAsSourceFileService;

        public VisualStudioSymbolNavigationService(
            SVsServiceProvider serviceProvider,
            VisualStudio14StructureTaggerProvider outliningTaggerProvider)
            : base(outliningTaggerProvider.ThreadingContext)
        {
            _serviceProvider = serviceProvider;

            var componentModel = _serviceProvider.GetService<SComponentModel, IComponentModel>();
            _editorAdaptersFactory = componentModel.GetService<IVsEditorAdaptersFactoryService>();
            _metadataAsSourceFileService = componentModel.GetService<IMetadataAsSourceFileService>();
        }

        public bool TryNavigateToSymbol(ISymbol symbol, Project project, OptionSet options, CancellationToken cancellationToken)
        {
            if (project == null || symbol == null)
            {
                return false;
            }

            options ??= project.Solution.Workspace.Options;
            symbol = symbol.OriginalDefinition;

            // Prefer visible source locations if possible.
            var sourceLocations = symbol.Locations.Where(loc => loc.IsInSource);
            var visibleSourceLocations = sourceLocations.Where(loc => loc.IsVisibleSourceLocation());
            var sourceLocation = visibleSourceLocations.FirstOrDefault() ?? sourceLocations.FirstOrDefault();

            if (sourceLocation != null)
            {
                var targetDocument = project.Solution.GetDocument(sourceLocation.SourceTree);
                if (targetDocument != null)
                {
                    var editorWorkspace = targetDocument.Project.Solution.Workspace;
                    var navigationService = editorWorkspace.Services.GetRequiredService<IDocumentNavigationService>();
                    return navigationService.TryNavigateToSpan(editorWorkspace, targetDocument.Id, sourceLocation.SourceSpan, options);
                }
            }

            // We don't have a source document, so show the Metadata as Source view in a preview tab.

            var metadataLocation = symbol.Locations.Where(loc => loc.IsInMetadata).FirstOrDefault();
            if (metadataLocation == null || !_metadataAsSourceFileService.IsNavigableMetadataSymbol(symbol))
            {
                return false;
            }

            // Should we prefer navigating to the Object Browser over metadata-as-source?
            if (options.GetOption(VisualStudioNavigationOptions.NavigateToObjectBrowser, project.Language))
            {
                var libraryService = project.LanguageServices.GetService<ILibraryService>();
                if (libraryService == null)
                {
                    return false;
                }

                var compilation = project.GetCompilationAsync(cancellationToken).WaitAndGetResult(cancellationToken);
                var navInfo = libraryService.NavInfoFactory.CreateForSymbol(symbol, project, compilation);
                if (navInfo == null)
                {
                    navInfo = libraryService.NavInfoFactory.CreateForProject(project);
                }

                if (navInfo != null)
                {
                    var navigationTool = _serviceProvider.GetService<SVsObjBrowser, IVsNavigationTool>();
                    return navigationTool.NavigateToNavInfo(navInfo) == VSConstants.S_OK;
                }

                // Note: we'll fallback to Metadata-As-Source if we fail to get IVsNavInfo, but that should never happen.
            }

            // Generate new source or retrieve existing source for the symbol in question
            var allowDecompilation = false;

            // Check whether decompilation is supported for the project. We currently only support this for C# projects.
            if (project.LanguageServices.GetService<IDecompiledSourceService>() != null)
            {
                var eulaService = project.Solution.Workspace.Services.GetRequiredService<IDecompilerEulaService>();
                allowDecompilation = project.Solution.Workspace.Options.GetOption(FeatureOnOffOptions.NavigateToDecompiledSources) && !symbol.IsFromSource();
                if (allowDecompilation && !ThreadingContext.JoinableTaskFactory.Run(() => eulaService.IsAcceptedAsync(cancellationToken)))
                {
                    var notificationService = project.Solution.Workspace.Services.GetRequiredService<INotificationService>();
                    allowDecompilation = notificationService.ConfirmMessageBox(ServicesVSResources.Decompiler_Legal_Notice_Message, ServicesVSResources.Decompiler_Legal_Notice_Title, NotificationSeverity.Warning);
                    if (allowDecompilation)
                    {
                        ThreadingContext.JoinableTaskFactory.Run(() => eulaService.MarkAcceptedAsync(cancellationToken));
                    }
                }
            }

            var result = _metadataAsSourceFileService.GetGeneratedFileAsync(project, symbol, allowDecompilation, cancellationToken).WaitAndGetResult(cancellationToken);

            var vsRunningDocumentTable4 = _serviceProvider.GetService<SVsRunningDocumentTable, IVsRunningDocumentTable4>();
            var fileAlreadyOpen = vsRunningDocumentTable4.IsMonikerValid(result.FilePath);

            var openDocumentService = _serviceProvider.GetService<SVsUIShellOpenDocument, IVsUIShellOpenDocument>();
            openDocumentService.OpenDocumentViaProject(result.FilePath, VSConstants.LOGVIEWID.TextView_guid, out var localServiceProvider, out var hierarchy, out var itemId, out var windowFrame);

            var documentCookie = vsRunningDocumentTable4.GetDocumentCookie(result.FilePath);

            // The cast from dynamic to object doesn't change semantics, but avoids loading the dynamic binder
            // which saves us JIT time in this method.
            var vsTextBuffer = (IVsTextBuffer)(object)vsRunningDocumentTable4.GetDocumentData(documentCookie);
            var textBuffer = _editorAdaptersFactory.GetDataBuffer(vsTextBuffer);

            if (!fileAlreadyOpen)
            {
                ErrorHandler.ThrowOnFailure(windowFrame.SetProperty((int)__VSFPROPID5.VSFPROPID_IsProvisional, true));
                ErrorHandler.ThrowOnFailure(windowFrame.SetProperty((int)__VSFPROPID5.VSFPROPID_OverrideCaption, result.DocumentTitle));
                ErrorHandler.ThrowOnFailure(windowFrame.SetProperty((int)__VSFPROPID5.VSFPROPID_OverrideToolTip, result.DocumentTooltip));
            }

            windowFrame.Show();

            var openedDocument = textBuffer.AsTextContainer().GetRelatedDocuments().FirstOrDefault();
            if (openedDocument != null)
            {
                var editorWorkspace = openedDocument.Project.Solution.Workspace;
                var navigationService = editorWorkspace.Services.GetRequiredService<IDocumentNavigationService>();

                return navigationService.TryNavigateToSpan(
                    workspace: editorWorkspace,
                    documentId: openedDocument.Id,
                    textSpan: result.IdentifierLocation.SourceSpan,
                    options: options.WithChangedOption(NavigationOptions.PreferProvisionalTab, true));
            }

            return true;
        }

        public bool TrySymbolNavigationNotify(ISymbol symbol, Project project, CancellationToken cancellationToken)
            => TryNotifyForSpecificSymbol(symbol, project.Solution, cancellationToken);

        private bool TryNotifyForSpecificSymbol(
            ISymbol symbol, Solution solution, CancellationToken cancellationToken)
        {
            AssertIsForeground();

            var definitionItem = symbol.ToNonClassifiedDefinitionItem(solution, includeHiddenLocations: true);
            definitionItem.Properties.TryGetValue(DefinitionItem.RQNameKey1, out var rqName);

            if (!TryGetNavigationAPIRequiredArguments(
                    definitionItem, rqName, cancellationToken,
                    out var hierarchy, out var itemID, out var navigationNotify))
            {
                return false;
            }

            var returnCode = navigationNotify.OnBeforeNavigateToSymbol(
                hierarchy,
                itemID,
                rqName,
                out var navigationHandled);

            return returnCode == VSConstants.S_OK && navigationHandled == 1;
        }

        public bool WouldNavigateToSymbol(
            DefinitionItem definitionItem, Solution solution, CancellationToken cancellationToken,
            [NotNullWhen(true)] out string? filePath, out int lineNumber, out int charOffset)
        {
            definitionItem.Properties.TryGetValue(DefinitionItem.RQNameKey1, out var rqName1);
            definitionItem.Properties.TryGetValue(DefinitionItem.RQNameKey2, out var rqName2);

            if (WouldNotifyToSpecificSymbol(definitionItem, rqName1, cancellationToken, out filePath, out lineNumber, out charOffset) ||
                WouldNotifyToSpecificSymbol(definitionItem, rqName2, cancellationToken, out filePath, out lineNumber, out charOffset))
            {
                return true;
            }

            filePath = null;
            lineNumber = 0;
            charOffset = 0;
            return false;
        }

        public bool WouldNotifyToSpecificSymbol(
<<<<<<< HEAD
            DefinitionItem definitionItem, string? rqName, Solution solution, CancellationToken cancellationToken,
=======
            DefinitionItem definitionItem, string? rqName, CancellationToken cancellationToken,
>>>>>>> 915d9ae7
            [NotNullWhen(true)] out string? filePath, out int lineNumber, out int charOffset)
        {
            AssertIsForeground();

            filePath = null;
            lineNumber = 0;
            charOffset = 0;

            if (rqName == null)
            {
                return false;
            }

            if (!TryGetNavigationAPIRequiredArguments(
                    definitionItem, rqName, cancellationToken,
                    out var hierarchy, out var itemID, out var navigationNotify))
            {
                return false;
            }

            var navigateToTextSpan = new Microsoft.VisualStudio.TextManager.Interop.TextSpan[1];

            var queryNavigateStatusCode = navigationNotify.QueryNavigateToSymbol(
                hierarchy,
                itemID,
                rqName,
                out var navigateToHierarchy,
                out var navigateToItem,
                navigateToTextSpan,
                out var wouldNavigate);

            if (queryNavigateStatusCode == VSConstants.S_OK && wouldNavigate == 1)
            {
                navigateToHierarchy.GetCanonicalName(navigateToItem, out filePath);
                lineNumber = navigateToTextSpan[0].iStartLine;
                charOffset = navigateToTextSpan[0].iStartIndex;
                return true;
            }

            return false;
        }

        private bool TryGetNavigationAPIRequiredArguments(
            DefinitionItem definitionItem,
            string? rqName,
            CancellationToken cancellationToken,
            [NotNullWhen(true)] out IVsHierarchy? hierarchy,
            out uint itemID,
            [NotNullWhen(true)] out IVsSymbolicNavigationNotify? navigationNotify)
        {
            AssertIsForeground();

            hierarchy = null;
            navigationNotify = null;
            itemID = (uint)VSConstants.VSITEMID.Nil;

            if (rqName == null)
            {
                return false;
            }

            var sourceLocations = definitionItem.SourceSpans;
            if (!sourceLocations.Any())
            {
                return false;
            }

            var documents = sourceLocations.SelectAsArray(loc => loc.Document);

            // We can only pass one itemid to IVsSymbolicNavigationNotify, so prefer itemids from
            // documents we consider to be "generated" to give external language services the best
            // chance of participating.

            var generatedDocuments = documents.WhereAsArray(d => d.IsGeneratedCode(cancellationToken));

            var documentToUse = generatedDocuments.FirstOrDefault() ?? documents.First();
            if (!TryGetVsHierarchyAndItemId(documentToUse, out hierarchy, out itemID))
            {
                return false;
            }

            navigationNotify = hierarchy as IVsSymbolicNavigationNotify;
            if (navigationNotify == null)
            {
                return false;
            }

            return true;
        }

        private bool TryGetVsHierarchyAndItemId(Document document, [NotNullWhen(true)] out IVsHierarchy? hierarchy, out uint itemID)
        {
            AssertIsForeground();

            if (document.Project.Solution.Workspace is VisualStudioWorkspace visualStudioWorkspace
                && document.FilePath is object)
            {
                hierarchy = visualStudioWorkspace.GetHierarchy(document.Project.Id);
                if (hierarchy is object)
                {
                    itemID = hierarchy.TryGetItemId(document.FilePath);
                    if (itemID != VSConstants.VSITEMID_NIL)
                    {
                        return true;
                    }
                }
            }

            hierarchy = null;
            itemID = (uint)VSConstants.VSITEMID.Nil;
            return false;
        }
    }
}<|MERGE_RESOLUTION|>--- conflicted
+++ resolved
@@ -217,11 +217,7 @@
         }
 
         public bool WouldNotifyToSpecificSymbol(
-<<<<<<< HEAD
-            DefinitionItem definitionItem, string? rqName, Solution solution, CancellationToken cancellationToken,
-=======
             DefinitionItem definitionItem, string? rqName, CancellationToken cancellationToken,
->>>>>>> 915d9ae7
             [NotNullWhen(true)] out string? filePath, out int lineNumber, out int charOffset)
         {
             AssertIsForeground();
