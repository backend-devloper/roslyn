﻿<?xml version="1.0" encoding="utf-8"?>
<root>
  <!-- 
    Microsoft ResX Schema 
    
    Version 2.0
    
    The primary goals of this format is to allow a simple XML format 
    that is mostly human readable. The generation and parsing of the 
    various data types are done through the TypeConverter classes 
    associated with the data types.
    
    Example:
    
    ... ado.net/XML headers & schema ...
    <resheader name="resmimetype">text/microsoft-resx</resheader>
    <resheader name="version">2.0</resheader>
    <resheader name="reader">System.Resources.ResXResourceReader, System.Windows.Forms, ...</resheader>
    <resheader name="writer">System.Resources.ResXResourceWriter, System.Windows.Forms, ...</resheader>
    <data name="Name1"><value>this is my long string</value><comment>this is a comment</comment></data>
    <data name="Color1" type="System.Drawing.Color, System.Drawing">Blue</data>
    <data name="Bitmap1" mimetype="application/x-microsoft.net.object.binary.base64">
        <value>[base64 mime encoded serialized .NET Framework object]</value>
    </data>
    <data name="Icon1" type="System.Drawing.Icon, System.Drawing" mimetype="application/x-microsoft.net.object.bytearray.base64">
        <value>[base64 mime encoded string representing a byte array form of the .NET Framework object]</value>
        <comment>This is a comment</comment>
    </data>
                
    There are any number of "resheader" rows that contain simple 
    name/value pairs.
    
    Each data row contains a name, and value. The row also contains a 
    type or mimetype. Type corresponds to a .NET class that support 
    text/value conversion through the TypeConverter architecture. 
    Classes that don't support this are serialized and stored with the 
    mimetype set.
    
    The mimetype is used for serialized objects, and tells the 
    ResXResourceReader how to depersist the object. This is currently not 
    extensible. For a given mimetype the value must be set accordingly:
    
    Note - application/x-microsoft.net.object.binary.base64 is the format 
    that the ResXResourceWriter will generate, however the reader can 
    read any of the formats listed below.
    
    mimetype: application/x-microsoft.net.object.binary.base64
    value   : The object must be serialized with 
            : System.Runtime.Serialization.Formatters.Binary.BinaryFormatter
            : and then encoded with base64 encoding.
    
    mimetype: application/x-microsoft.net.object.soap.base64
    value   : The object must be serialized with 
            : System.Runtime.Serialization.Formatters.Soap.SoapFormatter
            : and then encoded with base64 encoding.

    mimetype: application/x-microsoft.net.object.bytearray.base64
    value   : The object must be serialized into a byte array 
            : using a System.ComponentModel.TypeConverter
            : and then encoded with base64 encoding.
    -->
  <xsd:schema id="root" xmlns="" xmlns:xsd="http://www.w3.org/2001/XMLSchema" xmlns:msdata="urn:schemas-microsoft-com:xml-msdata">
    <xsd:import namespace="http://www.w3.org/XML/1998/namespace" />
    <xsd:element name="root" msdata:IsDataSet="true">
      <xsd:complexType>
        <xsd:choice maxOccurs="unbounded">
          <xsd:element name="metadata">
            <xsd:complexType>
              <xsd:sequence>
                <xsd:element name="value" type="xsd:string" minOccurs="0" />
              </xsd:sequence>
              <xsd:attribute name="name" use="required" type="xsd:string" />
              <xsd:attribute name="type" type="xsd:string" />
              <xsd:attribute name="mimetype" type="xsd:string" />
              <xsd:attribute ref="xml:space" />
            </xsd:complexType>
          </xsd:element>
          <xsd:element name="assembly">
            <xsd:complexType>
              <xsd:attribute name="alias" type="xsd:string" />
              <xsd:attribute name="name" type="xsd:string" />
            </xsd:complexType>
          </xsd:element>
          <xsd:element name="data">
            <xsd:complexType>
              <xsd:sequence>
                <xsd:element name="value" type="xsd:string" minOccurs="0" msdata:Ordinal="1" />
                <xsd:element name="comment" type="xsd:string" minOccurs="0" msdata:Ordinal="2" />
              </xsd:sequence>
              <xsd:attribute name="name" type="xsd:string" use="required" msdata:Ordinal="1" />
              <xsd:attribute name="type" type="xsd:string" msdata:Ordinal="3" />
              <xsd:attribute name="mimetype" type="xsd:string" msdata:Ordinal="4" />
              <xsd:attribute ref="xml:space" />
            </xsd:complexType>
          </xsd:element>
          <xsd:element name="resheader">
            <xsd:complexType>
              <xsd:sequence>
                <xsd:element name="value" type="xsd:string" minOccurs="0" msdata:Ordinal="1" />
              </xsd:sequence>
              <xsd:attribute name="name" type="xsd:string" use="required" />
            </xsd:complexType>
          </xsd:element>
        </xsd:choice>
      </xsd:complexType>
    </xsd:element>
  </xsd:schema>
  <resheader name="resmimetype">
    <value>text/microsoft-resx</value>
  </resheader>
  <resheader name="version">
    <value>2.0</value>
  </resheader>
  <resheader name="reader">
    <value>System.Resources.ResXResourceReader, System.Windows.Forms, Version=4.0.0.0, Culture=neutral, PublicKeyToken=b77a5c561934e089</value>
  </resheader>
  <resheader name="writer">
    <value>System.Resources.ResXResourceWriter, System.Windows.Forms, Version=4.0.0.0, Culture=neutral, PublicKeyToken=b77a5c561934e089</value>
  </resheader>
  <data name="Element_is_not_valid" xml:space="preserve">
    <value>Element is not valid.</value>
  </data>
  <data name="You_must_select_at_least_one_member" xml:space="preserve">
    <value>You must select at least one member.</value>
  </data>
  <data name="Name_conflicts_with_an_existing_type_name" xml:space="preserve">
    <value>Name conflicts with an existing type name.</value>
  </data>
  <data name="Name_is_not_a_valid_0_identifier" xml:space="preserve">
    <value>Name is not a valid {0} identifier.</value>
  </data>
  <data name="Illegal_characters_in_path" xml:space="preserve">
    <value>Illegal characters in path.</value>
  </data>
  <data name="File_name_must_have_the_0_extension" xml:space="preserve">
    <value>File name must have the "{0}" extension.</value>
  </data>
  <data name="Debugger" xml:space="preserve">
    <value>Debugger</value>
  </data>
  <data name="Determining_breakpoint_location" xml:space="preserve">
    <value>Determining breakpoint location...</value>
  </data>
  <data name="Determining_autos" xml:space="preserve">
    <value>Determining autos...</value>
  </data>
  <data name="Resolving_breakpoint_location" xml:space="preserve">
    <value>Resolving breakpoint location...</value>
  </data>
  <data name="Validating_breakpoint_location" xml:space="preserve">
    <value>Validating breakpoint location...</value>
  </data>
  <data name="Getting_DataTip_text" xml:space="preserve">
    <value>Getting DataTip text...</value>
  </data>
  <data name="Preview_unavailable" xml:space="preserve">
    <value>Preview unavailable</value>
  </data>
  <data name="Overrides_" xml:space="preserve">
    <value>Overrides</value>
  </data>
  <data name="Overridden_By" xml:space="preserve">
    <value>Overridden By</value>
  </data>
  <data name="Inherits_" xml:space="preserve">
    <value>Inherits</value>
  </data>
  <data name="Inherited_By" xml:space="preserve">
    <value>Inherited By</value>
  </data>
  <data name="Implements_" xml:space="preserve">
    <value>Implements</value>
  </data>
  <data name="Implemented_By" xml:space="preserve">
    <value>Implemented By</value>
  </data>
  <data name="Maximum_number_of_documents_are_open" xml:space="preserve">
    <value>Maximum number of documents are open.</value>
  </data>
  <data name="Failed_to_create_document_in_miscellaneous_files_project" xml:space="preserve">
    <value>Failed to create document in miscellaneous files project.</value>
  </data>
  <data name="Invalid_access" xml:space="preserve">
    <value>Invalid access.</value>
  </data>
  <data name="The_following_references_were_not_found_0_Please_locate_and_add_them_manually" xml:space="preserve">
    <value>The following references were not found. {0}Please locate and add them manually.</value>
  </data>
  <data name="End_position_must_be_start_position" xml:space="preserve">
    <value>End position must be &gt;= start position</value>
  </data>
  <data name="Not_a_valid_value" xml:space="preserve">
    <value>Not a valid value</value>
  </data>
  <data name="given_workspace_doesn_t_support_undo" xml:space="preserve">
    <value>given workspace doesn't support undo</value>
  </data>
  <data name="Add_a_reference_to_0" xml:space="preserve">
    <value>Add a reference to '{0}'</value>
  </data>
  <data name="Event_type_is_invalid" xml:space="preserve">
    <value>Event type is invalid</value>
  </data>
  <data name="Can_t_find_where_to_insert_member" xml:space="preserve">
    <value>Can't find where to insert member</value>
  </data>
  <data name="Can_t_rename_other_elements" xml:space="preserve">
    <value>Can't rename 'other' elements</value>
  </data>
  <data name="Unknown_rename_type" xml:space="preserve">
    <value>Unknown rename type</value>
  </data>
  <data name="IDs_are_not_supported_for_this_symbol_type" xml:space="preserve">
    <value>IDs are not supported for this symbol type.</value>
  </data>
  <data name="Can_t_create_a_node_id_for_this_symbol_kind_colon_0" xml:space="preserve">
    <value>Can't create a node id for this symbol kind: '{0}'</value>
  </data>
  <data name="Project_References" xml:space="preserve">
    <value>Project References</value>
  </data>
  <data name="Base_Types" xml:space="preserve">
    <value>Base Types</value>
  </data>
  <data name="Miscellaneous_Files" xml:space="preserve">
    <value>Miscellaneous Files</value>
  </data>
  <data name="Could_not_find_project_0" xml:space="preserve">
    <value>Could not find project '{0}'</value>
  </data>
  <data name="Could_not_find_location_of_folder_on_disk" xml:space="preserve">
    <value>Could not find location of folder on disk</value>
  </data>
  <data name="Assembly" xml:space="preserve">
    <value>Assembly </value>
  </data>
  <data name="Exceptions_colon" xml:space="preserve">
    <value>Exceptions:</value>
  </data>
  <data name="Member_of_0" xml:space="preserve">
    <value>Member of {0}</value>
  </data>
  <data name="Parameters_colon1" xml:space="preserve">
    <value>Parameters:</value>
  </data>
  <data name="Project" xml:space="preserve">
    <value>Project </value>
  </data>
  <data name="Remarks_colon" xml:space="preserve">
    <value>Remarks:</value>
  </data>
  <data name="Returns_colon" xml:space="preserve">
    <value>Returns:</value>
  </data>
  <data name="Summary_colon" xml:space="preserve">
    <value>Summary:</value>
  </data>
  <data name="Type_Parameters_colon" xml:space="preserve">
    <value>Type Parameters:</value>
  </data>
  <data name="File_already_exists" xml:space="preserve">
    <value>File already exists</value>
  </data>
  <data name="File_path_cannot_use_reserved_keywords" xml:space="preserve">
    <value>File path cannot use reserved keywords</value>
  </data>
  <data name="DocumentPath_is_illegal" xml:space="preserve">
    <value>DocumentPath is illegal</value>
  </data>
  <data name="Project_Path_is_illegal" xml:space="preserve">
    <value>Project Path is illegal</value>
  </data>
  <data name="Path_cannot_have_empty_filename" xml:space="preserve">
    <value>Path cannot have empty filename</value>
  </data>
  <data name="The_given_DocumentId_did_not_come_from_the_Visual_Studio_workspace" xml:space="preserve">
    <value>The given DocumentId did not come from the Visual Studio workspace.</value>
  </data>
  <data name="Project_colon_0_1_Use_the_dropdown_to_view_and_switch_to_other_projects_this_file_may_belong_to" xml:space="preserve">
    <value>Project: {0} ({1})

Use the dropdown to view and switch to other projects this file may belong to.</value>
  </data>
  <data name="_0_Use_the_dropdown_to_view_and_navigate_to_other_items_in_this_file" xml:space="preserve">
    <value>{0}

Use the dropdown to view and navigate to other items in this file.</value>
  </data>
  <data name="Project_colon_0_Use_the_dropdown_to_view_and_switch_to_other_projects_this_file_may_belong_to" xml:space="preserve">
    <value>Project: {0}

Use the dropdown to view and switch to other projects this file may belong to.</value>
  </data>
  <data name="AnalyzerChangedOnDisk" xml:space="preserve">
    <value>AnalyzerChangedOnDisk</value>
  </data>
  <data name="The_analyzer_assembly_0_has_changed_Diagnostics_may_be_incorrect_until_Visual_Studio_is_restarted" xml:space="preserve">
    <value>The analyzer assembly '{0}' has changed. Diagnostics may be incorrect until Visual Studio is restarted.</value>
  </data>
  <data name="CSharp_VB_Diagnostics_Table_Data_Source" xml:space="preserve">
    <value>C#/VB Diagnostics Table Data Source</value>
  </data>
  <data name="CSharp_VB_Todo_List_Table_Data_Source" xml:space="preserve">
    <value>C#/VB Todo List Table Data Source</value>
  </data>
  <data name="Cancel" xml:space="preserve">
    <value>Cancel</value>
  </data>
  <data name="Deselect_All" xml:space="preserve">
    <value>_Deselect All</value>
  </data>
  <data name="Extract_Interface" xml:space="preserve">
    <value>Extract Interface</value>
  </data>
  <data name="Generated_name_colon" xml:space="preserve">
    <value>Generated name:</value>
  </data>
  <data name="New_file_name_colon" xml:space="preserve">
    <value>New _file name:</value>
  </data>
  <data name="New_interface_name_colon" xml:space="preserve">
    <value>New _interface name:</value>
  </data>
  <data name="OK" xml:space="preserve">
    <value>OK</value>
  </data>
  <data name="Select_All" xml:space="preserve">
    <value>_Select All</value>
  </data>
  <data name="Select_public_members_to_form_interface" xml:space="preserve">
    <value>Select public _members to form interface</value>
  </data>
  <data name="Access_colon" xml:space="preserve">
    <value>_Access:</value>
  </data>
  <data name="Add_to_existing_file" xml:space="preserve">
    <value>Add to _existing file</value>
  </data>
  <data name="Add_to_current_file" xml:space="preserve">
    <value>Add to _current file</value>
  </data>
  <data name="Change_Signature" xml:space="preserve">
    <value>Change Signature</value>
  </data>
  <data name="Create_new_file" xml:space="preserve">
    <value>_Create new file</value>
  </data>
  <data name="Default_" xml:space="preserve">
    <value>Default</value>
  </data>
  <data name="File_Name_colon" xml:space="preserve">
    <value>File Name:</value>
  </data>
  <data name="Generate_Type" xml:space="preserve">
    <value>Generate Type</value>
  </data>
  <data name="Kind_colon" xml:space="preserve">
    <value>_Kind:</value>
  </data>
  <data name="Location_colon" xml:space="preserve">
    <value>Location:</value>
  </data>
  <data name="Select_destination" xml:space="preserve">
    <value>Select destination</value>
  </data>
  <data name="Modifier" xml:space="preserve">
    <value>Modifier</value>
  </data>
  <data name="Name_colon1" xml:space="preserve">
    <value>Name:</value>
  </data>
  <data name="Parameter" xml:space="preserve">
    <value>Parameter</value>
  </data>
  <data name="Parameters_colon2" xml:space="preserve">
    <value>Parameters:</value>
  </data>
  <data name="Preview_method_signature_colon" xml:space="preserve">
    <value>Preview method signature:</value>
  </data>
  <data name="Preview_reference_changes" xml:space="preserve">
    <value>Preview reference changes</value>
  </data>
  <data name="Project_colon" xml:space="preserve">
    <value>_Project:</value>
  </data>
  <data name="Type" xml:space="preserve">
    <value>Type</value>
  </data>
  <data name="Type_Details_colon" xml:space="preserve">
    <value>Type Details:</value>
  </data>
  <data name="Re_move" xml:space="preserve">
    <value>Re_move</value>
  </data>
  <data name="Restore" xml:space="preserve">
    <value>_Restore</value>
  </data>
  <data name="More_about_0" xml:space="preserve">
    <value>More about {0}</value>
  </data>
  <data name="Navigation_must_be_performed_on_the_foreground_thread" xml:space="preserve">
    <value>Navigation must be performed on the foreground thread.</value>
  </data>
  <data name="bracket_plus_bracket" xml:space="preserve">
    <value>[+] </value>
  </data>
  <data name="bracket_bracket" xml:space="preserve">
    <value>[-] </value>
  </data>
  <data name="Reference_to_0_in_project_1" xml:space="preserve">
    <value>Reference to '{0}' in project '{1}'</value>
  </data>
  <data name="Unknown1" xml:space="preserve">
    <value>&lt;Unknown&gt;</value>
  </data>
  <data name="Analyzer_reference_to_0_in_project_1" xml:space="preserve">
    <value>Analyzer reference to '{0}' in project '{1}'</value>
  </data>
  <data name="Project_reference_to_0_in_project_1" xml:space="preserve">
    <value>Project reference to '{0}' in project '{1}'</value>
  </data>
  <data name="AnalyzerDependencyConflict" xml:space="preserve">
    <value>AnalyzerDependencyConflict</value>
  </data>
  <data name="Analyzer_assemblies_0_and_1_both_have_identity_2_but_different_contents_Only_one_will_be_loaded_and_analyzers_using_these_assemblies_may_not_run_correctly" xml:space="preserve">
    <value>Analyzer assemblies '{0}' and '{1}' both have identity '{2}' but different contents. Only one will be loaded and analyzers using these assemblies may not run correctly.</value>
  </data>
  <data name="_0_references" xml:space="preserve">
    <value>{0} references</value>
  </data>
  <data name="_1_reference" xml:space="preserve">
    <value>1 reference</value>
  </data>
  <data name="_0_encountered_an_error_and_has_been_disabled" xml:space="preserve">
    <value>'{0}' encountered an error and has been disabled.</value>
  </data>
  <data name="Enable" xml:space="preserve">
    <value>Enable</value>
  </data>
  <data name="Enable_and_ignore_future_errors" xml:space="preserve">
    <value>Enable and ignore future errors</value>
  </data>
  <data name="No_Changes" xml:space="preserve">
    <value>No Changes</value>
  </data>
  <data name="Current_block" xml:space="preserve">
    <value>Current block</value>
  </data>
  <data name="Determining_current_block" xml:space="preserve">
    <value>Determining current block.</value>
  </data>
  <data name="IntelliSense" xml:space="preserve">
    <value>IntelliSense</value>
  </data>
  <data name="CSharp_VB_Build_Table_Data_Source" xml:space="preserve">
    <value>C#/VB Build Table Data Source</value>
  </data>
  <data name="MissingAnalyzerReference" xml:space="preserve">
    <value>MissingAnalyzerReference</value>
  </data>
  <data name="Analyzer_assembly_0_depends_on_1_but_it_was_not_found_Analyzers_may_not_run_correctly_unless_the_missing_assembly_is_added_as_an_analyzer_reference_as_well" xml:space="preserve">
    <value>Analyzer assembly '{0}' depends on '{1}' but it was not found. Analyzers may not run correctly unless the missing assembly is added as an analyzer reference as well.</value>
  </data>
  <data name="Suppress_diagnostics" xml:space="preserve">
    <value>Suppress diagnostics</value>
  </data>
  <data name="Computing_suppressions_fix" xml:space="preserve">
    <value>Computing suppressions fix...</value>
  </data>
  <data name="Applying_suppressions_fix" xml:space="preserve">
    <value>Applying suppressions fix...</value>
  </data>
  <data name="Remove_suppressions" xml:space="preserve">
    <value>Remove suppressions</value>
  </data>
  <data name="Computing_remove_suppressions_fix" xml:space="preserve">
    <value>Computing remove suppressions fix...</value>
  </data>
  <data name="Applying_remove_suppressions_fix" xml:space="preserve">
    <value>Applying remove suppressions fix...</value>
  </data>
  <data name="This_workspace_only_supports_opening_documents_on_the_UI_thread" xml:space="preserve">
    <value>This workspace only supports opening documents on the UI thread.</value>
  </data>
  <data name="This_workspace_does_not_support_updating_Visual_Basic_compilation_options" xml:space="preserve">
    <value>This workspace does not support updating Visual Basic compilation options.</value>
  </data>
  <data name="This_workspace_does_not_support_updating_Visual_Basic_parse_options" xml:space="preserve">
    <value>This workspace does not support updating Visual Basic parse options.</value>
  </data>
  <data name="Synchronize_0" xml:space="preserve">
    <value>Synchronize {0}</value>
  </data>
  <data name="Synchronizing_with_0" xml:space="preserve">
    <value>Synchronizing with {0}...</value>
  </data>
  <data name="Visual_Studio_has_suspended_some_advanced_features_to_improve_performance" xml:space="preserve">
    <value>Visual Studio has suspended some advanced features to improve performance.</value>
  </data>
  <data name="Installing_0" xml:space="preserve">
    <value>Installing '{0}'</value>
  </data>
  <data name="Installing_0_completed" xml:space="preserve">
    <value>Installing '{0}' completed</value>
  </data>
  <data name="Package_install_failed_colon_0" xml:space="preserve">
    <value>Package install failed: {0}</value>
  </data>
  <data name="Unknown2" xml:space="preserve">
    <value>&lt;Unknown&gt;</value>
  </data>
  <data name="No" xml:space="preserve">
    <value>No</value>
  </data>
  <data name="Yes" xml:space="preserve">
    <value>Yes</value>
  </data>
  <data name="Choose_a_Symbol_Specification_and_a_Naming_Style" xml:space="preserve">
    <value>Choose a Symbol Specification and a Naming Style.</value>
  </data>
  <data name="Enter_a_title_for_this_Naming_Rule" xml:space="preserve">
    <value>Enter a title for this Naming Rule.</value>
  </data>
  <data name="Enter_a_title_for_this_Naming_Style" xml:space="preserve">
    <value>Enter a title for this Naming Style.</value>
  </data>
  <data name="Enter_a_title_for_this_Symbol_Specification" xml:space="preserve">
    <value>Enter a title for this Symbol Specification.</value>
  </data>
  <data name="Accessibilities_can_match_any" xml:space="preserve">
    <value>Accessibilities (can match any)</value>
  </data>
  <data name="Capitalization_colon" xml:space="preserve">
    <value>Capitalization:</value>
  </data>
  <data name="all_lower" xml:space="preserve">
    <value>all lower</value>
  </data>
  <data name="ALL_UPPER" xml:space="preserve">
    <value>ALL UPPER</value>
  </data>
  <data name="camel_Case_Name" xml:space="preserve">
    <value>camel Case Name</value>
  </data>
  <data name="First_word_upper" xml:space="preserve">
    <value>First word upper</value>
  </data>
  <data name="Pascal_Case_Name" xml:space="preserve">
    <value>Pascal Case Name</value>
  </data>
  <data name="Severity_colon" xml:space="preserve">
    <value>Severity:</value>
  </data>
  <data name="Modifiers_must_match_all" xml:space="preserve">
    <value>Modifiers (must match all)</value>
  </data>
  <data name="Name_colon2" xml:space="preserve">
    <value>Name:</value>
  </data>
  <data name="Naming_Rule" xml:space="preserve">
    <value>Naming Rule</value>
  </data>
  <data name="Naming_Style" xml:space="preserve">
    <value>Naming Style</value>
  </data>
  <data name="Naming_Style_colon" xml:space="preserve">
    <value>Naming Style:</value>
  </data>
  <data name="Naming_Rules_allow_you_to_define_how_particular_sets_of_symbols_should_be_named_and_how_incorrectly_named_symbols_should_be_handled" xml:space="preserve">
    <value>Naming Rules allow you to define how particular sets of symbols should be named and how incorrectly-named symbols should be handled.</value>
  </data>
  <data name="The_first_matching_top_level_Naming_Rule_is_used_by_default_when_naming_a_symbol_while_any_special_cases_are_handled_by_a_matching_child_rule" xml:space="preserve">
    <value>The first matching top-level Naming Rule is used by default when naming a symbol, while any special cases are handled by a matching child rule.</value>
  </data>
  <data name="Naming_Style_Title_colon" xml:space="preserve">
    <value>Naming Style Title:</value>
  </data>
  <data name="Parent_Rule_colon" xml:space="preserve">
    <value>Parent Rule:</value>
  </data>
  <data name="Required_Prefix_colon" xml:space="preserve">
    <value>Required Prefix:</value>
  </data>
  <data name="Required_Suffix_colon" xml:space="preserve">
    <value>Required Suffix:</value>
  </data>
  <data name="Sample_Identifier_colon" xml:space="preserve">
    <value>Sample Identifier:</value>
  </data>
  <data name="Symbol_Kinds_can_match_any" xml:space="preserve">
    <value>Symbol Kinds (can match any)</value>
  </data>
  <data name="Symbol_Specification" xml:space="preserve">
    <value>Symbol Specification</value>
  </data>
  <data name="Symbol_Specification_colon" xml:space="preserve">
    <value>Symbol Specification:</value>
  </data>
  <data name="Symbol_Specification_Title_colon" xml:space="preserve">
    <value>Symbol Specification Title:</value>
  </data>
  <data name="Word_Separator_colon" xml:space="preserve">
    <value>Word Separator:</value>
  </data>
  <data name="example" xml:space="preserve">
    <value>example</value>
    <comment>IdentifierWord_Example and IdentifierWord_Identifier are combined (with prefixes, suffixes, and word separators) into an example identifier name in the NamingStyle UI.</comment>
  </data>
  <data name="identifier" xml:space="preserve">
    <value>identifier</value>
    <comment>IdentifierWord_Example and IdentifierWord_Identifier are combined (with prefixes, suffixes, and word separators) into an example identifier name in the NamingStyle UI.</comment>
  </data>
  <data name="Install_0" xml:space="preserve">
    <value>Install '{0}'</value>
  </data>
  <data name="Uninstalling_0" xml:space="preserve">
    <value>Uninstalling '{0}'</value>
  </data>
  <data name="Uninstalling_0_completed" xml:space="preserve">
    <value>Uninstalling '{0}' completed</value>
  </data>
  <data name="Uninstall_0" xml:space="preserve">
    <value>Uninstall '{0}'</value>
  </data>
  <data name="Package_uninstall_failed_colon_0" xml:space="preserve">
    <value>Package uninstall failed: {0}</value>
  </data>
  <data name="Error_encountered_while_loading_the_project_Some_project_features_such_as_full_solution_analysis_for_the_failed_project_and_projects_that_depend_on_it_have_been_disabled" xml:space="preserve">
    <value>Error encountered while loading the project. Some project features, such as full solution analysis for the failed project and projects that depend on it, have been disabled.</value>
  </data>
  <data name="Project_loading_failed" xml:space="preserve">
    <value>Project loading failed.</value>
  </data>
  <data name="To_see_what_caused_the_issue_please_try_below_1_Close_Visual_Studio_long_paragraph_follows" xml:space="preserve">
    <value>To see what caused the issue, please try below.

1. Close Visual Studio
2. Open a Visual Studio Developer Command Prompt
3. Set environment variable “TraceDesignTime” to true (set TraceDesignTime=true)
4. Delete .vs directory/.suo file
5. Restart VS from the command prompt you set the environment variable (devenv)
6. Open the solution
7. Check '{0}' and look for the failed tasks (FAILED)</value>
  </data>
  <data name="Additional_information_colon" xml:space="preserve">
    <value>Additional information:</value>
  </data>
  <data name="Installing_0_failed_Additional_information_colon_1" xml:space="preserve">
    <value>Installing '{0}' failed.

Additional information: {1}</value>
  </data>
  <data name="Uninstalling_0_failed_Additional_information_colon_1" xml:space="preserve">
    <value>Uninstalling '{0}' failed.

Additional information: {1}</value>
  </data>
  <data name="Move_0_below_1" xml:space="preserve">
    <value>Move {0} below {1}</value>
    <comment>{0} and {1} are parameter descriptions</comment>
  </data>
  <data name="Move_0_above_1" xml:space="preserve">
    <value>Move {0} above {1}</value>
    <comment>{0} and {1} are parameter descriptions</comment>
  </data>
  <data name="Remove_0" xml:space="preserve">
    <value>Remove {0}</value>
    <comment>{0} is a parameter description</comment>
  </data>
  <data name="Restore_0" xml:space="preserve">
    <value>Restore {0}</value>
    <comment>{0} is a parameter description</comment>
  </data>
  <data name="Re_enable" xml:space="preserve">
    <value>Re-enable</value>
  </data>
  <data name="Learn_more" xml:space="preserve">
    <value>Learn more</value>
  </data>
  <data name="Build_plus_live_analysis_NuGet_package" xml:space="preserve">
    <value>Build + live analysis (NuGet package)</value>
  </data>
  <data name="Live_analysis_VSIX_extension" xml:space="preserve">
    <value>Live analysis (VSIX extension)</value>
  </data>
  <data name="Prefer_framework_type" xml:space="preserve">
    <value>Prefer framework type</value>
  </data>
  <data name="Prefer_predefined_type" xml:space="preserve">
    <value>Prefer predefined type</value>
  </data>
  <data name="Copy_to_Clipboard" xml:space="preserve">
    <value>Copy to Clipboard</value>
  </data>
  <data name="Close" xml:space="preserve">
    <value>Close</value>
  </data>
  <data name="Unknown_parameters" xml:space="preserve">
    <value>&lt;Unknown Parameters&gt;</value>
  </data>
  <data name="End_of_inner_exception_stack" xml:space="preserve">
    <value>--- End of inner exception stack trace ---</value>
  </data>
  <data name="For_locals_parameters_and_members" xml:space="preserve">
    <value>For locals, parameters and members</value>
  </data>
  <data name="For_member_access_expressions" xml:space="preserve">
    <value>For member access expressions</value>
  </data>
  <data name="Prefer_object_initializer" xml:space="preserve">
    <value>Prefer object initializer</value>
  </data>
  <data name="Expression_preferences_colon" xml:space="preserve">
    <value>Expression preferences:</value>
  </data>
  <data name="Block_Structure_Guides" xml:space="preserve">
    <value>Block Structure Guides</value>
  </data>
  <data name="Outlining" xml:space="preserve">
    <value>Outlining</value>
  </data>
  <data name="Show_guides_for_code_level_constructs" xml:space="preserve">
    <value>Show guides for code level constructs</value>
  </data>
  <data name="Show_guides_for_comments_and_preprocessor_regions" xml:space="preserve">
    <value>Show guides for comments and preprocessor regions</value>
  </data>
  <data name="Show_guides_for_declaration_level_constructs" xml:space="preserve">
    <value>Show guides for declaration level constructs</value>
  </data>
  <data name="Show_outlining_for_code_level_constructs" xml:space="preserve">
    <value>Show outlining for code level constructs</value>
  </data>
  <data name="Show_outlining_for_comments_and_preprocessor_regions" xml:space="preserve">
    <value>Show outlining for comments and preprocessor regions</value>
  </data>
  <data name="Show_outlining_for_declaration_level_constructs" xml:space="preserve">
    <value>Show outlining for declaration level constructs</value>
  </data>
  <data name="Variable_preferences_colon" xml:space="preserve">
    <value>Variable preferences:</value>
  </data>
  <data name="Prefer_inlined_variable_declaration" xml:space="preserve">
    <value>Prefer inlined variable declaration</value>
  </data>
  <data name="Use_expression_body_for_methods" xml:space="preserve">
    <value>Use expression body for methods</value>
  </data>
  <data name="Code_block_preferences_colon" xml:space="preserve">
    <value>Code block preferences:</value>
  </data>
  <data name="Use_expression_body_for_accessors" xml:space="preserve">
    <value>Use expression body for accessors</value>
  </data>
  <data name="Use_expression_body_for_constructors" xml:space="preserve">
    <value>Use expression body for constructors</value>
  </data>
  <data name="Use_expression_body_for_indexers" xml:space="preserve">
    <value>Use expression body for indexers</value>
  </data>
  <data name="Use_expression_body_for_operators" xml:space="preserve">
    <value>Use expression body for operators</value>
  </data>
  <data name="Use_expression_body_for_properties" xml:space="preserve">
    <value>Use expression body for properties</value>
  </data>
  <data name="Some_naming_rules_are_incomplete_Please_complete_or_remove_them" xml:space="preserve">
    <value>Some naming rules are incomplete. Please complete or remove them.</value>
  </data>
  <data name="Manage_specifications" xml:space="preserve">
    <value>Manage specifications</value>
  </data>
  <data name="Manage_naming_styles" xml:space="preserve">
    <value>Manage naming styles</value>
  </data>
  <data name="Reorder" xml:space="preserve">
    <value>Reorder</value>
  </data>
  <data name="Severity" xml:space="preserve">
    <value>Severity</value>
  </data>
  <data name="Specification" xml:space="preserve">
    <value>Specification</value>
  </data>
  <data name="Required_Style" xml:space="preserve">
    <value>Required Style</value>
  </data>
  <data name="This_item_cannot_be_deleted_because_it_is_used_by_an_existing_Naming_Rule" xml:space="preserve">
    <value>This item cannot be deleted because it is used by an existing Naming Rule.</value>
  </data>
  <data name="Prefer_collection_initializer" xml:space="preserve">
    <value>Prefer collection initializer</value>
  </data>
  <data name="Prefer_coalesce_expression" xml:space="preserve">
    <value>Prefer coalesce expression</value>
  </data>
  <data name="Collapse_regions_when_collapsing_to_definitions" xml:space="preserve">
    <value>Collapse #regions when collapsing to definitions</value>
  </data>
  <data name="Prefer_null_propagation" xml:space="preserve">
    <value>Prefer null propagation</value>
  </data>
  <data name="Prefer_explicit_tuple_name" xml:space="preserve">
    <value>Prefer explicit tuple name</value>
  </data>
  <data name="Description" xml:space="preserve">
    <value>Description</value>
  </data>
  <data name="Preference" xml:space="preserve">
    <value>Preference</value>
  </data>
  <data name="Implement_Interface_or_Abstract_Class" xml:space="preserve">
    <value>Implement Interface or Abstract Class</value>
  </data>
  <data name="For_a_given_symbol_only_the_topmost_rule_with_a_matching_Specification_will_be_applied_Violation_of_that_rules_Required_Style_will_be_reported_at_the_chosen_Severity_level" xml:space="preserve">
    <value>For a given symbol, only the topmost rule with a matching 'Specification' will be applied. Violation of that rule's 'Required Style' will be reported at the chosen 'Severity' level.</value>
  </data>
  <data name="at_the_end" xml:space="preserve">
    <value>at the end</value>
  </data>
  <data name="When_inserting_properties_events_and_methods_place_them" xml:space="preserve">
    <value>When inserting properties, events and methods, place them:</value>
  </data>
  <data name="with_other_members_of_the_same_kind" xml:space="preserve">
    <value>with other members of the same kind</value>
  </data>
  <data name="Prefer_braces" xml:space="preserve">
    <value>Prefer braces</value>
  </data>
  <data name="Over_colon" xml:space="preserve">
    <value>Over:</value>
  </data>
  <data name="Prefer_colon" xml:space="preserve">
    <value>Prefer:</value>
  </data>
  <data name="or" xml:space="preserve">
    <value>or</value>
  </data>
  <data name="built_in_types" xml:space="preserve">
    <value>built-in types</value>
  </data>
  <data name="everywhere_else" xml:space="preserve">
    <value>everywhere else</value>
  </data>
  <data name="type_is_apparent_from_assignment_expression" xml:space="preserve">
    <value>type is apparent from assignment expression</value>
  </data>
  <data name="Move_down" xml:space="preserve">
    <value>Move down</value>
  </data>
  <data name="Move_up" xml:space="preserve">
    <value>Move up</value>
  </data>
  <data name="Remove" xml:space="preserve">
    <value>Remove</value>
  </data>
  <data name="Pick_members" xml:space="preserve">
    <value>Pick members</value>
  </data>
  <data name="Unfortunately_a_process_used_by_Visual_Studio_has_encountered_an_unrecoverable_error_We_recommend_saving_your_work_and_then_closing_and_restarting_Visual_Studio" xml:space="preserve">
    <value>Unfortunately, a process used by Visual Studio has encountered an unrecoverable error.  We recommend saving your work, and then closing and restarting Visual Studio.</value>
  </data>
  <data name="analyzer_Prefer_auto_properties" xml:space="preserve">
    <value>Prefer auto properties</value>
  </data>
  <data name="Add_a_symbol_specification" xml:space="preserve">
    <value>Add a symbol specification</value>
  </data>
  <data name="Remove_symbol_specification" xml:space="preserve">
    <value>Remove symbol specification</value>
  </data>
  <data name="Add_item" xml:space="preserve">
    <value>Add item</value>
  </data>
  <data name="Edit_item" xml:space="preserve">
    <value>Edit item</value>
  </data>
  <data name="Remove_item" xml:space="preserve">
    <value>Remove item</value>
  </data>
  <data name="Add_a_naming_rule" xml:space="preserve">
    <value>Add a naming rule</value>
  </data>
  <data name="Remove_naming_rule" xml:space="preserve">
    <value>Remove naming rule</value>
  </data>
  <data name="VisualStudioWorkspace_TryApplyChanges_cannot_be_called_from_a_background_thread" xml:space="preserve">
    <value>VisualStudioWorkspace.TryApplyChanges cannot be called from a background thread.</value>
  </data>
  <data name="codegen_prefer_auto_properties" xml:space="preserve">
    <value>prefer auto properties</value>
  </data>
  <data name="prefer_throwing_properties" xml:space="preserve">
    <value>prefer throwing properties</value>
  </data>
  <data name="When_generating_properties" xml:space="preserve">
    <value>When generating properties:</value>
  </data>
  <data name="Options" xml:space="preserve">
    <value>Options</value>
  </data>
  <data name="Install_Microsoft_recommended_Roslyn_analyzers_which_provide_additional_diagnostics_and_fixes_for_common_API_design_security_performance_and_reliability_issues" xml:space="preserve">
    <value>Install Microsoft-recommended Roslyn analyzers, which provide additional diagnostics and fixes for common API design, security, performance, and reliability issues</value>
  </data>
  <data name="Never_show_this_again" xml:space="preserve">
    <value>Never show this again</value>
  </data>
  <data name="Prefer_simple_default_expression" xml:space="preserve">
    <value>Prefer simple 'default' expression</value>
  </data>
  <data name="Prefer_inferred_tuple_names" xml:space="preserve">
    <value>Prefer inferred tuple element names</value>
  </data>
  <data name="Prefer_inferred_anonymous_type_member_names" xml:space="preserve">
    <value>Prefer inferred anonymous type member names</value>
  </data>
  <data name="Preview_pane" xml:space="preserve">
    <value>Preview pane</value>
  </data>
  <data name="Analysis" xml:space="preserve">
    <value>Analysis</value>
  </data>
  <data name="Fade_out_unreachable_code" xml:space="preserve">
    <value>Fade out unreachable code</value>
  </data>
  <data name="Fading" xml:space="preserve">
    <value>Fading</value>
  </data>
  <data name="Prefer_local_function_over_anonymous_function" xml:space="preserve">
    <value>Prefer local function over anonymous function</value>
  </data>
  <data name="Keep_all_parentheses_in_colon" xml:space="preserve">
    <value>Keep all parentheses in:</value>
  </data>
  <data name="In_other_operators" xml:space="preserve">
    <value>In other operators</value>
  </data>
  <data name="Never_if_unnecessary" xml:space="preserve">
    <value>Never if unnecessary</value>
  </data>
  <data name="Always_for_clarity" xml:space="preserve">
    <value>Always for clarity</value>
  </data>
  <data name="Parentheses_preferences_colon" xml:space="preserve">
    <value>Parentheses preferences:</value>
  </data>
  <data name="ModuleHasBeenUnloaded" xml:space="preserve">
    <value>Module has been unloaded.</value>
  </data>
  <data name="Prefer_deconstructed_variable_declaration" xml:space="preserve">
    <value>Prefer deconstructed variable declaration</value>
  </data>
  <data name="External_reference_found" xml:space="preserve">
    <value>External reference found</value>
  </data>
  <data name="No_references_found_to_0" xml:space="preserve">
    <value>No references found to '{0}'</value>
  </data>
  <data name="Search_found_no_results" xml:space="preserve">
    <value>Search found no results</value>
  </data>
  <data name="Sync_Class_View" xml:space="preserve">
    <value>Sync Class View</value>
  </data>
  <data name="Reset_Visual_Studio_default_keymapping" xml:space="preserve">
    <value>Reset Visual Studio default keymapping</value>
  </data>
  <data name="Enable_navigation_to_decompiled_sources" xml:space="preserve">
    <value>Enable navigation to decompiled sources (experimental)</value>
  </data>
  <data name="Decompiler_Legal_Notice_Message" xml:space="preserve">
    <value>IMPORTANT: Visual Studio includes decompiling functionality (“Decompiler”) that enables reproducing source code from binary code. By accessing and using the Decompiler, you agree to the Visual Studio license terms and the terms for the Decompiler below. If you do not agree with these combined terms, do not access or use the Decompiler.

You acknowledge that binary code and source code might be protected by copyright and trademark laws.  Before using the Decompiler on any binary code, you need to first:
(i) confirm that the license terms governing your use of the binary code do not contain a provision which prohibits you from decompiling the software; or
(ii) obtain permission to decompile the binary code from the owner of the software.

Your use of the Decompiler is optional.  Microsoft is not responsible and disclaims all liability for your use of the Decompiler that violates any laws or any software license terms which prohibit decompiling of the software.

I agree to all of the foregoing:</value>
  </data>
  <data name="Decompiler_Legal_Notice_Title" xml:space="preserve">
    <value>Decompiler Legal Notice</value>
  </data>
  <data name="Colorize_regular_expressions" xml:space="preserve">
    <value>Colorize regular expressions</value>
  </data>
  <data name="Highlight_related_components_under_cursor" xml:space="preserve">
    <value>Highlight related components under cursor</value>
  </data>
  <data name="Regular_Expressions" xml:space="preserve">
    <value>Regular Expressions</value>
  </data>
  <data name="Report_invalid_regular_expressions" xml:space="preserve">
    <value>Report invalid regular expressions</value>
  </data>
  <data name="Code_style_header_use_editor_config" xml:space="preserve">
    <value>Your .editorconfig file might override the local settings configured on this page which only apply to your machine. To configure these settings to travel with your solution use EditorConfig files. More info</value>
  </data>
  <data name="Modifier_preferences_colon" xml:space="preserve">
    <value>Modifier preferences:</value>
  </data>
  <data name="Prefer_readonly_fields" xml:space="preserve">
    <value>Prefer readonly fields</value>
  </data>
  <data name="Analyzing_0" xml:space="preserve">
    <value>Analyzing '{0}'</value>
  </data>
  <data name="Prefer_conditional_expression_over_if_with_assignments" xml:space="preserve">
    <value>Prefer conditional expression over 'if' with assignments</value>
  </data>
  <data name="Prefer_conditional_expression_over_if_with_returns" xml:space="preserve">
    <value>Prefer conditional expression over 'if' with returns</value>
  </data>
  <data name="Apply_0_keymapping_scheme" xml:space="preserve">
    <value>Apply '{0}' keymapping scheme</value>
  </data>
  <data name="We_notice_you_suspended_0_Reset_keymappings_to_continue_to_navigate_and_refactor" xml:space="preserve">
    <value>We notice you suspended '{0}'. Reset keymappings to continue to navigate and refactor.</value>
  </data>
  <data name="Use_expression_body_for_lambdas" xml:space="preserve">
    <value>Use expression body for lambdas</value>
  </data>
  <data name="Prefer_compound_assignments" xml:space="preserve">
    <value>Prefer compound assignments</value>
  </data>
  <data name="Generate_dot_editorconfig_file_from_settings" xml:space="preserve">
    <value>Generate .editorconfig file from settings</value>
  </data>
  <data name="Save_dot_editorconfig_file" xml:space="preserve">
    <value>Save .editorconfig file</value>
  </data>
  <data name="Kind" xml:space="preserve">
    <value>Kind</value>
  </data>
  <data name="Prefer_index_operator" xml:space="preserve">
    <value>Prefer index operator</value>
  </data>
  <data name="Prefer_range_operator" xml:space="preserve">
    <value>Prefer range operator</value>
  </data>
  <data name="All_methods" xml:space="preserve">
    <value>All methods</value>
  </data>
  <data name="Avoid_expression_statements_that_implicitly_ignore_value" xml:space="preserve">
    <value>Avoid expression statements that implicitly ignore value</value>
  </data>
  <data name="Avoid_unused_parameters" xml:space="preserve">
    <value>Avoid unused parameters</value>
  </data>
  <data name="Avoid_unused_value_assignments" xml:space="preserve">
    <value>Avoid unused value assignments</value>
  </data>
  <data name="Parameter_name_contains_invalid_characters" xml:space="preserve">
    <value>Parameter name contains invalid character(s).</value>
  </data>
  <data name="Parameter_preferences_colon" xml:space="preserve">
    <value>Parameter preferences:</value>
  </data>
  <data name="Parameter_type_contains_invalid_characters" xml:space="preserve">
    <value>Parameter type contains invalid character(s).</value>
  </data>
  <data name="Non_public_methods" xml:space="preserve">
    <value>Non-public methods</value>
  </data>
  <data name="Unused_value_is_explicitly_assigned_to_an_unused_local" xml:space="preserve">
    <value>Unused value is explicitly assigned to an unused local</value>
  </data>
  <data name="Unused_value_is_explicitly_assigned_to_discard" xml:space="preserve">
    <value>Unused value is explicitly assigned to discard</value>
  </data>
  <data name="Value_assigned_here_is_never_used" xml:space="preserve">
    <value>Value assigned here is never used</value>
  </data>
  <data name="Value_returned_by_invocation_is_implicitly_ignored" xml:space="preserve">
    <value>Value returned by invocation is implicitly ignored</value>
  </data>
  <data name="Back" xml:space="preserve">
    <value>Back</value>
  </data>
  <data name="Finish" xml:space="preserve">
    <value>Finish</value>
  </data>
  <data name="Interface_cannot_have_field" xml:space="preserve">
    <value>Interface cannot have field.</value>
  </data>
  <data name="Make_abstract" xml:space="preserve">
    <value>Make abstract</value>
  </data>
  <data name="Members" xml:space="preserve">
    <value>Members</value>
  </data>
  <data name="Namespace_0" xml:space="preserve">
    <value>Namespace: '{0}'</value>
  </data>
  <data name="Pull_Members_Up" xml:space="preserve">
    <value>Pull Members Up</value>
  </data>
  <data name="Additional_changes_are_needed_to_complete_the_refactoring_Review_changes_below" xml:space="preserve">
    <value>Additional changes are needed to complete the refactoring. Review changes below.</value>
  </data>
  <data name="Select_Dependents" xml:space="preserve">
    <value>Select _Dependents</value>
  </data>
  <data name="Select_destination_and_members_to_pull_up" xml:space="preserve">
    <value>Select destination and members to pull up.</value>
  </data>
  <data name="Select_members_colon" xml:space="preserve">
    <value>Select members:</value>
  </data>
  <data name="Select_Public" xml:space="preserve">
    <value>Select _Public</value>
  </data>
  <data name="_0_will_be_changed_to_abstract" xml:space="preserve">
    <value>'{0}' will be changed to abstract.</value>
  </data>
  <data name="_0_will_be_changed_to_non_static" xml:space="preserve">
    <value>'{0}' will be changed to non-static.</value>
  </data>
  <data name="_0_will_be_changed_to_public" xml:space="preserve">
    <value>'{0}' will be changed to public.</value>
  </data>
  <data name="Calculating_dependents" xml:space="preserve">
    <value>Calculating dependents...</value>
  </data>
  <data name="Select_destination_colon" xml:space="preserve">
    <value>Select destination:</value>
  </data>
  <data name="Use_expression_body_for_local_functions" xml:space="preserve">
    <value>Use expression body for local functions</value>
  </data>
  <data name="Allow_colon" xml:space="preserve">
    <value>Allow:</value>
  </data>
  <data name="Make_0_abstract" xml:space="preserve">
    <value>Make '{0}' abstract</value>
  </data>
  <data name="Review_Changes" xml:space="preserve">
    <value>Review Changes</value>
  </data>
  <data name="Select_member" xml:space="preserve">
    <value>Select member</value>
  </data>
  <data name="Prefer_static_local_functions" xml:space="preserve">
    <value>Prefer static local functions</value>
  </data>
  <data name="Prefer_simple_using_statement" xml:space="preserve">
    <value>Prefer simple 'using' statement</value>
  </data>
  <data name="Show_completion_list" xml:space="preserve">
    <value>Show completion list</value>
  </data>
  <data name="Move_to_namespace" xml:space="preserve">
    <value>Move to Namespace</value>
  </data>
  <data name="Namespace" xml:space="preserve">
    <value>Namespace</value>
  </data>
  <data name="Target_Namespace_colon" xml:space="preserve">
    <value>Target Namespace:</value>
  </data>
  <data name="This_is_an_invalid_namespace" xml:space="preserve">
    <value>This is an invalid namespace</value>
  </data>
  <data name="A_new_namespace_will_be_created" xml:space="preserve">
    <value>A new namespace will be created</value>
  </data>
  <data name="A_type_and_name_must_be_provided" xml:space="preserve">
    <value>A type and name must be provided.</value>
  </data>
  <data name="Rename_0_to_1" xml:space="preserve">
    <value>Rename {0} to {1}</value>
  </data>
  <data name="NamingSpecification_CSharp_Class" xml:space="preserve">
    <value>class</value>
    <comment>{Locked} This string can be found under "Tools | Options | Text Editor | C# | Code Style | Naming | Manage Specifications | + | Symbol kinds". All of the "NamingSpecification_CSharp_*" strings represent language constructs, and some of them are also actual keywords (including this one).</comment>
  </data>
  <data name="NamingSpecification_CSharp_Delegate" xml:space="preserve">
    <value>delegate</value>
    <comment>{Locked} This string can be found under "Tools | Options | Text Editor | C# | Code Style | Naming | Manage Specifications | + | Symbol kinds". All of the "NamingSpecification_CSharp_*" strings represent language constructs, and some of them are also actual keywords (including this one).</comment>
  </data>
  <data name="NamingSpecification_CSharp_Enum" xml:space="preserve">
    <value>enum</value>
    <comment>{Locked} This string can be found under "Tools | Options | Text Editor | C# | Code Style | Naming | Manage Specifications | + | Symbol kinds". All of the "NamingSpecification_CSharp_*" strings represent language constructs, and some of them are also actual keywords (including this one).</comment>
  </data>
  <data name="NamingSpecification_CSharp_Event" xml:space="preserve">
    <value>event</value>
    <comment>{Locked} This string can be found under "Tools | Options | Text Editor | C# | Code Style | Naming | Manage Specifications | + | Symbol kinds". All of the "NamingSpecification_CSharp_*" strings represent language constructs, and some of them are also actual keywords (including this one).</comment>
  </data>
  <data name="NamingSpecification_CSharp_Field" xml:space="preserve">
    <value>field</value>
    <comment>This string can be found under "Tools | Options | Text Editor | C# | Code Style | Naming | Manage Specifications | + | Symbol kinds". All of the "NamingSpecification_CSharp_*" strings represent language constructs, and some of them are also actual keywords (NOT this one). Refers to the C# programming language concept of a "field" (which stores data).</comment>
  </data>
  <data name="NamingSpecification_CSharp_Interface" xml:space="preserve">
    <value>interface</value>
    <comment>{Locked} This string can be found under "Tools | Options | Text Editor | C# | Code Style | Naming | Manage Specifications | + | Symbol kinds". All of the "NamingSpecification_CSharp_*" strings represent language constructs, and some of them are also actual keywords (including this one).</comment>
  </data>
  <data name="NamingSpecification_CSharp_Local" xml:space="preserve">
    <value>local</value>
    <comment>This string can be found under "Tools | Options | Text Editor | C# | Code Style | Naming | Manage Specifications | + | Symbol kinds". All of the "NamingSpecification_CSharp_*" strings represent language constructs, and some of them are also actual keywords (NOT this one). Refers to the C# language concept of a "local variable".</comment>
  </data>
  <data name="NamingSpecification_CSharp_LocalFunction" xml:space="preserve">
    <value>local function</value>
    <comment>This string can be found under "Tools | Options | Text Editor | C# | Code Style | Naming | Manage Specifications | + | Symbol kinds". All of the "NamingSpecification_CSharp_*" strings represent language constructs, and some of them are also actual keywords (NOT this one). Refers to the C# language concept of a "local function" that exists locally within another function.</comment>
  </data>
  <data name="NamingSpecification_CSharp_Method" xml:space="preserve">
    <value>method</value>
    <comment>This string can be found under "Tools | Options | Text Editor | C# | Code Style | Naming | Manage Specifications | + | Symbol kinds". All of the "NamingSpecification_CSharp_*" strings represent language constructs, and some of them are also actual keywords (NOT this one). Refers to the C# language concept of a "method" that can be called by other code.</comment>
  </data>
  <data name="NamingSpecification_CSharp_Namespace" xml:space="preserve">
    <value>namespace</value>
    <comment>{Locked} This string can be found under "Tools | Options | Text Editor | C# | Code Style | Naming | Manage Specifications | + | Symbol kinds". All of the "NamingSpecification_CSharp_*" strings represent language constructs, and some of them are also actual keywords (including this one).</comment>
  </data>
  <data name="NamingSpecification_CSharp_Parameter" xml:space="preserve">
    <value>parameter</value>
    <comment>This string can be found under "Tools | Options | Text Editor | C# | Code Style | Naming | Manage Specifications | + | Symbol kinds". All of the "NamingSpecification_CSharp_*" strings represent language constructs, and some of them are also actual keywords (NOT this one). Refers to the C# language concept of a "parameter" being passed to a method.</comment>
  </data>
  <data name="NamingSpecification_CSharp_Property" xml:space="preserve">
    <value>property</value>
    <comment>This string can be found under "Tools | Options | Text Editor | C# | Code Style | Naming | Manage Specifications | + | Symbol kinds". All of the "NamingSpecification_CSharp_*" strings represent language constructs, and some of them are also actual keywords (NOT this one). Refers to the C# language concept of a "property" (which allows for the retrieval of data).</comment>
  </data>
  <data name="NamingSpecification_CSharp_Struct" xml:space="preserve">
    <value>struct</value>
    <comment>{Locked} This string can be found under "Tools | Options | Text Editor | C# | Code Style | Naming | Manage Specifications | + | Symbol kinds". All of the "NamingSpecification_CSharp_*" strings represent language constructs, and some of them are also actual keywords (including this one).</comment>
  </data>
  <data name="NamingSpecification_CSharp_TypeParameter" xml:space="preserve">
    <value>type parameter</value>
    <comment>This string can be found under "Tools | Options | Text Editor | C# | Code Style | Naming | Manage Specifications | + | Symbol kinds". All of the "NamingSpecification_CSharp_*" strings represent language constructs, and some of them are also actual keywords (NOT this one). Refers to the C# language concept of a "type parameter".</comment>
  </data>
  <data name="NamingSpecification_VisualBasic_Class" xml:space="preserve">
    <value>Class</value>
    <comment>{Locked} This string can be found under "Tools | Options | Text Editor | Basic | Code Style | Naming | Manage Specifications | + | Symbol kinds". All of the "NamingSpecification_VisualBasic_*" strings represent language constructs, and some of them are also actual keywords (including this one).</comment>
  </data>
  <data name="NamingSpecification_VisualBasic_Delegate" xml:space="preserve">
    <value>Delegate</value>
    <comment>{Locked} This string can be found under "Tools | Options | Text Editor | Basic | Code Style | Naming | Manage Specifications | + | Symbol kinds". All of the "NamingSpecification_VisualBasic_*" strings represent language constructs, and some of them are also actual keywords (including this one).</comment>
  </data>
  <data name="NamingSpecification_VisualBasic_Enum" xml:space="preserve">
    <value>Enum</value>
    <comment>{Locked} This string can be found under "Tools | Options | Text Editor | Basic | Code Style | Naming | Manage Specifications | + | Symbol kinds". All of the "NamingSpecification_VisualBasic_*" strings represent language constructs, and some of them are also actual keywords (including this one).</comment>
  </data>
  <data name="NamingSpecification_VisualBasic_Event" xml:space="preserve">
    <value>Event</value>
    <comment>{Locked} This string can be found under "Tools | Options | Text Editor | Basic | Code Style | Naming | Manage Specifications | + | Symbol kinds". All of the "NamingSpecification_VisualBasic_*" strings represent language constructs, and some of them are also actual keywords (including this one).</comment>
  </data>
  <data name="NamingSpecification_VisualBasic_Field" xml:space="preserve">
    <value>Field</value>
    <comment>This string can be found under "Tools | Options | Text Editor | Basic | Code Style | Naming | Manage Specifications | + | Symbol kinds". All of the "NamingSpecification_VisualBasic_*" strings represent language constructs, and some of them are also actual keywords (NOT this one). Refers to the Visual Basic language concept of a "field" (which stores data).</comment>
  </data>
  <data name="NamingSpecification_VisualBasic_Interface" xml:space="preserve">
    <value>Interface</value>
    <comment>{Locked} This string can be found under "Tools | Options | Text Editor | Basic | Code Style | Naming | Manage Specifications | + | Symbol kinds". All of the "NamingSpecification_VisualBasic_*" strings represent language constructs, and some of them are also actual keywords (including this one).</comment>
  </data>
  <data name="NamingSpecification_VisualBasic_Local" xml:space="preserve">
    <value>Local</value>
    <comment>This string can be found under "Tools | Options | Text Editor | Basic | Code Style | Naming | Manage Specifications | + | Symbol kinds". All of the "NamingSpecification_VisualBasic_*" strings represent language constructs, and some of them are also actual keywords (NOT this one). Refers to the Visual Basic language concept of a "local variable".</comment>
  </data>
  <data name="NamingSpecification_VisualBasic_Method" xml:space="preserve">
    <value>Method</value>
    <comment>This string can be found under "Tools | Options | Text Editor | Basic | Code Style | Naming | Manage Specifications | + | Symbol kinds". All of the "NamingSpecification_VisualBasic_*" strings represent language constructs, and some of them are also actual keywords (NOT this one). Refers to the Visual Basic language concept of a "method".</comment>
  </data>
  <data name="NamingSpecification_VisualBasic_Module" xml:space="preserve">
    <value>Module</value>
    <comment>{Locked} This string can be found under "Tools | Options | Text Editor | Basic | Code Style | Naming | Manage Specifications | + | Symbol kinds". All of the "NamingSpecification_VisualBasic_*" strings represent language constructs, and some of them are also actual keywords (including this one).</comment>
  </data>
  <data name="NamingSpecification_VisualBasic_Namespace" xml:space="preserve">
    <value>Namespace</value>
    <comment>{Locked} This string can be found under "Tools | Options | Text Editor | Basic | Code Style | Naming | Manage Specifications | + | Symbol kinds". All of the "NamingSpecification_VisualBasic_*" strings represent language constructs, and some of them are also actual keywords (including this one).</comment>
  </data>
  <data name="NamingSpecification_VisualBasic_Parameter" xml:space="preserve">
    <value>Parameter</value>
    <comment>This string can be found under "Tools | Options | Text Editor | Basic | Code Style | Naming | Manage Specifications | + | Symbol kinds". All of the "NamingSpecification_VisualBasic_*" strings represent language constructs, and some of them are also actual keywords (NOT this one). Refers to the Visual Basic language concept of a "parameter" which can be passed to a method.</comment>
  </data>
  <data name="NamingSpecification_VisualBasic_Property" xml:space="preserve">
    <value>Property</value>
    <comment>{Locked} This string can be found under "Tools | Options | Text Editor | Basic | Code Style | Naming | Manage Specifications | + | Symbol kinds". All of the "NamingSpecification_VisualBasic_*" strings represent language constructs, and some of them are also actual keywords (including this one).</comment>
  </data>
  <data name="NamingSpecification_VisualBasic_Structure" xml:space="preserve">
    <value>Structure</value>
    <comment>{Locked} This string can be found under "Tools | Options | Text Editor | Basic | Code Style | Naming | Manage Specifications | + | Symbol kinds". All of the "NamingSpecification_VisualBasic_*" strings represent language constructs, and some of them are also actual keywords (including this one).</comment>
  </data>
  <data name="NamingSpecification_VisualBasic_TypeParameter" xml:space="preserve">
    <value>Type Parameter</value>
    <comment>This string can be found under "Tools | Options | Text Editor | Basic | Code Style | Naming | Manage Specifications | + | Symbol kinds". All of the "NamingSpecification_VisualBasic_*" strings represent language constructs, and some of them are also actual keywords (NOT this one). Refers to the Visual Basic language concept of a "type parameter".</comment>
  </data>
  <data name="Containing_member" xml:space="preserve">
    <value>Containing Member</value>
  </data>
  <data name="Containing_type" xml:space="preserve">
    <value>Containing Type</value>
  </data>
  <data name="Running_low_priority_background_processes" xml:space="preserve">
    <value>Running low priority background processes</value>
  </data>
  <data name="Evaluating_0_tasks_in_queue" xml:space="preserve">
    <value>Evaluating ({0} tasks in queue)</value>
  </data>
  <data name="Paused_0_tasks_in_queue" xml:space="preserve">
    <value>Paused ({0} tasks in queue)</value>
  </data>
  <data name="Naming_rules" xml:space="preserve">
    <value>Naming rules</value>
  </data>
  <data name="Updating_severity" xml:space="preserve">
    <value>Updating severity</value>
  </data>
  <data name="Prefer_System_HashCode_in_GetHashCode" xml:space="preserve">
    <value>Prefer 'System.HashCode' in 'GetHashCode'</value>
  </data>
  <data name="Requires_System_HashCode_be_present_in_project" xml:space="preserve">
    <value>Requires 'System.HashCode' be present in project</value>
  </data>
  <data name="A_new_editorconfig_file_was_detected_at_the_root_of_your_solution_Would_you_like_to_make_it_a_solution_item" xml:space="preserve">
    <value>A new .editorconfig file was detected at the root of your solution. Would you like to make it a solution item?</value>
  </data>
  <data name="Run_Code_Analysis_on_0" xml:space="preserve">
    <value>Run Code Analysis on {0}</value>
  </data>
  <data name="Running_code_analysis_for_0" xml:space="preserve">
    <value>Running code analysis for '{0}'...</value>
  </data>
  <data name="Running_code_analysis_for_Solution" xml:space="preserve">
    <value>Running code analysis for Solution...</value>
  </data>
  <data name="Code_analysis_completed_for_0" xml:space="preserve">
    <value>Code analysis completed for '{0}'.</value>
  </data>
  <data name="Code_analysis_completed_for_Solution" xml:space="preserve">
    <value>Code analysis completed for Solution.</value>
  </data>
  <data name="Code_analysis_terminated_before_completion_for_0" xml:space="preserve">
    <value>Code analysis terminated before completion for '{0}'.</value>
  </data>
  <data name="Code_analysis_terminated_before_completion_for_Solution" xml:space="preserve">
    <value>Code analysis terminated before completion for Solution.</value>
  </data>
  <data name="Background_analysis_scope_colon" xml:space="preserve">
    <value>Background analysis scope:</value>
  </data>
  <data name="Current_document" xml:space="preserve">
    <value>Current document</value>
  </data>
  <data name="Open_documents" xml:space="preserve">
    <value>Open documents</value>
  </data>
  <data name="Entire_solution" xml:space="preserve">
    <value>Entire solution</value>
  </data>
  <data name="Edit" xml:space="preserve">
    <value>_Edit</value>
  </data>
  <data name="Edit_0" xml:space="preserve">
    <value>Edit {0}</value>
    <comment>{0} is a parameter description</comment>
  </data>
  <data name="Parameter_Details" xml:space="preserve">
    <value>Parameter Details</value>
  </data>
  <data name="Add" xml:space="preserve">
    <value>_Add</value>
    <comment>Adding an element to a list</comment>
  </data>
  <data name="Callsite" xml:space="preserve">
    <value>Call site</value>
  </data>
  <data name="Add_Parameter" xml:space="preserve">
    <value>Add Parameter</value>
  </data>
  <data name="Call_site_value" xml:space="preserve">
    <value>Call site value:</value>
  </data>
  <data name="Parameter_Name" xml:space="preserve">
    <value>Parameter name:</value>
  </data>
  <data name="Type_Name" xml:space="preserve">
    <value>Type name:</value>
  </data>
  <data name="You_must_change_the_signature" xml:space="preserve">
    <value>You must change the signature</value>
    <comment>"signature" here means the definition of a method</comment>
  </data>
  <data name="Added_Parameter" xml:space="preserve">
    <value>Added parameter.</value>
  </data>
  <data name="Inserting_call_site_value_0" xml:space="preserve">
    <value>Inserting call site value '{0}'</value>
  </data>
  <data name="Index" xml:space="preserve">
    <value>Index</value>
    <comment>Index of parameter in original signature</comment>
  </data>
  <data name="IntroduceUndefinedTodoVariables" xml:space="preserve">
    <value>Introduce undefined TODO variables</value>
    <comment>"TODO" is an indicator that more work should be done at the location where the TODO is inserted</comment>
  </data>
  <data name="Omit_only_for_optional_parameters" xml:space="preserve">
    <value>Omit (only for optional parameters)</value>
  </data>
  <data name="Optional_with_default_value_colon" xml:space="preserve">
    <value>Optional with default value:</value>
  </data>
  <data name="Parameter_kind" xml:space="preserve">
    <value>Parameter kind</value>
  </data>
  <data name="Required" xml:space="preserve">
    <value>Required</value>
  </data>
  <data name="Use_named_argument" xml:space="preserve">
    <value>Use named argument</value>
    <comment>"argument" is a programming term for a value passed to a function</comment>
  </data>
  <data name="Value_to_inject_at_call_sites" xml:space="preserve">
    <value>Value to inject at call sites</value>
  </data>
  <data name="Value_colon" xml:space="preserve">
    <value>Value:</value>
  </data>
  <data name="Editor_Color_Scheme" xml:space="preserve">
    <value>Editor Color Scheme</value>
  </data>
  <data name="Visual_Studio_2019" xml:space="preserve">
    <value>Visual Studio 2019</value>
  </data>
  <data name="Visual_Studio_2017" xml:space="preserve">
    <value>Visual Studio 2017</value>
  </data>
  <data name="Editor_color_scheme_options_are_only_available_when_using_a_color_theme_bundled_with_Visual_Studio_The_color_theme_can_be_configured_from_the_Environment_General_options_page" xml:space="preserve">
    <value>Editor color scheme options are only available when using a color theme bundled with Visual Studio. The color theme can be configured from the Environment &gt; General options page.</value>
  </data>
  <data name="Some_color_scheme_colors_are_being_overridden_by_changes_made_in_the_Environment_Fonts_and_Colors_options_page_Choose_Use_Defaults_in_the_Fonts_and_Colors_page_to_revert_all_customizations" xml:space="preserve">
    <value>Some color scheme colors are being overridden by changes made in the Environment &gt; Fonts and Colors options page. Choose `Use Defaults` in the Fonts and Colors page to revert all customizations.</value>
  </data>
  <data name="Prefer_simplified_boolean_expressions" xml:space="preserve">
    <value>Prefer simplified boolean expressions</value>
  </data>
  <data name="All_sources" xml:space="preserve">
    <value>All sources</value>
  </data>
  <data name="Entire_repository" xml:space="preserve">
    <value>Entire repository</value>
  </data>
  <data name="Indexed_in_organization" xml:space="preserve">
    <value>Indexed in organization</value>
  </data>
  <data name="Indexed_in_repo" xml:space="preserve">
    <value>Indexed in repo</value>
  </data>
  <data name="Item_origin" xml:space="preserve">
    <value>Item origin</value>
  </data>
  <data name="Loaded_items" xml:space="preserve">
    <value>Loaded items</value>
  </data>
  <data name="Loaded_solution" xml:space="preserve">
    <value>Loaded solution</value>
  </data>
  <data name="Local" xml:space="preserve">
    <value>Local</value>
  </data>
  <data name="Local_metadata" xml:space="preserve">
    <value>Local metadata</value>
  </data>
  <data name="Other" xml:space="preserve">
    <value>Others</value>
  </data>
  <data name="Repository" xml:space="preserve">
    <value>Repository</value>
  </data>
  <data name="Type_name_has_a_syntax_error" xml:space="preserve">
    <value>Type name has a syntax error</value>
    <comment>"Type" is the programming language concept</comment>
  </data>
  <data name="Type_name_is_not_recognized" xml:space="preserve">
    <value>Type name is not recognized</value>
    <comment>"Type" is the programming language concept</comment>
  </data>
  <data name="Type_name_is_recognized" xml:space="preserve">
    <value>Type name is recognized</value>
    <comment>"Type" is the programming language concept</comment>
  </data>
  <data name="Please_enter_a_type_name" xml:space="preserve">
    <value>Please enter a type name</value>
    <comment>"Type" is the programming language concept</comment>
  </data>
  <data name="Enter_a_call_site_value_or_choose_a_different_value_injection_kind" xml:space="preserve">
    <value>Enter a call site value or choose a different value injection kind</value>
  </data>
  <data name="Optional_parameters_must_provide_a_default_value" xml:space="preserve">
    <value>Optional parameters must provide a default value</value>
  </data>
  <data name="Parameter_information" xml:space="preserve">
    <value>Parameter information</value>
  </data>
  <data name="Infer_from_context" xml:space="preserve">
    <value>Infer from context</value>
  </data>
  <data name="None" xml:space="preserve">
    <value>None</value>
  </data>
  <data name="Warning_colon_duplicate_parameter_name" xml:space="preserve">
    <value>Warning: duplicate parameter name</value>
  </data>
  <data name="Warning_colon_type_does_not_bind" xml:space="preserve">
    <value>Warning: type does not bind</value>
  </data>
  <data name="Display_inline_parameter_name_hints" xml:space="preserve">
    <value>Disp_lay inline parameter name hints</value>
  </data>
  <data name="Current_parameter" xml:space="preserve">
    <value>Current parameter</value>
  </data>
  <data name="Bitness32" xml:space="preserve">
    <value>32-bit</value>
  </data>
  <data name="Bitness64" xml:space="preserve">
    <value>64-bit</value>
  </data>
  <data name="Use_64_bit_process_for_code_analysis_requires_restart" xml:space="preserve">
    <value>Use 64-bit process for code analysis (requires restart)</value>
  </data>
  <data name="Extract_Base_Class" xml:space="preserve">
    <value>Extract Base Class</value>
  </data>
  <data name="This_file_is_autogenerated_by_0_and_cannot_be_edited" xml:space="preserve">
    <value>This file is auto-generated by the generator '{0}' and cannot be edited.</value>
  </data>
  <data name="generated_by_0_suffix" xml:space="preserve">
    <value>[generated by {0}]</value>
    <comment>{0} is the name of a generator.</comment>
  </data>
  <data name="generated_suffix" xml:space="preserve">
    <value>[generated]</value>
  </data>
  <data name="The_generator_0_that_generated_this_file_has_been_removed_from_the_project" xml:space="preserve">
    <value>The generator '{0}' that generated this file has been removed from the project; this file is no longer being included in your project.</value>
  </data>
  <data name="The_generator_0_that_generated_this_file_has_stopped_generating_this_file" xml:space="preserve">
    <value>The generator '{0}' that generated this file has stopped generating this file; this file is no longer being included in your project.</value>
  </data>
  <data name="Comments" xml:space="preserve">
    <value>Comments</value>
  </data>
  <data name="Inline_Hints_experimental" xml:space="preserve">
    <value>Inline Hints (experimental)</value>
  </data>
  <data name="Show_hints_for_everything_else" xml:space="preserve">
    <value>Show hints for everything else</value>
  </data>
  <data name="Show_hints_for_literals" xml:space="preserve">
    <value>Show hints for literals</value>
  </data>
  <data name="Suppress_hints_when_parameter_name_matches_the_method_s_intent" xml:space="preserve">
    <value>Suppress hints when parameter name matches the method's intent</value>
  </data>
  <data name="Suppress_hints_when_parameter_names_differ_only_by_suffix" xml:space="preserve">
    <value>Suppress hints when parameter names differ only by suffix</value>
  </data>
  <data name="Display_inline_type_hints" xml:space="preserve">
    <value>Display inline type hints</value>
  </data>
  <data name="Show_hints_for_lambda_parameter_types" xml:space="preserve">
    <value>Show hints for lambda parameter types</value>
  </data>
  <data name="Show_hints_for_implicit_object_creation" xml:space="preserve">
    <value>Show hints for implicit object creation</value>
  </data>
  <data name="Show_hints_for_variables_with_inferred_types" xml:space="preserve">
    <value>Show hints for variables with inferred types</value>
  </data>
  <data name="Color_hints" xml:space="preserve">
    <value>Color hints</value>
  </data>
  <data name="Display_all_hints_while_pressing_Alt_F1" xml:space="preserve">
    <value>Display all hints while pressing Alt+F1</value>
  </data>
  <data name="Enable_pull_diagnostics_experimental_requires_restart" xml:space="preserve">
    <value>Enable 'pull' diagnostics (experimental, requires restart)</value>
  </data>
  <data name="Enable_Razor_pull_diagnostics_experimental_requires_restart" xml:space="preserve">
    <value>Enable Razor 'pull' diagnostics (experimental, requires restart)</value>
  </data>
  <data name="CSharp_Visual_Basic_Diagnostics_Language_Client" xml:space="preserve">
    <value>C#/Visual Basic Diagnostics Language Client</value>
  </data>
  <data name="New_Type_Name_colon" xml:space="preserve">
    <value>New Type Name:</value>
  </data>
<<<<<<< HEAD
  <data name="Tab_twice_to_insert_arguments" xml:space="preserve">
    <value>Tab twice to insert arguments (experimental)</value>
=======
  <data name="New_line_preferences_experimental_colon" xml:space="preserve">
    <value>New line preferences (experimental):</value>
  </data>
  <data name="Require_colon" xml:space="preserve">
    <value>Require:</value>
  </data>
  <data name="Allow_multiple_blank_lines" xml:space="preserve">
    <value>Allow multiple blank lines</value>
  </data>
  <data name="Allow_statement_immediately_after_block" xml:space="preserve">
    <value>Allow statement immediately after block</value>
  </data>
  <data name="Symbols_without_references" xml:space="preserve">
    <value>Symbols without references</value>
>>>>>>> 2f884720
  </data>
</root><|MERGE_RESOLUTION|>--- conflicted
+++ resolved
@@ -1586,24 +1586,22 @@
   <data name="New_Type_Name_colon" xml:space="preserve">
     <value>New Type Name:</value>
   </data>
-<<<<<<< HEAD
+  <data name="New_line_preferences_experimental_colon" xml:space="preserve">
+    <value>New line preferences (experimental):</value>
+  </data>
+  <data name="Require_colon" xml:space="preserve">
+    <value>Require:</value>
+  </data>
+  <data name="Allow_multiple_blank_lines" xml:space="preserve">
+    <value>Allow multiple blank lines</value>
+  </data>
+  <data name="Allow_statement_immediately_after_block" xml:space="preserve">
+    <value>Allow statement immediately after block</value>
+  </data>
+  <data name="Symbols_without_references" xml:space="preserve">
+    <value>Symbols without references</value>
+  </data>
   <data name="Tab_twice_to_insert_arguments" xml:space="preserve">
     <value>Tab twice to insert arguments (experimental)</value>
-=======
-  <data name="New_line_preferences_experimental_colon" xml:space="preserve">
-    <value>New line preferences (experimental):</value>
-  </data>
-  <data name="Require_colon" xml:space="preserve">
-    <value>Require:</value>
-  </data>
-  <data name="Allow_multiple_blank_lines" xml:space="preserve">
-    <value>Allow multiple blank lines</value>
-  </data>
-  <data name="Allow_statement_immediately_after_block" xml:space="preserve">
-    <value>Allow statement immediately after block</value>
-  </data>
-  <data name="Symbols_without_references" xml:space="preserve">
-    <value>Symbols without references</value>
->>>>>>> 2f884720
   </data>
 </root>