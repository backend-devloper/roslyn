﻿{
  "dependencies": {
    "ManagedEsent": "1.9.2.0",
    "Microsoft.Composition": "1.0.27",
<<<<<<< HEAD
    "Microsoft.DiaSymReader": "1.0.7-beta1-51221"
=======
    "Microsoft.DiaSymReader": "1.0.7",
    "System.Collections": "4.0.10",
    "System.Diagnostics.Debug": "4.0.10",
    "System.Globalization": "4.0.10",
    "System.Runtime": "4.0.20",
    "System.Runtime.Extensions": "4.0.10",
    "System.Threading": "4.0.10",
    "Microsoft.CodeAnalysis.Elfie": "0.10.6-rc2",
    "NuGet.VisualStudio": { "version": "3.3.0", "suppressParent": "all" },
>>>>>>> c1844329
  },
  "frameworks": {
    "net46": {}
  }
}<|MERGE_RESOLUTION|>--- conflicted
+++ resolved
@@ -2,19 +2,9 @@
   "dependencies": {
     "ManagedEsent": "1.9.2.0",
     "Microsoft.Composition": "1.0.27",
-<<<<<<< HEAD
-    "Microsoft.DiaSymReader": "1.0.7-beta1-51221"
-=======
-    "Microsoft.DiaSymReader": "1.0.7",
-    "System.Collections": "4.0.10",
-    "System.Diagnostics.Debug": "4.0.10",
-    "System.Globalization": "4.0.10",
-    "System.Runtime": "4.0.20",
-    "System.Runtime.Extensions": "4.0.10",
-    "System.Threading": "4.0.10",
+    "Microsoft.DiaSymReader": "1.0.7-beta1-51221",
     "Microsoft.CodeAnalysis.Elfie": "0.10.6-rc2",
     "NuGet.VisualStudio": { "version": "3.3.0", "suppressParent": "all" },
->>>>>>> c1844329
   },
   "frameworks": {
     "net46": {}
