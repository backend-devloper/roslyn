--- conflicted
+++ resolved
@@ -6,6 +6,7 @@
 using System.Linq;
 using Microsoft.CodeAnalysis.CodeStyle;
 using Microsoft.CodeAnalysis.Diagnostics.Analyzers.NamingStyles;
+using Microsoft.CodeAnalysis.NamingStyles;
 using Microsoft.VisualStudio.Imaging;
 using Microsoft.VisualStudio.LanguageServices.Implementation.Options.Style.NamingPreferences;
 using Microsoft.VisualStudio.LanguageServices.Implementation.Utilities;
@@ -34,21 +35,13 @@
             var viewModels = new List<NamingRuleViewModel>();
             foreach (var namingRule in info.NamingRules)
             {
-<<<<<<< HEAD
-                var viewModel = new NamingRuleViewModel();
-
-                viewModel.NamingStyles = new ObservableCollection<MutableNamingStyle>(info.NamingStyles);
-                viewModel.Specifications = new ObservableCollection<SymbolSpecification>(info.SymbolSpecifications);
-                viewModel.NotificationPreferences = new List<NotificationOptionViewModel>(_notifications);
-
-=======
                 var viewModel = new NamingRuleViewModel()
                 {
-                    NamingStyles = new ObservableCollection<NamingStyle>(info.NamingStyles),
+                    NamingStyles = new ObservableCollection<MutableNamingStyle>(info.NamingStyles),
                     Specifications = new ObservableCollection<SymbolSpecification>(info.SymbolSpecifications),
                     NotificationPreferences = new List<NotificationOptionViewModel>(_notifications)
                 };
->>>>>>> 396f114c
+
                 viewModel.SelectedSpecification = viewModel.Specifications.Single(s => s.ID == namingRule.SymbolSpecificationID);
                 viewModel.SelectedStyle= viewModel.NamingStyles.Single(s => s.ID == namingRule.NamingStyleID);
                 viewModel.SelectedNotificationPreference = viewModel.NotificationPreferences.Single(n => n.Notification.Value == namingRule.EnforcementLevel);
@@ -97,19 +90,11 @@
         internal void UpdateSpecificationList(ManageSymbolSpecificationsDialogViewModel viewModel)
         {
             var symbolSpecifications = viewModel.Items.Cast<SymbolSpecificationViewModel>().Select(n => new SymbolSpecification(
-<<<<<<< HEAD
                 n.ID,
                 n.ItemName,
                 n.SymbolKindList.Where(s => s.IsChecked).Select(k => k.CreateSymbolKindOrTypeKind()).ToImmutableArray(),
-                n.AccessibilityList.Where(s => s.IsChecked).Select(a => new SymbolSpecification.AccessibilityKind(a._accessibility)).ToImmutableArray(),
+                n.AccessibilityList.Where(s => s.IsChecked).Select(a => a._accessibility).ToImmutableArray(),
                 n.ModifierList.Where(s => s.IsChecked).Select(m => new SymbolSpecification.ModifierKind(m._modifier)).ToImmutableArray()));
-=======
-                id: n.ID,
-                symbolSpecName: n.ItemName,
-                symbolKindList: n.SymbolKindList.Where(s => s.IsChecked).Select(k => k.CreateSymbolKindOrTypeKind()).ToList(),
-                accessibilityList: n.AccessibilityList.Where(s => s.IsChecked).Select(a => a._accessibility).ToList(),
-                modifiers: n.ModifierList.Where(s => s.IsChecked).Select(m => new SymbolSpecification.ModifierKind(m._modifier)).ToList()));
->>>>>>> 396f114c
 
             Specifications.Clear();
             foreach (var specification in symbolSpecifications)
