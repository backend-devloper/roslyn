--- conflicted
+++ resolved
@@ -1,12 +1,9 @@
 ﻿{
     "dependencies": {
-<<<<<<< HEAD
-=======
         "Microsoft.VisualStudio.RemoteControl": {
             "version": "14.0.249-master2E2DC10C",
             "suppressParent": "all"
         },
->>>>>>> dd6981aa
         "Microsoft.VisualStudio.Shell.14.0": {
             "version": "14.3.25407",
             "suppressParent": "all"
@@ -23,13 +20,10 @@
             "version": "14.3.25407",
             "suppressParent": "all"
         },
-<<<<<<< HEAD
-=======
         "RoslynDependencies.Microsoft.VisualStudio.Text.Internal" : {
             "version": "14.3.25407",
             "suppressParent": "all"
         },
->>>>>>> dd6981aa
         "RoslynDependencies.Microsoft.Internal.VisualStudio.Shell.Interop.14.0.DesignTime": {
             "version": "14.3.25407",
             "suppressParent": "all"
