﻿// Copyright (c) Microsoft.  All Rights Reserved.  Licensed under the Apache License, Version 2.0.  See License.txt in the project root for license information.

using Microsoft.CodeAnalysis;
using Microsoft.CodeAnalysis.Test.Utilities;
using Microsoft.VisualStudio.IntegrationTest.Utilities;
using Microsoft.VisualStudio.IntegrationTest.Utilities.OutOfProcess;
using Roslyn.Test.Utilities;
using Xunit;
using ProjectUtils = Microsoft.VisualStudio.IntegrationTest.Utilities.Common.ProjectUtils;

namespace Roslyn.VisualStudio.IntegrationTests.CSharp
{
    [Collection(nameof(SharedIntegrationHostFixture))]
    public class CSharpChangeSignatureDialog : AbstractEditorTest
    {
        protected override string LanguageName => LanguageNames.CSharp;

        private ChangeSignatureDialog_OutOfProc ChangeSignatureDialog => VisualStudio.ChangeSignatureDialog;

        public CSharpChangeSignatureDialog(VisualStudioInstanceFactory instanceFactory)
            : base(instanceFactory, nameof(CSharpChangeSignatureDialog))
        {
        }

        [WpfFact, Trait(Traits.Feature, Traits.Features.ChangeSignature)]
        public void VerifyCodeRefactoringOffered()
        {
            SetUpEditor(@"
class C
{
    public void Method$$(int a, string b) { }
}");

            VisualStudio.Editor.InvokeCodeActionList();
            VisualStudio.Editor.Verify.CodeAction("Change signature...", applyFix: false);
        }

        [WpfFact, Trait(Traits.Feature, Traits.Features.ChangeSignature)]
        public void VerifyRefactoringCancelled()
        {
            SetUpEditor(@"
class C
{
    public void Method$$(int a, string b) { }
}");

            ChangeSignatureDialog.Invoke();
            ChangeSignatureDialog.VerifyOpen();
            ChangeSignatureDialog.ClickCancel();
            ChangeSignatureDialog.VerifyClosed();
            var actualText = VisualStudio.Editor.GetText();
            Assert.Contains(@"
class C
{
    public void Method(int a, string b) { }
}", actualText);
        }

<<<<<<< HEAD
        [Fact, Trait(Traits.Feature, Traits.Features.ChangeSignature)]
=======
        [WpfFact, Trait(Traits.Feature, Traits.Features.ChangeSignature)]
>>>>>>> 4748e61d
        public void VerifyReorderParameters()
        {
            SetUpEditor(@"
class C
{
    public void Method$$(int a, string b) { }
}");

            ChangeSignatureDialog.Invoke();
            ChangeSignatureDialog.VerifyOpen();
            ChangeSignatureDialog.SelectParameter("int a");
            ChangeSignatureDialog.ClickDownButton();
            ChangeSignatureDialog.ClickOK();
            ChangeSignatureDialog.VerifyClosed();
            var actuaText = VisualStudio.Editor.GetText();
            Assert.Contains(@"
class C
{
    public void Method(string b, int a) { }
}", actuaText);
        }

        [WpfFact, Trait(Traits.Feature, Traits.Features.ChangeSignature)]
        public void VerifyRemoveParameter()
        {
            SetUpEditor(@"
class C
{
    /// <summary>
    /// A method.
    /// </summary>
    /// <param name=""a""></param>
    /// <param name=""b""></param>
    public void Method$$(int a, string b) { }

    void Test()
    {
        Method(1, ""s"");
    }
}");

            ChangeSignatureDialog.Invoke();
            ChangeSignatureDialog.VerifyOpen();
            ChangeSignatureDialog.SelectParameter("string b");
            ChangeSignatureDialog.ClickUpButton();
            ChangeSignatureDialog.ClickRemoveButton();
            ChangeSignatureDialog.ClickOK();
            ChangeSignatureDialog.VerifyClosed();
            var actuaText = VisualStudio.Editor.GetText();
            Assert.Contains(@"
class C
{
    /// <summary>
    /// A method.
    /// </summary>
    /// <param name=""a""></param>
    /// 
    public void Method(int a) { }

    void Test()
    {
        Method(1);
    }
}", actuaText);
        }

        [WpfFact, Trait(Traits.Feature, Traits.Features.ChangeSignature)]
        public void VerifyCrossLanguageGlobalUndo()
        {
            SetUpEditor(@"using VBProject;

class Program
{
    static void Main(string[] args)
    {
        VBClass vb = new VBClass();
        vb.Method$$(1, y: ""hello"");
        vb.Method(2, ""world"");
    }
}");

            var vbProject = new ProjectUtils.Project("VBProject");
            var vbProjectReference = new ProjectUtils.ProjectReference(vbProject.Name);
            var project = new ProjectUtils.Project(ProjectName);
            VisualStudio.SolutionExplorer.AddProject(vbProject, WellKnownProjectTemplates.ClassLibrary, LanguageNames.VisualBasic);
            VisualStudio.Editor.SetText(@"
Public Class VBClass
    Public Sub Method(x As Integer, y As String)
    End Sub
End Class");

            VisualStudio.SolutionExplorer.SaveAll();
            VisualStudio.SolutionExplorer.AddProjectReference(fromProjectName: project, toProjectName: vbProjectReference);
            VisualStudio.SolutionExplorer.OpenFile(project, "Class1.cs");

            ChangeSignatureDialog.Invoke();
            ChangeSignatureDialog.VerifyOpen();
            ChangeSignatureDialog.SelectParameter("String y");
            ChangeSignatureDialog.ClickUpButton();
            ChangeSignatureDialog.ClickOK();
            ChangeSignatureDialog.VerifyClosed();
            var actuaText = VisualStudio.Editor.GetText();
            Assert.Contains(@"vb.Method(y: ""hello"", x: 1);", actuaText);

            VisualStudio.SolutionExplorer.OpenFile(vbProject, "Class1.vb");
            actuaText = VisualStudio.Editor.GetText();
            Assert.Contains(@"Public Sub Method(y As String, x As Integer)", actuaText);

            VisualStudio.Editor.Undo();
            actuaText = VisualStudio.Editor.GetText();
            Assert.Contains(@"Public Sub Method(x As Integer, y As String)", actuaText);

            VisualStudio.SolutionExplorer.OpenFile(project, "Class1.cs");
            actuaText = VisualStudio.Editor.GetText();
            Assert.Contains(@"vb.Method(2, ""world"");", actuaText);
        }
    }
}<|MERGE_RESOLUTION|>--- conflicted
+++ resolved
@@ -56,11 +56,7 @@
 }", actualText);
         }
 
-<<<<<<< HEAD
-        [Fact, Trait(Traits.Feature, Traits.Features.ChangeSignature)]
-=======
         [WpfFact, Trait(Traits.Feature, Traits.Features.ChangeSignature)]
->>>>>>> 4748e61d
         public void VerifyReorderParameters()
         {
             SetUpEditor(@"
