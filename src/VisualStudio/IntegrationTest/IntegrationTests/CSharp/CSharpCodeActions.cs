﻿// Copyright (c) Microsoft.  All Rights Reserved.  Licensed under the Apache License, Version 2.0.  See License.txt in the project root for license information.

using System.Collections.Immutable;
using System.Linq;
using System.Threading;
using Microsoft.CodeAnalysis;
using Microsoft.CodeAnalysis.CodeFixes;
using Microsoft.CodeAnalysis.Shared.TestHooks;
using Microsoft.CodeAnalysis.Test.Utilities;
using Microsoft.CodeAnalysis.Text;
using Microsoft.VisualStudio.IntegrationTest.Utilities;
using Microsoft.VisualStudio.IntegrationTest.Utilities.Input;
using Roslyn.Test.Utilities;
using Xunit;
using ProjectUtils = Microsoft.VisualStudio.IntegrationTest.Utilities.Common.ProjectUtils;

namespace Roslyn.VisualStudio.IntegrationTests.CSharp
{
    [Collection(nameof(SharedIntegrationHostFixture))]
    public class CSharpCodeActions : AbstractEditorTest
    {
        protected override string LanguageName => LanguageNames.CSharp;

        public CSharpCodeActions(VisualStudioInstanceFactory instanceFactory)
            : base(instanceFactory, nameof(CSharpCodeActions))
        {
        }

<<<<<<< HEAD
        [WpfFact(Skip = "https://github.com/dotnet/roslyn/issues/26204"), Trait(Traits.Feature, Traits.Features.CodeActionsGenerateMethod)]
=======
        [WpfFact(Skip="https://github.com/dotnet/roslyn/issues/26204"), Trait(Traits.Feature, Traits.Features.CodeActionsGenerateMethod)]
>>>>>>> 38989992
        public void GenerateMethodInClosedFile()
        {
            var project = new ProjectUtils.Project(ProjectName);
            VisualStudio.SolutionExplorer.AddFile(project, "Foo.cs", contents: @"
public class Foo
{
}
");

            SetUpEditor(@"
using System;

public class Program
{
    public static void Main(string[] args)
    {
        Foo f = new Foo();
        f.Bar()$$
    }
}
");

            VisualStudio.Editor.InvokeCodeActionList();
            VisualStudio.Editor.Verify.CodeAction("Generate method 'Foo.Bar'", applyFix: true);
            VisualStudio.SolutionExplorer.Verify.FileContents(project, "Foo.cs", @"
using System;

public class Foo
{
    internal void Bar()
    {
        throw new NotImplementedException();
    }
}
");
        }

        [WpfFact, Trait(Traits.Feature, Traits.Features.CodeActionsAddImport)]
        public void FastDoubleInvoke()
        {
            // We want to invoke the first smart tag and then *immediately * try invoking the next.
            // The next will happen to be the 'Simplify name' smart tag.  We should be able
            // to get it to invoke without any sort of waiting to happen.  This helps address a bug
            // we had where our asynchronous smart tags interfered with asynchrony in VS, which caused
            // the second smart tag to not expand if you tried invoking it too quickly
            SetUpEditor(@"
class Program
{
    static void Main(string[] args)
    {
        Exception $$ex = new System.ArgumentException();
    }
}
");
            VisualStudio.Editor.InvokeCodeActionList();
            VisualStudio.Editor.Verify.CodeAction("using System;", applyFix: true, blockUntilComplete: true);
            VisualStudio.Editor.InvokeCodeActionListWithoutWaiting();
            VisualStudio.Editor.Verify.CodeAction("Simplify name 'System.ArgumentException'", applyFix: true, blockUntilComplete: true);

            VisualStudio.Editor.Verify.TextContains(
                @"
using System;

class Program
{
    static void Main(string[] args)
    {
        Exception ex = new ArgumentException();
    }
}");
        }

        [WpfFact, Trait(Traits.Feature, Traits.Features.CodeActionsInvokeDelegateWithConditionalAccess)]
        public void InvokeDelegateWithConditionalAccessMultipleTimes()
        {
            var markup = @"
using System;
class C
{
    public event EventHandler First;
    public event EventHandler Second;
    void RaiseFirst()
    {
        var temp1 = First;
        if (temp1 != null)
        {
            temp1$$(this, EventArgs.Empty);
        }
    }
    void RaiseSecond()
    {
        var temp2 = Second;
        if (temp2 != null)
        {
            temp2(this, EventArgs.Empty);
        }
    }
}";

            MarkupTestFile.GetSpans(markup, out var text, out ImmutableArray<TextSpan> spans);

            SetUpEditor(markup);
            VisualStudio.Editor.InvokeCodeActionList();
            VisualStudio.Editor.Verify.CodeAction("Delegate invocation can be simplified.", applyFix: true, ensureExpectedItemsAreOrdered: true, blockUntilComplete: true);
            VisualStudio.Editor.PlaceCaret("temp2", 0, 0, extendSelection: false, selectBlock: false);
            VisualStudio.Editor.InvokeCodeActionList();
            VisualStudio.Editor.Verify.CodeAction("Delegate invocation can be simplified.", applyFix: true, ensureExpectedItemsAreOrdered: true, blockUntilComplete: true);
            VisualStudio.Editor.Verify.TextContains("First?.");
            VisualStudio.Editor.Verify.TextContains("Second?.");
        }

        [WpfFact]
        [Trait(Traits.Feature, Traits.Features.EditorConfig)]
        [Trait(Traits.Feature, Traits.Features.CodeActionsFixAllOccurrences)]
        [WorkItem(15003, "https://github.com/dotnet/roslyn/issues/15003")]
        [WorkItem(19089, "https://github.com/dotnet/roslyn/issues/19089")]
        public void ApplyEditorConfigAndFixAllOccurrences()
        {
            var markup = @"
class C
{
    public int X1
    {
        get
        {
            $$return 3;
        }
    }

    public int Y1 => 5;

    public int X2
    {
        get
        {
            return 3;
        }
    }

    public int Y2 => 5;
}";
            var expectedText = @"
class C
{
    public int X1 => 3;

    public int Y1 => 5;

    public int X2 => 3;

    public int Y2 => 5;
}";

            // CodingConventions only sends notifications if a file is open for all directories in the project
            VisualStudio.SolutionExplorer.OpenFile(new ProjectUtils.Project(ProjectName), @"Properties\AssemblyInfo.cs");

            // Switch back to the main document we'll be editing
            VisualStudio.SolutionExplorer.OpenFile(new ProjectUtils.Project(ProjectName), "Class1.cs");

            /*
             * The first portion of this test adds a .editorconfig file to configure the analyzer behavior, and verifies
             * that diagnostics appear automatically in response to the newly-created file. A fix all operation is
             * applied, and the result is verified against the expected outcome for the .editorconfig style.
             */

            MarkupTestFile.GetSpans(markup, out var text, out ImmutableArray<TextSpan> spans);
            SetUpEditor(markup);
            VisualStudio.WaitForApplicationIdle(CancellationToken.None);
            VisualStudio.Editor.Verify.CodeActionsNotShowing();

            var editorConfig = @"root = true

[*.cs]
csharp_style_expression_bodied_properties = true:warning
";

            VisualStudio.SolutionExplorer.AddFile(new ProjectUtils.Project(ProjectName), ".editorconfig", editorConfig, open: false);

            // Wait for CodingConventions library events to propagate to the workspace
            VisualStudio.WaitForApplicationIdle(CancellationToken.None);
            VisualStudio.Workspace.WaitForAllAsyncOperations(
                FeatureAttribute.Workspace,
                FeatureAttribute.SolutionCrawler,
                FeatureAttribute.DiagnosticService);
            VisualStudio.Editor.InvokeCodeActionList();
            VisualStudio.Editor.Verify.CodeAction(
                "Use expression body for properties",
                applyFix: true,
                fixAllScope: FixAllScope.Project);

            Assert.Equal(expectedText, VisualStudio.Editor.GetText());

            /*
             * The second portion of this test modifier the existing .editorconfig file to configure the analyzer to the
             * opposite style of the initial configuration, and verifies that diagnostics update automatically in
             * response to the changes. A fix all operation is applied, and the result is verified against the expected
             * outcome for the modified .editorconfig style.
             */

            VisualStudio.SolutionExplorer.SetFileContents(new ProjectUtils.Project(ProjectName), ".editorconfig", editorConfig.Replace("true:warning", "false:warning"));

            // Wait for CodingConventions library events to propagate to the workspace
            VisualStudio.WaitForApplicationIdle(CancellationToken.None);
            VisualStudio.Workspace.WaitForAllAsyncOperations(
                FeatureAttribute.Workspace,
                FeatureAttribute.SolutionCrawler,
                FeatureAttribute.DiagnosticService);
            VisualStudio.Editor.InvokeCodeActionList();
            VisualStudio.Editor.Verify.CodeAction(
                "Use block body for properties",
                applyFix: true,
                fixAllScope: FixAllScope.Project);

            expectedText = @"
class C
{
    public int X1
    {
        get
        {
            return 3;
        }
    }

    public int Y1
    {
        get
        {
            return 5;
        }
    }

    public int X2
    {
        get
        {
            return 3;
        }
    }

    public int Y2
    {
        get
        {
            return 5;
        }
    }
}";

            Assert.Equal(expectedText, VisualStudio.Editor.GetText());
        }

        [WpfFact, Trait(Traits.Feature, Traits.Features.CodeActionsGenerateMethod)]
        public void ClassificationInPreviewPane()
        {
            SetUpEditor(@"
class Program
{
    int Main()
    {
        Foo$$();
    }
}");
            VisualStudio.Editor.InvokeCodeActionList();
            var classifiedTokens = GetLightbulbPreviewClassification("Generate method 'Program.Foo'");
            Assert.True(classifiedTokens.Any(c => c.Text == "void" && c.Classification == "keyword"));
        }

        [WpfFact, Trait(Traits.Feature, Traits.Features.CodeActionsAddImport)]
        public void AddUsingExactMatchBeforeRenameTracking()
        {
            SetUpEditor(@"
public class Program
{
    static void Main(string[] args)
    {
        P2$$ p;
    }
}

public class P2 { }");

            VisualStudio.Editor.SendKeys(VirtualKey.Backspace, VirtualKey.Backspace, "Stream");

            VisualStudio.Editor.InvokeCodeActionList();
            var expectedItems = new[]
            {
                "using System.IO;",
                "System.IO.Stream",
                "Generate class 'Stream' in new file",
                "Generate class 'Stream'",
                "Generate nested class 'Stream'",
                "Generate new type...",
                "Rename 'P2' to 'Stream'",
                "Suppress CS0168",
                "in Source"
            };

            VisualStudio.Editor.Verify.CodeActions(expectedItems, applyFix: expectedItems[0], ensureExpectedItemsAreOrdered: true);
            VisualStudio.Editor.Verify.TextContains("using System.IO;");
        }

        [WpfFact, Trait(Traits.Feature, Traits.Features.CodeActionsGenerateType)]
        public void GFUFuzzyMatchAfterRenameTracking()
        {
            SetUpEditor(@"
namespace N
{
    class Goober { }
}

namespace NS
{
    public class P2
    {
        static void Main(string[] args)
        {
            P2$$ p;
        }
    }
}");
            VisualStudio.Editor.SendKeys(VirtualKey.Backspace, VirtualKey.Backspace,
                "Foober");

            VisualStudio.Editor.InvokeCodeActionList();
            var expectedItems = new[]
            {
                "Rename 'P2' to 'Foober'",
                "Generate type 'Foober'",
                "Generate class 'Foober' in new file",
                "Generate class 'Foober'",
                "Generate nested class 'Foober'",
                "Generate new type...",
                "Goober - using N;",
                "Suppress CS0168",
                "in Source",
            };

            VisualStudio.Editor.Verify.CodeActions(expectedItems, applyFix: expectedItems[0], ensureExpectedItemsAreOrdered: true);
        }

        [WpfFact, Trait(Traits.Feature, Traits.Features.CodeGeneration)]
        public void SuppressionAfterRefactorings()
        {
            SetUpEditor(@"
[System.Obsolete]
class C
{
}
class Program
{
    static void Main(string[] args)
    {
        C p = $$2;
    }
}");
            VisualStudio.Editor.SelectTextInCurrentDocument("2");

            VisualStudio.Editor.InvokeCodeActionList();

            var generateImplicitTitle = "Generate implicit conversion operator in 'C'";
            var expectedItems = new[]
            {
                "Introduce constant for '2'",
                "Introduce constant for all occurrences of '2'",
                "Introduce local constant for '2'",
                "Introduce local constant for all occurrences of '2'",
                "Extract Method",
                generateImplicitTitle,
                "Suppress CS0612",
                "in Source",
            };

            VisualStudio.Editor.Verify.CodeActions(expectedItems, applyFix: generateImplicitTitle, ensureExpectedItemsAreOrdered: true);
            VisualStudio.Editor.Verify.TextContains("implicit");
        }

        [WpfFact, Trait(Traits.Feature, Traits.Features.CodeActionsAddImport)]
        public void OrderFixesByCursorProximityLeft()
        {
            SetUpEditor(@"
using System;
public class Program
{
    static void Main(string[] args)
    {
        Byte[] bytes = null;
        GCHandle$$ handle = GCHandle.Alloc(bytes, GCHandleType.Pinned);
    }
}");
            VisualStudio.Editor.InvokeCodeActionList();
            var expectedItems = new[]
            {
                "using System.Runtime.InteropServices;",
                "System.Runtime.InteropServices.GCHandle"
            };

            VisualStudio.Editor.Verify.CodeActions(expectedItems, applyFix: expectedItems[0], ensureExpectedItemsAreOrdered: true);
            VisualStudio.Editor.Verify.TextContains("using System.Runtime.InteropServices");
        }

        [WpfFact, Trait(Traits.Feature, Traits.Features.CodeActionsAddImport)]
        public void OrderFixesByCursorProximityRight()
        {
            SetUpEditor(@"
using System;
public class Program
{
    static void Main(string[] args)
    {
        Byte[] bytes = null;
        GCHandle handle = GCHandle.Alloc(bytes, GCHandleType.$$Pinned);
    }
}");
            VisualStudio.Editor.InvokeCodeActionList();
            var expectedItems = new[]
            {
                "using System.Runtime.InteropServices;",
                "System.Runtime.InteropServices.GCHandle"
            };

            VisualStudio.Editor.Verify.CodeActions(expectedItems, applyFix: expectedItems[0], ensureExpectedItemsAreOrdered: true);
            VisualStudio.Editor.Verify.TextContains("using System.Runtime.InteropServices");

        }
    }
}<|MERGE_RESOLUTION|>--- conflicted
+++ resolved
@@ -26,11 +26,7 @@
         {
         }
 
-<<<<<<< HEAD
-        [WpfFact(Skip = "https://github.com/dotnet/roslyn/issues/26204"), Trait(Traits.Feature, Traits.Features.CodeActionsGenerateMethod)]
-=======
         [WpfFact(Skip="https://github.com/dotnet/roslyn/issues/26204"), Trait(Traits.Feature, Traits.Features.CodeActionsGenerateMethod)]
->>>>>>> 38989992
         public void GenerateMethodInClosedFile()
         {
             var project = new ProjectUtils.Project(ProjectName);
