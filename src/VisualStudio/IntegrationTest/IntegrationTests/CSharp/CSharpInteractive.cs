--- conflicted
+++ resolved
@@ -94,11 +94,7 @@
             VisualStudio.InteractiveWindow.SubmitText("b = null; w.Close(); w = null;");
         }
 
-<<<<<<< HEAD
-        [Fact]
-=======
         [WpfFact]
->>>>>>> 4748e61d
         public void TypingHelpDirectiveWorks()
         {
             VisualStudio.Workspace.SetUseSuggestionMode(true);
