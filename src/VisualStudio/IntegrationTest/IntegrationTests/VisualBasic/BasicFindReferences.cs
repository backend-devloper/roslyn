--- conflicted
+++ resolved
@@ -22,11 +22,7 @@
         {
         }
 
-<<<<<<< HEAD
-        [Fact, Trait(Traits.Feature, Traits.Features.FindReferences)]
-=======
         [WpfFact, Trait(Traits.Feature, Traits.Features.FindReferences)]
->>>>>>> 4748e61d
         public void FindReferencesToLocals()
         {
             SetUpEditor(@"
@@ -65,11 +61,7 @@
                 });
         }
 
-<<<<<<< HEAD
-        [Fact, Trait(Traits.Feature, Traits.Features.FindReferences)]
-=======
         [WpfFact, Trait(Traits.Feature, Traits.Features.FindReferences)]
->>>>>>> 4748e61d
         public void FindReferencesToSharedField()
         {
             SetUpEditor(@"
