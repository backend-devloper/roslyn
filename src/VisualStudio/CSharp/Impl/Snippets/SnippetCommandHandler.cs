--- conflicted
+++ resolved
@@ -23,11 +23,7 @@
     [Name("CSharp Snippets")]
     [Order(After = CodeAnalysis.Editor.PredefinedCommandHandlerNames.Completion)]
     [Order(After = PredefinedCompletionNames.CompletionCommandHandler)]
-<<<<<<< HEAD
-    [Order(After = CodeAnalysis.Editor.PredefinedCommandHandlerNames.IntelliSense)]
-=======
     [Order(After = CodeAnalysis.Editor.PredefinedCommandHandlerNames.SignatureHelpAfterCompletion)]
->>>>>>> 4c1874e7
     internal sealed class SnippetCommandHandler :
         AbstractSnippetCommandHandler,
         ICommandHandler<SurroundWithCommandArgs>
