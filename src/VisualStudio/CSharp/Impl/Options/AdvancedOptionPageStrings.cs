--- conflicted
+++ resolved
@@ -177,12 +177,6 @@
         public static string Option_OptimizeForSolutionSize_Small
             => CSharpVSResources.Small;
 
-<<<<<<< HEAD
-        public static string Option_Quick_Actions
-            => ServicesVSResources.Quick_Actions;
-
-=======
->>>>>>> d11d73e5
         public static string Option_Outlining
             => ServicesVSResources.Outlining;
 
