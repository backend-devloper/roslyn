--- conflicted
+++ resolved
@@ -268,15 +268,13 @@
         public static string Option_Show_Remove_Unused_References_command_in_Solution_Explorer_experimental
             => ServicesVSResources.Show_Remove_Unused_References_command_in_Solution_Explorer_experimental;
 
-<<<<<<< HEAD
         public static string Enable_all_features_in_opened_files_from_source_generators_experimental
             => ServicesVSResources.Enable_all_features_in_opened_files_from_source_generators_experimental;
-=======
+
         public static string Show_inheritance_margin
             => ServicesVSResources.Show_inheritance_margin;
 
         public static string Inheritance_Margin_experimental
             => ServicesVSResources.Inheritance_Margin_experimental;
->>>>>>> 2309846a
     }
 }