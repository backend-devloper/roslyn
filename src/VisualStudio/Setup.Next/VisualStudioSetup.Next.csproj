--- conflicted
+++ resolved
@@ -131,11 +131,11 @@
       <CopyToOutputDirectory>PreserveNewest</CopyToOutputDirectory>
       <IncludeInVSIX>true</IncludeInVSIX>
     </Content>
-<<<<<<< HEAD
+    <Content Include="emitService.servicehub.service.json">
+      <CopyToOutputDirectory>PreserveNewest</CopyToOutputDirectory>
+      <IncludeInVSIX>true</IncludeInVSIX>
+    </Content>
     <Content Include="Microsoft.CodeAnalysis.Remote.ServiceHub.dll.config">
-=======
-    <Content Include="emitService.servicehub.service.json">
->>>>>>> 9b018ad4
       <CopyToOutputDirectory>PreserveNewest</CopyToOutputDirectory>
       <IncludeInVSIX>true</IncludeInVSIX>
     </Content>
