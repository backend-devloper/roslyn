﻿<?xml version="1.0" encoding="utf-8"?>
<Project ToolsVersion="12.0" DefaultTargets="Build" xmlns="http://schemas.microsoft.com/developer/msbuild/2003">
  <ImportGroup Label="Settings">
    <Import Project="..\..\..\..\build\Targets\VSL.Settings.targets" />
  </ImportGroup>
  <PropertyGroup>
    <UseCommonOutputDirectory>True</UseCommonOutputDirectory>
    <Configuration Condition=" '$(Configuration)' == '' ">Debug</Configuration>
    <Platform Condition=" '$(Platform)' == '' ">AnyCPU</Platform>
    <ProjectGuid>{E2AE5575-436C-4CA5-9471-89D923FE84C6}</ProjectGuid>
    <OutputType>Exe</OutputType>
    <AppDesignerFolder>Properties</AppDesignerFolder>
    <RootNamespace>FormatSolution</RootNamespace>
    <AssemblyName>FormatSolution</AssemblyName>
    <TargetFrameworkVersion>v4.5.2</TargetFrameworkVersion>
    <FileAlignment>512</FileAlignment>
    <ScrubbedSamplePath>CSharp\FormatSolution</ScrubbedSamplePath>
    <SolutionDir Condition="'$(SolutionDir)' == '' OR '$(SolutionDir)' == '*Undefined*'">..\..\</SolutionDir>
  </PropertyGroup>
  <ItemGroup Label="Project References">
    <ProjectReference Include="..\..\..\..\src\Compilers\Core\Portable\CodeAnalysis.csproj">
      <Project>{1EE8CAD3-55F9-4D91-96B2-084641DA9A6C}</Project>
      <Name>Microsoft.CodeAnalysis</Name>
    </ProjectReference>
    <ProjectReference Include="..\..\..\..\src\Compilers\CSharp\Portable\CSharpCodeAnalysis.csproj">
      <Project>{B501A547-C911-4A05-AC6E-274A50DFF30E}</Project>
      <Name>Microsoft.CodeAnalysis.CSharp</Name>
    </ProjectReference>
    <ProjectReference Include="..\..\..\..\src\Compilers\VisualBasic\Portable\BasicCodeAnalysis.vbproj">
      <Project>{2523D0E6-DF32-4A3E-8AE0-A19BFFAE2EF6}</Project>
      <Name>Microsoft.CodeAnalysis.VisualBasic</Name>
    </ProjectReference>
    <ProjectReference Include="..\..\..\..\src\Workspaces\Core\Portable\Workspaces.csproj">
      <Project>{5F8D2414-064A-4B3A-9B42-8E2A04246BE5}</Project>
      <Name>Microsoft.CodeAnalysis.Workspaces</Name>
    </ProjectReference>
    <ProjectReference Include="..\..\..\..\src\Workspaces\Core\Desktop\Workspaces.Desktop.csproj">
      <Project>{2E87FA96-50BB-4607-8676-46521599F998}</Project>
      <Name>Microsoft.CodeAnalysis.Workspaces.Desktop</Name>
    </ProjectReference>
    <ProjectReference Include="..\..\..\..\src\Workspaces\CSharp\Portable\CSharpWorkspace.csproj">
      <Project>{21B239D0-D144-430F-A394-C066D58EE267}</Project>
      <Name>Microsoft.CodeAnalysis.CSharp.Workspaces</Name>
    </ProjectReference>
    <ProjectReference Include="..\..\..\..\src\Workspaces\VisualBasic\Portable\BasicWorkspace.vbproj">
      <Project>{57CA988D-F010-4BF2-9A2E-07D6DCD2FF2C}</Project>
      <Name>Microsoft.CodeAnalysis.VisualBasic.Workspaces</Name>
    </ProjectReference>
    <ProjectReference Include="..\..\..\Dependencies\Composition\Composition.csproj">
<<<<<<< HEAD
      <Project>{02abb346-3cc8-4cc2-b6e4-72a60a3e1491}</Project>
=======
      <Project>{A57DDFE5-AB0E-4371-98E5-11B9218DF11C}</Project>
>>>>>>> b186a424
      <Name>Composition</Name>
    </ProjectReference>
    <Reference Include="System" />
  </ItemGroup>
  <PropertyGroup Condition=" '$(Configuration)|$(Platform)' == 'Debug|AnyCPU' ">
    <PlatformTarget>AnyCPU</PlatformTarget>
    <DebugSymbols>true</DebugSymbols>
    <Optimize>false</Optimize>
    <OutputPath>bin\Debug\</OutputPath>
    <ErrorReport>prompt</ErrorReport>
    <WarningLevel>4</WarningLevel>
  </PropertyGroup>
  <PropertyGroup Condition=" '$(Configuration)|$(Platform)' == 'Release|AnyCPU' ">
    <PlatformTarget>AnyCPU</PlatformTarget>
    <Optimize>true</Optimize>
    <OutputPath>bin\Release\</OutputPath>
    <ErrorReport>prompt</ErrorReport>
    <WarningLevel>4</WarningLevel>
  </PropertyGroup>
  <ItemGroup>
    <Compile Include="Program.cs" />
    <Compile Include="Properties\AssemblyInfo.cs" />
    <None Include="project.json" />
    <None Include="TestSolutionForCSharp\CSharpProject\CSharpClass.cs">
      <CopyToOutputDirectory>PreserveNewest</CopyToOutputDirectory>
    </None>
    <None Include="TestSolutionForCSharp\CSharpProject\CSharpProject.csproj">
      <CopyToOutputDirectory>PreserveNewest</CopyToOutputDirectory>
    </None>
    <None Include="TestSolutionForCSharp\Test.sln">
      <CopyToOutputDirectory>PreserveNewest</CopyToOutputDirectory>
    </None>
    <None Include="TestSolutionForCSharp\VisualBasicProject\VisualBasicClass.vb">
      <CopyToOutputDirectory>PreserveNewest</CopyToOutputDirectory>
    </None>
    <None Include="TestSolutionForCSharp\VisualBasicProject\VisualBasicProject.vbproj">
      <CopyToOutputDirectory>PreserveNewest</CopyToOutputDirectory>
    </None>
  </ItemGroup>
  <ItemGroup />
  <!-- To modify your build process, add your task inside one of the targets below and uncomment it. 
       Other similar extension points exist, see Microsoft.Common.targets.
  <Target Name="BeforeBuild">
  </Target>
  <Target Name="AfterBuild">
  </Target>
  -->
  <ImportGroup Label="Targets">
    <Import Project="..\..\..\..\build\Targets\VSL.Imports.targets" />
  </ImportGroup>
</Project><|MERGE_RESOLUTION|>--- conflicted
+++ resolved
@@ -47,11 +47,7 @@
       <Name>Microsoft.CodeAnalysis.VisualBasic.Workspaces</Name>
     </ProjectReference>
     <ProjectReference Include="..\..\..\Dependencies\Composition\Composition.csproj">
-<<<<<<< HEAD
-      <Project>{02abb346-3cc8-4cc2-b6e4-72a60a3e1491}</Project>
-=======
       <Project>{A57DDFE5-AB0E-4371-98E5-11B9218DF11C}</Project>
->>>>>>> b186a424
       <Name>Composition</Name>
     </ProjectReference>
     <Reference Include="System" />
