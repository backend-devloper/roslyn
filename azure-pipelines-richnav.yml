--- conflicted
+++ resolved
@@ -20,11 +20,7 @@
 - job: RichCodeNav_Indexing
   pool:
     name: NetCore-Svc-Public
-<<<<<<< HEAD
-    demands: ImageOverride -equals windows.vs2019.amd64.open
-=======
-    demands: ImageOverride -equals windows.vs2022preview.amd64.open
->>>>>>> 86b62cec
+    demands: ImageOverride -equals windows.vs2022.amd64.open
   variables:
     EnableRichCodeNavigation: true
   timeoutInMinutes: 200
