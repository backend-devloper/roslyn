--- conflicted
+++ resolved
@@ -19,13 +19,8 @@
 jobs:
 - job: RichCodeNav_Indexing
   pool:
-<<<<<<< HEAD
     name: NetCore1ESPool-Public
-    demands: ImageOverride -equals Build.Windows.10.Amd64.Open
-=======
-    name: NetCore1ESPool-Svc-Public
     demands: ImageOverride -equals Build.Windows.Amd64.VS2022.Pre.Open
->>>>>>> 4662b299
   variables:
     EnableRichCodeNavigation: true
   timeoutInMinutes: 200
