#
# This script controls the Roslyn build process. This encompasess everything from build, testing to
# publishing of NuGet packages. The intent is to structure it to allow for a simple flow of logic
# between the following phases:
#
#   - restore
#   - build
#   - sign
#   - pack
#   - test
#   - publish
#
# Each of these phases has a separate command which can be executed independently. For instance
# it's fine to call `build.ps1 -build -testDesktop` followed by repeated calls to
# `.\build.ps1 -testDesktop`.

[CmdletBinding(PositionalBinding=$false)]
param (
    [string]$configuration = "Debug",

    # Configuration
    [switch]$restore = $false,
    [switch]$official = $false,
    [switch]$cibuild = $false,
    [switch]$build = $false,
    [switch]$buildCoreClr = $false,
    [switch]$bootstrap = $false,
    [switch]$sign = $false,
    [switch]$pack = $false,
    [switch]$binaryLog = $false,
    [switch]$deployExtensions = $false,
    [switch]$launch = $false,
    [switch]$procdump = $false,
    [switch]$skipAnalyzers = $false,
    [switch]$checkLoc = $false,

    # Test options
    [switch]$test32 = $false,
    [switch]$test64 = $false,
    [switch]$testVsi = $false,
    [switch]$testVsiNetCore = $false,
    [switch]$testDesktop = $false,
    [switch]$testCoreClr = $false,
    [switch]$testIOperation = $false,

    # Special test options
    [switch]$testDeterminism = $false,

    [parameter(ValueFromRemainingArguments=$true)][string[]]$properties)

Set-StrictMode -version 2.0
$ErrorActionPreference = "Stop"

function Print-Usage() {
    Write-Host "Usage: build.ps1"
    Write-Host "  -configuration            Build configuration ('Debug' or 'Release')"
    Write-Host "  -restore                  Restore packages"
    Write-Host "  -build                    Build Roslyn.sln"
    Write-Host "  -official                 Perform an official build"
    Write-Host "  -bootstrap                Build using a bootstrap Roslyn"
    Write-Host "  -sign                     Sign our binaries"
    Write-Host "  -pack                     Build NuGet packages, VS insertion manifests and installer"
    Write-Host "  -deployExtensions         Deploy built vsixes"
    Write-Host "  -binaryLog                Create binary log for every MSBuild invocation"
    Write-Host "  -procdump                 Monitor test runs with procdump"
    Write-Host "  -skipAnalyzers            Do not run analyzers during build operations"
    Write-Host "  -checkLoc                 Check that all resources are localized"
    Write-Host ""
    Write-Host "Test options"
    Write-Host "  -test32                   Run unit tests in the 32-bit runner"
    Write-Host "  -test64                   Run units tests in the 64-bit runner"
    Write-Host "  -testDesktop              Run desktop unit tests"
    Write-Host "  -testCoreClr              Run CoreClr unit tests"
    Write-Host "  -testVsi                  Run all integration tests"
    Write-Host "  -testVsiNetCore           Run just dotnet core integration tests"
    Write-Host "  -testIOperation           Run extra checks to validate IOperations"
    Write-Host ""
    Write-Host "Special Test options"
    Write-Host "  -testDeterminism          Run determinism tests"
}

# Process the command line arguments and establish defaults for the values which are not
# specified.
#
# In this function it's okay to use two arguments to extend the effect of another. For
# example it's okay to look at $buildCoreClr and infer $build. It's not okay though to infer
# $build based on say $testDesktop. It's possible the developer wanted only for testing
# to execute, not any build.
function Process-Arguments() {
    if ($test32 -and $test64) {
        Write-Host "Cannot combine -test32 and -test64"
        exit 1
    }

    $anyVsi = $testVsi -or $testVsiNetCore
    $anyUnit = $testDesktop -or $testCoreClr
    if ($anyUnit -and $anyVsi) {
        Write-Host "Cannot combine unit and VSI testing"
        exit 1
    }

    if ($cibuild -and -not $official -and $anyVsi) {
        # Avoid spending time in analyzers when requested, and also in the slowest integration test builds
        $script:skipAnalyzers = $true
    }

    if ($testDeterminism -and ($anyUnit -or $anyVsi)) {
        Write-Host "Cannot combine special testing with any other action"
        exit 1
    }

    if ($build -and $launch -and -not $deployExtensions) {
        Write-Host -ForegroundColor Red "Cannot combine -build and -launch without -deployExtensions"
        exit 1
    }

    if ($buildCoreClr) {
        $script:build = $true
    }

    $script:test32 = -not $test64
}

function Run-MSBuild([string]$projectFilePath, [string]$buildArgs = "", [string]$logFileName = "", [switch]$parallel = $true, [switch]$useDotnetBuild = $false, [switch]$summary = $true, [switch]$warnAsError = $true) {
    # Because we override the C#/VB toolset to build against our LKG package, it is important
    # that we do not reuse MSBuild nodes from other jobs/builds on the machine. Otherwise,
    # we'll run into issues such as https://github.com/dotnet/roslyn/issues/6211.
    # MSBuildAdditionalCommandLineArgs=
    $args = "/p:TreatWarningsAsErrors=true /nologo /nodeReuse:false /p:Configuration=$configuration ";

    if ($warnAsError) {
        $args += " /warnaserror"
    }

    if ($summary) {
        $args += " /consoleloggerparameters:Verbosity=minimal;summary"
    } else {        
        $args += " /consoleloggerparameters:Verbosity=minimal"
    }

    if ($parallel) {
        $args += " /m"
    }

    if ($skipAnalyzers) {
        $args += " /p:UseRoslynAnalyzers=false"
    }

    if ($binaryLog) {
        if ($logFileName -eq "") {
            $logFileName = [IO.Path]::GetFileNameWithoutExtension($projectFilePath)
        }
        $logFileName = [IO.Path]::ChangeExtension($logFileName, ".binlog")
        $logFilePath = Join-Path $logsDir $logFileName
        $args += " /bl:$logFilePath"
    }

    if ($official) {
        $args += " /p:OfficialBuildId=" + $env:BUILD_BUILDNUMBER
    }

    if ($cibuild) {
        $args += " /p:ContinuousIntegrationBuild=true"
    }

    if ($bootstrapDir -ne "") {
        $args += " /p:BootstrapBuildPath=$bootstrapDir"
    }

    $args += " $buildArgs"
    $args += " $projectFilePath"
    $args += " $properties"

    if ($useDotnetBuild) {
        $args = " msbuild $args"
        Exec-Console $dotnet $args
    }
    else {
        Exec-Console $msbuild $args
    }
}

# Restore all of the projects that the repo consumes
function Restore-Packages() {
    Write-Host "Restore using dotnet at $dotnet"

    Write-Host "Restoring Roslyn Toolset"
    $logFilePath = if ($binaryLog) { Join-Path $logsDir "Restore-RoslynToolset.binlog" } else { "" }
    Restore-Project "build\ToolsetPackages\RoslynToolset.csproj" $logFilePath

    Write-Host "Restoring RepoToolset"
    $logFilePath = if ($binaryLog) { Join-Path $logsDir "Restore-RepoToolset.binlog" } else { "" }
    Run-MSBuild "build\Targets\RepoToolset\Build.proj" "/p:Restore=true /bl:$logFilePath" -summary:$false

    Write-Host "Restoring Roslyn"
    $logFilePath = if ($binaryLog) { Join-Path $logsDir "Restore-Roslyn.binlog" } else { "" }
    Restore-Project "Roslyn.sln" $logFilePath
}

# Create a bootstrap build of the compiler.  Returns the directory where the bootstrap build
# is located.
#
# Important to not set $script:bootstrapDir here yet as we're actually in the process of
# building the bootstrap.
function Make-BootstrapBuild() {
    Write-Host "Building bootstrap compiler"

    $dir = Join-Path $binariesDir "Bootstrap"
    Remove-Item -re $dir -ErrorAction SilentlyContinue
    Create-Directory $dir

    $packageName = if ($buildCoreClr) { "Microsoft.NETCore.Compilers" } else { "Microsoft.Net.Compilers" }
    $projectPath = "src\NuGet\$packageName\$packageName.Package.csproj"

    Run-MSBuild $projectPath "/t:Pack /p:DotNetUseShippingVersions=true /p:InitialDefineConstants=BOOTSTRAP /p:PackageOutputPath=$dir" -logFileName "Bootstrap" -useDotnetBuild:$buildCoreClr
    $packageFile = Get-ChildItem -Path $dir -Filter "$packageName.*.nupkg"    
    Unzip-File "$dir\$packageFile" $dir

    Write-Host "Cleaning Bootstrap compiler artifacts"
    Run-MSBuild $projectPath "/t:Clean" -logFileName "BootstrapClean"

    return $dir
}

function Build-Artifacts() {
    $args = "/t:Build"
    if ($pack) { $args += " /t:Pack" }    
    if (-not $deployExtensions) { $args += " /p:DeployExtension=false" }

    if ($buildCoreClr) {
        Run-MSBuild "Compilers.sln" $args -useDotnetBuild
    }
    elseif ($build) {
        Run-MSBuild "Roslyn.sln" $args
    }

    if ($pack) {
        Run-MSBuild "build\Targets\RepoToolset\AfterSolutionBuild.proj" "/t:Pack"
    }

    if ($sign) {
        Run-MSBuild "build\Targets\RepoToolset\Sign.proj"
    }

    if ($pack) {
        Run-MSBuild "build\Targets\RepoToolset\AfterSigning.proj" "/t:Pack"
    }

    if ($pack -and $cibuild) {
        Run-MSBuild "Roslyn.sln" "/t:DeployToSymStore" -logFileName "RoslynDeployToSymStore"
    }

    if ($build -and $pack -and (-not $buildCoreClr)) {
<<<<<<< HEAD
        Build-OptProfData
=======
        if ($official){
            Build-OptProfData
        }
    }

    if ($cibuild) {
        # Symbol Uploader currently reports a warning for some files (https://github.com/dotnet/symstore/issues/76)
        Run-MSBuild "build\Targets\RepoToolset\Publish.proj" "/t:Publish" -warnAsError:$false
>>>>>>> 5b3dc8fc
    }

    if ($cibuild) {
        # Symbol Uploader currently reports a warning for some files (https://github.com/dotnet/symstore/issues/76)
        Run-MSBuild "build\Targets\RepoToolset\Publish.proj" "/t:Publish" -warnAsError:$false
    }
}

function Build-OptProfData() {
    $optProfToolDir = Get-PackageDir "RoslynTools.OptProf"
    $optProfToolExe = Join-Path $optProfToolDir "tools\roslyn.optprof.exe"
    $configFile = Join-Path $RepoRoot "build\config\optprof.json"
    $insertionFolder = Join-Path $vsSetupDir "Insertion"
    $outputFolder = Join-Path $configDir "DevDivInsertionFiles\OptProf"
    Write-Host "Generating optprof data using '$configFile' into '$outputFolder'"
    $optProfArgs = "--configFile $configFile --insertionFolder $insertionFolder --outputFolder $outputFolder"
    Exec-Console $optProfToolExe $optProfArgs

    # Write Out Branch we are inserting into
    $vsBranchFolder = Join-Path $configDir "DevDivInsertionFiles\BranchInfo"
    New-Item -ItemType Directory -Force -Path $vsBranchFolder
    $vsBranchText = Join-Path $vsBranchFolder "vsbranch.txt"
    # InsertTargetBranchFullName is defined in .vsts-ci.yml
    $vsBranch = $Env:InsertTargetBranchFullName
    $vsBranch >> $vsBranchText
}

function Build-CheckLocStatus() {
    Run-MSBuild "Roslyn.sln" "/t:CheckLocStatus" -logFileName "RoslynCheckLocStatus"
}

# These are tests that don't follow our standard restore, build, test pattern. They customize
# the processes in order to test specific elements of our build and hence are handled
# separately from our other tests
function Test-Determinism() {
    $bootstrapDir = Make-BootstrapBuild
    Exec-Block { & ".\build\scripts\test-determinism.ps1" -bootstrapDir $bootstrapDir } | Out-Host
}

function Test-XUnitCoreClr() {
    $unitDir = Join-Path $configDir "UnitTests"
    $tf = "netcoreapp2.1"
    $xunitResultDir = Join-Path $unitDir "xUnitResults"
    Create-Directory $xunitResultDir
    $xunitConsole = Join-Path (Get-PackageDir "xunit.runner.console") "tools\netcoreapp2.0\xunit.console.dll"
    $runtimeVersion = Get-ToolVersion "dotnetRuntime"

    $dlls = @()
    $allGood = $true
    foreach ($dir in Get-ChildItem $unitDir) {
        $testDir = Join-Path $unitDir (Join-Path $dir $tf)
        if (Test-Path $testDir) {
            $dllName = Get-ChildItem -name "*.UnitTests.dll" -path $testDir
            $dllPath = Join-Path $testDir $dllName

            $args = "exec"
            $args += " --fx-version $runtimeVersion"
            $args += " --depsfile " + [IO.Path]::ChangeExtension($dllPath, ".deps.json")
            $args += " --runtimeconfig " + [IO.Path]::ChangeExtension($dllPath, ".runtimeconfig.json")
            $args += " $xunitConsole"
            $args += " $dllPath"
            $args += " -xml " + (Join-Path $xunitResultDir ([IO.Path]::ChangeExtension($dllName, ".xml")))

            # https://github.com/dotnet/roslyn/issues/25049
            # Disable parallel runs everywhere until we get assembly specific settings working again
            $args += " -parallel none"

            try {
                Write-Host "Running $dllName"
                Exec-Console $dotnet $args
            }
            catch {
                Write-Host "Failed"
                $allGood = $false
            }
        }
    }

    if (-not $allGood) {
        throw "Unit tests failed"
    }
}

# Core function for running our unit / integration tests tests
function Test-XUnit() {

    # Used by tests to locate dotnet CLI
    $env:DOTNET_INSTALL_DIR = Split-Path $dotnet -Parent

    if ($testCoreClr) {
        Test-XUnitCoreClr
        return
    }

    if ($testVsi -or $testVsiNetCore) {
        Deploy-VsixViaTool
    }

    if ($testIOperation) {
        $env:ROSLYN_TEST_IOPERATION = "true"
    }

    $unitDir = Join-Path $configDir "UnitTests"
    $runTests = Join-Path $configDir "Exes\RunTests\RunTests.exe"
    $xunitDir = Join-Path (Get-PackageDir "xunit.runner.console") "tools\net472"
    $args = "$xunitDir"
    $args += " -logpath:$logsDir"
    $args += " -nocache"

    if ($testDesktop -or $testIOperation) {
        if ($test32) {
            $dlls = Get-ChildItem -re -in "*.UnitTests.dll" $unitDir
        }
        else {
            $dlls = Get-ChildItem -re -in "*.UnitTests.dll" -ex "*InteractiveHost*" $unitDir
        }
    }
    elseif ($testVsi) {
        # Since they require Visual Studio to be installed, ensure that the MSBuildWorkspace tests run along with our VS
        # integration tests in CI.
        if ($cibuild) {
            $dlls += @(Get-Item (Join-Path $unitDir "Microsoft.CodeAnalysis.Workspaces.MSBuild.UnitTests\Microsoft.CodeAnalysis.Workspaces.MSBuild.UnitTests.dll"))
        }

        $dlls += @(Get-ChildItem -re -in "*.IntegrationTests.dll" $unitDir)
    }
    else {
        $dlls = Get-ChildItem -re -in "*.IntegrationTests.dll" $unitDir
        $args += " -trait:Feature=NetCore"
    }

    # Exclude out the multi-targetted netcore app projects
    $dlls = $dlls | ?{ -not ($_.FullName -match ".*netcoreapp.*") }

    # Exclude out the ref assemblies
    $dlls = $dlls | ?{ -not ($_.FullName -match ".*\\ref\\.*") }
    $dlls = $dlls | ?{ -not ($_.FullName -match ".*/ref/.*") }

    if ($cibuild) {
        # Use a 75 minute timeout on CI
        $args += " -xml -timeout:75"
    }

    if ($procdump) {
        $procdumpPath = Ensure-ProcDump
        $args += " -procdumppath:$procDumpPath"
    }

    if ($test64) {
        $args += " -test64"
    }

    foreach ($dll in $dlls) {
        $args += " $dll"
    }

    try {
        Exec-Console $runTests $args
    }
    finally {
        Get-Process "xunit*" -ErrorAction SilentlyContinue | Stop-Process
        if ($testIOperation) {
            Remove-Item env:\ROSLYN_TEST_IOPERATION
        }
    }
}

# Deploy our core VSIX libraries to Visual Studio via the Roslyn VSIX tool.  This is an alternative to
# deploying at build time.
function Deploy-VsixViaTool() { 
    $vsixDir = Get-PackageDir "RoslynTools.VSIXExpInstaller"
    $vsixExe = Join-Path $vsixDir "tools\VsixExpInstaller.exe"
    $both = Get-VisualStudioDirAndId
    $vsDir = $both[0].Trim("\")
    $vsId = $both[1]
    $hive = "RoslynDev"
    Write-Host "Using VS Instance $vsId at `"$vsDir`""
    $baseArgs = "/rootSuffix:$hive /vsInstallDir:`"$vsDir`""

    Write-Host "Uninstalling old Roslyn VSIX"

    # Actual uninstall is failing at the moment using the uninstall options. Temporarily using
    # wildfire to uninstall our VSIX extensions
    $extDir = Join-Path ${env:USERPROFILE} "AppData\Local\Microsoft\VisualStudio\15.0_$($vsid)$($hive)"
    if (Test-Path $extDir) {
        foreach ($dir in Get-ChildItem -Directory $extDir) {
            $name = Split-Path -leaf $dir
            Write-Host "`tUninstalling $name"
        }
        Remove-Item -re -fo $extDir
    }

    Write-Host "Installing all Roslyn VSIX"

    # VSIX files need to be installed in this specific order:
    $orderedVsixFileNames = @(	
        "Roslyn.Compilers.Extension.vsix",
        "Roslyn.VisualStudio.Setup.vsix",
        "Roslyn.VisualStudio.Setup.Dependencies.vsix",
        "Roslyn.VisualStudio.InteractiveComponents.vsix",
        "ExpressionEvaluatorPackage.vsix",
        "Roslyn.VisualStudio.DiagnosticsWindow.vsix",
        "Microsoft.VisualStudio.IntegrationTest.Setup.vsix")

    foreach ($vsixFileName in $orderedVsixFileNames) {
        $vsixFile = Join-Path $vsSetupDir $vsixFileName
        $fullArg = "$baseArgs $vsixFile"
        Write-Host "`tInstalling $vsixFileName"
        Exec-Console $vsixExe $fullArg
    }
}

# Ensure that procdump is available on the machine.  Returns the path to the directory that contains
# the procdump binaries (both 32 and 64 bit)
function Ensure-ProcDump() {

    # Jenkins images default to having procdump installed in the root.  Use that if available to avoid
    # an unnecessary download.
    if (Test-Path "c:\SysInternals\procdump.exe") {
        return "c:\SysInternals";
    }

    $toolsDir = Join-Path $binariesDir "Tools"
    $outDir = Join-Path $toolsDir "ProcDump"
    $filePath = Join-Path $outDir "procdump.exe"
    if (-not (Test-Path $filePath)) {
        Remove-Item -Re $filePath -ErrorAction SilentlyContinue
        Create-Directory $outDir
        $zipFilePath = Join-Path $toolsDir "procdump.zip"
        Invoke-WebRequest "https://download.sysinternals.com/files/Procdump.zip" -UseBasicParsing -outfile $zipFilePath | Out-Null
        Add-Type -AssemblyName System.IO.Compression.FileSystem
        [IO.Compression.ZipFile]::ExtractToDirectory($zipFilePath, $outDir)
    }

    return $outDir
}

# The Jenkins images used to execute our tests can live for a very long time.  Over the course
# of hundreds of runs this can cause the %TEMP% folder to fill up.  To avoid this we redirect
# %TEMP% into the binaries folder which is deleted at the end of every run as a part of cleaning
# up the workspace.
function Redirect-Temp() {
    $temp = Join-Path $binariesDir "Temp"
    Create-Directory $temp
    Copy-Item (Join-Path $RepoRoot "src\Workspaces\CoreTestUtilities\Resources\.editorconfig") $temp
    Copy-Item (Join-Path $RepoRoot "src\Workspaces\CoreTestUtilities\Resources\Directory.Build.props") $temp
    Copy-Item (Join-Path $RepoRoot "src\Workspaces\CoreTestUtilities\Resources\Directory.Build.targets") $temp
    Copy-Item (Join-Path $RepoRoot "src\Workspaces\CoreTestUtilities\Resources\Directory.Build.rsp") $temp
    Copy-Item (Join-Path $RepoRoot "src\Workspaces\CoreTestUtilities\Resources\NuGet.Config") $temp
    ${env:TEMP} = $temp
    ${env:TMP} = $temp
}

function List-BuildProcesses() {
    Write-Host "Listing running build processes..."
    Get-Process -Name "msbuild" -ErrorAction SilentlyContinue | Out-Host
    Get-Process -Name "vbcscompiler" -ErrorAction SilentlyContinue | Out-Host
    Get-Process -Name "dotnet" -ErrorAction SilentlyContinue | where { $_.Modules | select { $_.ModuleName -eq "VBCSCompiler.dll" } } | Out-Host
}

function List-VSProcesses() {
    Write-Host "Listing running vs processes..."
    Get-Process -Name "devenv" -ErrorAction SilentlyContinue | Out-Host
}

# Kill any instances VBCSCompiler.exe to release locked files, ignoring stderr if process is not open
# This prevents future CI runs from failing while trying to delete those files.
# Kill any instances of msbuild.exe to ensure that we never reuse nodes (e.g. if a non-roslyn CI run
# left some floating around).
function Stop-BuildProcesses() {
    Write-Host "Killing running build processes..."
    Get-Process -Name "msbuild" -ErrorAction SilentlyContinue | Stop-Process
    Get-Process -Name "vbcscompiler" -ErrorAction SilentlyContinue | Stop-Process
    Get-Process -Name "dotnet" -ErrorAction SilentlyContinue | where { $_.Modules | select { $_.ModuleName -eq "VBCSCompiler.dll" } } | Stop-Process
}

# Kill any instances of devenv.exe to ensure VSIX install/uninstall works in future runs and to ensure
# that any locked files don't prevent future CI runs from failing.
# Also call Stop-BuildProcesses
function Stop-VSProcesses() {
    Write-Host "Killing running vs processes..."
    Get-Process -Name "devenv" -ErrorAction SilentlyContinue | Stop-Process
}

try {
    Process-Arguments

   . (Join-Path $PSScriptRoot "build-utils.ps1")

    Push-Location $RepoRoot

    Write-Host "Repo Dir $RepoRoot"
    Write-Host "Binaries Dir $binariesDir"

    $msbuild = Ensure-MSBuild
    $dotnet = Ensure-DotnetSdk
    $configDir = Join-Path $binariesDir $configuration
    $vsSetupDir = Join-Path $binariesDir (Join-Path "VSSetup" $configuration)
    $logsDir = Join-Path $configDir "Logs"
    $bootstrapDir = ""

    # Ensure the main output directories exist as a number of tools will fail when they don't exist.
    Create-Directory $binariesDir
    Create-Directory $configDir
    Create-Directory $logsDir

    if ($cibuild) {
        List-VSProcesses
        List-BuildProcesses
        Redirect-Temp
    }

    if ($restore) {
        Write-Host "Running restore"
        Restore-Packages
    }

    if ($testDeterminism) {
        Test-Determinism
        exit 0
    }

    if ($bootstrap) {
        $bootstrapDir = Make-BootstrapBuild
    }

    if ($build -or $pack) {
        Build-Artifacts
    }

    if ($checkLoc) {
        Build-CheckLocStatus
    }

    if ($testDesktop -or $testCoreClr -or $testVsi -or $testVsiNetCore -or $testIOperation) {
        Test-XUnit
    }

    if ($launch) {
        $devenvExe = Get-VisualStudioDir
        $devenvExe = Join-Path $devenvExe 'Common7\IDE\devenv.exe'
        &$devenvExe /rootSuffix RoslynDev
    }

    exit 0
}
catch {
    Write-Host $_
    Write-Host $_.Exception
    Write-Host $_.ScriptStackTrace
    exit 1
}
finally {
    Pop-Location
    if ($cibuild -and -not $official) {
        Stop-VSProcesses
        Stop-BuildProcesses
    }
}<|MERGE_RESOLUTION|>--- conflicted
+++ resolved
@@ -251,18 +251,9 @@
     }
 
     if ($build -and $pack -and (-not $buildCoreClr)) {
-<<<<<<< HEAD
-        Build-OptProfData
-=======
         if ($official){
             Build-OptProfData
         }
-    }
-
-    if ($cibuild) {
-        # Symbol Uploader currently reports a warning for some files (https://github.com/dotnet/symstore/issues/76)
-        Run-MSBuild "build\Targets\RepoToolset\Publish.proj" "/t:Publish" -warnAsError:$false
->>>>>>> 5b3dc8fc
     }
 
     if ($cibuild) {
